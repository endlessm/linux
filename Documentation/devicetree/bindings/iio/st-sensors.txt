STMicroelectronics MEMS sensors

The STMicroelectronics sensor devices are pretty straight-forward I2C or
SPI devices, all sharing the same device tree descriptions no matter what
type of sensor it is.

Required properties:
- compatible: see the list of valid compatible strings below
- reg: the I2C or SPI address the device will respond to

Optional properties:
- vdd-supply: an optional regulator that needs to be on to provide VDD
  power to the sensor.
- vddio-supply: an optional regulator that needs to be on to provide the
  VDD IO power to the sensor.
- st,drdy-int-pin: the pin on the package that will be used to signal
  "data ready" (valid values: 1 or 2). This property is not configurable
  on all sensors.
- drive-open-drain: the interrupt/data ready line will be configured
  as open drain, which is useful if several sensors share the same
  interrupt line. (This binding is taken from pinctrl/pinctrl-bindings.txt)
  This is a boolean property.

Sensors may also have applicable pin control settings, those use the
standard bindings from pinctrl/pinctrl-bindings.txt.

Valid compatible strings:

Accelerometers:
- st,lis3lv02d (deprecated, use st,lis3lv02dl-accel)
- st,lis302dl-spi (deprecated, use st,lis3lv02dl-accel)
- st,lis3lv02dl-accel
- st,lsm303dlh-accel
- st,lsm303dlhc-accel
- st,lis3dh-accel
- st,lsm330d-accel
- st,lsm330dl-accel
- st,lsm330dlc-accel
- st,lis331dl-accel
- st,lis331dlh-accel
- st,lsm303dl-accel
- st,lsm303dlm-accel
- st,lsm330-accel
- st,lsm303agr-accel
- st,lis2dh12-accel
- st,h3lis331dl-accel
- st,lng2dm-accel
- st,lis3l02dq
- st,lis2dw12
- st,lis3dhh
- st,lis3de
<<<<<<< HEAD
=======
- st,lis2de12
>>>>>>> 0ecfebd2

Gyroscopes:
- st,l3g4200d-gyro
- st,lsm330d-gyro
- st,lsm330dl-gyro
- st,lsm330dlc-gyro
- st,l3gd20-gyro
- st,l3gd20h-gyro
- st,l3g4is-gyro
- st,lsm330-gyro
- st,lsm9ds0-gyro

Magnetometers:
- st,lsm303agr-magn
- st,lsm303dlh-magn
- st,lsm303dlhc-magn
- st,lsm303dlm-magn
- st,lis3mdl-magn
- st,lis2mdl
- st,lsm9ds1-magn

Pressure sensors:
- st,lps001wp-press
- st,lps25h-press
- st,lps331ap-press
- st,lps22hb-press
- st,lps33hw
- st,lps35hw
- st,lps22hh<|MERGE_RESOLUTION|>--- conflicted
+++ resolved
@@ -49,10 +49,7 @@
 - st,lis2dw12
 - st,lis3dhh
 - st,lis3de
-<<<<<<< HEAD
-=======
 - st,lis2de12
->>>>>>> 0ecfebd2
 
 Gyroscopes:
 - st,l3g4200d-gyro
