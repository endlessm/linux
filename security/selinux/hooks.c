/*
 *  NSA Security-Enhanced Linux (SELinux) security module
 *
 *  This file contains the SELinux hook function implementations.
 *
 *  Authors:  Stephen Smalley, <sds@epoch.ncsc.mil>
 *            Chris Vance, <cvance@nai.com>
 *            Wayne Salamon, <wsalamon@nai.com>
 *            James Morris <jmorris@redhat.com>
 *
 *  Copyright (C) 2001,2002 Networks Associates Technology, Inc.
 *  Copyright (C) 2003 Red Hat, Inc., James Morris <jmorris@redhat.com>
 *  Copyright (C) 2004-2005 Trusted Computer Solutions, Inc.
 *                          <dgoeddel@trustedcs.com>
 *
 *	This program is free software; you can redistribute it and/or modify
 *	it under the terms of the GNU General Public License version 2,
 *      as published by the Free Software Foundation.
 */

#include <linux/config.h>
#include <linux/module.h>
#include <linux/init.h>
#include <linux/kernel.h>
#include <linux/ptrace.h>
#include <linux/errno.h>
#include <linux/sched.h>
#include <linux/security.h>
#include <linux/xattr.h>
#include <linux/capability.h>
#include <linux/unistd.h>
#include <linux/mm.h>
#include <linux/mman.h>
#include <linux/slab.h>
#include <linux/pagemap.h>
#include <linux/swap.h>
#include <linux/smp_lock.h>
#include <linux/spinlock.h>
#include <linux/syscalls.h>
#include <linux/file.h>
#include <linux/namei.h>
#include <linux/mount.h>
#include <linux/ext2_fs.h>
#include <linux/proc_fs.h>
#include <linux/kd.h>
#include <linux/netfilter_ipv4.h>
#include <linux/netfilter_ipv6.h>
#include <linux/tty.h>
#include <net/icmp.h>
#include <net/ip.h>		/* for sysctl_local_port_range[] */
#include <net/tcp.h>		/* struct or_callable used in sock_rcv_skb */
#include <asm/uaccess.h>
#include <asm/semaphore.h>
#include <asm/ioctls.h>
#include <linux/bitops.h>
#include <linux/interrupt.h>
#include <linux/netdevice.h>	/* for network interface checks */
#include <linux/netlink.h>
#include <linux/tcp.h>
#include <linux/udp.h>
#include <linux/quota.h>
#include <linux/un.h>		/* for Unix socket types */
#include <net/af_unix.h>	/* for Unix socket types */
#include <linux/parser.h>
#include <linux/nfs_mount.h>
#include <net/ipv6.h>
#include <linux/hugetlb.h>
#include <linux/personality.h>
#include <linux/sysctl.h>
#include <linux/audit.h>
#include <linux/string.h>

#include "avc.h"
#include "objsec.h"
#include "netif.h"
#include "xfrm.h"

#define XATTR_SELINUX_SUFFIX "selinux"
#define XATTR_NAME_SELINUX XATTR_SECURITY_PREFIX XATTR_SELINUX_SUFFIX

extern unsigned int policydb_loaded_version;
extern int selinux_nlmsg_lookup(u16 sclass, u16 nlmsg_type, u32 *perm);

#ifdef CONFIG_SECURITY_SELINUX_DEVELOP
int selinux_enforcing = 0;

static int __init enforcing_setup(char *str)
{
	selinux_enforcing = simple_strtol(str,NULL,0);
	return 1;
}
__setup("enforcing=", enforcing_setup);
#endif

#ifdef CONFIG_SECURITY_SELINUX_BOOTPARAM
int selinux_enabled = CONFIG_SECURITY_SELINUX_BOOTPARAM_VALUE;

static int __init selinux_enabled_setup(char *str)
{
	selinux_enabled = simple_strtol(str, NULL, 0);
	return 1;
}
__setup("selinux=", selinux_enabled_setup);
#endif

/* Original (dummy) security module. */
static struct security_operations *original_ops = NULL;

/* Minimal support for a secondary security module,
   just to allow the use of the dummy or capability modules.
   The owlsm module can alternatively be used as a secondary
   module as long as CONFIG_OWLSM_FD is not enabled. */
static struct security_operations *secondary_ops = NULL;

/* Lists of inode and superblock security structures initialized
   before the policy was loaded. */
static LIST_HEAD(superblock_security_head);
static DEFINE_SPINLOCK(sb_security_lock);

<<<<<<< HEAD
static kmem_cache_t *sel_inode_cache;
=======
/* Return security context for a given sid or just the context 
   length if the buffer is null or length is 0 */
static int selinux_getsecurity(u32 sid, void *buffer, size_t size)
{
	char *context;
	unsigned len;
	int rc;

	rc = security_sid_to_context(sid, &context, &len);
	if (rc)
		return rc;

	if (!buffer || !size)
		goto getsecurity_exit;

	if (size < len) {
		len = -ERANGE;
		goto getsecurity_exit;
	}
	memcpy(buffer, context, len);

getsecurity_exit:
	kfree(context);
	return len;
}
>>>>>>> 71e1c784

/* Allocate and free functions for each kind of security blob. */

static int task_alloc_security(struct task_struct *task)
{
	struct task_security_struct *tsec;

	tsec = kzalloc(sizeof(struct task_security_struct), GFP_KERNEL);
	if (!tsec)
		return -ENOMEM;

	tsec->task = task;
	tsec->osid = tsec->sid = tsec->ptrace_sid = SECINITSID_UNLABELED;
	task->security = tsec;

	return 0;
}

static void task_free_security(struct task_struct *task)
{
	struct task_security_struct *tsec = task->security;
	task->security = NULL;
	kfree(tsec);
}

static int inode_alloc_security(struct inode *inode)
{
	struct task_security_struct *tsec = current->security;
	struct inode_security_struct *isec;

	isec = kmem_cache_alloc(sel_inode_cache, SLAB_KERNEL);
	if (!isec)
		return -ENOMEM;

	memset(isec, 0, sizeof(*isec));
	init_MUTEX(&isec->sem);
	INIT_LIST_HEAD(&isec->list);
	isec->inode = inode;
	isec->sid = SECINITSID_UNLABELED;
	isec->sclass = SECCLASS_FILE;
	isec->task_sid = tsec->sid;
	inode->i_security = isec;

	return 0;
}

static void inode_free_security(struct inode *inode)
{
	struct inode_security_struct *isec = inode->i_security;
	struct superblock_security_struct *sbsec = inode->i_sb->s_security;

	spin_lock(&sbsec->isec_lock);
	if (!list_empty(&isec->list))
		list_del_init(&isec->list);
	spin_unlock(&sbsec->isec_lock);

	inode->i_security = NULL;
	kmem_cache_free(sel_inode_cache, isec);
}

static int file_alloc_security(struct file *file)
{
	struct task_security_struct *tsec = current->security;
	struct file_security_struct *fsec;

	fsec = kzalloc(sizeof(struct file_security_struct), GFP_KERNEL);
	if (!fsec)
		return -ENOMEM;

	fsec->file = file;
	fsec->sid = tsec->sid;
	fsec->fown_sid = tsec->sid;
	file->f_security = fsec;

	return 0;
}

static void file_free_security(struct file *file)
{
	struct file_security_struct *fsec = file->f_security;
	file->f_security = NULL;
	kfree(fsec);
}

static int superblock_alloc_security(struct super_block *sb)
{
	struct superblock_security_struct *sbsec;

	sbsec = kzalloc(sizeof(struct superblock_security_struct), GFP_KERNEL);
	if (!sbsec)
		return -ENOMEM;

	init_MUTEX(&sbsec->sem);
	INIT_LIST_HEAD(&sbsec->list);
	INIT_LIST_HEAD(&sbsec->isec_head);
	spin_lock_init(&sbsec->isec_lock);
	sbsec->sb = sb;
	sbsec->sid = SECINITSID_UNLABELED;
	sbsec->def_sid = SECINITSID_FILE;
	sb->s_security = sbsec;

	return 0;
}

static void superblock_free_security(struct super_block *sb)
{
	struct superblock_security_struct *sbsec = sb->s_security;

	spin_lock(&sb_security_lock);
	if (!list_empty(&sbsec->list))
		list_del_init(&sbsec->list);
	spin_unlock(&sb_security_lock);

	sb->s_security = NULL;
	kfree(sbsec);
}

static int sk_alloc_security(struct sock *sk, int family, gfp_t priority)
{
	struct sk_security_struct *ssec;

	if (family != PF_UNIX)
		return 0;

	ssec = kzalloc(sizeof(*ssec), priority);
	if (!ssec)
		return -ENOMEM;

	ssec->sk = sk;
	ssec->peer_sid = SECINITSID_UNLABELED;
	sk->sk_security = ssec;

	return 0;
}

static void sk_free_security(struct sock *sk)
{
	struct sk_security_struct *ssec = sk->sk_security;

	if (sk->sk_family != PF_UNIX)
		return;

	sk->sk_security = NULL;
	kfree(ssec);
}

/* The security server must be initialized before
   any labeling or access decisions can be provided. */
extern int ss_initialized;

/* The file system's label must be initialized prior to use. */

static char *labeling_behaviors[6] = {
	"uses xattr",
	"uses transition SIDs",
	"uses task SIDs",
	"uses genfs_contexts",
	"not configured for labeling",
	"uses mountpoint labeling",
};

static int inode_doinit_with_dentry(struct inode *inode, struct dentry *opt_dentry);

static inline int inode_doinit(struct inode *inode)
{
	return inode_doinit_with_dentry(inode, NULL);
}

enum {
	Opt_context = 1,
	Opt_fscontext = 2,
	Opt_defcontext = 4,
};

static match_table_t tokens = {
	{Opt_context, "context=%s"},
	{Opt_fscontext, "fscontext=%s"},
	{Opt_defcontext, "defcontext=%s"},
};

#define SEL_MOUNT_FAIL_MSG "SELinux:  duplicate or incompatible mount options\n"

static int try_context_mount(struct super_block *sb, void *data)
{
	char *context = NULL, *defcontext = NULL;
	const char *name;
	u32 sid;
	int alloc = 0, rc = 0, seen = 0;
	struct task_security_struct *tsec = current->security;
	struct superblock_security_struct *sbsec = sb->s_security;

	if (!data)
		goto out;

	name = sb->s_type->name;

	if (sb->s_type->fs_flags & FS_BINARY_MOUNTDATA) {

		/* NFS we understand. */
		if (!strcmp(name, "nfs")) {
			struct nfs_mount_data *d = data;

			if (d->version <  NFS_MOUNT_VERSION)
				goto out;

			if (d->context[0]) {
				context = d->context;
				seen |= Opt_context;
			}
		} else
			goto out;

	} else {
		/* Standard string-based options. */
		char *p, *options = data;

		while ((p = strsep(&options, ",")) != NULL) {
			int token;
			substring_t args[MAX_OPT_ARGS];

			if (!*p)
				continue;

			token = match_token(p, tokens, args);

			switch (token) {
			case Opt_context:
				if (seen) {
					rc = -EINVAL;
					printk(KERN_WARNING SEL_MOUNT_FAIL_MSG);
					goto out_free;
				}
				context = match_strdup(&args[0]);
				if (!context) {
					rc = -ENOMEM;
					goto out_free;
				}
				if (!alloc)
					alloc = 1;
				seen |= Opt_context;
				break;

			case Opt_fscontext:
				if (seen & (Opt_context|Opt_fscontext)) {
					rc = -EINVAL;
					printk(KERN_WARNING SEL_MOUNT_FAIL_MSG);
					goto out_free;
				}
				context = match_strdup(&args[0]);
				if (!context) {
					rc = -ENOMEM;
					goto out_free;
				}
				if (!alloc)
					alloc = 1;
				seen |= Opt_fscontext;
				break;

			case Opt_defcontext:
				if (sbsec->behavior != SECURITY_FS_USE_XATTR) {
					rc = -EINVAL;
					printk(KERN_WARNING "SELinux:  "
					       "defcontext option is invalid "
					       "for this filesystem type\n");
					goto out_free;
				}
				if (seen & (Opt_context|Opt_defcontext)) {
					rc = -EINVAL;
					printk(KERN_WARNING SEL_MOUNT_FAIL_MSG);
					goto out_free;
				}
				defcontext = match_strdup(&args[0]);
				if (!defcontext) {
					rc = -ENOMEM;
					goto out_free;
				}
				if (!alloc)
					alloc = 1;
				seen |= Opt_defcontext;
				break;

			default:
				rc = -EINVAL;
				printk(KERN_WARNING "SELinux:  unknown mount "
				       "option\n");
				goto out_free;

			}
		}
	}

	if (!seen)
		goto out;

	if (context) {
		rc = security_context_to_sid(context, strlen(context), &sid);
		if (rc) {
			printk(KERN_WARNING "SELinux: security_context_to_sid"
			       "(%s) failed for (dev %s, type %s) errno=%d\n",
			       context, sb->s_id, name, rc);
			goto out_free;
		}

		rc = avc_has_perm(tsec->sid, sbsec->sid, SECCLASS_FILESYSTEM,
		                  FILESYSTEM__RELABELFROM, NULL);
		if (rc)
			goto out_free;

		rc = avc_has_perm(tsec->sid, sid, SECCLASS_FILESYSTEM,
		                  FILESYSTEM__RELABELTO, NULL);
		if (rc)
			goto out_free;

		sbsec->sid = sid;

		if (seen & Opt_context)
			sbsec->behavior = SECURITY_FS_USE_MNTPOINT;
	}

	if (defcontext) {
		rc = security_context_to_sid(defcontext, strlen(defcontext), &sid);
		if (rc) {
			printk(KERN_WARNING "SELinux: security_context_to_sid"
			       "(%s) failed for (dev %s, type %s) errno=%d\n",
			       defcontext, sb->s_id, name, rc);
			goto out_free;
		}

		if (sid == sbsec->def_sid)
			goto out_free;

		rc = avc_has_perm(tsec->sid, sbsec->sid, SECCLASS_FILESYSTEM,
				  FILESYSTEM__RELABELFROM, NULL);
		if (rc)
			goto out_free;

		rc = avc_has_perm(sid, sbsec->sid, SECCLASS_FILESYSTEM,
				  FILESYSTEM__ASSOCIATE, NULL);
		if (rc)
			goto out_free;

		sbsec->def_sid = sid;
	}

out_free:
	if (alloc) {
		kfree(context);
		kfree(defcontext);
	}
out:
	return rc;
}

static int superblock_doinit(struct super_block *sb, void *data)
{
	struct superblock_security_struct *sbsec = sb->s_security;
	struct dentry *root = sb->s_root;
	struct inode *inode = root->d_inode;
	int rc = 0;

	down(&sbsec->sem);
	if (sbsec->initialized)
		goto out;

	if (!ss_initialized) {
		/* Defer initialization until selinux_complete_init,
		   after the initial policy is loaded and the security
		   server is ready to handle calls. */
		spin_lock(&sb_security_lock);
		if (list_empty(&sbsec->list))
			list_add(&sbsec->list, &superblock_security_head);
		spin_unlock(&sb_security_lock);
		goto out;
	}

	/* Determine the labeling behavior to use for this filesystem type. */
	rc = security_fs_use(sb->s_type->name, &sbsec->behavior, &sbsec->sid);
	if (rc) {
		printk(KERN_WARNING "%s:  security_fs_use(%s) returned %d\n",
		       __FUNCTION__, sb->s_type->name, rc);
		goto out;
	}

	rc = try_context_mount(sb, data);
	if (rc)
		goto out;

	if (sbsec->behavior == SECURITY_FS_USE_XATTR) {
		/* Make sure that the xattr handler exists and that no
		   error other than -ENODATA is returned by getxattr on
		   the root directory.  -ENODATA is ok, as this may be
		   the first boot of the SELinux kernel before we have
		   assigned xattr values to the filesystem. */
		if (!inode->i_op->getxattr) {
			printk(KERN_WARNING "SELinux: (dev %s, type %s) has no "
			       "xattr support\n", sb->s_id, sb->s_type->name);
			rc = -EOPNOTSUPP;
			goto out;
		}
		rc = inode->i_op->getxattr(root, XATTR_NAME_SELINUX, NULL, 0);
		if (rc < 0 && rc != -ENODATA) {
			if (rc == -EOPNOTSUPP)
				printk(KERN_WARNING "SELinux: (dev %s, type "
				       "%s) has no security xattr handler\n",
				       sb->s_id, sb->s_type->name);
			else
				printk(KERN_WARNING "SELinux: (dev %s, type "
				       "%s) getxattr errno %d\n", sb->s_id,
				       sb->s_type->name, -rc);
			goto out;
		}
	}

	if (strcmp(sb->s_type->name, "proc") == 0)
		sbsec->proc = 1;

	sbsec->initialized = 1;

	if (sbsec->behavior > ARRAY_SIZE(labeling_behaviors)) {
		printk(KERN_INFO "SELinux: initialized (dev %s, type %s), unknown behavior\n",
		       sb->s_id, sb->s_type->name);
	}
	else {
		printk(KERN_INFO "SELinux: initialized (dev %s, type %s), %s\n",
		       sb->s_id, sb->s_type->name,
		       labeling_behaviors[sbsec->behavior-1]);
	}

	/* Initialize the root inode. */
	rc = inode_doinit_with_dentry(sb->s_root->d_inode, sb->s_root);

	/* Initialize any other inodes associated with the superblock, e.g.
	   inodes created prior to initial policy load or inodes created
	   during get_sb by a pseudo filesystem that directly
	   populates itself. */
	spin_lock(&sbsec->isec_lock);
next_inode:
	if (!list_empty(&sbsec->isec_head)) {
		struct inode_security_struct *isec =
				list_entry(sbsec->isec_head.next,
				           struct inode_security_struct, list);
		struct inode *inode = isec->inode;
		spin_unlock(&sbsec->isec_lock);
		inode = igrab(inode);
		if (inode) {
			if (!IS_PRIVATE (inode))
				inode_doinit(inode);
			iput(inode);
		}
		spin_lock(&sbsec->isec_lock);
		list_del_init(&isec->list);
		goto next_inode;
	}
	spin_unlock(&sbsec->isec_lock);
out:
	up(&sbsec->sem);
	return rc;
}

static inline u16 inode_mode_to_security_class(umode_t mode)
{
	switch (mode & S_IFMT) {
	case S_IFSOCK:
		return SECCLASS_SOCK_FILE;
	case S_IFLNK:
		return SECCLASS_LNK_FILE;
	case S_IFREG:
		return SECCLASS_FILE;
	case S_IFBLK:
		return SECCLASS_BLK_FILE;
	case S_IFDIR:
		return SECCLASS_DIR;
	case S_IFCHR:
		return SECCLASS_CHR_FILE;
	case S_IFIFO:
		return SECCLASS_FIFO_FILE;

	}

	return SECCLASS_FILE;
}

static inline int default_protocol_stream(int protocol)
{
	return (protocol == IPPROTO_IP || protocol == IPPROTO_TCP);
}

static inline int default_protocol_dgram(int protocol)
{
	return (protocol == IPPROTO_IP || protocol == IPPROTO_UDP);
}

static inline u16 socket_type_to_security_class(int family, int type, int protocol)
{
	switch (family) {
	case PF_UNIX:
		switch (type) {
		case SOCK_STREAM:
		case SOCK_SEQPACKET:
			return SECCLASS_UNIX_STREAM_SOCKET;
		case SOCK_DGRAM:
			return SECCLASS_UNIX_DGRAM_SOCKET;
		}
		break;
	case PF_INET:
	case PF_INET6:
		switch (type) {
		case SOCK_STREAM:
			if (default_protocol_stream(protocol))
				return SECCLASS_TCP_SOCKET;
			else
				return SECCLASS_RAWIP_SOCKET;
		case SOCK_DGRAM:
			if (default_protocol_dgram(protocol))
				return SECCLASS_UDP_SOCKET;
			else
				return SECCLASS_RAWIP_SOCKET;
		default:
			return SECCLASS_RAWIP_SOCKET;
		}
		break;
	case PF_NETLINK:
		switch (protocol) {
		case NETLINK_ROUTE:
			return SECCLASS_NETLINK_ROUTE_SOCKET;
		case NETLINK_FIREWALL:
			return SECCLASS_NETLINK_FIREWALL_SOCKET;
		case NETLINK_INET_DIAG:
			return SECCLASS_NETLINK_TCPDIAG_SOCKET;
		case NETLINK_NFLOG:
			return SECCLASS_NETLINK_NFLOG_SOCKET;
		case NETLINK_XFRM:
			return SECCLASS_NETLINK_XFRM_SOCKET;
		case NETLINK_SELINUX:
			return SECCLASS_NETLINK_SELINUX_SOCKET;
		case NETLINK_AUDIT:
			return SECCLASS_NETLINK_AUDIT_SOCKET;
		case NETLINK_IP6_FW:
			return SECCLASS_NETLINK_IP6FW_SOCKET;
		case NETLINK_DNRTMSG:
			return SECCLASS_NETLINK_DNRT_SOCKET;
		case NETLINK_KOBJECT_UEVENT:
			return SECCLASS_NETLINK_KOBJECT_UEVENT_SOCKET;
		default:
			return SECCLASS_NETLINK_SOCKET;
		}
	case PF_PACKET:
		return SECCLASS_PACKET_SOCKET;
	case PF_KEY:
		return SECCLASS_KEY_SOCKET;
	}

	return SECCLASS_SOCKET;
}

#ifdef CONFIG_PROC_FS
static int selinux_proc_get_sid(struct proc_dir_entry *de,
				u16 tclass,
				u32 *sid)
{
	int buflen, rc;
	char *buffer, *path, *end;

	buffer = (char*)__get_free_page(GFP_KERNEL);
	if (!buffer)
		return -ENOMEM;

	buflen = PAGE_SIZE;
	end = buffer+buflen;
	*--end = '\0';
	buflen--;
	path = end-1;
	*path = '/';
	while (de && de != de->parent) {
		buflen -= de->namelen + 1;
		if (buflen < 0)
			break;
		end -= de->namelen;
		memcpy(end, de->name, de->namelen);
		*--end = '/';
		path = end;
		de = de->parent;
	}
	rc = security_genfs_sid("proc", path, tclass, sid);
	free_page((unsigned long)buffer);
	return rc;
}
#else
static int selinux_proc_get_sid(struct proc_dir_entry *de,
				u16 tclass,
				u32 *sid)
{
	return -EINVAL;
}
#endif

/* The inode's security attributes must be initialized before first use. */
static int inode_doinit_with_dentry(struct inode *inode, struct dentry *opt_dentry)
{
	struct superblock_security_struct *sbsec = NULL;
	struct inode_security_struct *isec = inode->i_security;
	u32 sid;
	struct dentry *dentry;
#define INITCONTEXTLEN 255
	char *context = NULL;
	unsigned len = 0;
	int rc = 0;
	int hold_sem = 0;

	if (isec->initialized)
		goto out;

	down(&isec->sem);
	hold_sem = 1;
	if (isec->initialized)
		goto out;

	sbsec = inode->i_sb->s_security;
	if (!sbsec->initialized) {
		/* Defer initialization until selinux_complete_init,
		   after the initial policy is loaded and the security
		   server is ready to handle calls. */
		spin_lock(&sbsec->isec_lock);
		if (list_empty(&isec->list))
			list_add(&isec->list, &sbsec->isec_head);
		spin_unlock(&sbsec->isec_lock);
		goto out;
	}

	switch (sbsec->behavior) {
	case SECURITY_FS_USE_XATTR:
		if (!inode->i_op->getxattr) {
			isec->sid = sbsec->def_sid;
			break;
		}

		/* Need a dentry, since the xattr API requires one.
		   Life would be simpler if we could just pass the inode. */
		if (opt_dentry) {
			/* Called from d_instantiate or d_splice_alias. */
			dentry = dget(opt_dentry);
		} else {
			/* Called from selinux_complete_init, try to find a dentry. */
			dentry = d_find_alias(inode);
		}
		if (!dentry) {
			printk(KERN_WARNING "%s:  no dentry for dev=%s "
			       "ino=%ld\n", __FUNCTION__, inode->i_sb->s_id,
			       inode->i_ino);
			goto out;
		}

		len = INITCONTEXTLEN;
		context = kmalloc(len, GFP_KERNEL);
		if (!context) {
			rc = -ENOMEM;
			dput(dentry);
			goto out;
		}
		rc = inode->i_op->getxattr(dentry, XATTR_NAME_SELINUX,
					   context, len);
		if (rc == -ERANGE) {
			/* Need a larger buffer.  Query for the right size. */
			rc = inode->i_op->getxattr(dentry, XATTR_NAME_SELINUX,
						   NULL, 0);
			if (rc < 0) {
				dput(dentry);
				goto out;
			}
			kfree(context);
			len = rc;
			context = kmalloc(len, GFP_KERNEL);
			if (!context) {
				rc = -ENOMEM;
				dput(dentry);
				goto out;
			}
			rc = inode->i_op->getxattr(dentry,
						   XATTR_NAME_SELINUX,
						   context, len);
		}
		dput(dentry);
		if (rc < 0) {
			if (rc != -ENODATA) {
				printk(KERN_WARNING "%s:  getxattr returned "
				       "%d for dev=%s ino=%ld\n", __FUNCTION__,
				       -rc, inode->i_sb->s_id, inode->i_ino);
				kfree(context);
				goto out;
			}
			/* Map ENODATA to the default file SID */
			sid = sbsec->def_sid;
			rc = 0;
		} else {
			rc = security_context_to_sid_default(context, rc, &sid,
			                                     sbsec->def_sid);
			if (rc) {
				printk(KERN_WARNING "%s:  context_to_sid(%s) "
				       "returned %d for dev=%s ino=%ld\n",
				       __FUNCTION__, context, -rc,
				       inode->i_sb->s_id, inode->i_ino);
				kfree(context);
				/* Leave with the unlabeled SID */
				rc = 0;
				break;
			}
		}
		kfree(context);
		isec->sid = sid;
		break;
	case SECURITY_FS_USE_TASK:
		isec->sid = isec->task_sid;
		break;
	case SECURITY_FS_USE_TRANS:
		/* Default to the fs SID. */
		isec->sid = sbsec->sid;

		/* Try to obtain a transition SID. */
		isec->sclass = inode_mode_to_security_class(inode->i_mode);
		rc = security_transition_sid(isec->task_sid,
					     sbsec->sid,
					     isec->sclass,
					     &sid);
		if (rc)
			goto out;
		isec->sid = sid;
		break;
	default:
		/* Default to the fs SID. */
		isec->sid = sbsec->sid;

		if (sbsec->proc) {
			struct proc_inode *proci = PROC_I(inode);
			if (proci->pde) {
				isec->sclass = inode_mode_to_security_class(inode->i_mode);
				rc = selinux_proc_get_sid(proci->pde,
							  isec->sclass,
							  &sid);
				if (rc)
					goto out;
				isec->sid = sid;
			}
		}
		break;
	}

	isec->initialized = 1;

out:
	if (isec->sclass == SECCLASS_FILE)
		isec->sclass = inode_mode_to_security_class(inode->i_mode);

	if (hold_sem)
		up(&isec->sem);
	return rc;
}

/* Convert a Linux signal to an access vector. */
static inline u32 signal_to_av(int sig)
{
	u32 perm = 0;

	switch (sig) {
	case SIGCHLD:
		/* Commonly granted from child to parent. */
		perm = PROCESS__SIGCHLD;
		break;
	case SIGKILL:
		/* Cannot be caught or ignored */
		perm = PROCESS__SIGKILL;
		break;
	case SIGSTOP:
		/* Cannot be caught or ignored */
		perm = PROCESS__SIGSTOP;
		break;
	default:
		/* All other signals. */
		perm = PROCESS__SIGNAL;
		break;
	}

	return perm;
}

/* Check permission betweeen a pair of tasks, e.g. signal checks,
   fork check, ptrace check, etc. */
static int task_has_perm(struct task_struct *tsk1,
			 struct task_struct *tsk2,
			 u32 perms)
{
	struct task_security_struct *tsec1, *tsec2;

	tsec1 = tsk1->security;
	tsec2 = tsk2->security;
	return avc_has_perm(tsec1->sid, tsec2->sid,
			    SECCLASS_PROCESS, perms, NULL);
}

/* Check whether a task is allowed to use a capability. */
static int task_has_capability(struct task_struct *tsk,
			       int cap)
{
	struct task_security_struct *tsec;
	struct avc_audit_data ad;

	tsec = tsk->security;

	AVC_AUDIT_DATA_INIT(&ad,CAP);
	ad.tsk = tsk;
	ad.u.cap = cap;

	return avc_has_perm(tsec->sid, tsec->sid,
			    SECCLASS_CAPABILITY, CAP_TO_MASK(cap), &ad);
}

/* Check whether a task is allowed to use a system operation. */
static int task_has_system(struct task_struct *tsk,
			   u32 perms)
{
	struct task_security_struct *tsec;

	tsec = tsk->security;

	return avc_has_perm(tsec->sid, SECINITSID_KERNEL,
			    SECCLASS_SYSTEM, perms, NULL);
}

/* Check whether a task has a particular permission to an inode.
   The 'adp' parameter is optional and allows other audit
   data to be passed (e.g. the dentry). */
static int inode_has_perm(struct task_struct *tsk,
			  struct inode *inode,
			  u32 perms,
			  struct avc_audit_data *adp)
{
	struct task_security_struct *tsec;
	struct inode_security_struct *isec;
	struct avc_audit_data ad;

	tsec = tsk->security;
	isec = inode->i_security;

	if (!adp) {
		adp = &ad;
		AVC_AUDIT_DATA_INIT(&ad, FS);
		ad.u.fs.inode = inode;
	}

	return avc_has_perm(tsec->sid, isec->sid, isec->sclass, perms, adp);
}

/* Same as inode_has_perm, but pass explicit audit data containing
   the dentry to help the auditing code to more easily generate the
   pathname if needed. */
static inline int dentry_has_perm(struct task_struct *tsk,
				  struct vfsmount *mnt,
				  struct dentry *dentry,
				  u32 av)
{
	struct inode *inode = dentry->d_inode;
	struct avc_audit_data ad;
	AVC_AUDIT_DATA_INIT(&ad,FS);
	ad.u.fs.mnt = mnt;
	ad.u.fs.dentry = dentry;
	return inode_has_perm(tsk, inode, av, &ad);
}

/* Check whether a task can use an open file descriptor to
   access an inode in a given way.  Check access to the
   descriptor itself, and then use dentry_has_perm to
   check a particular permission to the file.
   Access to the descriptor is implicitly granted if it
   has the same SID as the process.  If av is zero, then
   access to the file is not checked, e.g. for cases
   where only the descriptor is affected like seek. */
static int file_has_perm(struct task_struct *tsk,
				struct file *file,
				u32 av)
{
	struct task_security_struct *tsec = tsk->security;
	struct file_security_struct *fsec = file->f_security;
	struct vfsmount *mnt = file->f_vfsmnt;
	struct dentry *dentry = file->f_dentry;
	struct inode *inode = dentry->d_inode;
	struct avc_audit_data ad;
	int rc;

	AVC_AUDIT_DATA_INIT(&ad, FS);
	ad.u.fs.mnt = mnt;
	ad.u.fs.dentry = dentry;

	if (tsec->sid != fsec->sid) {
		rc = avc_has_perm(tsec->sid, fsec->sid,
				  SECCLASS_FD,
				  FD__USE,
				  &ad);
		if (rc)
			return rc;
	}

	/* av is zero if only checking access to the descriptor. */
	if (av)
		return inode_has_perm(tsk, inode, av, &ad);

	return 0;
}

/* Check whether a task can create a file. */
static int may_create(struct inode *dir,
		      struct dentry *dentry,
		      u16 tclass)
{
	struct task_security_struct *tsec;
	struct inode_security_struct *dsec;
	struct superblock_security_struct *sbsec;
	u32 newsid;
	struct avc_audit_data ad;
	int rc;

	tsec = current->security;
	dsec = dir->i_security;
	sbsec = dir->i_sb->s_security;

	AVC_AUDIT_DATA_INIT(&ad, FS);
	ad.u.fs.dentry = dentry;

	rc = avc_has_perm(tsec->sid, dsec->sid, SECCLASS_DIR,
			  DIR__ADD_NAME | DIR__SEARCH,
			  &ad);
	if (rc)
		return rc;

	if (tsec->create_sid && sbsec->behavior != SECURITY_FS_USE_MNTPOINT) {
		newsid = tsec->create_sid;
	} else {
		rc = security_transition_sid(tsec->sid, dsec->sid, tclass,
					     &newsid);
		if (rc)
			return rc;
	}

	rc = avc_has_perm(tsec->sid, newsid, tclass, FILE__CREATE, &ad);
	if (rc)
		return rc;

	return avc_has_perm(newsid, sbsec->sid,
			    SECCLASS_FILESYSTEM,
			    FILESYSTEM__ASSOCIATE, &ad);
}

#define MAY_LINK   0
#define MAY_UNLINK 1
#define MAY_RMDIR  2

/* Check whether a task can link, unlink, or rmdir a file/directory. */
static int may_link(struct inode *dir,
		    struct dentry *dentry,
		    int kind)

{
	struct task_security_struct *tsec;
	struct inode_security_struct *dsec, *isec;
	struct avc_audit_data ad;
	u32 av;
	int rc;

	tsec = current->security;
	dsec = dir->i_security;
	isec = dentry->d_inode->i_security;

	AVC_AUDIT_DATA_INIT(&ad, FS);
	ad.u.fs.dentry = dentry;

	av = DIR__SEARCH;
	av |= (kind ? DIR__REMOVE_NAME : DIR__ADD_NAME);
	rc = avc_has_perm(tsec->sid, dsec->sid, SECCLASS_DIR, av, &ad);
	if (rc)
		return rc;

	switch (kind) {
	case MAY_LINK:
		av = FILE__LINK;
		break;
	case MAY_UNLINK:
		av = FILE__UNLINK;
		break;
	case MAY_RMDIR:
		av = DIR__RMDIR;
		break;
	default:
		printk(KERN_WARNING "may_link:  unrecognized kind %d\n", kind);
		return 0;
	}

	rc = avc_has_perm(tsec->sid, isec->sid, isec->sclass, av, &ad);
	return rc;
}

static inline int may_rename(struct inode *old_dir,
			     struct dentry *old_dentry,
			     struct inode *new_dir,
			     struct dentry *new_dentry)
{
	struct task_security_struct *tsec;
	struct inode_security_struct *old_dsec, *new_dsec, *old_isec, *new_isec;
	struct avc_audit_data ad;
	u32 av;
	int old_is_dir, new_is_dir;
	int rc;

	tsec = current->security;
	old_dsec = old_dir->i_security;
	old_isec = old_dentry->d_inode->i_security;
	old_is_dir = S_ISDIR(old_dentry->d_inode->i_mode);
	new_dsec = new_dir->i_security;

	AVC_AUDIT_DATA_INIT(&ad, FS);

	ad.u.fs.dentry = old_dentry;
	rc = avc_has_perm(tsec->sid, old_dsec->sid, SECCLASS_DIR,
			  DIR__REMOVE_NAME | DIR__SEARCH, &ad);
	if (rc)
		return rc;
	rc = avc_has_perm(tsec->sid, old_isec->sid,
			  old_isec->sclass, FILE__RENAME, &ad);
	if (rc)
		return rc;
	if (old_is_dir && new_dir != old_dir) {
		rc = avc_has_perm(tsec->sid, old_isec->sid,
				  old_isec->sclass, DIR__REPARENT, &ad);
		if (rc)
			return rc;
	}

	ad.u.fs.dentry = new_dentry;
	av = DIR__ADD_NAME | DIR__SEARCH;
	if (new_dentry->d_inode)
		av |= DIR__REMOVE_NAME;
	rc = avc_has_perm(tsec->sid, new_dsec->sid, SECCLASS_DIR, av, &ad);
	if (rc)
		return rc;
	if (new_dentry->d_inode) {
		new_isec = new_dentry->d_inode->i_security;
		new_is_dir = S_ISDIR(new_dentry->d_inode->i_mode);
		rc = avc_has_perm(tsec->sid, new_isec->sid,
				  new_isec->sclass,
				  (new_is_dir ? DIR__RMDIR : FILE__UNLINK), &ad);
		if (rc)
			return rc;
	}

	return 0;
}

/* Check whether a task can perform a filesystem operation. */
static int superblock_has_perm(struct task_struct *tsk,
			       struct super_block *sb,
			       u32 perms,
			       struct avc_audit_data *ad)
{
	struct task_security_struct *tsec;
	struct superblock_security_struct *sbsec;

	tsec = tsk->security;
	sbsec = sb->s_security;
	return avc_has_perm(tsec->sid, sbsec->sid, SECCLASS_FILESYSTEM,
			    perms, ad);
}

/* Convert a Linux mode and permission mask to an access vector. */
static inline u32 file_mask_to_av(int mode, int mask)
{
	u32 av = 0;

	if ((mode & S_IFMT) != S_IFDIR) {
		if (mask & MAY_EXEC)
			av |= FILE__EXECUTE;
		if (mask & MAY_READ)
			av |= FILE__READ;

		if (mask & MAY_APPEND)
			av |= FILE__APPEND;
		else if (mask & MAY_WRITE)
			av |= FILE__WRITE;

	} else {
		if (mask & MAY_EXEC)
			av |= DIR__SEARCH;
		if (mask & MAY_WRITE)
			av |= DIR__WRITE;
		if (mask & MAY_READ)
			av |= DIR__READ;
	}

	return av;
}

/* Convert a Linux file to an access vector. */
static inline u32 file_to_av(struct file *file)
{
	u32 av = 0;

	if (file->f_mode & FMODE_READ)
		av |= FILE__READ;
	if (file->f_mode & FMODE_WRITE) {
		if (file->f_flags & O_APPEND)
			av |= FILE__APPEND;
		else
			av |= FILE__WRITE;
	}

	return av;
}

/* Set an inode's SID to a specified value. */
static int inode_security_set_sid(struct inode *inode, u32 sid)
{
	struct inode_security_struct *isec = inode->i_security;
	struct superblock_security_struct *sbsec = inode->i_sb->s_security;

	if (!sbsec->initialized) {
		/* Defer initialization to selinux_complete_init. */
		return 0;
	}

	down(&isec->sem);
	isec->sclass = inode_mode_to_security_class(inode->i_mode);
	isec->sid = sid;
	isec->initialized = 1;
	up(&isec->sem);
	return 0;
}

/* Hook functions begin here. */

static int selinux_ptrace(struct task_struct *parent, struct task_struct *child)
{
	struct task_security_struct *psec = parent->security;
	struct task_security_struct *csec = child->security;
	int rc;

	rc = secondary_ops->ptrace(parent,child);
	if (rc)
		return rc;

	rc = task_has_perm(parent, child, PROCESS__PTRACE);
	/* Save the SID of the tracing process for later use in apply_creds. */
	if (!(child->ptrace & PT_PTRACED) && !rc)
		csec->ptrace_sid = psec->sid;
	return rc;
}

static int selinux_capget(struct task_struct *target, kernel_cap_t *effective,
                          kernel_cap_t *inheritable, kernel_cap_t *permitted)
{
	int error;

	error = task_has_perm(current, target, PROCESS__GETCAP);
	if (error)
		return error;

	return secondary_ops->capget(target, effective, inheritable, permitted);
}

static int selinux_capset_check(struct task_struct *target, kernel_cap_t *effective,
                                kernel_cap_t *inheritable, kernel_cap_t *permitted)
{
	int error;

	error = secondary_ops->capset_check(target, effective, inheritable, permitted);
	if (error)
		return error;

	return task_has_perm(current, target, PROCESS__SETCAP);
}

static void selinux_capset_set(struct task_struct *target, kernel_cap_t *effective,
                               kernel_cap_t *inheritable, kernel_cap_t *permitted)
{
	secondary_ops->capset_set(target, effective, inheritable, permitted);
}

static int selinux_capable(struct task_struct *tsk, int cap)
{
	int rc;

	rc = secondary_ops->capable(tsk, cap);
	if (rc)
		return rc;

	return task_has_capability(tsk,cap);
}

static int selinux_sysctl(ctl_table *table, int op)
{
	int error = 0;
	u32 av;
	struct task_security_struct *tsec;
	u32 tsid;
	int rc;

	rc = secondary_ops->sysctl(table, op);
	if (rc)
		return rc;

	tsec = current->security;

	rc = selinux_proc_get_sid(table->de, (op == 001) ?
	                          SECCLASS_DIR : SECCLASS_FILE, &tsid);
	if (rc) {
		/* Default to the well-defined sysctl SID. */
		tsid = SECINITSID_SYSCTL;
	}

	/* The op values are "defined" in sysctl.c, thereby creating
	 * a bad coupling between this module and sysctl.c */
	if(op == 001) {
		error = avc_has_perm(tsec->sid, tsid,
				     SECCLASS_DIR, DIR__SEARCH, NULL);
	} else {
		av = 0;
		if (op & 004)
			av |= FILE__READ;
		if (op & 002)
			av |= FILE__WRITE;
		if (av)
			error = avc_has_perm(tsec->sid, tsid,
					     SECCLASS_FILE, av, NULL);
        }

	return error;
}

static int selinux_quotactl(int cmds, int type, int id, struct super_block *sb)
{
	int rc = 0;

	if (!sb)
		return 0;

	switch (cmds) {
		case Q_SYNC:
		case Q_QUOTAON:
		case Q_QUOTAOFF:
	        case Q_SETINFO:
		case Q_SETQUOTA:
			rc = superblock_has_perm(current,
						 sb,
						 FILESYSTEM__QUOTAMOD, NULL);
			break;
	        case Q_GETFMT:
	        case Q_GETINFO:
		case Q_GETQUOTA:
			rc = superblock_has_perm(current,
						 sb,
						 FILESYSTEM__QUOTAGET, NULL);
			break;
		default:
			rc = 0;  /* let the kernel handle invalid cmds */
			break;
	}
	return rc;
}

static int selinux_quota_on(struct dentry *dentry)
{
	return dentry_has_perm(current, NULL, dentry, FILE__QUOTAON);
}

static int selinux_syslog(int type)
{
	int rc;

	rc = secondary_ops->syslog(type);
	if (rc)
		return rc;

	switch (type) {
		case 3:         /* Read last kernel messages */
		case 10:        /* Return size of the log buffer */
			rc = task_has_system(current, SYSTEM__SYSLOG_READ);
			break;
		case 6:         /* Disable logging to console */
		case 7:         /* Enable logging to console */
		case 8:		/* Set level of messages printed to console */
			rc = task_has_system(current, SYSTEM__SYSLOG_CONSOLE);
			break;
		case 0:         /* Close log */
		case 1:         /* Open log */
		case 2:         /* Read from log */
		case 4:         /* Read/clear last kernel messages */
		case 5:         /* Clear ring buffer */
		default:
			rc = task_has_system(current, SYSTEM__SYSLOG_MOD);
			break;
	}
	return rc;
}

/*
 * Check that a process has enough memory to allocate a new virtual
 * mapping. 0 means there is enough memory for the allocation to
 * succeed and -ENOMEM implies there is not.
 *
 * Note that secondary_ops->capable and task_has_perm_noaudit return 0
 * if the capability is granted, but __vm_enough_memory requires 1 if
 * the capability is granted.
 *
 * Do not audit the selinux permission check, as this is applied to all
 * processes that allocate mappings.
 */
static int selinux_vm_enough_memory(long pages)
{
	int rc, cap_sys_admin = 0;
	struct task_security_struct *tsec = current->security;

	rc = secondary_ops->capable(current, CAP_SYS_ADMIN);
	if (rc == 0)
		rc = avc_has_perm_noaudit(tsec->sid, tsec->sid,
					SECCLASS_CAPABILITY,
					CAP_TO_MASK(CAP_SYS_ADMIN),
					NULL);

	if (rc == 0)
		cap_sys_admin = 1;

	return __vm_enough_memory(pages, cap_sys_admin);
}

/* binprm security operations */

static int selinux_bprm_alloc_security(struct linux_binprm *bprm)
{
	struct bprm_security_struct *bsec;

	bsec = kzalloc(sizeof(struct bprm_security_struct), GFP_KERNEL);
	if (!bsec)
		return -ENOMEM;

	bsec->bprm = bprm;
	bsec->sid = SECINITSID_UNLABELED;
	bsec->set = 0;

	bprm->security = bsec;
	return 0;
}

static int selinux_bprm_set_security(struct linux_binprm *bprm)
{
	struct task_security_struct *tsec;
	struct inode *inode = bprm->file->f_dentry->d_inode;
	struct inode_security_struct *isec;
	struct bprm_security_struct *bsec;
	u32 newsid;
	struct avc_audit_data ad;
	int rc;

	rc = secondary_ops->bprm_set_security(bprm);
	if (rc)
		return rc;

	bsec = bprm->security;

	if (bsec->set)
		return 0;

	tsec = current->security;
	isec = inode->i_security;

	/* Default to the current task SID. */
	bsec->sid = tsec->sid;

	/* Reset create SID on execve. */
	tsec->create_sid = 0;

	if (tsec->exec_sid) {
		newsid = tsec->exec_sid;
		/* Reset exec SID on execve. */
		tsec->exec_sid = 0;
	} else {
		/* Check for a default transition on this program. */
		rc = security_transition_sid(tsec->sid, isec->sid,
		                             SECCLASS_PROCESS, &newsid);
		if (rc)
			return rc;
	}

	AVC_AUDIT_DATA_INIT(&ad, FS);
	ad.u.fs.mnt = bprm->file->f_vfsmnt;
	ad.u.fs.dentry = bprm->file->f_dentry;

	if (bprm->file->f_vfsmnt->mnt_flags & MNT_NOSUID)
		newsid = tsec->sid;

        if (tsec->sid == newsid) {
		rc = avc_has_perm(tsec->sid, isec->sid,
				  SECCLASS_FILE, FILE__EXECUTE_NO_TRANS, &ad);
		if (rc)
			return rc;
	} else {
		/* Check permissions for the transition. */
		rc = avc_has_perm(tsec->sid, newsid,
				  SECCLASS_PROCESS, PROCESS__TRANSITION, &ad);
		if (rc)
			return rc;

		rc = avc_has_perm(newsid, isec->sid,
				  SECCLASS_FILE, FILE__ENTRYPOINT, &ad);
		if (rc)
			return rc;

		/* Clear any possibly unsafe personality bits on exec: */
		current->personality &= ~PER_CLEAR_ON_SETID;

		/* Set the security field to the new SID. */
		bsec->sid = newsid;
	}

	bsec->set = 1;
	return 0;
}

static int selinux_bprm_check_security (struct linux_binprm *bprm)
{
	return secondary_ops->bprm_check_security(bprm);
}


static int selinux_bprm_secureexec (struct linux_binprm *bprm)
{
	struct task_security_struct *tsec = current->security;
	int atsecure = 0;

	if (tsec->osid != tsec->sid) {
		/* Enable secure mode for SIDs transitions unless
		   the noatsecure permission is granted between
		   the two SIDs, i.e. ahp returns 0. */
		atsecure = avc_has_perm(tsec->osid, tsec->sid,
					 SECCLASS_PROCESS,
					 PROCESS__NOATSECURE, NULL);
	}

	return (atsecure || secondary_ops->bprm_secureexec(bprm));
}

static void selinux_bprm_free_security(struct linux_binprm *bprm)
{
	kfree(bprm->security);
	bprm->security = NULL;
}

extern struct vfsmount *selinuxfs_mount;
extern struct dentry *selinux_null;

/* Derived from fs/exec.c:flush_old_files. */
static inline void flush_unauthorized_files(struct files_struct * files)
{
	struct avc_audit_data ad;
	struct file *file, *devnull = NULL;
	struct tty_struct *tty = current->signal->tty;
	struct fdtable *fdt;
	long j = -1;

	if (tty) {
		file_list_lock();
		file = list_entry(tty->tty_files.next, typeof(*file), f_u.fu_list);
		if (file) {
			/* Revalidate access to controlling tty.
			   Use inode_has_perm on the tty inode directly rather
			   than using file_has_perm, as this particular open
			   file may belong to another process and we are only
			   interested in the inode-based check here. */
			struct inode *inode = file->f_dentry->d_inode;
			if (inode_has_perm(current, inode,
					   FILE__READ | FILE__WRITE, NULL)) {
				/* Reset controlling tty. */
				current->signal->tty = NULL;
				current->signal->tty_old_pgrp = 0;
			}
		}
		file_list_unlock();
	}

	/* Revalidate access to inherited open files. */

	AVC_AUDIT_DATA_INIT(&ad,FS);

	spin_lock(&files->file_lock);
	for (;;) {
		unsigned long set, i;
		int fd;

		j++;
		i = j * __NFDBITS;
		fdt = files_fdtable(files);
		if (i >= fdt->max_fds || i >= fdt->max_fdset)
			break;
		set = fdt->open_fds->fds_bits[j];
		if (!set)
			continue;
		spin_unlock(&files->file_lock);
		for ( ; set ; i++,set >>= 1) {
			if (set & 1) {
				file = fget(i);
				if (!file)
					continue;
				if (file_has_perm(current,
						  file,
						  file_to_av(file))) {
					sys_close(i);
					fd = get_unused_fd();
					if (fd != i) {
						if (fd >= 0)
							put_unused_fd(fd);
						fput(file);
						continue;
					}
					if (devnull) {
						get_file(devnull);
					} else {
						devnull = dentry_open(dget(selinux_null), mntget(selinuxfs_mount), O_RDWR);
						if (!devnull) {
							put_unused_fd(fd);
							fput(file);
							continue;
						}
					}
					fd_install(fd, devnull);
				}
				fput(file);
			}
		}
		spin_lock(&files->file_lock);

	}
	spin_unlock(&files->file_lock);
}

static void selinux_bprm_apply_creds(struct linux_binprm *bprm, int unsafe)
{
	struct task_security_struct *tsec;
	struct bprm_security_struct *bsec;
	u32 sid;
	int rc;

	secondary_ops->bprm_apply_creds(bprm, unsafe);

	tsec = current->security;

	bsec = bprm->security;
	sid = bsec->sid;

	tsec->osid = tsec->sid;
	bsec->unsafe = 0;
	if (tsec->sid != sid) {
		/* Check for shared state.  If not ok, leave SID
		   unchanged and kill. */
		if (unsafe & LSM_UNSAFE_SHARE) {
			rc = avc_has_perm(tsec->sid, sid, SECCLASS_PROCESS,
					PROCESS__SHARE, NULL);
			if (rc) {
				bsec->unsafe = 1;
				return;
			}
		}

		/* Check for ptracing, and update the task SID if ok.
		   Otherwise, leave SID unchanged and kill. */
		if (unsafe & (LSM_UNSAFE_PTRACE | LSM_UNSAFE_PTRACE_CAP)) {
			rc = avc_has_perm(tsec->ptrace_sid, sid,
					  SECCLASS_PROCESS, PROCESS__PTRACE,
					  NULL);
			if (rc) {
				bsec->unsafe = 1;
				return;
			}
		}
		tsec->sid = sid;
	}
}

/*
 * called after apply_creds without the task lock held
 */
static void selinux_bprm_post_apply_creds(struct linux_binprm *bprm)
{
	struct task_security_struct *tsec;
	struct rlimit *rlim, *initrlim;
	struct itimerval itimer;
	struct bprm_security_struct *bsec;
	int rc, i;

	tsec = current->security;
	bsec = bprm->security;

	if (bsec->unsafe) {
		force_sig_specific(SIGKILL, current);
		return;
	}
	if (tsec->osid == tsec->sid)
		return;

	/* Close files for which the new task SID is not authorized. */
	flush_unauthorized_files(current->files);

	/* Check whether the new SID can inherit signal state
	   from the old SID.  If not, clear itimers to avoid
	   subsequent signal generation and flush and unblock
	   signals. This must occur _after_ the task SID has
	  been updated so that any kill done after the flush
	  will be checked against the new SID. */
	rc = avc_has_perm(tsec->osid, tsec->sid, SECCLASS_PROCESS,
			  PROCESS__SIGINH, NULL);
	if (rc) {
		memset(&itimer, 0, sizeof itimer);
		for (i = 0; i < 3; i++)
			do_setitimer(i, &itimer, NULL);
		flush_signals(current);
		spin_lock_irq(&current->sighand->siglock);
		flush_signal_handlers(current, 1);
		sigemptyset(&current->blocked);
		recalc_sigpending();
		spin_unlock_irq(&current->sighand->siglock);
	}

	/* Check whether the new SID can inherit resource limits
	   from the old SID.  If not, reset all soft limits to
	   the lower of the current task's hard limit and the init
	   task's soft limit.  Note that the setting of hard limits
	   (even to lower them) can be controlled by the setrlimit
	   check. The inclusion of the init task's soft limit into
	   the computation is to avoid resetting soft limits higher
	   than the default soft limit for cases where the default
	   is lower than the hard limit, e.g. RLIMIT_CORE or
	   RLIMIT_STACK.*/
	rc = avc_has_perm(tsec->osid, tsec->sid, SECCLASS_PROCESS,
			  PROCESS__RLIMITINH, NULL);
	if (rc) {
		for (i = 0; i < RLIM_NLIMITS; i++) {
			rlim = current->signal->rlim + i;
			initrlim = init_task.signal->rlim+i;
			rlim->rlim_cur = min(rlim->rlim_max,initrlim->rlim_cur);
		}
		if (current->signal->rlim[RLIMIT_CPU].rlim_cur != RLIM_INFINITY) {
			/*
			 * This will cause RLIMIT_CPU calculations
			 * to be refigured.
			 */
			current->it_prof_expires = jiffies_to_cputime(1);
		}
	}

	/* Wake up the parent if it is waiting so that it can
	   recheck wait permission to the new task SID. */
	wake_up_interruptible(&current->parent->signal->wait_chldexit);
}

/* superblock security operations */

static int selinux_sb_alloc_security(struct super_block *sb)
{
	return superblock_alloc_security(sb);
}

static void selinux_sb_free_security(struct super_block *sb)
{
	superblock_free_security(sb);
}

static inline int match_prefix(char *prefix, int plen, char *option, int olen)
{
	if (plen > olen)
		return 0;

	return !memcmp(prefix, option, plen);
}

static inline int selinux_option(char *option, int len)
{
	return (match_prefix("context=", sizeof("context=")-1, option, len) ||
	        match_prefix("fscontext=", sizeof("fscontext=")-1, option, len) ||
	        match_prefix("defcontext=", sizeof("defcontext=")-1, option, len));
}

static inline void take_option(char **to, char *from, int *first, int len)
{
	if (!*first) {
		**to = ',';
		*to += 1;
	}
	else
		*first = 0;
	memcpy(*to, from, len);
	*to += len;
}

static int selinux_sb_copy_data(struct file_system_type *type, void *orig, void *copy)
{
	int fnosec, fsec, rc = 0;
	char *in_save, *in_curr, *in_end;
	char *sec_curr, *nosec_save, *nosec;

	in_curr = orig;
	sec_curr = copy;

	/* Binary mount data: just copy */
	if (type->fs_flags & FS_BINARY_MOUNTDATA) {
		copy_page(sec_curr, in_curr);
		goto out;
	}

	nosec = (char *)get_zeroed_page(GFP_KERNEL);
	if (!nosec) {
		rc = -ENOMEM;
		goto out;
	}

	nosec_save = nosec;
	fnosec = fsec = 1;
	in_save = in_end = orig;

	do {
		if (*in_end == ',' || *in_end == '\0') {
			int len = in_end - in_curr;

			if (selinux_option(in_curr, len))
				take_option(&sec_curr, in_curr, &fsec, len);
			else
				take_option(&nosec, in_curr, &fnosec, len);

			in_curr = in_end + 1;
		}
	} while (*in_end++);

	strcpy(in_save, nosec_save);
	free_page((unsigned long)nosec_save);
out:
	return rc;
}

static int selinux_sb_kern_mount(struct super_block *sb, void *data)
{
	struct avc_audit_data ad;
	int rc;

	rc = superblock_doinit(sb, data);
	if (rc)
		return rc;

	AVC_AUDIT_DATA_INIT(&ad,FS);
	ad.u.fs.dentry = sb->s_root;
	return superblock_has_perm(current, sb, FILESYSTEM__MOUNT, &ad);
}

static int selinux_sb_statfs(struct super_block *sb)
{
	struct avc_audit_data ad;

	AVC_AUDIT_DATA_INIT(&ad,FS);
	ad.u.fs.dentry = sb->s_root;
	return superblock_has_perm(current, sb, FILESYSTEM__GETATTR, &ad);
}

static int selinux_mount(char * dev_name,
                         struct nameidata *nd,
                         char * type,
                         unsigned long flags,
                         void * data)
{
	int rc;

	rc = secondary_ops->sb_mount(dev_name, nd, type, flags, data);
	if (rc)
		return rc;

	if (flags & MS_REMOUNT)
		return superblock_has_perm(current, nd->mnt->mnt_sb,
		                           FILESYSTEM__REMOUNT, NULL);
	else
		return dentry_has_perm(current, nd->mnt, nd->dentry,
		                       FILE__MOUNTON);
}

static int selinux_umount(struct vfsmount *mnt, int flags)
{
	int rc;

	rc = secondary_ops->sb_umount(mnt, flags);
	if (rc)
		return rc;

	return superblock_has_perm(current,mnt->mnt_sb,
	                           FILESYSTEM__UNMOUNT,NULL);
}

/* inode security operations */

static int selinux_inode_alloc_security(struct inode *inode)
{
	return inode_alloc_security(inode);
}

static void selinux_inode_free_security(struct inode *inode)
{
	inode_free_security(inode);
}

static int selinux_inode_init_security(struct inode *inode, struct inode *dir,
				       char **name, void **value,
				       size_t *len)
{
	struct task_security_struct *tsec;
	struct inode_security_struct *dsec;
	struct superblock_security_struct *sbsec;
	u32 newsid, clen;
	int rc;
	char *namep = NULL, *context;

	tsec = current->security;
	dsec = dir->i_security;
	sbsec = dir->i_sb->s_security;

	if (tsec->create_sid && sbsec->behavior != SECURITY_FS_USE_MNTPOINT) {
		newsid = tsec->create_sid;
	} else {
		rc = security_transition_sid(tsec->sid, dsec->sid,
					     inode_mode_to_security_class(inode->i_mode),
					     &newsid);
		if (rc) {
			printk(KERN_WARNING "%s:  "
			       "security_transition_sid failed, rc=%d (dev=%s "
			       "ino=%ld)\n",
			       __FUNCTION__,
			       -rc, inode->i_sb->s_id, inode->i_ino);
			return rc;
		}
	}

	inode_security_set_sid(inode, newsid);

	if (!ss_initialized || sbsec->behavior == SECURITY_FS_USE_MNTPOINT)
		return -EOPNOTSUPP;

	if (name) {
		namep = kstrdup(XATTR_SELINUX_SUFFIX, GFP_KERNEL);
		if (!namep)
			return -ENOMEM;
		*name = namep;
	}

	if (value && len) {
		rc = security_sid_to_context(newsid, &context, &clen);
		if (rc) {
			kfree(namep);
			return rc;
		}
		*value = context;
		*len = clen;
	}

	return 0;
}

static int selinux_inode_create(struct inode *dir, struct dentry *dentry, int mask)
{
	return may_create(dir, dentry, SECCLASS_FILE);
}

static int selinux_inode_link(struct dentry *old_dentry, struct inode *dir, struct dentry *new_dentry)
{
	int rc;

	rc = secondary_ops->inode_link(old_dentry,dir,new_dentry);
	if (rc)
		return rc;
	return may_link(dir, old_dentry, MAY_LINK);
}

static int selinux_inode_unlink(struct inode *dir, struct dentry *dentry)
{
	int rc;

	rc = secondary_ops->inode_unlink(dir, dentry);
	if (rc)
		return rc;
	return may_link(dir, dentry, MAY_UNLINK);
}

static int selinux_inode_symlink(struct inode *dir, struct dentry *dentry, const char *name)
{
	return may_create(dir, dentry, SECCLASS_LNK_FILE);
}

static int selinux_inode_mkdir(struct inode *dir, struct dentry *dentry, int mask)
{
	return may_create(dir, dentry, SECCLASS_DIR);
}

static int selinux_inode_rmdir(struct inode *dir, struct dentry *dentry)
{
	return may_link(dir, dentry, MAY_RMDIR);
}

static int selinux_inode_mknod(struct inode *dir, struct dentry *dentry, int mode, dev_t dev)
{
	int rc;

	rc = secondary_ops->inode_mknod(dir, dentry, mode, dev);
	if (rc)
		return rc;

	return may_create(dir, dentry, inode_mode_to_security_class(mode));
}

static int selinux_inode_rename(struct inode *old_inode, struct dentry *old_dentry,
                                struct inode *new_inode, struct dentry *new_dentry)
{
	return may_rename(old_inode, old_dentry, new_inode, new_dentry);
}

static int selinux_inode_readlink(struct dentry *dentry)
{
	return dentry_has_perm(current, NULL, dentry, FILE__READ);
}

static int selinux_inode_follow_link(struct dentry *dentry, struct nameidata *nameidata)
{
	int rc;

	rc = secondary_ops->inode_follow_link(dentry,nameidata);
	if (rc)
		return rc;
	return dentry_has_perm(current, NULL, dentry, FILE__READ);
}

static int selinux_inode_permission(struct inode *inode, int mask,
				    struct nameidata *nd)
{
	int rc;

	rc = secondary_ops->inode_permission(inode, mask, nd);
	if (rc)
		return rc;

	if (!mask) {
		/* No permission to check.  Existence test. */
		return 0;
	}

	return inode_has_perm(current, inode,
			       file_mask_to_av(inode->i_mode, mask), NULL);
}

static int selinux_inode_setattr(struct dentry *dentry, struct iattr *iattr)
{
	int rc;

	rc = secondary_ops->inode_setattr(dentry, iattr);
	if (rc)
		return rc;

	if (iattr->ia_valid & ATTR_FORCE)
		return 0;

	if (iattr->ia_valid & (ATTR_MODE | ATTR_UID | ATTR_GID |
			       ATTR_ATIME_SET | ATTR_MTIME_SET))
		return dentry_has_perm(current, NULL, dentry, FILE__SETATTR);

	return dentry_has_perm(current, NULL, dentry, FILE__WRITE);
}

static int selinux_inode_getattr(struct vfsmount *mnt, struct dentry *dentry)
{
	return dentry_has_perm(current, mnt, dentry, FILE__GETATTR);
}

static int selinux_inode_setxattr(struct dentry *dentry, char *name, void *value, size_t size, int flags)
{
	struct task_security_struct *tsec = current->security;
	struct inode *inode = dentry->d_inode;
	struct inode_security_struct *isec = inode->i_security;
	struct superblock_security_struct *sbsec;
	struct avc_audit_data ad;
	u32 newsid;
	int rc = 0;

	if (strcmp(name, XATTR_NAME_SELINUX)) {
		if (!strncmp(name, XATTR_SECURITY_PREFIX,
			     sizeof XATTR_SECURITY_PREFIX - 1) &&
		    !capable(CAP_SYS_ADMIN)) {
			/* A different attribute in the security namespace.
			   Restrict to administrator. */
			return -EPERM;
		}

		/* Not an attribute we recognize, so just check the
		   ordinary setattr permission. */
		return dentry_has_perm(current, NULL, dentry, FILE__SETATTR);
	}

	sbsec = inode->i_sb->s_security;
	if (sbsec->behavior == SECURITY_FS_USE_MNTPOINT)
		return -EOPNOTSUPP;

	if ((current->fsuid != inode->i_uid) && !capable(CAP_FOWNER))
		return -EPERM;

	AVC_AUDIT_DATA_INIT(&ad,FS);
	ad.u.fs.dentry = dentry;

	rc = avc_has_perm(tsec->sid, isec->sid, isec->sclass,
			  FILE__RELABELFROM, &ad);
	if (rc)
		return rc;

	rc = security_context_to_sid(value, size, &newsid);
	if (rc)
		return rc;

	rc = avc_has_perm(tsec->sid, newsid, isec->sclass,
			  FILE__RELABELTO, &ad);
	if (rc)
		return rc;

	rc = security_validate_transition(isec->sid, newsid, tsec->sid,
	                                  isec->sclass);
	if (rc)
		return rc;

	return avc_has_perm(newsid,
			    sbsec->sid,
			    SECCLASS_FILESYSTEM,
			    FILESYSTEM__ASSOCIATE,
			    &ad);
}

static void selinux_inode_post_setxattr(struct dentry *dentry, char *name,
                                        void *value, size_t size, int flags)
{
	struct inode *inode = dentry->d_inode;
	struct inode_security_struct *isec = inode->i_security;
	u32 newsid;
	int rc;

	if (strcmp(name, XATTR_NAME_SELINUX)) {
		/* Not an attribute we recognize, so nothing to do. */
		return;
	}

	rc = security_context_to_sid(value, size, &newsid);
	if (rc) {
		printk(KERN_WARNING "%s:  unable to obtain SID for context "
		       "%s, rc=%d\n", __FUNCTION__, (char*)value, -rc);
		return;
	}

	isec->sid = newsid;
	return;
}

static int selinux_inode_getxattr (struct dentry *dentry, char *name)
{
	return dentry_has_perm(current, NULL, dentry, FILE__GETATTR);
}

static int selinux_inode_listxattr (struct dentry *dentry)
{
	return dentry_has_perm(current, NULL, dentry, FILE__GETATTR);
}

static int selinux_inode_removexattr (struct dentry *dentry, char *name)
{
	if (strcmp(name, XATTR_NAME_SELINUX)) {
		if (!strncmp(name, XATTR_SECURITY_PREFIX,
			     sizeof XATTR_SECURITY_PREFIX - 1) &&
		    !capable(CAP_SYS_ADMIN)) {
			/* A different attribute in the security namespace.
			   Restrict to administrator. */
			return -EPERM;
		}

		/* Not an attribute we recognize, so just check the
		   ordinary setattr permission. Might want a separate
		   permission for removexattr. */
		return dentry_has_perm(current, NULL, dentry, FILE__SETATTR);
	}

	/* No one is allowed to remove a SELinux security label.
	   You can change the label, but all data must be labeled. */
	return -EACCES;
}

static const char *selinux_inode_xattr_getsuffix(void)
{
      return XATTR_SELINUX_SUFFIX;
}

/*
 * Copy the in-core inode security context value to the user.  If the
 * getxattr() prior to this succeeded, check to see if we need to
 * canonicalize the value to be finally returned to the user.
 *
 * Permission check is handled by selinux_inode_getxattr hook.
 */
static int selinux_inode_getsecurity(const struct inode *inode, const char *name, void *buffer, size_t size, int err)
{
	struct inode_security_struct *isec = inode->i_security;

	if (strcmp(name, XATTR_SELINUX_SUFFIX))
		return -EOPNOTSUPP;

	return selinux_getsecurity(isec->sid, buffer, size);
}

static int selinux_inode_setsecurity(struct inode *inode, const char *name,
                                     const void *value, size_t size, int flags)
{
	struct inode_security_struct *isec = inode->i_security;
	u32 newsid;
	int rc;

	if (strcmp(name, XATTR_SELINUX_SUFFIX))
		return -EOPNOTSUPP;

	if (!value || !size)
		return -EACCES;

	rc = security_context_to_sid((void*)value, size, &newsid);
	if (rc)
		return rc;

	isec->sid = newsid;
	return 0;
}

static int selinux_inode_listsecurity(struct inode *inode, char *buffer, size_t buffer_size)
{
	const int len = sizeof(XATTR_NAME_SELINUX);
	if (buffer && len <= buffer_size)
		memcpy(buffer, XATTR_NAME_SELINUX, len);
	return len;
}

/* file security operations */

static int selinux_file_permission(struct file *file, int mask)
{
	struct inode *inode = file->f_dentry->d_inode;

	if (!mask) {
		/* No permission to check.  Existence test. */
		return 0;
	}

	/* file_mask_to_av won't add FILE__WRITE if MAY_APPEND is set */
	if ((file->f_flags & O_APPEND) && (mask & MAY_WRITE))
		mask |= MAY_APPEND;

	return file_has_perm(current, file,
			     file_mask_to_av(inode->i_mode, mask));
}

static int selinux_file_alloc_security(struct file *file)
{
	return file_alloc_security(file);
}

static void selinux_file_free_security(struct file *file)
{
	file_free_security(file);
}

static int selinux_file_ioctl(struct file *file, unsigned int cmd,
			      unsigned long arg)
{
	int error = 0;

	switch (cmd) {
		case FIONREAD:
		/* fall through */
		case FIBMAP:
		/* fall through */
		case FIGETBSZ:
		/* fall through */
		case EXT2_IOC_GETFLAGS:
		/* fall through */
		case EXT2_IOC_GETVERSION:
			error = file_has_perm(current, file, FILE__GETATTR);
			break;

		case EXT2_IOC_SETFLAGS:
		/* fall through */
		case EXT2_IOC_SETVERSION:
			error = file_has_perm(current, file, FILE__SETATTR);
			break;

		/* sys_ioctl() checks */
		case FIONBIO:
		/* fall through */
		case FIOASYNC:
			error = file_has_perm(current, file, 0);
			break;

	        case KDSKBENT:
	        case KDSKBSENT:
			error = task_has_capability(current,CAP_SYS_TTY_CONFIG);
			break;

		/* default case assumes that the command will go
		 * to the file's ioctl() function.
		 */
		default:
			error = file_has_perm(current, file, FILE__IOCTL);

	}
	return error;
}

static int file_map_prot_check(struct file *file, unsigned long prot, int shared)
{
#ifndef CONFIG_PPC32
	if ((prot & PROT_EXEC) && (!file || (!shared && (prot & PROT_WRITE)))) {
		/*
		 * We are making executable an anonymous mapping or a
		 * private file mapping that will also be writable.
		 * This has an additional check.
		 */
		int rc = task_has_perm(current, current, PROCESS__EXECMEM);
		if (rc)
			return rc;
	}
#endif

	if (file) {
		/* read access is always possible with a mapping */
		u32 av = FILE__READ;

		/* write access only matters if the mapping is shared */
		if (shared && (prot & PROT_WRITE))
			av |= FILE__WRITE;

		if (prot & PROT_EXEC)
			av |= FILE__EXECUTE;

		return file_has_perm(current, file, av);
	}
	return 0;
}

static int selinux_file_mmap(struct file *file, unsigned long reqprot,
			     unsigned long prot, unsigned long flags)
{
	int rc;

	rc = secondary_ops->file_mmap(file, reqprot, prot, flags);
	if (rc)
		return rc;

	if (selinux_checkreqprot)
		prot = reqprot;

	return file_map_prot_check(file, prot,
				   (flags & MAP_TYPE) == MAP_SHARED);
}

static int selinux_file_mprotect(struct vm_area_struct *vma,
				 unsigned long reqprot,
				 unsigned long prot)
{
	int rc;

	rc = secondary_ops->file_mprotect(vma, reqprot, prot);
	if (rc)
		return rc;

	if (selinux_checkreqprot)
		prot = reqprot;

#ifndef CONFIG_PPC32
	if ((prot & PROT_EXEC) && !(vma->vm_flags & VM_EXEC)) {
		rc = 0;
		if (vma->vm_start >= vma->vm_mm->start_brk &&
		    vma->vm_end <= vma->vm_mm->brk) {
			rc = task_has_perm(current, current,
					   PROCESS__EXECHEAP);
		} else if (!vma->vm_file &&
			   vma->vm_start <= vma->vm_mm->start_stack &&
			   vma->vm_end >= vma->vm_mm->start_stack) {
			rc = task_has_perm(current, current, PROCESS__EXECSTACK);
		} else if (vma->vm_file && vma->anon_vma) {
			/*
			 * We are making executable a file mapping that has
			 * had some COW done. Since pages might have been
			 * written, check ability to execute the possibly
			 * modified content.  This typically should only
			 * occur for text relocations.
			 */
			rc = file_has_perm(current, vma->vm_file,
					   FILE__EXECMOD);
		}
		if (rc)
			return rc;
	}
#endif

	return file_map_prot_check(vma->vm_file, prot, vma->vm_flags&VM_SHARED);
}

static int selinux_file_lock(struct file *file, unsigned int cmd)
{
	return file_has_perm(current, file, FILE__LOCK);
}

static int selinux_file_fcntl(struct file *file, unsigned int cmd,
			      unsigned long arg)
{
	int err = 0;

	switch (cmd) {
	        case F_SETFL:
			if (!file->f_dentry || !file->f_dentry->d_inode) {
				err = -EINVAL;
				break;
			}

			if ((file->f_flags & O_APPEND) && !(arg & O_APPEND)) {
				err = file_has_perm(current, file,FILE__WRITE);
				break;
			}
			/* fall through */
	        case F_SETOWN:
	        case F_SETSIG:
	        case F_GETFL:
	        case F_GETOWN:
	        case F_GETSIG:
			/* Just check FD__USE permission */
			err = file_has_perm(current, file, 0);
			break;
		case F_GETLK:
		case F_SETLK:
	        case F_SETLKW:
#if BITS_PER_LONG == 32
	        case F_GETLK64:
		case F_SETLK64:
	        case F_SETLKW64:
#endif
			if (!file->f_dentry || !file->f_dentry->d_inode) {
				err = -EINVAL;
				break;
			}
			err = file_has_perm(current, file, FILE__LOCK);
			break;
	}

	return err;
}

static int selinux_file_set_fowner(struct file *file)
{
	struct task_security_struct *tsec;
	struct file_security_struct *fsec;

	tsec = current->security;
	fsec = file->f_security;
	fsec->fown_sid = tsec->sid;

	return 0;
}

static int selinux_file_send_sigiotask(struct task_struct *tsk,
				       struct fown_struct *fown, int signum)
{
        struct file *file;
	u32 perm;
	struct task_security_struct *tsec;
	struct file_security_struct *fsec;

	/* struct fown_struct is never outside the context of a struct file */
        file = (struct file *)((long)fown - offsetof(struct file,f_owner));

	tsec = tsk->security;
	fsec = file->f_security;

	if (!signum)
		perm = signal_to_av(SIGIO); /* as per send_sigio_to_task */
	else
		perm = signal_to_av(signum);

	return avc_has_perm(fsec->fown_sid, tsec->sid,
			    SECCLASS_PROCESS, perm, NULL);
}

static int selinux_file_receive(struct file *file)
{
	return file_has_perm(current, file, file_to_av(file));
}

/* task security operations */

static int selinux_task_create(unsigned long clone_flags)
{
	int rc;

	rc = secondary_ops->task_create(clone_flags);
	if (rc)
		return rc;

	return task_has_perm(current, current, PROCESS__FORK);
}

static int selinux_task_alloc_security(struct task_struct *tsk)
{
	struct task_security_struct *tsec1, *tsec2;
	int rc;

	tsec1 = current->security;

	rc = task_alloc_security(tsk);
	if (rc)
		return rc;
	tsec2 = tsk->security;

	tsec2->osid = tsec1->osid;
	tsec2->sid = tsec1->sid;

	/* Retain the exec and create SIDs across fork */
	tsec2->exec_sid = tsec1->exec_sid;
	tsec2->create_sid = tsec1->create_sid;

	/* Retain ptracer SID across fork, if any.
	   This will be reset by the ptrace hook upon any
	   subsequent ptrace_attach operations. */
	tsec2->ptrace_sid = tsec1->ptrace_sid;

	return 0;
}

static void selinux_task_free_security(struct task_struct *tsk)
{
	task_free_security(tsk);
}

static int selinux_task_setuid(uid_t id0, uid_t id1, uid_t id2, int flags)
{
	/* Since setuid only affects the current process, and
	   since the SELinux controls are not based on the Linux
	   identity attributes, SELinux does not need to control
	   this operation.  However, SELinux does control the use
	   of the CAP_SETUID and CAP_SETGID capabilities using the
	   capable hook. */
	return 0;
}

static int selinux_task_post_setuid(uid_t id0, uid_t id1, uid_t id2, int flags)
{
	return secondary_ops->task_post_setuid(id0,id1,id2,flags);
}

static int selinux_task_setgid(gid_t id0, gid_t id1, gid_t id2, int flags)
{
	/* See the comment for setuid above. */
	return 0;
}

static int selinux_task_setpgid(struct task_struct *p, pid_t pgid)
{
	return task_has_perm(current, p, PROCESS__SETPGID);
}

static int selinux_task_getpgid(struct task_struct *p)
{
	return task_has_perm(current, p, PROCESS__GETPGID);
}

static int selinux_task_getsid(struct task_struct *p)
{
	return task_has_perm(current, p, PROCESS__GETSESSION);
}

static int selinux_task_setgroups(struct group_info *group_info)
{
	/* See the comment for setuid above. */
	return 0;
}

static int selinux_task_setnice(struct task_struct *p, int nice)
{
	int rc;

	rc = secondary_ops->task_setnice(p, nice);
	if (rc)
		return rc;

	return task_has_perm(current,p, PROCESS__SETSCHED);
}

static int selinux_task_setrlimit(unsigned int resource, struct rlimit *new_rlim)
{
	struct rlimit *old_rlim = current->signal->rlim + resource;
	int rc;

	rc = secondary_ops->task_setrlimit(resource, new_rlim);
	if (rc)
		return rc;

	/* Control the ability to change the hard limit (whether
	   lowering or raising it), so that the hard limit can
	   later be used as a safe reset point for the soft limit
	   upon context transitions. See selinux_bprm_apply_creds. */
	if (old_rlim->rlim_max != new_rlim->rlim_max)
		return task_has_perm(current, current, PROCESS__SETRLIMIT);

	return 0;
}

static int selinux_task_setscheduler(struct task_struct *p, int policy, struct sched_param *lp)
{
	return task_has_perm(current, p, PROCESS__SETSCHED);
}

static int selinux_task_getscheduler(struct task_struct *p)
{
	return task_has_perm(current, p, PROCESS__GETSCHED);
}

static int selinux_task_kill(struct task_struct *p, struct siginfo *info, int sig)
{
	u32 perm;
	int rc;

	rc = secondary_ops->task_kill(p, info, sig);
	if (rc)
		return rc;

	if (info != SEND_SIG_NOINFO && (is_si_special(info) || SI_FROMKERNEL(info)))
		return 0;

	if (!sig)
		perm = PROCESS__SIGNULL; /* null signal; existence test */
	else
		perm = signal_to_av(sig);

	return task_has_perm(current, p, perm);
}

static int selinux_task_prctl(int option,
			      unsigned long arg2,
			      unsigned long arg3,
			      unsigned long arg4,
			      unsigned long arg5)
{
	/* The current prctl operations do not appear to require
	   any SELinux controls since they merely observe or modify
	   the state of the current process. */
	return 0;
}

static int selinux_task_wait(struct task_struct *p)
{
	u32 perm;

	perm = signal_to_av(p->exit_signal);

	return task_has_perm(p, current, perm);
}

static void selinux_task_reparent_to_init(struct task_struct *p)
{
  	struct task_security_struct *tsec;

	secondary_ops->task_reparent_to_init(p);

	tsec = p->security;
	tsec->osid = tsec->sid;
	tsec->sid = SECINITSID_KERNEL;
	return;
}

static void selinux_task_to_inode(struct task_struct *p,
				  struct inode *inode)
{
	struct task_security_struct *tsec = p->security;
	struct inode_security_struct *isec = inode->i_security;

	isec->sid = tsec->sid;
	isec->initialized = 1;
	return;
}

/* Returns error only if unable to parse addresses */
static int selinux_parse_skb_ipv4(struct sk_buff *skb, struct avc_audit_data *ad)
{
	int offset, ihlen, ret = -EINVAL;
	struct iphdr _iph, *ih;

	offset = skb->nh.raw - skb->data;
	ih = skb_header_pointer(skb, offset, sizeof(_iph), &_iph);
	if (ih == NULL)
		goto out;

	ihlen = ih->ihl * 4;
	if (ihlen < sizeof(_iph))
		goto out;

	ad->u.net.v4info.saddr = ih->saddr;
	ad->u.net.v4info.daddr = ih->daddr;
	ret = 0;

	switch (ih->protocol) {
        case IPPROTO_TCP: {
        	struct tcphdr _tcph, *th;

        	if (ntohs(ih->frag_off) & IP_OFFSET)
        		break;

		offset += ihlen;
		th = skb_header_pointer(skb, offset, sizeof(_tcph), &_tcph);
		if (th == NULL)
			break;

		ad->u.net.sport = th->source;
		ad->u.net.dport = th->dest;
		break;
        }
        
        case IPPROTO_UDP: {
        	struct udphdr _udph, *uh;
        	
        	if (ntohs(ih->frag_off) & IP_OFFSET)
        		break;
        		
		offset += ihlen;
        	uh = skb_header_pointer(skb, offset, sizeof(_udph), &_udph);
		if (uh == NULL)
			break;	

        	ad->u.net.sport = uh->source;
        	ad->u.net.dport = uh->dest;
        	break;
        }

        default:
        	break;
        }
out:
	return ret;
}

#if defined(CONFIG_IPV6) || defined(CONFIG_IPV6_MODULE)

/* Returns error only if unable to parse addresses */
static int selinux_parse_skb_ipv6(struct sk_buff *skb, struct avc_audit_data *ad)
{
	u8 nexthdr;
	int ret = -EINVAL, offset;
	struct ipv6hdr _ipv6h, *ip6;

	offset = skb->nh.raw - skb->data;
	ip6 = skb_header_pointer(skb, offset, sizeof(_ipv6h), &_ipv6h);
	if (ip6 == NULL)
		goto out;

	ipv6_addr_copy(&ad->u.net.v6info.saddr, &ip6->saddr);
	ipv6_addr_copy(&ad->u.net.v6info.daddr, &ip6->daddr);
	ret = 0;

	nexthdr = ip6->nexthdr;
	offset += sizeof(_ipv6h);
	offset = ipv6_skip_exthdr(skb, offset, &nexthdr);
	if (offset < 0)
		goto out;

	switch (nexthdr) {
	case IPPROTO_TCP: {
        	struct tcphdr _tcph, *th;

		th = skb_header_pointer(skb, offset, sizeof(_tcph), &_tcph);
		if (th == NULL)
			break;

		ad->u.net.sport = th->source;
		ad->u.net.dport = th->dest;
		break;
	}

	case IPPROTO_UDP: {
		struct udphdr _udph, *uh;

		uh = skb_header_pointer(skb, offset, sizeof(_udph), &_udph);
		if (uh == NULL)
			break;

		ad->u.net.sport = uh->source;
		ad->u.net.dport = uh->dest;
		break;
	}

	/* includes fragments */
	default:
		break;
	}
out:
	return ret;
}

#endif /* IPV6 */

static int selinux_parse_skb(struct sk_buff *skb, struct avc_audit_data *ad,
			     char **addrp, int *len, int src)
{
	int ret = 0;

	switch (ad->u.net.family) {
	case PF_INET:
		ret = selinux_parse_skb_ipv4(skb, ad);
		if (ret || !addrp)
			break;
		*len = 4;
		*addrp = (char *)(src ? &ad->u.net.v4info.saddr :
					&ad->u.net.v4info.daddr);
		break;

#if defined(CONFIG_IPV6) || defined(CONFIG_IPV6_MODULE)
	case PF_INET6:
		ret = selinux_parse_skb_ipv6(skb, ad);
		if (ret || !addrp)
			break;
		*len = 16;
		*addrp = (char *)(src ? &ad->u.net.v6info.saddr :
					&ad->u.net.v6info.daddr);
		break;
#endif	/* IPV6 */
	default:
		break;
	}

	return ret;
}

/* socket security operations */
static int socket_has_perm(struct task_struct *task, struct socket *sock,
			   u32 perms)
{
	struct inode_security_struct *isec;
	struct task_security_struct *tsec;
	struct avc_audit_data ad;
	int err = 0;

	tsec = task->security;
	isec = SOCK_INODE(sock)->i_security;

	if (isec->sid == SECINITSID_KERNEL)
		goto out;

	AVC_AUDIT_DATA_INIT(&ad,NET);
	ad.u.net.sk = sock->sk;
	err = avc_has_perm(tsec->sid, isec->sid, isec->sclass, perms, &ad);

out:
	return err;
}

static int selinux_socket_create(int family, int type,
				 int protocol, int kern)
{
	int err = 0;
	struct task_security_struct *tsec;

	if (kern)
		goto out;

	tsec = current->security;
	err = avc_has_perm(tsec->sid, tsec->sid,
			   socket_type_to_security_class(family, type,
			   protocol), SOCKET__CREATE, NULL);

out:
	return err;
}

static void selinux_socket_post_create(struct socket *sock, int family,
				       int type, int protocol, int kern)
{
	struct inode_security_struct *isec;
	struct task_security_struct *tsec;

	isec = SOCK_INODE(sock)->i_security;

	tsec = current->security;
	isec->sclass = socket_type_to_security_class(family, type, protocol);
	isec->sid = kern ? SECINITSID_KERNEL : tsec->sid;
	isec->initialized = 1;

	return;
}

/* Range of port numbers used to automatically bind.
   Need to determine whether we should perform a name_bind
   permission check between the socket and the port number. */
#define ip_local_port_range_0 sysctl_local_port_range[0]
#define ip_local_port_range_1 sysctl_local_port_range[1]

static int selinux_socket_bind(struct socket *sock, struct sockaddr *address, int addrlen)
{
	u16 family;
	int err;

	err = socket_has_perm(current, sock, SOCKET__BIND);
	if (err)
		goto out;

	/*
	 * If PF_INET or PF_INET6, check name_bind permission for the port.
	 * Multiple address binding for SCTP is not supported yet: we just
	 * check the first address now.
	 */
	family = sock->sk->sk_family;
	if (family == PF_INET || family == PF_INET6) {
		char *addrp;
		struct inode_security_struct *isec;
		struct task_security_struct *tsec;
		struct avc_audit_data ad;
		struct sockaddr_in *addr4 = NULL;
		struct sockaddr_in6 *addr6 = NULL;
		unsigned short snum;
		struct sock *sk = sock->sk;
		u32 sid, node_perm, addrlen;

		tsec = current->security;
		isec = SOCK_INODE(sock)->i_security;

		if (family == PF_INET) {
			addr4 = (struct sockaddr_in *)address;
			snum = ntohs(addr4->sin_port);
			addrlen = sizeof(addr4->sin_addr.s_addr);
			addrp = (char *)&addr4->sin_addr.s_addr;
		} else {
			addr6 = (struct sockaddr_in6 *)address;
			snum = ntohs(addr6->sin6_port);
			addrlen = sizeof(addr6->sin6_addr.s6_addr);
			addrp = (char *)&addr6->sin6_addr.s6_addr;
		}

		if (snum&&(snum < max(PROT_SOCK,ip_local_port_range_0) ||
			   snum > ip_local_port_range_1)) {
			err = security_port_sid(sk->sk_family, sk->sk_type,
						sk->sk_protocol, snum, &sid);
			if (err)
				goto out;
			AVC_AUDIT_DATA_INIT(&ad,NET);
			ad.u.net.sport = htons(snum);
			ad.u.net.family = family;
			err = avc_has_perm(isec->sid, sid,
					   isec->sclass,
					   SOCKET__NAME_BIND, &ad);
			if (err)
				goto out;
		}
		
		switch(isec->sclass) {
		case SECCLASS_TCP_SOCKET:
			node_perm = TCP_SOCKET__NODE_BIND;
			break;
			
		case SECCLASS_UDP_SOCKET:
			node_perm = UDP_SOCKET__NODE_BIND;
			break;
			
		default:
			node_perm = RAWIP_SOCKET__NODE_BIND;
			break;
		}
		
		err = security_node_sid(family, addrp, addrlen, &sid);
		if (err)
			goto out;
		
		AVC_AUDIT_DATA_INIT(&ad,NET);
		ad.u.net.sport = htons(snum);
		ad.u.net.family = family;

		if (family == PF_INET)
			ad.u.net.v4info.saddr = addr4->sin_addr.s_addr;
		else
			ipv6_addr_copy(&ad.u.net.v6info.saddr, &addr6->sin6_addr);

		err = avc_has_perm(isec->sid, sid,
		                   isec->sclass, node_perm, &ad);
		if (err)
			goto out;
	}
out:
	return err;
}

static int selinux_socket_connect(struct socket *sock, struct sockaddr *address, int addrlen)
{
	struct inode_security_struct *isec;
	int err;

	err = socket_has_perm(current, sock, SOCKET__CONNECT);
	if (err)
		return err;

	/*
	 * If a TCP socket, check name_connect permission for the port.
	 */
	isec = SOCK_INODE(sock)->i_security;
	if (isec->sclass == SECCLASS_TCP_SOCKET) {
		struct sock *sk = sock->sk;
		struct avc_audit_data ad;
		struct sockaddr_in *addr4 = NULL;
		struct sockaddr_in6 *addr6 = NULL;
		unsigned short snum;
		u32 sid;

		if (sk->sk_family == PF_INET) {
			addr4 = (struct sockaddr_in *)address;
			if (addrlen < sizeof(struct sockaddr_in))
				return -EINVAL;
			snum = ntohs(addr4->sin_port);
		} else {
			addr6 = (struct sockaddr_in6 *)address;
			if (addrlen < SIN6_LEN_RFC2133)
				return -EINVAL;
			snum = ntohs(addr6->sin6_port);
		}

		err = security_port_sid(sk->sk_family, sk->sk_type,
					sk->sk_protocol, snum, &sid);
		if (err)
			goto out;

		AVC_AUDIT_DATA_INIT(&ad,NET);
		ad.u.net.dport = htons(snum);
		ad.u.net.family = sk->sk_family;
		err = avc_has_perm(isec->sid, sid, isec->sclass,
				   TCP_SOCKET__NAME_CONNECT, &ad);
		if (err)
			goto out;
	}

out:
	return err;
}

static int selinux_socket_listen(struct socket *sock, int backlog)
{
	return socket_has_perm(current, sock, SOCKET__LISTEN);
}

static int selinux_socket_accept(struct socket *sock, struct socket *newsock)
{
	int err;
	struct inode_security_struct *isec;
	struct inode_security_struct *newisec;

	err = socket_has_perm(current, sock, SOCKET__ACCEPT);
	if (err)
		return err;

	newisec = SOCK_INODE(newsock)->i_security;

	isec = SOCK_INODE(sock)->i_security;
	newisec->sclass = isec->sclass;
	newisec->sid = isec->sid;
	newisec->initialized = 1;

	return 0;
}

static int selinux_socket_sendmsg(struct socket *sock, struct msghdr *msg,
 				  int size)
{
	return socket_has_perm(current, sock, SOCKET__WRITE);
}

static int selinux_socket_recvmsg(struct socket *sock, struct msghdr *msg,
				  int size, int flags)
{
	return socket_has_perm(current, sock, SOCKET__READ);
}

static int selinux_socket_getsockname(struct socket *sock)
{
	return socket_has_perm(current, sock, SOCKET__GETATTR);
}

static int selinux_socket_getpeername(struct socket *sock)
{
	return socket_has_perm(current, sock, SOCKET__GETATTR);
}

static int selinux_socket_setsockopt(struct socket *sock,int level,int optname)
{
	return socket_has_perm(current, sock, SOCKET__SETOPT);
}

static int selinux_socket_getsockopt(struct socket *sock, int level,
				     int optname)
{
	return socket_has_perm(current, sock, SOCKET__GETOPT);
}

static int selinux_socket_shutdown(struct socket *sock, int how)
{
	return socket_has_perm(current, sock, SOCKET__SHUTDOWN);
}

static int selinux_socket_unix_stream_connect(struct socket *sock,
					      struct socket *other,
					      struct sock *newsk)
{
	struct sk_security_struct *ssec;
	struct inode_security_struct *isec;
	struct inode_security_struct *other_isec;
	struct avc_audit_data ad;
	int err;

	err = secondary_ops->unix_stream_connect(sock, other, newsk);
	if (err)
		return err;

	isec = SOCK_INODE(sock)->i_security;
	other_isec = SOCK_INODE(other)->i_security;

	AVC_AUDIT_DATA_INIT(&ad,NET);
	ad.u.net.sk = other->sk;

	err = avc_has_perm(isec->sid, other_isec->sid,
			   isec->sclass,
			   UNIX_STREAM_SOCKET__CONNECTTO, &ad);
	if (err)
		return err;

	/* connecting socket */
	ssec = sock->sk->sk_security;
	ssec->peer_sid = other_isec->sid;
	
	/* server child socket */
	ssec = newsk->sk_security;
	ssec->peer_sid = isec->sid;
	
	return 0;
}

static int selinux_socket_unix_may_send(struct socket *sock,
					struct socket *other)
{
	struct inode_security_struct *isec;
	struct inode_security_struct *other_isec;
	struct avc_audit_data ad;
	int err;

	isec = SOCK_INODE(sock)->i_security;
	other_isec = SOCK_INODE(other)->i_security;

	AVC_AUDIT_DATA_INIT(&ad,NET);
	ad.u.net.sk = other->sk;

	err = avc_has_perm(isec->sid, other_isec->sid,
			   isec->sclass, SOCKET__SENDTO, &ad);
	if (err)
		return err;

	return 0;
}

static int selinux_socket_sock_rcv_skb(struct sock *sk, struct sk_buff *skb)
{
	u16 family;
	char *addrp;
	int len, err = 0;
	u32 netif_perm, node_perm, node_sid, if_sid, recv_perm = 0;
	u32 sock_sid = 0;
	u16 sock_class = 0;
	struct socket *sock;
	struct net_device *dev;
	struct avc_audit_data ad;

	family = sk->sk_family;
	if (family != PF_INET && family != PF_INET6)
		goto out;

	/* Handle mapped IPv4 packets arriving via IPv6 sockets */
	if (family == PF_INET6 && skb->protocol == ntohs(ETH_P_IP))
		family = PF_INET;

 	read_lock_bh(&sk->sk_callback_lock);
 	sock = sk->sk_socket;
 	if (sock) {
 		struct inode *inode;
 		inode = SOCK_INODE(sock);
 		if (inode) {
 			struct inode_security_struct *isec;
 			isec = inode->i_security;
 			sock_sid = isec->sid;
 			sock_class = isec->sclass;
 		}
 	}
 	read_unlock_bh(&sk->sk_callback_lock);
 	if (!sock_sid)
  		goto out;

	dev = skb->dev;
	if (!dev)
		goto out;

	err = sel_netif_sids(dev, &if_sid, NULL);
	if (err)
		goto out;

	switch (sock_class) {
	case SECCLASS_UDP_SOCKET:
		netif_perm = NETIF__UDP_RECV;
		node_perm = NODE__UDP_RECV;
		recv_perm = UDP_SOCKET__RECV_MSG;
		break;
	
	case SECCLASS_TCP_SOCKET:
		netif_perm = NETIF__TCP_RECV;
		node_perm = NODE__TCP_RECV;
		recv_perm = TCP_SOCKET__RECV_MSG;
		break;
	
	default:
		netif_perm = NETIF__RAWIP_RECV;
		node_perm = NODE__RAWIP_RECV;
		break;
	}

	AVC_AUDIT_DATA_INIT(&ad, NET);
	ad.u.net.netif = dev->name;
	ad.u.net.family = family;

	err = selinux_parse_skb(skb, &ad, &addrp, &len, 1);
	if (err)
		goto out;

	err = avc_has_perm(sock_sid, if_sid, SECCLASS_NETIF, netif_perm, &ad);
	if (err)
		goto out;
	
	/* Fixme: this lookup is inefficient */
	err = security_node_sid(family, addrp, len, &node_sid);
	if (err)
		goto out;
	
	err = avc_has_perm(sock_sid, node_sid, SECCLASS_NODE, node_perm, &ad);
	if (err)
		goto out;

	if (recv_perm) {
		u32 port_sid;

		/* Fixme: make this more efficient */
		err = security_port_sid(sk->sk_family, sk->sk_type,
		                        sk->sk_protocol, ntohs(ad.u.net.sport),
		                        &port_sid);
		if (err)
			goto out;

		err = avc_has_perm(sock_sid, port_sid,
				   sock_class, recv_perm, &ad);
	}

	if (!err)
		err = selinux_xfrm_sock_rcv_skb(sock_sid, skb);

out:	
	return err;
}

static int selinux_socket_getpeersec_stream(struct socket *sock, char __user *optval,
					    int __user *optlen, unsigned len)
{
	int err = 0;
	char *scontext;
	u32 scontext_len;
	struct sk_security_struct *ssec;
	struct inode_security_struct *isec;
	u32 peer_sid = 0;

	isec = SOCK_INODE(sock)->i_security;

	/* if UNIX_STREAM check peer_sid, if TCP check dst for labelled sa */
	if (isec->sclass == SECCLASS_UNIX_STREAM_SOCKET) {
		ssec = sock->sk->sk_security;
		peer_sid = ssec->peer_sid;
	}
	else if (isec->sclass == SECCLASS_TCP_SOCKET) {
		peer_sid = selinux_socket_getpeer_stream(sock->sk);

		if (peer_sid == SECSID_NULL) {
			err = -ENOPROTOOPT;
			goto out;
		}
	}
	else {
		err = -ENOPROTOOPT;
		goto out;
	}

	err = security_sid_to_context(peer_sid, &scontext, &scontext_len);

	if (err)
		goto out;

	if (scontext_len > len) {
		err = -ERANGE;
		goto out_len;
	}

	if (copy_to_user(optval, scontext, scontext_len))
		err = -EFAULT;

out_len:
	if (put_user(scontext_len, optlen))
		err = -EFAULT;

	kfree(scontext);
out:	
	return err;
}

static int selinux_socket_getpeersec_dgram(struct sk_buff *skb, char **secdata, u32 *seclen)
{
	int err = 0;
	u32 peer_sid = selinux_socket_getpeer_dgram(skb);

	if (peer_sid == SECSID_NULL)
		return -EINVAL;

	err = security_sid_to_context(peer_sid, secdata, seclen);
	if (err)
		return err;

	return 0;
}



static int selinux_sk_alloc_security(struct sock *sk, int family, gfp_t priority)
{
	return sk_alloc_security(sk, family, priority);
}

static void selinux_sk_free_security(struct sock *sk)
{
	sk_free_security(sk);
}

static unsigned int selinux_sk_getsid_security(struct sock *sk, struct flowi *fl, u8 dir)
{
	struct inode_security_struct *isec;
	u32 sock_sid = SECINITSID_ANY_SOCKET;

	if (!sk)
		return selinux_no_sk_sid(fl);

	read_lock_bh(&sk->sk_callback_lock);
	isec = get_sock_isec(sk);

	if (isec)
		sock_sid = isec->sid;

	read_unlock_bh(&sk->sk_callback_lock);
	return sock_sid;
}

static int selinux_nlmsg_perm(struct sock *sk, struct sk_buff *skb)
{
	int err = 0;
	u32 perm;
	struct nlmsghdr *nlh;
	struct socket *sock = sk->sk_socket;
	struct inode_security_struct *isec = SOCK_INODE(sock)->i_security;
	
	if (skb->len < NLMSG_SPACE(0)) {
		err = -EINVAL;
		goto out;
	}
	nlh = (struct nlmsghdr *)skb->data;
	
	err = selinux_nlmsg_lookup(isec->sclass, nlh->nlmsg_type, &perm);
	if (err) {
		if (err == -EINVAL) {
			audit_log(current->audit_context, GFP_KERNEL, AUDIT_SELINUX_ERR,
				  "SELinux:  unrecognized netlink message"
				  " type=%hu for sclass=%hu\n",
				  nlh->nlmsg_type, isec->sclass);
			if (!selinux_enforcing)
				err = 0;
		}

		/* Ignore */
		if (err == -ENOENT)
			err = 0;
		goto out;
	}

	err = socket_has_perm(current, sock, perm);
out:
	return err;
}

#ifdef CONFIG_NETFILTER

static unsigned int selinux_ip_postroute_last(unsigned int hooknum,
                                              struct sk_buff **pskb,
                                              const struct net_device *in,
                                              const struct net_device *out,
                                              int (*okfn)(struct sk_buff *),
                                              u16 family)
{
	char *addrp;
	int len, err = NF_ACCEPT;
	u32 netif_perm, node_perm, node_sid, if_sid, send_perm = 0;
	struct sock *sk;
	struct socket *sock;
	struct inode *inode;
	struct sk_buff *skb = *pskb;
	struct inode_security_struct *isec;
	struct avc_audit_data ad;
	struct net_device *dev = (struct net_device *)out;
	
	sk = skb->sk;
	if (!sk)
		goto out;
		
	sock = sk->sk_socket;
	if (!sock)
		goto out;
		
	inode = SOCK_INODE(sock);
	if (!inode)
		goto out;

	err = sel_netif_sids(dev, &if_sid, NULL);
	if (err)
		goto out;

	isec = inode->i_security;
	
	switch (isec->sclass) {
	case SECCLASS_UDP_SOCKET:
		netif_perm = NETIF__UDP_SEND;
		node_perm = NODE__UDP_SEND;
		send_perm = UDP_SOCKET__SEND_MSG;
		break;
	
	case SECCLASS_TCP_SOCKET:
		netif_perm = NETIF__TCP_SEND;
		node_perm = NODE__TCP_SEND;
		send_perm = TCP_SOCKET__SEND_MSG;
		break;
	
	default:
		netif_perm = NETIF__RAWIP_SEND;
		node_perm = NODE__RAWIP_SEND;
		break;
	}


	AVC_AUDIT_DATA_INIT(&ad, NET);
	ad.u.net.netif = dev->name;
	ad.u.net.family = family;

	err = selinux_parse_skb(skb, &ad, &addrp,
				&len, 0) ? NF_DROP : NF_ACCEPT;
	if (err != NF_ACCEPT)
		goto out;

	err = avc_has_perm(isec->sid, if_sid, SECCLASS_NETIF,
	                   netif_perm, &ad) ? NF_DROP : NF_ACCEPT;
	if (err != NF_ACCEPT)
		goto out;
		
	/* Fixme: this lookup is inefficient */
	err = security_node_sid(family, addrp, len,
				&node_sid) ? NF_DROP : NF_ACCEPT;
	if (err != NF_ACCEPT)
		goto out;
	
	err = avc_has_perm(isec->sid, node_sid, SECCLASS_NODE,
	                   node_perm, &ad) ? NF_DROP : NF_ACCEPT;
	if (err != NF_ACCEPT)
		goto out;

	if (send_perm) {
		u32 port_sid;
		
		/* Fixme: make this more efficient */
		err = security_port_sid(sk->sk_family,
		                        sk->sk_type,
		                        sk->sk_protocol,
		                        ntohs(ad.u.net.dport),
		                        &port_sid) ? NF_DROP : NF_ACCEPT;
		if (err != NF_ACCEPT)
			goto out;

		err = avc_has_perm(isec->sid, port_sid, isec->sclass,
		                   send_perm, &ad) ? NF_DROP : NF_ACCEPT;
	}

	if (err != NF_ACCEPT)
		goto out;

	err = selinux_xfrm_postroute_last(isec->sid, skb);

out:
	return err;
}

static unsigned int selinux_ipv4_postroute_last(unsigned int hooknum,
						struct sk_buff **pskb,
						const struct net_device *in,
						const struct net_device *out,
						int (*okfn)(struct sk_buff *))
{
	return selinux_ip_postroute_last(hooknum, pskb, in, out, okfn, PF_INET);
}

#if defined(CONFIG_IPV6) || defined(CONFIG_IPV6_MODULE)

static unsigned int selinux_ipv6_postroute_last(unsigned int hooknum,
						struct sk_buff **pskb,
						const struct net_device *in,
						const struct net_device *out,
						int (*okfn)(struct sk_buff *))
{
	return selinux_ip_postroute_last(hooknum, pskb, in, out, okfn, PF_INET6);
}

#endif	/* IPV6 */

#endif	/* CONFIG_NETFILTER */

static int selinux_netlink_send(struct sock *sk, struct sk_buff *skb)
{
	struct task_security_struct *tsec;
	struct av_decision avd;
	int err;

	err = secondary_ops->netlink_send(sk, skb);
	if (err)
		return err;

	tsec = current->security;

	avd.allowed = 0;
	avc_has_perm_noaudit(tsec->sid, tsec->sid,
				SECCLASS_CAPABILITY, ~0, &avd);
	cap_mask(NETLINK_CB(skb).eff_cap, avd.allowed);

	if (policydb_loaded_version >= POLICYDB_VERSION_NLCLASS)
		err = selinux_nlmsg_perm(sk, skb);

	return err;
}

static int selinux_netlink_recv(struct sk_buff *skb)
{
	if (!cap_raised(NETLINK_CB(skb).eff_cap, CAP_NET_ADMIN))
		return -EPERM;
	return 0;
}

static int ipc_alloc_security(struct task_struct *task,
			      struct kern_ipc_perm *perm,
			      u16 sclass)
{
	struct task_security_struct *tsec = task->security;
	struct ipc_security_struct *isec;

	isec = kzalloc(sizeof(struct ipc_security_struct), GFP_KERNEL);
	if (!isec)
		return -ENOMEM;

	isec->sclass = sclass;
	isec->ipc_perm = perm;
	isec->sid = tsec->sid;
	perm->security = isec;

	return 0;
}

static void ipc_free_security(struct kern_ipc_perm *perm)
{
	struct ipc_security_struct *isec = perm->security;
	perm->security = NULL;
	kfree(isec);
}

static int msg_msg_alloc_security(struct msg_msg *msg)
{
	struct msg_security_struct *msec;

	msec = kzalloc(sizeof(struct msg_security_struct), GFP_KERNEL);
	if (!msec)
		return -ENOMEM;

	msec->msg = msg;
	msec->sid = SECINITSID_UNLABELED;
	msg->security = msec;

	return 0;
}

static void msg_msg_free_security(struct msg_msg *msg)
{
	struct msg_security_struct *msec = msg->security;

	msg->security = NULL;
	kfree(msec);
}

static int ipc_has_perm(struct kern_ipc_perm *ipc_perms,
			u32 perms)
{
	struct task_security_struct *tsec;
	struct ipc_security_struct *isec;
	struct avc_audit_data ad;

	tsec = current->security;
	isec = ipc_perms->security;

	AVC_AUDIT_DATA_INIT(&ad, IPC);
	ad.u.ipc_id = ipc_perms->key;

	return avc_has_perm(tsec->sid, isec->sid, isec->sclass, perms, &ad);
}

static int selinux_msg_msg_alloc_security(struct msg_msg *msg)
{
	return msg_msg_alloc_security(msg);
}

static void selinux_msg_msg_free_security(struct msg_msg *msg)
{
	msg_msg_free_security(msg);
}

/* message queue security operations */
static int selinux_msg_queue_alloc_security(struct msg_queue *msq)
{
	struct task_security_struct *tsec;
	struct ipc_security_struct *isec;
	struct avc_audit_data ad;
	int rc;

	rc = ipc_alloc_security(current, &msq->q_perm, SECCLASS_MSGQ);
	if (rc)
		return rc;

	tsec = current->security;
	isec = msq->q_perm.security;

	AVC_AUDIT_DATA_INIT(&ad, IPC);
 	ad.u.ipc_id = msq->q_perm.key;

	rc = avc_has_perm(tsec->sid, isec->sid, SECCLASS_MSGQ,
			  MSGQ__CREATE, &ad);
	if (rc) {
		ipc_free_security(&msq->q_perm);
		return rc;
	}
	return 0;
}

static void selinux_msg_queue_free_security(struct msg_queue *msq)
{
	ipc_free_security(&msq->q_perm);
}

static int selinux_msg_queue_associate(struct msg_queue *msq, int msqflg)
{
	struct task_security_struct *tsec;
	struct ipc_security_struct *isec;
	struct avc_audit_data ad;

	tsec = current->security;
	isec = msq->q_perm.security;

	AVC_AUDIT_DATA_INIT(&ad, IPC);
	ad.u.ipc_id = msq->q_perm.key;

	return avc_has_perm(tsec->sid, isec->sid, SECCLASS_MSGQ,
			    MSGQ__ASSOCIATE, &ad);
}

static int selinux_msg_queue_msgctl(struct msg_queue *msq, int cmd)
{
	int err;
	int perms;

	switch(cmd) {
	case IPC_INFO:
	case MSG_INFO:
		/* No specific object, just general system-wide information. */
		return task_has_system(current, SYSTEM__IPC_INFO);
	case IPC_STAT:
	case MSG_STAT:
		perms = MSGQ__GETATTR | MSGQ__ASSOCIATE;
		break;
	case IPC_SET:
		perms = MSGQ__SETATTR;
		break;
	case IPC_RMID:
		perms = MSGQ__DESTROY;
		break;
	default:
		return 0;
	}

	err = ipc_has_perm(&msq->q_perm, perms);
	return err;
}

static int selinux_msg_queue_msgsnd(struct msg_queue *msq, struct msg_msg *msg, int msqflg)
{
	struct task_security_struct *tsec;
	struct ipc_security_struct *isec;
	struct msg_security_struct *msec;
	struct avc_audit_data ad;
	int rc;

	tsec = current->security;
	isec = msq->q_perm.security;
	msec = msg->security;

	/*
	 * First time through, need to assign label to the message
	 */
	if (msec->sid == SECINITSID_UNLABELED) {
		/*
		 * Compute new sid based on current process and
		 * message queue this message will be stored in
		 */
		rc = security_transition_sid(tsec->sid,
					     isec->sid,
					     SECCLASS_MSG,
					     &msec->sid);
		if (rc)
			return rc;
	}

	AVC_AUDIT_DATA_INIT(&ad, IPC);
	ad.u.ipc_id = msq->q_perm.key;

	/* Can this process write to the queue? */
	rc = avc_has_perm(tsec->sid, isec->sid, SECCLASS_MSGQ,
			  MSGQ__WRITE, &ad);
	if (!rc)
		/* Can this process send the message */
		rc = avc_has_perm(tsec->sid, msec->sid,
				  SECCLASS_MSG, MSG__SEND, &ad);
	if (!rc)
		/* Can the message be put in the queue? */
		rc = avc_has_perm(msec->sid, isec->sid,
				  SECCLASS_MSGQ, MSGQ__ENQUEUE, &ad);

	return rc;
}

static int selinux_msg_queue_msgrcv(struct msg_queue *msq, struct msg_msg *msg,
				    struct task_struct *target,
				    long type, int mode)
{
	struct task_security_struct *tsec;
	struct ipc_security_struct *isec;
	struct msg_security_struct *msec;
	struct avc_audit_data ad;
	int rc;

	tsec = target->security;
	isec = msq->q_perm.security;
	msec = msg->security;

	AVC_AUDIT_DATA_INIT(&ad, IPC);
 	ad.u.ipc_id = msq->q_perm.key;

	rc = avc_has_perm(tsec->sid, isec->sid,
			  SECCLASS_MSGQ, MSGQ__READ, &ad);
	if (!rc)
		rc = avc_has_perm(tsec->sid, msec->sid,
				  SECCLASS_MSG, MSG__RECEIVE, &ad);
	return rc;
}

/* Shared Memory security operations */
static int selinux_shm_alloc_security(struct shmid_kernel *shp)
{
	struct task_security_struct *tsec;
	struct ipc_security_struct *isec;
	struct avc_audit_data ad;
	int rc;

	rc = ipc_alloc_security(current, &shp->shm_perm, SECCLASS_SHM);
	if (rc)
		return rc;

	tsec = current->security;
	isec = shp->shm_perm.security;

	AVC_AUDIT_DATA_INIT(&ad, IPC);
 	ad.u.ipc_id = shp->shm_perm.key;

	rc = avc_has_perm(tsec->sid, isec->sid, SECCLASS_SHM,
			  SHM__CREATE, &ad);
	if (rc) {
		ipc_free_security(&shp->shm_perm);
		return rc;
	}
	return 0;
}

static void selinux_shm_free_security(struct shmid_kernel *shp)
{
	ipc_free_security(&shp->shm_perm);
}

static int selinux_shm_associate(struct shmid_kernel *shp, int shmflg)
{
	struct task_security_struct *tsec;
	struct ipc_security_struct *isec;
	struct avc_audit_data ad;

	tsec = current->security;
	isec = shp->shm_perm.security;

	AVC_AUDIT_DATA_INIT(&ad, IPC);
	ad.u.ipc_id = shp->shm_perm.key;

	return avc_has_perm(tsec->sid, isec->sid, SECCLASS_SHM,
			    SHM__ASSOCIATE, &ad);
}

/* Note, at this point, shp is locked down */
static int selinux_shm_shmctl(struct shmid_kernel *shp, int cmd)
{
	int perms;
	int err;

	switch(cmd) {
	case IPC_INFO:
	case SHM_INFO:
		/* No specific object, just general system-wide information. */
		return task_has_system(current, SYSTEM__IPC_INFO);
	case IPC_STAT:
	case SHM_STAT:
		perms = SHM__GETATTR | SHM__ASSOCIATE;
		break;
	case IPC_SET:
		perms = SHM__SETATTR;
		break;
	case SHM_LOCK:
	case SHM_UNLOCK:
		perms = SHM__LOCK;
		break;
	case IPC_RMID:
		perms = SHM__DESTROY;
		break;
	default:
		return 0;
	}

	err = ipc_has_perm(&shp->shm_perm, perms);
	return err;
}

static int selinux_shm_shmat(struct shmid_kernel *shp,
			     char __user *shmaddr, int shmflg)
{
	u32 perms;
	int rc;

	rc = secondary_ops->shm_shmat(shp, shmaddr, shmflg);
	if (rc)
		return rc;

	if (shmflg & SHM_RDONLY)
		perms = SHM__READ;
	else
		perms = SHM__READ | SHM__WRITE;

	return ipc_has_perm(&shp->shm_perm, perms);
}

/* Semaphore security operations */
static int selinux_sem_alloc_security(struct sem_array *sma)
{
	struct task_security_struct *tsec;
	struct ipc_security_struct *isec;
	struct avc_audit_data ad;
	int rc;

	rc = ipc_alloc_security(current, &sma->sem_perm, SECCLASS_SEM);
	if (rc)
		return rc;

	tsec = current->security;
	isec = sma->sem_perm.security;

	AVC_AUDIT_DATA_INIT(&ad, IPC);
 	ad.u.ipc_id = sma->sem_perm.key;

	rc = avc_has_perm(tsec->sid, isec->sid, SECCLASS_SEM,
			  SEM__CREATE, &ad);
	if (rc) {
		ipc_free_security(&sma->sem_perm);
		return rc;
	}
	return 0;
}

static void selinux_sem_free_security(struct sem_array *sma)
{
	ipc_free_security(&sma->sem_perm);
}

static int selinux_sem_associate(struct sem_array *sma, int semflg)
{
	struct task_security_struct *tsec;
	struct ipc_security_struct *isec;
	struct avc_audit_data ad;

	tsec = current->security;
	isec = sma->sem_perm.security;

	AVC_AUDIT_DATA_INIT(&ad, IPC);
	ad.u.ipc_id = sma->sem_perm.key;

	return avc_has_perm(tsec->sid, isec->sid, SECCLASS_SEM,
			    SEM__ASSOCIATE, &ad);
}

/* Note, at this point, sma is locked down */
static int selinux_sem_semctl(struct sem_array *sma, int cmd)
{
	int err;
	u32 perms;

	switch(cmd) {
	case IPC_INFO:
	case SEM_INFO:
		/* No specific object, just general system-wide information. */
		return task_has_system(current, SYSTEM__IPC_INFO);
	case GETPID:
	case GETNCNT:
	case GETZCNT:
		perms = SEM__GETATTR;
		break;
	case GETVAL:
	case GETALL:
		perms = SEM__READ;
		break;
	case SETVAL:
	case SETALL:
		perms = SEM__WRITE;
		break;
	case IPC_RMID:
		perms = SEM__DESTROY;
		break;
	case IPC_SET:
		perms = SEM__SETATTR;
		break;
	case IPC_STAT:
	case SEM_STAT:
		perms = SEM__GETATTR | SEM__ASSOCIATE;
		break;
	default:
		return 0;
	}

	err = ipc_has_perm(&sma->sem_perm, perms);
	return err;
}

static int selinux_sem_semop(struct sem_array *sma,
			     struct sembuf *sops, unsigned nsops, int alter)
{
	u32 perms;

	if (alter)
		perms = SEM__READ | SEM__WRITE;
	else
		perms = SEM__READ;

	return ipc_has_perm(&sma->sem_perm, perms);
}

static int selinux_ipc_permission(struct kern_ipc_perm *ipcp, short flag)
{
	u32 av = 0;

	av = 0;
	if (flag & S_IRUGO)
		av |= IPC__UNIX_READ;
	if (flag & S_IWUGO)
		av |= IPC__UNIX_WRITE;

	if (av == 0)
		return 0;

	return ipc_has_perm(ipcp, av);
}

static int selinux_ipc_getsecurity(struct kern_ipc_perm *ipcp, void *buffer, size_t size)
{
	struct ipc_security_struct *isec = ipcp->security;

	return selinux_getsecurity(isec->sid, buffer, size);
}

/* module stacking operations */
static int selinux_register_security (const char *name, struct security_operations *ops)
{
	if (secondary_ops != original_ops) {
		printk(KERN_INFO "%s:  There is already a secondary security "
		       "module registered.\n", __FUNCTION__);
		return -EINVAL;
 	}

	secondary_ops = ops;

	printk(KERN_INFO "%s:  Registering secondary module %s\n",
	       __FUNCTION__,
	       name);

	return 0;
}

static int selinux_unregister_security (const char *name, struct security_operations *ops)
{
	if (ops != secondary_ops) {
		printk (KERN_INFO "%s:  trying to unregister a security module "
		        "that is not registered.\n", __FUNCTION__);
		return -EINVAL;
	}

	secondary_ops = original_ops;

	return 0;
}

static void selinux_d_instantiate (struct dentry *dentry, struct inode *inode)
{
	if (inode)
		inode_doinit_with_dentry(inode, dentry);
}

static int selinux_getprocattr(struct task_struct *p,
			       char *name, void *value, size_t size)
{
	struct task_security_struct *tsec;
	u32 sid;
	int error;

	if (current != p) {
		error = task_has_perm(current, p, PROCESS__GETATTR);
		if (error)
			return error;
	}

	tsec = p->security;

	if (!strcmp(name, "current"))
		sid = tsec->sid;
	else if (!strcmp(name, "prev"))
		sid = tsec->osid;
	else if (!strcmp(name, "exec"))
		sid = tsec->exec_sid;
	else if (!strcmp(name, "fscreate"))
		sid = tsec->create_sid;
	else
		return -EINVAL;

	if (!sid)
		return 0;

	return selinux_getsecurity(sid, value, size);
}

static int selinux_setprocattr(struct task_struct *p,
			       char *name, void *value, size_t size)
{
	struct task_security_struct *tsec;
	u32 sid = 0;
	int error;
	char *str = value;

	if (current != p) {
		/* SELinux only allows a process to change its own
		   security attributes. */
		return -EACCES;
	}

	/*
	 * Basic control over ability to set these attributes at all.
	 * current == p, but we'll pass them separately in case the
	 * above restriction is ever removed.
	 */
	if (!strcmp(name, "exec"))
		error = task_has_perm(current, p, PROCESS__SETEXEC);
	else if (!strcmp(name, "fscreate"))
		error = task_has_perm(current, p, PROCESS__SETFSCREATE);
	else if (!strcmp(name, "current"))
		error = task_has_perm(current, p, PROCESS__SETCURRENT);
	else
		error = -EINVAL;
	if (error)
		return error;

	/* Obtain a SID for the context, if one was specified. */
	if (size && str[1] && str[1] != '\n') {
		if (str[size-1] == '\n') {
			str[size-1] = 0;
			size--;
		}
		error = security_context_to_sid(value, size, &sid);
		if (error)
			return error;
	}

	/* Permission checking based on the specified context is
	   performed during the actual operation (execve,
	   open/mkdir/...), when we know the full context of the
	   operation.  See selinux_bprm_set_security for the execve
	   checks and may_create for the file creation checks. The
	   operation will then fail if the context is not permitted. */
	tsec = p->security;
	if (!strcmp(name, "exec"))
		tsec->exec_sid = sid;
	else if (!strcmp(name, "fscreate"))
		tsec->create_sid = sid;
	else if (!strcmp(name, "current")) {
		struct av_decision avd;

		if (sid == 0)
			return -EINVAL;

		/* Only allow single threaded processes to change context */
		if (atomic_read(&p->mm->mm_users) != 1) {
			struct task_struct *g, *t;
			struct mm_struct *mm = p->mm;
			read_lock(&tasklist_lock);
			do_each_thread(g, t)
				if (t->mm == mm && t != p) {
					read_unlock(&tasklist_lock);
					return -EPERM;
				}
			while_each_thread(g, t);
			read_unlock(&tasklist_lock);
                }

		/* Check permissions for the transition. */
		error = avc_has_perm(tsec->sid, sid, SECCLASS_PROCESS,
		                     PROCESS__DYNTRANSITION, NULL);
		if (error)
			return error;

		/* Check for ptracing, and update the task SID if ok.
		   Otherwise, leave SID unchanged and fail. */
		task_lock(p);
		if (p->ptrace & PT_PTRACED) {
			error = avc_has_perm_noaudit(tsec->ptrace_sid, sid,
						     SECCLASS_PROCESS,
						     PROCESS__PTRACE, &avd);
			if (!error)
				tsec->sid = sid;
			task_unlock(p);
			avc_audit(tsec->ptrace_sid, sid, SECCLASS_PROCESS,
				  PROCESS__PTRACE, &avd, error, NULL);
			if (error)
				return error;
		} else {
			tsec->sid = sid;
			task_unlock(p);
		}
	}
	else
		return -EINVAL;

	return size;
}

static struct security_operations selinux_ops = {
	.ptrace =			selinux_ptrace,
	.capget =			selinux_capget,
	.capset_check =			selinux_capset_check,
	.capset_set =			selinux_capset_set,
	.sysctl =			selinux_sysctl,
	.capable =			selinux_capable,
	.quotactl =			selinux_quotactl,
	.quota_on =			selinux_quota_on,
	.syslog =			selinux_syslog,
	.vm_enough_memory =		selinux_vm_enough_memory,

	.netlink_send =			selinux_netlink_send,
        .netlink_recv =			selinux_netlink_recv,

	.bprm_alloc_security =		selinux_bprm_alloc_security,
	.bprm_free_security =		selinux_bprm_free_security,
	.bprm_apply_creds =		selinux_bprm_apply_creds,
	.bprm_post_apply_creds =	selinux_bprm_post_apply_creds,
	.bprm_set_security =		selinux_bprm_set_security,
	.bprm_check_security =		selinux_bprm_check_security,
	.bprm_secureexec =		selinux_bprm_secureexec,

	.sb_alloc_security =		selinux_sb_alloc_security,
	.sb_free_security =		selinux_sb_free_security,
	.sb_copy_data =			selinux_sb_copy_data,
	.sb_kern_mount =	        selinux_sb_kern_mount,
	.sb_statfs =			selinux_sb_statfs,
	.sb_mount =			selinux_mount,
	.sb_umount =			selinux_umount,

	.inode_alloc_security =		selinux_inode_alloc_security,
	.inode_free_security =		selinux_inode_free_security,
	.inode_init_security =		selinux_inode_init_security,
	.inode_create =			selinux_inode_create,
	.inode_link =			selinux_inode_link,
	.inode_unlink =			selinux_inode_unlink,
	.inode_symlink =		selinux_inode_symlink,
	.inode_mkdir =			selinux_inode_mkdir,
	.inode_rmdir =			selinux_inode_rmdir,
	.inode_mknod =			selinux_inode_mknod,
	.inode_rename =			selinux_inode_rename,
	.inode_readlink =		selinux_inode_readlink,
	.inode_follow_link =		selinux_inode_follow_link,
	.inode_permission =		selinux_inode_permission,
	.inode_setattr =		selinux_inode_setattr,
	.inode_getattr =		selinux_inode_getattr,
	.inode_setxattr =		selinux_inode_setxattr,
	.inode_post_setxattr =		selinux_inode_post_setxattr,
	.inode_getxattr =		selinux_inode_getxattr,
	.inode_listxattr =		selinux_inode_listxattr,
	.inode_removexattr =		selinux_inode_removexattr,
	.inode_xattr_getsuffix =        selinux_inode_xattr_getsuffix,
	.inode_getsecurity =            selinux_inode_getsecurity,
	.inode_setsecurity =            selinux_inode_setsecurity,
	.inode_listsecurity =           selinux_inode_listsecurity,

	.file_permission =		selinux_file_permission,
	.file_alloc_security =		selinux_file_alloc_security,
	.file_free_security =		selinux_file_free_security,
	.file_ioctl =			selinux_file_ioctl,
	.file_mmap =			selinux_file_mmap,
	.file_mprotect =		selinux_file_mprotect,
	.file_lock =			selinux_file_lock,
	.file_fcntl =			selinux_file_fcntl,
	.file_set_fowner =		selinux_file_set_fowner,
	.file_send_sigiotask =		selinux_file_send_sigiotask,
	.file_receive =			selinux_file_receive,

	.task_create =			selinux_task_create,
	.task_alloc_security =		selinux_task_alloc_security,
	.task_free_security =		selinux_task_free_security,
	.task_setuid =			selinux_task_setuid,
	.task_post_setuid =		selinux_task_post_setuid,
	.task_setgid =			selinux_task_setgid,
	.task_setpgid =			selinux_task_setpgid,
	.task_getpgid =			selinux_task_getpgid,
	.task_getsid =		        selinux_task_getsid,
	.task_setgroups =		selinux_task_setgroups,
	.task_setnice =			selinux_task_setnice,
	.task_setrlimit =		selinux_task_setrlimit,
	.task_setscheduler =		selinux_task_setscheduler,
	.task_getscheduler =		selinux_task_getscheduler,
	.task_kill =			selinux_task_kill,
	.task_wait =			selinux_task_wait,
	.task_prctl =			selinux_task_prctl,
	.task_reparent_to_init =	selinux_task_reparent_to_init,
	.task_to_inode =                selinux_task_to_inode,

	.ipc_permission =		selinux_ipc_permission,
	.ipc_getsecurity =		selinux_ipc_getsecurity,

	.msg_msg_alloc_security =	selinux_msg_msg_alloc_security,
	.msg_msg_free_security =	selinux_msg_msg_free_security,

	.msg_queue_alloc_security =	selinux_msg_queue_alloc_security,
	.msg_queue_free_security =	selinux_msg_queue_free_security,
	.msg_queue_associate =		selinux_msg_queue_associate,
	.msg_queue_msgctl =		selinux_msg_queue_msgctl,
	.msg_queue_msgsnd =		selinux_msg_queue_msgsnd,
	.msg_queue_msgrcv =		selinux_msg_queue_msgrcv,

	.shm_alloc_security =		selinux_shm_alloc_security,
	.shm_free_security =		selinux_shm_free_security,
	.shm_associate =		selinux_shm_associate,
	.shm_shmctl =			selinux_shm_shmctl,
	.shm_shmat =			selinux_shm_shmat,

	.sem_alloc_security = 		selinux_sem_alloc_security,
	.sem_free_security =  		selinux_sem_free_security,
	.sem_associate =		selinux_sem_associate,
	.sem_semctl =			selinux_sem_semctl,
	.sem_semop =			selinux_sem_semop,

	.register_security =		selinux_register_security,
	.unregister_security =		selinux_unregister_security,

	.d_instantiate =                selinux_d_instantiate,

	.getprocattr =                  selinux_getprocattr,
	.setprocattr =                  selinux_setprocattr,

        .unix_stream_connect =		selinux_socket_unix_stream_connect,
	.unix_may_send =		selinux_socket_unix_may_send,

	.socket_create =		selinux_socket_create,
	.socket_post_create =		selinux_socket_post_create,
	.socket_bind =			selinux_socket_bind,
	.socket_connect =		selinux_socket_connect,
	.socket_listen =		selinux_socket_listen,
	.socket_accept =		selinux_socket_accept,
	.socket_sendmsg =		selinux_socket_sendmsg,
	.socket_recvmsg =		selinux_socket_recvmsg,
	.socket_getsockname =		selinux_socket_getsockname,
	.socket_getpeername =		selinux_socket_getpeername,
	.socket_getsockopt =		selinux_socket_getsockopt,
	.socket_setsockopt =		selinux_socket_setsockopt,
	.socket_shutdown =		selinux_socket_shutdown,
	.socket_sock_rcv_skb =		selinux_socket_sock_rcv_skb,
	.socket_getpeersec_stream =	selinux_socket_getpeersec_stream,
	.socket_getpeersec_dgram =	selinux_socket_getpeersec_dgram,
	.sk_alloc_security =		selinux_sk_alloc_security,
	.sk_free_security =		selinux_sk_free_security,
	.sk_getsid = 			selinux_sk_getsid_security,

#ifdef CONFIG_SECURITY_NETWORK_XFRM
	.xfrm_policy_alloc_security =	selinux_xfrm_policy_alloc,
	.xfrm_policy_clone_security =	selinux_xfrm_policy_clone,
	.xfrm_policy_free_security =	selinux_xfrm_policy_free,
	.xfrm_state_alloc_security =	selinux_xfrm_state_alloc,
	.xfrm_state_free_security =	selinux_xfrm_state_free,
	.xfrm_policy_lookup = 		selinux_xfrm_policy_lookup,
#endif
};

static __init int selinux_init(void)
{
	struct task_security_struct *tsec;

	if (!selinux_enabled) {
		printk(KERN_INFO "SELinux:  Disabled at boot.\n");
		return 0;
	}

	printk(KERN_INFO "SELinux:  Initializing.\n");

	/* Set the security state for the initial task. */
	if (task_alloc_security(current))
		panic("SELinux:  Failed to initialize initial task.\n");
	tsec = current->security;
	tsec->osid = tsec->sid = SECINITSID_KERNEL;

	sel_inode_cache = kmem_cache_create("selinux_inode_security",
					    sizeof(struct inode_security_struct),
					    0, SLAB_PANIC, NULL, NULL);
	avc_init();

	original_ops = secondary_ops = security_ops;
	if (!secondary_ops)
		panic ("SELinux: No initial security operations\n");
	if (register_security (&selinux_ops))
		panic("SELinux: Unable to register with kernel.\n");

	if (selinux_enforcing) {
		printk(KERN_INFO "SELinux:  Starting in enforcing mode\n");
	} else {
		printk(KERN_INFO "SELinux:  Starting in permissive mode\n");
	}
	return 0;
}

void selinux_complete_init(void)
{
	printk(KERN_INFO "SELinux:  Completing initialization.\n");

	/* Set up any superblocks initialized prior to the policy load. */
	printk(KERN_INFO "SELinux:  Setting up existing superblocks.\n");
	spin_lock(&sb_security_lock);
next_sb:
	if (!list_empty(&superblock_security_head)) {
		struct superblock_security_struct *sbsec =
				list_entry(superblock_security_head.next,
				           struct superblock_security_struct,
				           list);
		struct super_block *sb = sbsec->sb;
		spin_lock(&sb_lock);
		sb->s_count++;
		spin_unlock(&sb_lock);
		spin_unlock(&sb_security_lock);
		down_read(&sb->s_umount);
		if (sb->s_root)
			superblock_doinit(sb, NULL);
		drop_super(sb);
		spin_lock(&sb_security_lock);
		list_del_init(&sbsec->list);
		goto next_sb;
	}
	spin_unlock(&sb_security_lock);
}

/* SELinux requires early initialization in order to label
   all processes and objects when they are created. */
security_initcall(selinux_init);

#if defined(CONFIG_NETFILTER)

static struct nf_hook_ops selinux_ipv4_op = {
	.hook =		selinux_ipv4_postroute_last,
	.owner =	THIS_MODULE,
	.pf =		PF_INET,
	.hooknum =	NF_IP_POST_ROUTING,
	.priority =	NF_IP_PRI_SELINUX_LAST,
};

#if defined(CONFIG_IPV6) || defined(CONFIG_IPV6_MODULE)

static struct nf_hook_ops selinux_ipv6_op = {
	.hook =		selinux_ipv6_postroute_last,
	.owner =	THIS_MODULE,
	.pf =		PF_INET6,
	.hooknum =	NF_IP6_POST_ROUTING,
	.priority =	NF_IP6_PRI_SELINUX_LAST,
};

#endif	/* IPV6 */

static int __init selinux_nf_ip_init(void)
{
	int err = 0;

	if (!selinux_enabled)
		goto out;
		
	printk(KERN_INFO "SELinux:  Registering netfilter hooks\n");
	
	err = nf_register_hook(&selinux_ipv4_op);
	if (err)
		panic("SELinux: nf_register_hook for IPv4: error %d\n", err);

#if defined(CONFIG_IPV6) || defined(CONFIG_IPV6_MODULE)

	err = nf_register_hook(&selinux_ipv6_op);
	if (err)
		panic("SELinux: nf_register_hook for IPv6: error %d\n", err);

#endif	/* IPV6 */

out:
	return err;
}

__initcall(selinux_nf_ip_init);

#ifdef CONFIG_SECURITY_SELINUX_DISABLE
static void selinux_nf_ip_exit(void)
{
	printk(KERN_INFO "SELinux:  Unregistering netfilter hooks\n");

	nf_unregister_hook(&selinux_ipv4_op);
#if defined(CONFIG_IPV6) || defined(CONFIG_IPV6_MODULE)
	nf_unregister_hook(&selinux_ipv6_op);
#endif	/* IPV6 */
}
#endif

#else /* CONFIG_NETFILTER */

#ifdef CONFIG_SECURITY_SELINUX_DISABLE
#define selinux_nf_ip_exit()
#endif

#endif /* CONFIG_NETFILTER */

#ifdef CONFIG_SECURITY_SELINUX_DISABLE
int selinux_disable(void)
{
	extern void exit_sel_fs(void);
	static int selinux_disabled = 0;

	if (ss_initialized) {
		/* Not permitted after initial policy load. */
		return -EINVAL;
	}

	if (selinux_disabled) {
		/* Only do this once. */
		return -EINVAL;
	}

	printk(KERN_INFO "SELinux:  Disabled at runtime.\n");

	selinux_disabled = 1;

	/* Reset security_ops to the secondary module, dummy or capability. */
	security_ops = secondary_ops;

	/* Unregister netfilter hooks. */
	selinux_nf_ip_exit();

	/* Unregister selinuxfs. */
	exit_sel_fs();

	return 0;
}
#endif

<|MERGE_RESOLUTION|>--- conflicted
+++ resolved
@@ -117,9 +117,8 @@
 static LIST_HEAD(superblock_security_head);
 static DEFINE_SPINLOCK(sb_security_lock);
 
-<<<<<<< HEAD
 static kmem_cache_t *sel_inode_cache;
-=======
+
 /* Return security context for a given sid or just the context 
    length if the buffer is null or length is 0 */
 static int selinux_getsecurity(u32 sid, void *buffer, size_t size)
@@ -145,7 +144,6 @@
 	kfree(context);
 	return len;
 }
->>>>>>> 71e1c784
 
 /* Allocate and free functions for each kind of security blob. */
 
