--- conflicted
+++ resolved
@@ -60,12 +60,8 @@
 		}
 	}
 	audit_log_format(ab, " peer=");
-<<<<<<< HEAD
-	audit_log_untrustedstring(ab, aad(sa)->target);
-=======
 	aa_label_xaudit(ab, labels_ns(aad(sa)->label), aad(sa)->peer,
 			FLAGS_NONE, GFP_ATOMIC);
->>>>>>> 3d10a329
 }
 
 /* TODO: conditionals */
@@ -73,24 +69,15 @@
 			       struct aa_profile *peer, u32 request,
 			       struct common_audit_data *sa)
 {
-<<<<<<< HEAD
-	struct aa_perms perms;
-=======
   struct aa_perms perms = { };
->>>>>>> 3d10a329
 
 	/* need because of peer in cross check */
 	if (profile_unconfined(profile) ||
 	    !PROFILE_MEDIATES(profile, AA_CLASS_PTRACE))
                 return 0;
 
-<<<<<<< HEAD
-	aad(sa)->target = peer->base.hname;
-	aa_profile_match_label(profile, aa_peer_name(peer), AA_CLASS_PTRACE,
-=======
 	aad(sa)->peer = &peer->label;
 	aa_profile_match_label(profile, &peer->label, AA_CLASS_PTRACE, request,
->>>>>>> 3d10a329
 			       &perms);
 	aa_apply_modes_to_perms(profile, &perms);
 	return aa_check_perms(profile, &perms, request, sa, audit_ptrace_cb);
@@ -110,11 +97,7 @@
 		return 0;
 
 	aad(sa)->label = &tracer->label;
-<<<<<<< HEAD
-	aad(sa)->target = tracee->base.hname;
-=======
 	aad(sa)->peer = &tracee->label;
->>>>>>> 3d10a329
 	aad(sa)->request = 0;
 	aad(sa)->error = aa_capable(&tracer->label, CAP_SYS_PTRACE, 1);
 	return aa_audit(AUDIT_APPARMOR_AUTO, tracer, sa, audit_ptrace_cb);
@@ -185,12 +168,8 @@
 		audit_log_format(ab, " signal=rtmin+%d",
 				 aad(sa)->signal - 128);
 	audit_log_format(ab, " peer=");
-<<<<<<< HEAD
-	audit_log_untrustedstring(ab, aad(sa)->target);
-=======
 	aa_label_xaudit(ab, labels_ns(aad(sa)->label), aad(sa)->peer,
 			FLAGS_NONE, GFP_ATOMIC);
->>>>>>> 3d10a329
 }
 
 /* TODO: update to handle compound name&name2, conditionals */
@@ -198,24 +177,12 @@
 				 int signal, struct aa_perms *perms)
 {
 	unsigned int state;
-<<<<<<< HEAD
-	if (profile->policy.dfa) {
-		/* TODO: secondary cache check <profile, profile, perm> */
-		state = aa_dfa_next(profile->policy.dfa,
-				    profile->policy.start[AA_CLASS_SIGNAL],
-				    signal);
-		state = aa_dfa_match(profile->policy.dfa, state, label);
-		aa_compute_perms(profile->policy.dfa, state, perms);
-	} else
-		memset(perms, 0, sizeof(*perms));
-=======
 	/* TODO: secondary cache check <profile, profile, perm> */
 	state = aa_dfa_next(profile->policy.dfa,
 			    profile->policy.start[AA_CLASS_SIGNAL],
 			    signal);
 	state = aa_dfa_match(profile->policy.dfa, state, label);
 	aa_compute_perms(profile->policy.dfa, state, perms);
->>>>>>> 3d10a329
 }
 
 static int profile_signal_perm(struct aa_profile *profile,
@@ -228,11 +195,7 @@
 	    !PROFILE_MEDIATES(profile, AA_CLASS_SIGNAL))
 		return 0;
 
-<<<<<<< HEAD
-	aad(sa)->target = peer->base.hname;
-=======
 	aad(sa)->peer = &peer->label;
->>>>>>> 3d10a329
 	profile_match_signal(profile, aa_peer_name(peer), aad(sa)->signal,
 			     &perms);
 	aa_apply_modes_to_perms(profile, &perms);
