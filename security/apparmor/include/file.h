/*
 * AppArmor security module
 *
 * This file contains AppArmor file mediation function definitions.
 *
 * Copyright (C) 1998-2008 Novell/SUSE
 * Copyright 2009-2010 Canonical Ltd.
 *
 * This program is free software; you can redistribute it and/or
 * modify it under the terms of the GNU General Public License as
 * published by the Free Software Foundation, version 2 of the
 * License.
 */

#ifndef __AA_FILE_H
#define __AA_FILE_H

#include <linux/spinlock.h>

#include "domain.h"
#include "match.h"
#include "label.h"
#include "perms.h"

struct aa_profile;
struct path;

#define mask_mode_t(X) (X & (MAY_EXEC | MAY_WRITE | MAY_READ | MAY_APPEND))

#define AA_AUDIT_FILE_MASK	(MAY_READ | MAY_WRITE | MAY_EXEC | MAY_APPEND |\
				 AA_MAY_CREATE | AA_MAY_DELETE |	\
				 AA_MAY_GETATTR | AA_MAY_SETATTR | \
				 AA_MAY_CHMOD | AA_MAY_CHOWN | AA_MAY_LOCK | \
				 AA_EXEC_MMAP | AA_MAY_LINK)

<<<<<<< HEAD
#define file_cxt(X) ((struct aa_file_cxt *)(X)->f_security)

/* struct aa_file_cxt - the AppArmor context the file was opened in
 * @lock: lock to update the cxt
 * @label: label currently cached on the cxt
 * @perms: the permission the file was opened with
 */
struct aa_file_cxt {
=======
#define file_ctx(X) ((struct aa_file_ctx *)(X)->f_security)

/* struct aa_file_ctx - the AppArmor context the file was opened in
 * @lock: lock to update the ctx
 * @label: label currently cached on the ctx
 * @perms: the permission the file was opened with
 */
struct aa_file_ctx {
>>>>>>> 3d10a329
	spinlock_t lock;
	struct aa_label __rcu *label;
	u32 allow;
};

/**
<<<<<<< HEAD
 * aa_alloc_file_cxt - allocate file_cxt
 * @label: initial label of task creating the file
 * @gfp: gfp flags for allocation
 *
 * Returns: file_cxt or NULL on failure
 */
static inline struct aa_file_cxt *aa_alloc_file_cxt(struct aa_label *label, gfp_t gfp)
{
	struct aa_file_cxt *cxt;

	cxt = kzalloc(sizeof(struct aa_file_cxt), gfp);
	if (cxt) {
		spin_lock_init(&cxt->lock);
		rcu_assign_pointer(cxt->label, aa_get_label(label));
	}
	return cxt;
}

/**
 * aa_free_file_cxt - free a file_cxt
 * @cxt: file_cxt to free  (MAYBE_NULL)
 */
static inline void aa_free_file_cxt(struct aa_file_cxt *cxt)
{
	if (cxt) {
		aa_put_label(rcu_access_pointer(cxt->label));
		kzfree(cxt);
	}
}

static inline struct aa_label *aa_get_file_label(struct aa_file_cxt *cxt)
{
	return aa_get_label_rcu(&cxt->label);
}

#define inode_cxt(X) (X)->i_security
=======
 * aa_alloc_file_ctx - allocate file_ctx
 * @label: initial label of task creating the file
 * @gfp: gfp flags for allocation
 *
 * Returns: file_ctx or NULL on failure
 */
static inline struct aa_file_ctx *aa_alloc_file_ctx(struct aa_label *label, gfp_t gfp)
{
	struct aa_file_ctx *ctx;

	ctx = kzalloc(sizeof(struct aa_file_ctx), gfp);
	if (ctx) {
		spin_lock_init(&ctx->lock);
		rcu_assign_pointer(ctx->label, aa_get_label(label));
	}
	return ctx;
}

/**
 * aa_free_file_ctx - free a file_ctx
 * @ctx: file_ctx to free  (MAYBE_NULL)
 */
static inline void aa_free_file_ctx(struct aa_file_ctx *ctx)
{
	if (ctx) {
		aa_put_label(rcu_access_pointer(ctx->label));
		kzfree(ctx);
	}
}

static inline struct aa_label *aa_get_file_label(struct aa_file_ctx *ctx)
{
	return aa_get_label_rcu(&ctx->label);
}

#define inode_ctx(X) (X)->i_security
>>>>>>> 3d10a329

/*
 * The xindex is broken into 3 parts
 * - index - an index into either the exec name table or the variable table
 * - exec type - which determines how the executable name and index are used
 * - flags - which modify how the destination name is applied
 */
#define AA_X_INDEX_MASK		0x03ff

#define AA_X_TYPE_MASK		0x0c00
#define AA_X_TYPE_SHIFT		10
#define AA_X_NONE		0x0000
#define AA_X_NAME		0x0400	/* use executable name px */
#define AA_X_TABLE		0x0800	/* use a specified name ->n# */

#define AA_X_UNSAFE		0x1000
#define AA_X_CHILD		0x2000	/* make >AA_X_NONE apply to children */
#define AA_X_INHERIT		0x4000
#define AA_X_UNCONFINED		0x8000

/* AA_SECURE_X_NEEDED - is passed in the bprm->unsafe field */
#define AA_SECURE_X_NEEDED	0x8000

/* need to make conditional which ones are being set */
struct path_cond {
	kuid_t uid;
	umode_t mode;
};

#define COMBINED_PERM_MASK(X) ((X).allow | (X).audit | (X).quiet | (X).kill)

/* FIXME: split perms from dfa and match this to description
 *        also add delegation info.
 */
static inline u16 dfa_map_xindex(u16 mask)
{
	u16 old_index = (mask >> 10) & 0xf;
	u16 index = 0;

	if (mask & 0x100)
		index |= AA_X_UNSAFE;
	if (mask & 0x200)
		index |= AA_X_INHERIT;
	if (mask & 0x80)
		index |= AA_X_UNCONFINED;

	if (old_index == 1) {
		index |= AA_X_UNCONFINED;
	} else if (old_index == 2) {
		index |= AA_X_NAME;
	} else if (old_index == 3) {
		index |= AA_X_NAME | AA_X_CHILD;
	} else if (old_index) {
		index |= AA_X_TABLE;
		index |= old_index - 4;
	}

	return index;
}

/*
 * map old dfa inline permissions to new format
 */
#define dfa_user_allow(dfa, state) (((ACCEPT_TABLE(dfa)[state]) & 0x7f) | \
				    ((ACCEPT_TABLE(dfa)[state]) & 0x80000000))
#define dfa_user_audit(dfa, state) ((ACCEPT_TABLE2(dfa)[state]) & 0x7f)
#define dfa_user_quiet(dfa, state) (((ACCEPT_TABLE2(dfa)[state]) >> 7) & 0x7f)
#define dfa_user_xindex(dfa, state) \
	(dfa_map_xindex(ACCEPT_TABLE(dfa)[state] & 0x3fff))

#define dfa_other_allow(dfa, state) ((((ACCEPT_TABLE(dfa)[state]) >> 14) & \
				      0x7f) |				\
				     ((ACCEPT_TABLE(dfa)[state]) & 0x80000000))
#define dfa_other_audit(dfa, state) (((ACCEPT_TABLE2(dfa)[state]) >> 14) & 0x7f)
#define dfa_other_quiet(dfa, state) \
	((((ACCEPT_TABLE2(dfa)[state]) >> 7) >> 14) & 0x7f)
#define dfa_other_xindex(dfa, state) \
	dfa_map_xindex((ACCEPT_TABLE(dfa)[state] >> 14) & 0x3fff)

<<<<<<< HEAD
int aa_audit_file(struct aa_profile *profile, struct file_perms *perms,
		  int op, u32 request, const char *name, const char *target,
=======
int aa_audit_file(struct aa_profile *profile, struct aa_perms *perms,
		  const char *op, u32 request, const char *name, const char *target, struct aa_label *tlabel,
>>>>>>> 3d10a329
		  kuid_t ouid, const char *info, int error);

/**
 * struct aa_file_rules - components used for file rule permissions
 * @dfa: dfa to match path names and conditionals against
 * @perms: permission table indexed by the matched state accept entry of @dfa
 * @trans: transition table for indexed by named x transitions
 *
 * File permission are determined by matching a path against @dfa and then
 * then using the value of the accept entry for the matching state as
 * an index into @perms.  If a named exec transition is required it is
 * looked up in the transition table.
 */
struct aa_file_rules {
	unsigned int start;
	struct aa_dfa *dfa;
	/* struct perms perms; */
	struct aa_domain trans;
	/* TODO: add delegate table */
};

struct aa_perms aa_compute_fperms(struct aa_dfa *dfa, unsigned int state,
				    struct path_cond *cond);
unsigned int aa_str_perms(struct aa_dfa *dfa, unsigned int start,
			  const char *name, struct path_cond *cond,
			  struct aa_perms *perms);

<<<<<<< HEAD
int __aa_path_perm(int op, struct aa_profile *profile, const char *name,
		   u32 request, struct path_cond *cond, int flags,
		   struct file_perms *perms);
int aa_path_perm(int op, struct aa_label *label, struct path *path,
=======
int __aa_path_perm(const char *op, struct aa_profile *profile, const char *name,
		   u32 request, struct path_cond *cond, int flags,
		   struct aa_perms *perms);
int aa_path_perm(const char *op, struct aa_label *label, struct path *path,
>>>>>>> 3d10a329
		 int flags, u32 request, struct path_cond *cond);

int aa_path_link(struct aa_label *label, struct dentry *old_dentry,
		 struct path *new_dir, struct dentry *new_dentry);

<<<<<<< HEAD
int aa_file_perm(int op, struct aa_label *label, struct file *file,
=======
int aa_file_perm(const char *op, struct aa_label *label, struct file *file,
>>>>>>> 3d10a329
		 u32 request);

void aa_inherit_files(const struct cred *cred, struct files_struct *files);

static inline void aa_free_file_rules(struct aa_file_rules *rules)
{
	aa_put_dfa(rules->dfa);
	aa_free_domain_entries(&rules->trans);
}

/**
 * aa_map_file_perms - map file flags to AppArmor permissions
 * @file: open file to map flags to AppArmor permissions
 *
 * Returns: apparmor permission set for the file
 */
static inline u32 aa_map_file_to_perms(struct file *file)
{
	int flags = file->f_flags;
	u32 perms = 0;

	if (file->f_mode & FMODE_WRITE)
		perms |= MAY_WRITE;
	if (file->f_mode & FMODE_READ)
		perms |= MAY_READ;

	if ((flags & O_APPEND) && (perms & MAY_WRITE))
		perms = (perms & ~MAY_WRITE) | MAY_APPEND;
	/* trunc implies write permission */
	if (flags & O_TRUNC)
		perms |= MAY_WRITE;
	if (flags & O_CREAT)
		perms |= AA_MAY_CREATE;

	return perms;
}

#endif /* __AA_FILE_H */<|MERGE_RESOLUTION|>--- conflicted
+++ resolved
@@ -33,16 +33,6 @@
 				 AA_MAY_CHMOD | AA_MAY_CHOWN | AA_MAY_LOCK | \
 				 AA_EXEC_MMAP | AA_MAY_LINK)
 
-<<<<<<< HEAD
-#define file_cxt(X) ((struct aa_file_cxt *)(X)->f_security)
-
-/* struct aa_file_cxt - the AppArmor context the file was opened in
- * @lock: lock to update the cxt
- * @label: label currently cached on the cxt
- * @perms: the permission the file was opened with
- */
-struct aa_file_cxt {
-=======
 #define file_ctx(X) ((struct aa_file_ctx *)(X)->f_security)
 
 /* struct aa_file_ctx - the AppArmor context the file was opened in
@@ -51,51 +41,12 @@
  * @perms: the permission the file was opened with
  */
 struct aa_file_ctx {
->>>>>>> 3d10a329
 	spinlock_t lock;
 	struct aa_label __rcu *label;
 	u32 allow;
 };
 
 /**
-<<<<<<< HEAD
- * aa_alloc_file_cxt - allocate file_cxt
- * @label: initial label of task creating the file
- * @gfp: gfp flags for allocation
- *
- * Returns: file_cxt or NULL on failure
- */
-static inline struct aa_file_cxt *aa_alloc_file_cxt(struct aa_label *label, gfp_t gfp)
-{
-	struct aa_file_cxt *cxt;
-
-	cxt = kzalloc(sizeof(struct aa_file_cxt), gfp);
-	if (cxt) {
-		spin_lock_init(&cxt->lock);
-		rcu_assign_pointer(cxt->label, aa_get_label(label));
-	}
-	return cxt;
-}
-
-/**
- * aa_free_file_cxt - free a file_cxt
- * @cxt: file_cxt to free  (MAYBE_NULL)
- */
-static inline void aa_free_file_cxt(struct aa_file_cxt *cxt)
-{
-	if (cxt) {
-		aa_put_label(rcu_access_pointer(cxt->label));
-		kzfree(cxt);
-	}
-}
-
-static inline struct aa_label *aa_get_file_label(struct aa_file_cxt *cxt)
-{
-	return aa_get_label_rcu(&cxt->label);
-}
-
-#define inode_cxt(X) (X)->i_security
-=======
  * aa_alloc_file_ctx - allocate file_ctx
  * @label: initial label of task creating the file
  * @gfp: gfp flags for allocation
@@ -132,7 +83,6 @@
 }
 
 #define inode_ctx(X) (X)->i_security
->>>>>>> 3d10a329
 
 /*
  * The xindex is broken into 3 parts
@@ -212,13 +162,8 @@
 #define dfa_other_xindex(dfa, state) \
 	dfa_map_xindex((ACCEPT_TABLE(dfa)[state] >> 14) & 0x3fff)
 
-<<<<<<< HEAD
-int aa_audit_file(struct aa_profile *profile, struct file_perms *perms,
-		  int op, u32 request, const char *name, const char *target,
-=======
 int aa_audit_file(struct aa_profile *profile, struct aa_perms *perms,
 		  const char *op, u32 request, const char *name, const char *target, struct aa_label *tlabel,
->>>>>>> 3d10a329
 		  kuid_t ouid, const char *info, int error);
 
 /**
@@ -246,27 +191,16 @@
 			  const char *name, struct path_cond *cond,
 			  struct aa_perms *perms);
 
-<<<<<<< HEAD
-int __aa_path_perm(int op, struct aa_profile *profile, const char *name,
-		   u32 request, struct path_cond *cond, int flags,
-		   struct file_perms *perms);
-int aa_path_perm(int op, struct aa_label *label, struct path *path,
-=======
 int __aa_path_perm(const char *op, struct aa_profile *profile, const char *name,
 		   u32 request, struct path_cond *cond, int flags,
 		   struct aa_perms *perms);
 int aa_path_perm(const char *op, struct aa_label *label, struct path *path,
->>>>>>> 3d10a329
 		 int flags, u32 request, struct path_cond *cond);
 
 int aa_path_link(struct aa_label *label, struct dentry *old_dentry,
 		 struct path *new_dir, struct dentry *new_dentry);
 
-<<<<<<< HEAD
-int aa_file_perm(int op, struct aa_label *label, struct file *file,
-=======
 int aa_file_perm(const char *op, struct aa_label *label, struct file *file,
->>>>>>> 3d10a329
 		 u32 request);
 
 void aa_inherit_files(const struct cred *cred, struct files_struct *files);
