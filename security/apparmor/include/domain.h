/*
 * AppArmor security module
 *
 * This file contains AppArmor security domain transition function definitions.
 *
 * Copyright (C) 1998-2008 Novell/SUSE
 * Copyright 2009-2010 Canonical Ltd.
 *
 * This program is free software; you can redistribute it and/or
 * modify it under the terms of the GNU General Public License as
 * published by the Free Software Foundation, version 2 of the
 * License.
 */

#include <linux/binfmts.h>
#include <linux/types.h>

#include "include/label.h"

#ifndef __AA_DOMAIN_H
#define __AA_DOMAIN_H

struct aa_domain {
	int size;
	char **table;
};

<<<<<<< HEAD
struct aa_profile *x_table_lookup(struct aa_profile *profile, u32 xindex);
=======
struct aa_label *x_table_lookup(struct aa_profile *profile, u32 xindex,
				const char **name);
>>>>>>> 3d10a329

int apparmor_bprm_set_creds(struct linux_binprm *bprm);
int apparmor_bprm_secureexec(struct linux_binprm *bprm);
void apparmor_bprm_committing_creds(struct linux_binprm *bprm);
void apparmor_bprm_committed_creds(struct linux_binprm *bprm);

void aa_free_domain_entries(struct aa_domain *domain);
int aa_change_hat(const char *hats[], int count, u64 token, bool permtest);
int aa_change_profile(const char *fqname, bool onexec, bool permtest,
		      bool stack);

#endif /* __AA_DOMAIN_H */<|MERGE_RESOLUTION|>--- conflicted
+++ resolved
@@ -15,7 +15,7 @@
 #include <linux/binfmts.h>
 #include <linux/types.h>
 
-#include "include/label.h"
+#include "label.h"
 
 #ifndef __AA_DOMAIN_H
 #define __AA_DOMAIN_H
@@ -25,12 +25,8 @@
 	char **table;
 };
 
-<<<<<<< HEAD
-struct aa_profile *x_table_lookup(struct aa_profile *profile, u32 xindex);
-=======
 struct aa_label *x_table_lookup(struct aa_profile *profile, u32 xindex,
 				const char **name);
->>>>>>> 3d10a329
 
 int apparmor_bprm_set_creds(struct linux_binprm *bprm);
 int apparmor_bprm_secureexec(struct linux_binprm *bprm);
