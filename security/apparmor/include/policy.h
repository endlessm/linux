--- conflicted
+++ resolved
@@ -29,11 +29,6 @@
 #include "file.h"
 #include "label.h"
 #include "net.h"
-<<<<<<< HEAD
-#include "resource.h"
-
-extern const char *aa_hidden_ns_name;
-=======
 #include "perms.h"
 #include "resource.h"
 
@@ -41,7 +36,6 @@
 
 extern int unprivileged_userns_apparmor_policy;
 
->>>>>>> 3d10a329
 extern const char *const aa_profile_mode_names[];
 #define APPARMOR_MODE_NAMES_MAX_INDEX 4
 
@@ -55,11 +49,7 @@
 
 #define PROFILE_IS_HAT(_profile) ((_profile)->label.flags & FLAG_HAT)
 
-<<<<<<< HEAD
-#define PROFILE_INVALID(_profile) ((_profile)->label.flags & FLAG_INVALID)
-=======
 #define profile_is_stale(_profile) (label_is_stale(&(_profile)->label))
->>>>>>> 3d10a329
 
 #define on_list_rcu(X) (!list_empty(X) && (X)->prev != LIST_POISON2)
 
@@ -76,77 +66,6 @@
 	APPARMOR_UNCONFINED,	/* profile set to unconfined */
 };
 
-<<<<<<< HEAD
-
-struct aa_profile;
-
-/* struct aa_policy - common part of both namespaces and profiles
- * @name: name of the object
- * @hname - The hierarchical name, NOTE: is .name of struct counted_str
- * @list: list policy object is on
- * @profiles: head of the profiles list contained in the object
- */
-struct aa_policy {
-	const char *name;
-	__counted char *hname;
-	struct list_head list;
-	struct list_head profiles;
-};
-
-/* struct aa_ns_acct - accounting of profiles in namespace
- * @max_size: maximum space allowed for all profiles in namespace
- * @max_count: maximum number of profiles that can be in this namespace
- * @size: current size of profiles
- * @count: current count of profiles (includes null profiles)
- */
-struct aa_ns_acct {
-	int max_size;
-	int max_count;
-	int size;
-	int count;
-};
-
-/* struct aa_namespace - namespace for a set of profiles
- * @base: common policy
- * @parent: parent of namespace
- * @lock: lock for modifying the object
- * @acct: accounting for the namespace
- * @unconfined: special unconfined profile for the namespace
- * @sub_ns: list of namespaces under the current namespace.
- * @uniq_null: uniq value used for null learning profiles
- * @uniq_id: a unique id count for the profiles in the namespace
- * @dents: dentries for the namespaces file entries in apparmorfs
- *
- * An aa_namespace defines the set profiles that are searched to determine
- * which profile to attach to a task.  Profiles can not be shared between
- * aa_namespaces and profile names within a namespace are guaranteed to be
- * unique.  When profiles in separate namespaces have the same name they
- * are NOT considered to be equivalent.
- *
- * Namespaces are hierarchical and only namespaces and profiles below the
- * current namespace are visible.
- *
- * Namespace names must be unique and can not contain the characters :/\0
- *
- * FIXME TODO: add vserver support of namespaces (can it all be done in
- *             userspace?)
- */
-struct aa_namespace {
-	struct aa_policy base;
-	struct aa_namespace *parent;
-	struct mutex lock;
-	struct aa_ns_acct acct;
-	struct aa_profile *unconfined;
-	struct list_head sub_ns;
-	atomic_t uniq_null;
-	long uniq_id;
-	int level;
-	struct aa_labelset labels;
-
-	struct dentry *dents[AAFS_NS_SIZEOF];
-};
-=======
->>>>>>> 3d10a329
 
 /* struct aa_policydb - match engine for a policy
  * dfa: dfa pattern match
@@ -196,16 +115,9 @@
  */
 struct aa_profile {
 	struct aa_policy base;
-<<<<<<< HEAD
-	struct aa_label label;
 	struct aa_profile __rcu *parent;
 
-	struct aa_namespace *ns;
-=======
-	struct aa_profile __rcu *parent;
-
 	struct aa_ns *ns;
->>>>>>> 3d10a329
 	const char *rename;
 
 	const char *attach;
@@ -231,39 +143,6 @@
 
 extern enum profile_mode aa_g_profile_mode;
 
-<<<<<<< HEAD
-#define profiles_ns(P) ((P)->ns)
-void aa_add_profile(struct aa_policy *common, struct aa_profile *profile);
-
-bool aa_ns_visible(struct aa_namespace *curr, struct aa_namespace *view);
-const char *aa_ns_name(struct aa_namespace *parent, struct aa_namespace *child);
-void aa_free_namespace(struct aa_namespace *ns);
-int aa_alloc_root_ns(void);
-void aa_free_root_ns(void);
-void aa_free_namespace_kref(struct kref *kref);
-
-struct aa_namespace *aa_find_namespace(struct aa_namespace *root,
-				       const char *name);
-struct aa_namespace *aa_findn_namespace(struct aa_namespace *root,
-					const char *name, size_t n);
-
-struct aa_label *aa_setup_default_label(void);
-
-struct aa_profile *aa_alloc_profile(const char *name);
-struct aa_profile *aa_new_null_profile(struct aa_profile *parent, int hat);
-void aa_free_profile(struct aa_profile *profile);
-void aa_free_profile_kref(struct kref *kref);
-struct aa_profile *aa_find_child(struct aa_profile *parent, const char *name);
-struct aa_profile *aa_lookupn_profile(struct aa_namespace *ns,
-				      const char *hname, size_t n);
-struct aa_profile *aa_lookup_profile(struct aa_namespace *ns, const char *name);
-struct aa_profile *aa_fqlookupn_profile(struct aa_label *base, char *fqname,
-					size_t n);
-struct aa_profile *aa_match_profile(struct aa_namespace *ns, const char *name);
-
-ssize_t aa_replace_profiles(void *udata, size_t size, bool noreplace);
-ssize_t aa_remove_profiles(char *name, size_t size);
-=======
 #define AA_MAY_LOAD_POLICY	AA_MAY_APPEND
 #define AA_MAY_REPLACE_POLICY	AA_MAY_WRITE
 #define AA_MAY_REMOVE_POLICY	AA_MAY_DELETE
@@ -294,13 +173,11 @@
 			    size_t size);
 ssize_t aa_remove_profiles(struct aa_label *label, char *name, size_t size);
 void __aa_profile_list_release(struct list_head *head);
->>>>>>> 3d10a329
 
 #define PROF_ADD 1
 #define PROF_REPLACE 0
 
 #define profile_unconfined(X) ((X)->mode == APPARMOR_UNCONFINED)
-<<<<<<< HEAD
 
 /**
  * aa_get_newest_profile - simple wrapper fn to wrap the label version
@@ -334,41 +211,6 @@
 		return 0;
 	return aa_dfa_match_len(profile->policy.dfa, state, (char *) &be_af, 2);
 }
-=======
->>>>>>> 3d10a329
-
-/**
- * aa_get_newest_profile - simple wrapper fn to wrap the label version
- * @p: profile (NOT NULL)
- *
- * Returns refcount to newest version of the profile (maybe @p)
- *
- * Requires: @p must be held with a valid refcount
- */
-static inline struct aa_profile *aa_get_newest_profile(struct aa_profile *p)
-{
-	return labels_profile(aa_get_newest_label(&p->label));
-}
-
-#define PROFILE_MEDIATES(P, T)  ((P)->policy.start[(T)])
-/* safe version of POLICY_MEDIATES for full range input */
-static inline unsigned int PROFILE_MEDIATES_SAFE(struct aa_profile *profile,
-						 unsigned char class)
-{
-	if (profile->policy.dfa)
-		return aa_dfa_match_len(profile->policy.dfa,
-					profile->policy.start[0], &class, 1);
-	return 0;
-}
-
-static inline unsigned int PROFILE_MEDIATES_AF(struct aa_profile *profile,
-					       u16 AF) {
-	unsigned int state = PROFILE_MEDIATES(profile, AA_CLASS_NET);
-	u16 be_af = cpu_to_be16(AF);
-	if (!state)
-		return 0;
-	return aa_dfa_match_len(profile->policy.dfa, state, (char *) &be_af, 2);
-}
 
 /**
  * aa_get_profile - increment refcount on profile @p
@@ -428,36 +270,6 @@
 {
 	if (p)
 		kref_put(&p->label.count, aa_label_kref);
-<<<<<<< HEAD
-}
-
-/**
- * aa_get_namespace - increment references count on @ns
- * @ns: namespace to increment reference count of (MAYBE NULL)
- *
- * Returns: pointer to @ns, if @ns is NULL returns NULL
- * Requires: @ns must be held with valid refcount when called
- */
-static inline struct aa_namespace *aa_get_namespace(struct aa_namespace *ns)
-{
-	if (ns)
-		aa_get_profile(ns->unconfined);
-
-	return ns;
-}
-
-/**
- * aa_put_namespace - decrement refcount on @ns
- * @ns: namespace to put reference of
- *
- * Decrement reference count of @ns and if no longer in use free it
- */
-static inline void aa_put_namespace(struct aa_namespace *ns)
-{
-	if (ns)
-		aa_put_profile(ns->unconfined);
-=======
->>>>>>> 3d10a329
 }
 
 static inline int AUDIT_MODE(struct aa_profile *profile)
@@ -472,30 +284,4 @@
 bool aa_may_open_profiles(void);
 int aa_may_manage_policy(struct aa_label *label, u32 mask);
 
-
-#define LOCAL_VEC_ENTRIES 8
-#define DEFINE_PROFILE_VEC(V, T)					\
-	struct aa_profile *(T)[LOCAL_VEC_ENTRIES];			\
-	struct aa_profile **(V)
-
-#define aa_setup_profile_vec(V, T, L)					\
-({									\
-	if ((L) > LOCAL_VEC_ENTRIES)					\
-		(V) = kmalloc(sizeof(struct aa_profile *) * (L), GFP_KERNEL);\
-	else								\
-		(V) = (T);						\
-	(V) ? 0 : -ENOMEM;						\
-})
-
-static inline void aa_cleanup_profile_vec(struct aa_profile **vec,	\
-					  struct aa_profile **tmp, int len) \
-{									\
-	int i;								\
-	for (i = 0; i < len; i++)					\
-		aa_put_profile(vec[i]);					\
-	if (vec != tmp)							\
-		kfree(vec);						\
-}
-
-
 #endif /* __AA_POLICY_H */