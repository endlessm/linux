/*
 * AppArmor security module
 *
 * This file contains AppArmor functions for unpacking policy loaded from
 * userspace.
 *
 * Copyright (C) 1998-2008 Novell/SUSE
 * Copyright 2009-2010 Canonical Ltd.
 *
 * This program is free software; you can redistribute it and/or
 * modify it under the terms of the GNU General Public License as
 * published by the Free Software Foundation, version 2 of the
 * License.
 *
 * AppArmor uses a serialized binary format for loading policy. To find
 * policy format documentation look in Documentation/security/apparmor.txt
 * All policy is validated before it is used.
 */

#include <asm/unaligned.h>
#include <linux/ctype.h>
#include <linux/errno.h>
#include <linux/string.h>

#include "include/apparmor.h"
#include "include/audit.h"
#include "include/context.h"
#include "include/crypto.h"
#include "include/match.h"
#include "include/path.h"
#include "include/policy.h"
#include "include/policy_unpack.h"

#define K_ABI_MASK 0x3ff
#define FORCE_COMPLAIN_FLAG 0x800
#define VERSION_CMP(OP, X, Y) (((X) & K_ABI_MASK) OP ((Y) & K_ABI_MASK))

#define v5	5	/* base version */
#define v6	6	/* per entry policydb mediation check */
#define v7	7	/* full network masking */

/*
 * The AppArmor interface treats data as a type byte followed by the
 * actual data.  The interface has the notion of a a named entry
 * which has a name (AA_NAME typecode followed by name string) followed by
 * the entries typecode and data.  Named types allow for optional
 * elements and extensions to be added and tested for without breaking
 * backwards compatibility.
 */

enum aa_code {
	AA_U8,
	AA_U16,
	AA_U32,
	AA_U64,
	AA_NAME,		/* same as string except it is items name */
	AA_STRING,
	AA_BLOB,
	AA_STRUCT,
	AA_STRUCTEND,
	AA_LIST,
	AA_LISTEND,
	AA_ARRAY,
	AA_ARRAYEND,
};

/*
 * aa_ext is the read of the buffer containing the serialized profile.  The
 * data is copied into a kernel buffer in apparmorfs and then handed off to
 * the unpack routines.
 */
struct aa_ext {
	void *start;
	void *end;
	void *pos;		/* pointer to current position in the buffer */
	u32 version;
};

/* audit callback for unpack fields */
static void audit_cb(struct audit_buffer *ab, void *va)
{
	struct common_audit_data *sa = va;
<<<<<<< HEAD
	if (aad(sa)->target) {
		const struct aa_profile *name = aad(sa)->target;
=======

	if (aad(sa)->iface.ns) {
		audit_log_format(ab, " ns=");
		audit_log_untrustedstring(ab, aad(sa)->iface.ns);
	}
	if (aad(sa)->name) {
>>>>>>> 3d10a329
		audit_log_format(ab, " name=");
		audit_log_untrustedstring(ab, aad(sa)->name);
	}
	if (aad(sa)->iface.pos)
		audit_log_format(ab, " offset=%ld", aad(sa)->iface.pos);
}

/**
 * audit_iface - do audit message for policy unpacking/load/replace/remove
 * @new: profile if it has been allocated (MAYBE NULL)
 * @ns_name: name of the ns the profile is to be loaded to (MAY BE NULL)
 * @name: name of the profile being manipulated (MAYBE NULL)
 * @info: any extra info about the failure (MAYBE NULL)
 * @e: buffer position info
 * @error: error code
 *
 * Returns: %0 or error
 */
static int audit_iface(struct aa_profile *new, const char *ns_name,
		       const char *name, const char *info, struct aa_ext *e,
		       int error)
{
	struct aa_profile *profile = labels_profile(aa_current_raw_label());
<<<<<<< HEAD
	DEFINE_AUDIT_DATA(sa, LSM_AUDIT_DATA_NONE, 0);
	if (e)
		aad(&sa)->iface.pos = e->pos - e->start;
	aad(&sa)->target = new;
	aad(&sa)->name = name;
=======
	DEFINE_AUDIT_DATA(sa, LSM_AUDIT_DATA_NONE, NULL);
	if (e)
		aad(&sa)->iface.pos = e->pos - e->start;

	aad(&sa)->iface.ns = ns_name;
	if (new)
		aad(&sa)->name = new->base.hname;
	else
		aad(&sa)->name = name;
>>>>>>> 3d10a329
	aad(&sa)->info = info;
	aad(&sa)->error = error;

	return aa_audit(AUDIT_APPARMOR_STATUS, profile, &sa, audit_cb);
}

/* test if read will be in packed data bounds */
static bool inbounds(struct aa_ext *e, size_t size)
{
	return (size <= e->end - e->pos);
}

/**
 * aa_u16_chunck - test and do bounds checking for a u16 size based chunk
 * @e: serialized data read head (NOT NULL)
 * @chunk: start address for chunk of data (NOT NULL)
 *
 * Returns: the size of chunk found with the read head at the end of the chunk.
 */
static size_t unpack_u16_chunk(struct aa_ext *e, char **chunk)
{
	size_t size = 0;

	if (!inbounds(e, sizeof(u16)))
		return 0;
	size = le16_to_cpu(get_unaligned((u16 *) e->pos));
	e->pos += sizeof(u16);
	if (!inbounds(e, size))
		return 0;
	*chunk = e->pos;
	e->pos += size;
	return size;
}

/* unpack control byte */
static bool unpack_X(struct aa_ext *e, enum aa_code code)
{
	if (!inbounds(e, 1))
		return 0;
	if (*(u8 *) e->pos != code)
		return 0;
	e->pos++;
	return 1;
}

/**
 * unpack_nameX - check is the next element is of type X with a name of @name
 * @e: serialized data extent information  (NOT NULL)
 * @code: type code
 * @name: name to match to the serialized element.  (MAYBE NULL)
 *
 * check that the next serialized data element is of type X and has a tag
 * name @name.  If @name is specified then there must be a matching
 * name element in the stream.  If @name is NULL any name element will be
 * skipped and only the typecode will be tested.
 *
 * Returns 1 on success (both type code and name tests match) and the read
 * head is advanced past the headers
 *
 * Returns: 0 if either match fails, the read head does not move
 */
static bool unpack_nameX(struct aa_ext *e, enum aa_code code, const char *name)
{
	/*
	 * May need to reset pos if name or type doesn't match
	 */
	void *pos = e->pos;
	/*
	 * Check for presence of a tagname, and if present name size
	 * AA_NAME tag value is a u16.
	 */
	if (unpack_X(e, AA_NAME)) {
		char *tag = NULL;
		size_t size = unpack_u16_chunk(e, &tag);
		/* if a name is specified it must match. otherwise skip tag */
		if (name && (!size || strcmp(name, tag)))
			goto fail;
	} else if (name) {
		/* if a name is specified and there is no name tag fail */
		goto fail;
	}

	/* now check if type code matches */
	if (unpack_X(e, code))
		return 1;

fail:
	e->pos = pos;
	return 0;
}

static bool unpack_u16(struct aa_ext *e, u16 *data, const char *name)
{
	if (unpack_nameX(e, AA_U16, name)) {
		if (!inbounds(e, sizeof(u16)))
			return 0;
		if (data)
			*data = le16_to_cpu(get_unaligned((u16 *) e->pos));
		e->pos += sizeof(u16);
		return 1;
	}
	return 0;
}

static bool unpack_u32(struct aa_ext *e, u32 *data, const char *name)
{
	if (unpack_nameX(e, AA_U32, name)) {
		if (!inbounds(e, sizeof(u32)))
			return 0;
		if (data)
			*data = le32_to_cpu(get_unaligned((u32 *) e->pos));
		e->pos += sizeof(u32);
		return 1;
	}
	return 0;
}

static bool unpack_u64(struct aa_ext *e, u64 *data, const char *name)
{
	if (unpack_nameX(e, AA_U64, name)) {
		if (!inbounds(e, sizeof(u64)))
			return 0;
		if (data)
			*data = le64_to_cpu(get_unaligned((u64 *) e->pos));
		e->pos += sizeof(u64);
		return 1;
	}
	return 0;
}

static size_t unpack_array(struct aa_ext *e, const char *name)
{
	if (unpack_nameX(e, AA_ARRAY, name)) {
		int size;
		if (!inbounds(e, sizeof(u16)))
			return 0;
		size = (int)le16_to_cpu(get_unaligned((u16 *) e->pos));
		e->pos += sizeof(u16);
		return size;
	}
	return 0;
}

static size_t unpack_blob(struct aa_ext *e, char **blob, const char *name)
{
	if (unpack_nameX(e, AA_BLOB, name)) {
		u32 size;
		if (!inbounds(e, sizeof(u32)))
			return 0;
		size = le32_to_cpu(get_unaligned((u32 *) e->pos));
		e->pos += sizeof(u32);
		if (inbounds(e, (size_t) size)) {
			*blob = e->pos;
			e->pos += size;
			return size;
		}
	}
	return 0;
}

static int unpack_str(struct aa_ext *e, const char **string, const char *name)
{
	char *src_str;
	size_t size = 0;
	void *pos = e->pos;
	*string = NULL;
	if (unpack_nameX(e, AA_STRING, name)) {
		size = unpack_u16_chunk(e, &src_str);
		if (size) {
			/* strings are null terminated, length is size - 1 */
			if (src_str[size - 1] != 0)
				goto fail;
			*string = src_str;
		}
	}
	return size;

fail:
	e->pos = pos;
	return 0;
}

static int unpack_strdup(struct aa_ext *e, char **string, const char *name)
{
	const char *tmp;
	void *pos = e->pos;
	int res = unpack_str(e, &tmp, name);
	*string = NULL;

	if (!res)
		return 0;

	*string = kmemdup(tmp, res, GFP_KERNEL);
	if (!*string) {
		e->pos = pos;
		return 0;
	}

	return res;
}

#define DFA_VALID_PERM_MASK		0xffffffff
#define DFA_VALID_PERM2_MASK		0xffffffff

/**
 * verify_accept - verify the accept tables of a dfa
 * @dfa: dfa to verify accept tables of (NOT NULL)
 * @flags: flags governing dfa
 *
 * Returns: 1 if valid accept tables else 0 if error
 */
static bool verify_accept(struct aa_dfa *dfa, int flags)
{
	int i;

	/* verify accept permissions */
	for (i = 0; i < dfa->tables[YYTD_ID_ACCEPT]->td_lolen; i++) {
		int mode = ACCEPT_TABLE(dfa)[i];

		if (mode & ~DFA_VALID_PERM_MASK)
			return 0;

		if (ACCEPT_TABLE2(dfa)[i] & ~DFA_VALID_PERM2_MASK)
			return 0;
	}
	return 1;
}

/**
 * unpack_dfa - unpack a file rule dfa
 * @e: serialized data extent information (NOT NULL)
 *
 * returns dfa or ERR_PTR or NULL if no dfa
 */
static struct aa_dfa *unpack_dfa(struct aa_ext *e)
{
	char *blob = NULL;
	size_t size;
	struct aa_dfa *dfa = NULL;

	size = unpack_blob(e, &blob, "aadfa");
	if (size) {
		/*
		 * The dfa is aligned with in the blob to 8 bytes
		 * from the beginning of the stream.
		 * alignment adjust needed by dfa unpack
		 */
		size_t sz = blob - (char *) e->start -
			((e->pos - e->start) & 7);
		size_t pad = ALIGN(sz, 8) - sz;
		int flags = TO_ACCEPT1_FLAG(YYTD_DATA32) |
			TO_ACCEPT2_FLAG(YYTD_DATA32) | DFA_FLAG_VERIFY_STATES;
		dfa = aa_dfa_unpack(blob + pad, size - pad, flags);

		if (IS_ERR(dfa))
			return dfa;

		if (!verify_accept(dfa, flags))
			goto fail;
	}

	return dfa;

fail:
	aa_put_dfa(dfa);
	return ERR_PTR(-EPROTO);
}

/**
 * unpack_trans_table - unpack a profile transition table
 * @e: serialized data extent information  (NOT NULL)
 * @profile: profile to add the accept table to (NOT NULL)
 *
 * Returns: 1 if table successfully unpacked
 */
static bool unpack_trans_table(struct aa_ext *e, struct aa_profile *profile)
{
	void *pos = e->pos;

	/* exec table is optional */
	if (unpack_nameX(e, AA_STRUCT, "xtable")) {
		int i, size;

		size = unpack_array(e, NULL);
		/* currently 4 exec bits and entries 0-3 are reserved iupcx */
		if (size > 16 - 4)
			goto fail;
		profile->file.trans.table = kzalloc(sizeof(char *) * size,
						    GFP_KERNEL);
		if (!profile->file.trans.table)
			goto fail;

		profile->file.trans.size = size;
		for (i = 0; i < size; i++) {
			char *str;
			int c, j, pos, size2 = unpack_strdup(e, &str, NULL);
			/* unpack_strdup verifies that the last character is
			 * null termination byte.
			 */
			if (!size2)
				goto fail;
			profile->file.trans.table[i] = str;
			/* verify that name doesn't start with space */
			if (isspace(*str))
				goto fail;

			/* count internal #  of internal \0 */
			for (c = j = 0; j < size2 - 1; j++) {
				if (!str[j]) {
					pos = j;
					c++;
				}
			}
			if (*str == ':') {
				/* first character after : must be valid */
				if (!str[1])
					goto fail;
				/* beginning with : requires an embedded \0,
				 * verify that exactly 1 internal \0 exists
				 * trailing \0 already verified by unpack_strdup
				 */
				if (c == 1)
					/* convert \0 back to : for label_parse */
					str[pos] = ':';
				else if (c > 1)
					goto fail;
			} else if (c)
				/* fail - all other cases with embedded \0 */
				goto fail;
		}
		if (!unpack_nameX(e, AA_ARRAYEND, NULL))
			goto fail;
		if (!unpack_nameX(e, AA_STRUCTEND, NULL))
			goto fail;
	}
	return 1;

fail:
	aa_free_domain_entries(&profile->file.trans);
	e->pos = pos;
	return 0;
}

static bool unpack_rlimits(struct aa_ext *e, struct aa_profile *profile)
{
	void *pos = e->pos;

	/* rlimits are optional */
	if (unpack_nameX(e, AA_STRUCT, "rlimits")) {
		int i, size;
		u32 tmp = 0;
		if (!unpack_u32(e, &tmp, NULL))
			goto fail;
		profile->rlimits.mask = tmp;

		size = unpack_array(e, NULL);
		if (size > RLIM_NLIMITS)
			goto fail;
		for (i = 0; i < size; i++) {
			u64 tmp2 = 0;
			int a = aa_map_resource(i);
			if (!unpack_u64(e, &tmp2, NULL))
				goto fail;
			profile->rlimits.limits[a].rlim_max = tmp2;
		}
		if (!unpack_nameX(e, AA_ARRAYEND, NULL))
			goto fail;
		if (!unpack_nameX(e, AA_STRUCTEND, NULL))
			goto fail;
	}
	return 1;

fail:
	e->pos = pos;
	return 0;
}

/**
 * unpack_profile - unpack a serialized profile
 * @e: serialized data extent information (NOT NULL)
 *
 * NOTE: unpack profile sets audit struct if there is a failure
 */
static struct aa_profile *unpack_profile(struct aa_ext *e, char **ns_name)
{
	struct aa_profile *profile = NULL;
<<<<<<< HEAD
	const char *name = NULL;
	size_t size = 0;
=======
	const char *tmpname, *tmpns = NULL, *name = NULL;
	const char *info = "failed to unpack profile";
	size_t size = 0, ns_len;
>>>>>>> 3d10a329
	int i, error = -EPROTO;
	kernel_cap_t tmpcap;
	u32 tmp;

	*ns_name = NULL;

	/* check that we have the right struct being passed */
	if (!unpack_nameX(e, AA_STRUCT, "profile"))
		goto fail;
	if (!unpack_str(e, &name, NULL))
		goto fail;
	if (*name == '\0')
		goto fail;

	tmpname = aa_splitn_fqname(name, strlen(name), &tmpns, &ns_len);
	if (tmpns) {
	  *ns_name = kstrndup(tmpns, ns_len, GFP_KERNEL);
		if (!*ns_name)
			goto fail;
		name = tmpname;
	}

	profile = aa_alloc_profile(name, NULL, GFP_KERNEL);
	if (!profile)
		return ERR_PTR(-ENOMEM);

	/* profile renaming is optional */
	(void) unpack_str(e, &profile->rename, "rename");

	/* attachment string is optional */
	(void) unpack_str(e, &profile->attach, "attach");

	/* xmatch is optional and may be NULL */
	profile->xmatch = unpack_dfa(e);
	if (IS_ERR(profile->xmatch)) {
		error = PTR_ERR(profile->xmatch);
		profile->xmatch = NULL;
		goto fail;
	}
	/* xmatch_len is not optional if xmatch is set */
	if (profile->xmatch) {
		if (!unpack_u32(e, &tmp, NULL))
			goto fail;
		profile->xmatch_len = tmp;
	}

	/* disconnected attachment string is optional */
	(void) unpack_str(e, &profile->disconnected, "disconnected");

	/* per profile debug flags (complain, audit) */
	if (!unpack_nameX(e, AA_STRUCT, "flags"))
		goto fail;
	if (!unpack_u32(e, &tmp, NULL))
		goto fail;
	if (tmp & PACKED_FLAG_HAT)
		profile->label.flags |= FLAG_HAT;
	if (!unpack_u32(e, &tmp, NULL))
		goto fail;
	if (tmp == PACKED_MODE_COMPLAIN || (e->version & FORCE_COMPLAIN_FLAG))
		profile->mode = APPARMOR_COMPLAIN;
	else if (tmp == PACKED_MODE_KILL)
		profile->mode = APPARMOR_KILL;
	else if (tmp == PACKED_MODE_UNCONFINED)
		profile->mode = APPARMOR_UNCONFINED;
	if (!unpack_u32(e, &tmp, NULL))
		goto fail;
	if (tmp)
		profile->audit = AUDIT_ALL;

	if (!unpack_nameX(e, AA_STRUCTEND, NULL))
		goto fail;

	/* path_flags is optional */
	if (!unpack_u32(e, &profile->path_flags, "path_flags"))
		/* set a default value if path_flags field is not present */
		profile->path_flags = PATH_MEDIATE_DELETED;

	if (!unpack_u32(e, &(profile->caps.allow.cap[0]), NULL))
		goto fail;
	if (!unpack_u32(e, &(profile->caps.audit.cap[0]), NULL))
		goto fail;
	if (!unpack_u32(e, &(profile->caps.quiet.cap[0]), NULL))
		goto fail;
	if (!unpack_u32(e, &tmpcap.cap[0], NULL))
		goto fail;

	if (unpack_nameX(e, AA_STRUCT, "caps64")) {
		/* optional upper half of 64 bit caps */
		if (!unpack_u32(e, &(profile->caps.allow.cap[1]), NULL))
			goto fail;
		if (!unpack_u32(e, &(profile->caps.audit.cap[1]), NULL))
			goto fail;
		if (!unpack_u32(e, &(profile->caps.quiet.cap[1]), NULL))
			goto fail;
		if (!unpack_u32(e, &(tmpcap.cap[1]), NULL))
			goto fail;
		if (!unpack_nameX(e, AA_STRUCTEND, NULL))
			goto fail;
	}

	if (unpack_nameX(e, AA_STRUCT, "capsx")) {
		/* optional extended caps mediation mask */
		if (!unpack_u32(e, &(profile->caps.extended.cap[0]), NULL))
			goto fail;
		if (!unpack_u32(e, &(profile->caps.extended.cap[1]), NULL))
			goto fail;
		if (!unpack_nameX(e, AA_STRUCTEND, NULL))
			goto fail;
	}

	if (!unpack_rlimits(e, profile))
		goto fail;

	size = unpack_array(e, "net_allowed_af");
	if (size) {

		for (i = 0; i < size; i++) {
			/* discard extraneous rules that this kernel will
			 * never request
			 */
			if (i >= AF_MAX) {
				u16 tmp;
				if (!unpack_u16(e, &tmp, NULL) ||
				    !unpack_u16(e, &tmp, NULL) ||
				    !unpack_u16(e, &tmp, NULL))
					goto fail;
				continue;
			}
			if (!unpack_u16(e, &profile->net.allow[i], NULL))
				goto fail;
			if (!unpack_u16(e, &profile->net.audit[i], NULL))
				goto fail;
			if (!unpack_u16(e, &profile->net.quiet[i], NULL))
				goto fail;
		}
		if (!unpack_nameX(e, AA_ARRAYEND, NULL))
			goto fail;
	}
	if (VERSION_CMP(<, e->version, v7)) {
		/* old policy always allowed these too */
		profile->net.allow[AF_UNIX] = 0xffff;
		profile->net.allow[AF_NETLINK] = 0xffff;
	}

	if (unpack_nameX(e, AA_STRUCT, "policydb")) {
		/* generic policy dfa - optional and may be NULL */
		profile->policy.dfa = unpack_dfa(e);
		if (IS_ERR(profile->policy.dfa)) {
			error = PTR_ERR(profile->policy.dfa);
			profile->policy.dfa = NULL;
			goto fail;
		}
		if (!unpack_u32(e, &profile->policy.start[0], "start"))
			/* default start state */
			profile->policy.start[0] = DFA_START;
		/* setup class index */
		for (i = AA_CLASS_FILE; i <= AA_CLASS_LAST; i++) {
			profile->policy.start[i] =
				aa_dfa_next(profile->policy.dfa,
					    profile->policy.start[0],
					    i);
		}
		if (!unpack_nameX(e, AA_STRUCTEND, NULL))
			goto fail;
	} else
		profile->policy.dfa = aa_get_dfa(nulldfa);

	/* get file rules */
	profile->file.dfa = unpack_dfa(e);
	if (IS_ERR(profile->file.dfa)) {
		error = PTR_ERR(profile->file.dfa);
		profile->file.dfa = NULL;
		goto fail;
	} else if (profile->file.dfa) {
		if (!unpack_u32(e, &profile->file.start, "dfa_start"))
			/* default start state */
			profile->file.start = DFA_START;
	} else if (profile->policy.dfa &&
		   profile->policy.start[AA_CLASS_FILE]) {
		profile->file.dfa = aa_get_dfa(profile->policy.dfa);
		profile->file.start = profile->policy.start[AA_CLASS_FILE];
<<<<<<< HEAD
	}
=======
	} else
		profile->file.dfa = aa_get_dfa(nulldfa);
>>>>>>> 3d10a329

	if (!unpack_trans_table(e, profile))
		goto fail;

	if (!unpack_nameX(e, AA_STRUCTEND, NULL))
		goto fail;

	return profile;

fail:
	if (profile)
		name = NULL;
	else if (!name)
		name = "unknown";
	audit_iface(profile, NULL, name, info, e, error);
	aa_free_profile(profile);

	return ERR_PTR(error);
}

/**
 * verify_head - unpack serialized stream header
 * @e: serialized data read head (NOT NULL)
 * @required: whether the header is required or optional
 * @ns: Returns - namespace if one is specified else NULL (NOT NULL)
 *
 * Returns: error or 0 if header is good
 */
static int verify_header(struct aa_ext *e, int required, const char **ns)
{
	int error = -EPROTONOSUPPORT;
	const char *name = NULL;
	*ns = NULL;

	/* get the interface version */
	if (!unpack_u32(e, &e->version, "version")) {
		if (required) {
<<<<<<< HEAD
			audit_iface(NULL, NULL, "invalid profile format", e,
				    error);
=======
			audit_iface(NULL, NULL, NULL, "invalid profile format",
				    e, error);
>>>>>>> 3d10a329
			return error;
		}
	}

	/* Check that the interface version is currently supported.
	 * if not specified use previous version
	 * Mask off everything that is not kernel abi version
	 */
	if (VERSION_CMP(<, e->version, v5) && VERSION_CMP(>, e->version, v7)) {
<<<<<<< HEAD
		audit_iface(NULL, NULL, "unsupported interface version",
=======
		audit_iface(NULL, NULL, NULL, "unsupported interface version",
>>>>>>> 3d10a329
			    e, error);
		return error;
	}

	/* read the namespace if present */
	if (unpack_str(e, &name, "namespace")) {
		if (*name == '\0') {
			audit_iface(NULL, NULL, NULL, "invalid namespace name",
				    e, error);
			return error;
		}
		if (*ns && strcmp(*ns, name))
			audit_iface(NULL, NULL, NULL, "invalid ns change", e,
				    error);
		else if (!*ns)
			*ns = name;
	}

	return 0;
}

static bool verify_xindex(int xindex, int table_size)
{
	int index, xtype;
	xtype = xindex & AA_X_TYPE_MASK;
	index = xindex & AA_X_INDEX_MASK;
	if (xtype == AA_X_TABLE && index >= table_size)
		return 0;
	return 1;
}

/* verify dfa xindexes are in range of transition tables */
static bool verify_dfa_xindex(struct aa_dfa *dfa, int table_size)
{
	int i;
	for (i = 0; i < dfa->tables[YYTD_ID_ACCEPT]->td_lolen; i++) {
		if (!verify_xindex(dfa_user_xindex(dfa, i), table_size))
			return 0;
		if (!verify_xindex(dfa_other_xindex(dfa, i), table_size))
			return 0;
	}
	return 1;
}

/**
 * verify_profile - Do post unpack analysis to verify profile consistency
 * @profile: profile to verify (NOT NULL)
 *
 * Returns: 0 if passes verification else error
 */
static int verify_profile(struct aa_profile *profile)
{
	if (profile->file.dfa &&
	    !verify_dfa_xindex(profile->file.dfa,
			       profile->file.trans.size)) {
		audit_iface(profile, NULL, NULL,
			    "Invalid named transition", NULL, -EPROTO);
		return -EPROTO;
	}

	return 0;
}

void aa_load_ent_free(struct aa_load_ent *ent)
{
	if (ent) {
		aa_put_profile(ent->rename);
		aa_put_profile(ent->old);
		aa_put_profile(ent->new);
		kfree(ent->ns_name);
		kzfree(ent);
	}
}

struct aa_load_ent *aa_load_ent_alloc(void)
{
	struct aa_load_ent *ent = kzalloc(sizeof(*ent), GFP_KERNEL);
	if (ent)
		INIT_LIST_HEAD(&ent->list);
	return ent;
}

/**
 * aa_unpack - unpack packed binary profile(s) data loaded from user space
 * @udata: user data copied to kmem  (NOT NULL)
 * @size: the size of the user data
 * @lh: list to place unpacked profiles in a aa_repl_ws
 * @ns: Returns namespace profile is in if specified else NULL (NOT NULL)
 *
 * Unpack user data and return refcounted allocated profile(s) stored in
 * @lh in order of discovery, with the list chain stored in base.list
 * or error
 *
 * Returns: profile(s) on @lh else error pointer if fails to unpack
 */
int aa_unpack(void *udata, size_t size, struct list_head *lh, const char **ns)
{
	struct aa_load_ent *tmp, *ent;
	struct aa_profile *profile = NULL;
	int error;
	struct aa_ext e = {
		.start = udata,
		.end = udata + size,
		.pos = udata,
	};

	*ns = NULL;
	while (e.pos < e.end) {
		char *ns_name = NULL;
		void *start;
		error = verify_header(&e, e.pos == e.start, ns);
		if (error)
			goto fail;

		start = e.pos;
		profile = unpack_profile(&e, &ns_name);
		if (IS_ERR(profile)) {
			error = PTR_ERR(profile);
			goto fail;
		}

		error = verify_profile(profile);
		if (error)
			goto fail_profile;

		if (aa_g_hash_policy)
			error = aa_calc_profile_hash(profile, e.version, start,
						     e.pos - start);
		if (error)
			goto fail_profile;

		ent = aa_load_ent_alloc();
		if (!ent) {
			error = -ENOMEM;
			goto fail_profile;
		}

		ent->new = profile;
		ent->ns_name = ns_name;
		list_add_tail(&ent->list, lh);
	}

	return 0;

fail_profile:
	aa_put_profile(profile);

fail:
	list_for_each_entry_safe(ent, tmp, lh, list) {
		list_del_init(&ent->list);
		aa_load_ent_free(ent);
	}

	return error;
}<|MERGE_RESOLUTION|>--- conflicted
+++ resolved
@@ -80,17 +80,12 @@
 static void audit_cb(struct audit_buffer *ab, void *va)
 {
 	struct common_audit_data *sa = va;
-<<<<<<< HEAD
-	if (aad(sa)->target) {
-		const struct aa_profile *name = aad(sa)->target;
-=======
 
 	if (aad(sa)->iface.ns) {
 		audit_log_format(ab, " ns=");
 		audit_log_untrustedstring(ab, aad(sa)->iface.ns);
 	}
 	if (aad(sa)->name) {
->>>>>>> 3d10a329
 		audit_log_format(ab, " name=");
 		audit_log_untrustedstring(ab, aad(sa)->name);
 	}
@@ -114,13 +109,6 @@
 		       int error)
 {
 	struct aa_profile *profile = labels_profile(aa_current_raw_label());
-<<<<<<< HEAD
-	DEFINE_AUDIT_DATA(sa, LSM_AUDIT_DATA_NONE, 0);
-	if (e)
-		aad(&sa)->iface.pos = e->pos - e->start;
-	aad(&sa)->target = new;
-	aad(&sa)->name = name;
-=======
 	DEFINE_AUDIT_DATA(sa, LSM_AUDIT_DATA_NONE, NULL);
 	if (e)
 		aad(&sa)->iface.pos = e->pos - e->start;
@@ -130,7 +118,6 @@
 		aad(&sa)->name = new->base.hname;
 	else
 		aad(&sa)->name = name;
->>>>>>> 3d10a329
 	aad(&sa)->info = info;
 	aad(&sa)->error = error;
 
@@ -517,14 +504,9 @@
 static struct aa_profile *unpack_profile(struct aa_ext *e, char **ns_name)
 {
 	struct aa_profile *profile = NULL;
-<<<<<<< HEAD
-	const char *name = NULL;
-	size_t size = 0;
-=======
 	const char *tmpname, *tmpns = NULL, *name = NULL;
 	const char *info = "failed to unpack profile";
 	size_t size = 0, ns_len;
->>>>>>> 3d10a329
 	int i, error = -EPROTO;
 	kernel_cap_t tmpcap;
 	u32 tmp;
@@ -706,12 +688,8 @@
 		   profile->policy.start[AA_CLASS_FILE]) {
 		profile->file.dfa = aa_get_dfa(profile->policy.dfa);
 		profile->file.start = profile->policy.start[AA_CLASS_FILE];
-<<<<<<< HEAD
-	}
-=======
 	} else
 		profile->file.dfa = aa_get_dfa(nulldfa);
->>>>>>> 3d10a329
 
 	if (!unpack_trans_table(e, profile))
 		goto fail;
@@ -749,13 +727,8 @@
 	/* get the interface version */
 	if (!unpack_u32(e, &e->version, "version")) {
 		if (required) {
-<<<<<<< HEAD
-			audit_iface(NULL, NULL, "invalid profile format", e,
-				    error);
-=======
 			audit_iface(NULL, NULL, NULL, "invalid profile format",
 				    e, error);
->>>>>>> 3d10a329
 			return error;
 		}
 	}
@@ -765,11 +738,7 @@
 	 * Mask off everything that is not kernel abi version
 	 */
 	if (VERSION_CMP(<, e->version, v5) && VERSION_CMP(>, e->version, v7)) {
-<<<<<<< HEAD
-		audit_iface(NULL, NULL, "unsupported interface version",
-=======
 		audit_iface(NULL, NULL, NULL, "unsupported interface version",
->>>>>>> 3d10a329
 			    e, error);
 		return error;
 	}
