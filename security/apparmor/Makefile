# Makefile for AppArmor Linux Security Module
#
obj-$(CONFIG_SECURITY_APPARMOR) += apparmor.o

apparmor-y := apparmorfs.o audit.o capability.o context.o ipc.o lib.o match.o \
              path.o domain.o policy.o policy_unpack.o procattr.o lsm.o \
<<<<<<< HEAD
              resource.o sid.o file.o label.o mount.o net.o af_unix.o
=======
              resource.o sid.o file.o label.o mount.o net.o af_unix.o \
              policy_ns.o
>>>>>>> 3d10a329
apparmor-$(CONFIG_SECURITY_APPARMOR_HASH) += crypto.o

clean-files := capability_names.h rlim_names.h net_names.h

# Build a lower case string table of address family names
# Transform lines from
#    define AF_LOCAL	1	/* POSIX name for AF_UNIX	*/
#    #define AF_INET		2	/* Internet IP Protocol 	*/
# to
#    [1] = "local",
#    [2] = "inet",
#
# and build the securityfs entries for the mapping.
# Transforms lines from
#    #define AF_INET		2	/* Internet IP Protocol 	*/
# to
#    #define AA_FS_AF_MASK "local inet"
quiet_cmd_make-af = GEN     $@
cmd_make-af = echo "static const char *address_family_names[] = {" > $@ ;\
	sed $< >>$@ -r -n -e "/AF_MAX/d" -e "/AF_LOCAL/d" -e "/AF_ROUTE/d" -e \
	 's/^\#define[ \t]+AF_([A-Z0-9_]+)[ \t]+([0-9]+)(.*)/[\2] = "\L\1",/p';\
	echo "};" >> $@ ;\
	echo -n '\#define AA_FS_AF_MASK "' >> $@ ;\
	sed -r -n -e "/AF_MAX/d" -e "/AF_LOCAL/d" -e "/AF_ROUTE/d" -e \
	 's/^\#define[ \t]+AF_([A-Z0-9_]+)[ \t]+([0-9]+)(.*)/\L\1/p'\
	 $< | tr '\n' ' ' | sed -e 's/ $$/"\n/' >> $@

# Build a lower case string table of sock type names
# Transform lines from
#    SOCK_STREAM	= 1,
# to
#    [1] = "stream",
quiet_cmd_make-sock = GEN     $@
cmd_make-sock = echo "static const char *sock_type_names[] = {" >> $@ ;\
	sed $^ >>$@ -r -n \
	-e 's/^\tSOCK_([A-Z0-9_]+)[\t]+=[ \t]+([0-9]+)(.*)/[\2] = "\L\1",/p';\
	echo "};" >> $@

# Build a lower case string table of capability names
# Transforms lines from
#    #define CAP_DAC_OVERRIDE     1
# to
#    [1] = "dac_override",
quiet_cmd_make-caps = GEN     $@
cmd_make-caps = echo "static const char *const capability_names[] = {" > $@ ;\
	sed $< >>$@ -r -n -e '/CAP_FS_MASK/d' \
	-e 's/^\#define[ \t]+CAP_([A-Z0-9_]+)[ \t]+([0-9]+)/[\2] = "\L\1",/p';\
	echo "};" >> $@ ;\
	echo -n '\#define AA_FS_CAPS_MASK "' >> $@ ;\
	sed $< -r -n -e '/CAP_FS_MASK/d' \
	    -e 's/^\#define[ \t]+CAP_([A-Z0-9_]+)[ \t]+([0-9]+)/\L\1/p' | \
	     tr '\n' ' ' | sed -e 's/ $$/"\n/' >> $@


# Build a lower case string table of rlimit names.
# Transforms lines from
#    #define RLIMIT_STACK		3	/* max stack size */
# to
#    [RLIMIT_STACK] = "stack",
#
# and build a second integer table (with the second sed cmd), that maps
# RLIMIT defines to the order defined in asm-generic/resource.h  This is
# required by policy load to map policy ordering of RLIMITs to internal
# ordering for architectures that redefine an RLIMIT.
# Transforms lines from
#    #define RLIMIT_STACK		3	/* max stack size */
# to
# RLIMIT_STACK, 
#
# and build the securityfs entries for the mapping.
# Transforms lines from
#    #define RLIMIT_FSIZE        1   /* Maximum filesize */
#    #define RLIMIT_STACK		3	/* max stack size */
# to
# #define AA_FS_RLIMIT_MASK "fsize stack"
quiet_cmd_make-rlim = GEN     $@
cmd_make-rlim = echo "static const char *const rlim_names[RLIM_NLIMITS] = {" \
	> $@ ;\
	sed $< >> $@ -r -n \
	    -e 's/^\# ?define[ \t]+(RLIMIT_([A-Z0-9_]+)).*/[\1] = "\L\2",/p';\
	echo "};" >> $@ ;\
	echo "static const int rlim_map[RLIM_NLIMITS] = {" >> $@ ;\
	sed -r -n "s/^\# ?define[ \t]+(RLIMIT_[A-Z0-9_]+).*/\1,/p" $< >> $@ ;\
	echo "};" >> $@ ; \
	echo -n '\#define AA_FS_RLIMIT_MASK "' >> $@ ;\
	sed -r -n 's/^\# ?define[ \t]+RLIMIT_([A-Z0-9_]+).*/\L\1/p' $< | \
	    tr '\n' ' ' | sed -e 's/ $$/"\n/' >> $@

$(obj)/capability.o : $(obj)/capability_names.h
$(obj)/net.o : $(obj)/net_names.h
$(obj)/resource.o : $(obj)/rlim_names.h
$(obj)/capability_names.h : $(srctree)/include/uapi/linux/capability.h \
			    $(src)/Makefile
	$(call cmd,make-caps)
$(obj)/rlim_names.h : $(srctree)/include/uapi/asm-generic/resource.h \
		      $(src)/Makefile
	$(call cmd,make-rlim)
$(obj)/net_names.h : $(srctree)/include/linux/socket.h \
		     $(srctree)/include/linux/net.h \
		     $(src)/Makefile
	$(call cmd,make-af)
	$(call cmd,make-sock)<|MERGE_RESOLUTION|>--- conflicted
+++ resolved
@@ -4,12 +4,8 @@
 
 apparmor-y := apparmorfs.o audit.o capability.o context.o ipc.o lib.o match.o \
               path.o domain.o policy.o policy_unpack.o procattr.o lsm.o \
-<<<<<<< HEAD
-              resource.o sid.o file.o label.o mount.o net.o af_unix.o
-=======
               resource.o sid.o file.o label.o mount.o net.o af_unix.o \
               policy_ns.o
->>>>>>> 3d10a329
 apparmor-$(CONFIG_SECURITY_APPARMOR_HASH) += crypto.o
 
 clean-files := capability_names.h rlim_names.h net_names.h
