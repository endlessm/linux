/*
 * AppArmor security module
 *
 * This file contains AppArmor policy attachment and domain transitions
 *
 * Copyright (C) 2002-2008 Novell/SUSE
 * Copyright 2009-2010 Canonical Ltd.
 *
 * This program is free software; you can redistribute it and/or
 * modify it under the terms of the GNU General Public License as
 * published by the Free Software Foundation, version 2 of the
 * License.
 */

#include <linux/errno.h>
#include <linux/fdtable.h>
#include <linux/file.h>
#include <linux/mount.h>
#include <linux/syscalls.h>
#include <linux/tracehook.h>
#include <linux/personality.h>

#include "include/audit.h"
#include "include/apparmorfs.h"
#include "include/context.h"
#include "include/domain.h"
#include "include/file.h"
#include "include/ipc.h"
#include "include/match.h"
#include "include/path.h"
#include "include/policy.h"

/**
 * aa_free_domain_entries - free entries in a domain table
 * @domain: the domain table to free  (MAYBE NULL)
 */
void aa_free_domain_entries(struct aa_domain *domain)
{
	int i;
	if (domain) {
		if (!domain->table)
			return;

		for (i = 0; i < domain->size; i++)
			kzfree(domain->table[i]);
		kzfree(domain->table);
		domain->table = NULL;
	}
}

/**
 * may_change_ptraced_domain - check if can change profile on ptraced task
<<<<<<< HEAD
 * @to_profile: profile to change to  (NOT NULL)
=======
 * @to_label: profile to change to  (NOT NULL)
>>>>>>> 3d10a329
 * @info: message if there is an error
 *
 * Check if current is ptraced and if so if the tracing task is allowed
 * to trace the new domain
 *
 * Returns: %0 or error if change not allowed
 */
<<<<<<< HEAD
static int may_change_ptraced_domain(struct aa_profile *to_profile,
=======
static int may_change_ptraced_domain(struct aa_label *to_label,
>>>>>>> 3d10a329
				     const char **info)
{
	struct task_struct *tracer;
	struct aa_label *tracerl = NULL;
	int error = 0;

	rcu_read_lock();
	tracer = ptrace_parent(current);
	if (tracer)
		/* released below */
		tracerl = aa_get_task_label(tracer);

	/* not ptraced */
	if (!tracer || unconfined(tracerl))
		goto out;

<<<<<<< HEAD
	error = aa_may_ptrace(tracerl, &to_profile->label, PTRACE_MODE_ATTACH);
=======
	error = aa_may_ptrace(tracerl, to_label, PTRACE_MODE_ATTACH);
>>>>>>> 3d10a329

out:
	rcu_read_unlock();
	aa_put_label(tracerl);

	if (error)
		*info = "ptrace prevents transition";
	return error;
}

/**** TODO: dedup to aa_label_match - needs perm and dfa, merging
 * specifically this is an exact copy of aa_label_match except
 * aa_compute_perms is replaced with aa_compute_fperms
 * and policy.dfa with file.dfa
 ****/
/* match a profile and its associated ns component if needed
 * Assumes visibility test has already been done.
 * If a subns profile is not to be matched should be prescreened with
 * visibility test.
 */
/* match a profile and its associated ns component if needed
 * Assumes visibility test has already been done.
 * If a subns profile is not to be matched should be prescreened with
 * visibility test.
 */
static inline unsigned int match_component(struct aa_profile *profile,
					   struct aa_profile *tp,
					   bool stack, unsigned int state)
{
	const char *ns_name;

	if (stack)
		state = aa_dfa_match(profile->file.dfa, state, "&");
	if (profile->ns == tp->ns)
		return aa_dfa_match(profile->file.dfa, state, tp->base.hname);

	/* try matching with namespace name and then profile */
	ns_name = aa_ns_name(profile->ns, tp->ns, true);
	state = aa_dfa_match_len(profile->file.dfa, state, ":", 1);
	state = aa_dfa_match(profile->file.dfa, state, ns_name);
	state = aa_dfa_match_len(profile->file.dfa, state, ":", 1);
	return aa_dfa_match(profile->file.dfa, state, tp->base.hname);
}

/**
 * label_component_match - find perms for full compound label
 * @profile: profile to find perms for
 * @label: label to check access permissions for
 * @stack: whether this is a stacking request
 * @start: state to start match in
 * @subns: whether to do permission checks on components in a subns
 * @request: permissions to request
 * @perms: perms struct to set
 *
 * Returns: 0 on success else ERROR
 *
 * For the label A//&B//&C this does the perm match for A//&B//&C
 * @perms should be preinitialized with allperms OR a previous permission
 *        check to be stacked.
 */
static int label_compound_match(struct aa_profile *profile,
				struct aa_label *label, bool stack,
				unsigned int state, bool subns, u32 request,
				struct aa_perms *perms)
{
	struct aa_profile *tp;
	struct label_it i;
	struct path_cond cond = { };

	/* find first subcomponent that is visible */
	label_for_each(i, label, tp) {
		if (!aa_ns_visible(profile->ns, tp->ns, subns))
			continue;
		state = match_component(profile, tp, stack, state);
		if (!state)
			goto fail;
		goto next;
	}

	/* no component visible */
	*perms = allperms;
	return 0;

next:
	label_for_each_cont(i, label, tp) {
		if (!aa_ns_visible(profile->ns, tp->ns, subns))
			continue;
		state = aa_dfa_match(profile->file.dfa, state, "//&");
		state = match_component(profile, tp, false, state);
		if (!state)
			goto fail;
	}
	*perms = aa_compute_fperms(profile->file.dfa, state, &cond);
	aa_apply_modes_to_perms(profile, perms);
	if ((perms->allow & request) != request)
		return -EACCES;

	return 0;

fail:
	*perms = nullperms;
	return -EACCES;
}

/**
 * label_component_match - find perms for all subcomponents of a label
 * @profile: profile to find perms for
 * @label: label to check access permissions for
 * @stack: whether this is a stacking request
 * @start: state to start match in
 * @subns: whether to do permission checks on components in a subns
 * @request: permissions to request
 * @perms: an initialized perms struct to add accumulation to
 *
 * Returns: 0 on success else ERROR
 *
 * For the label A//&B//&C this does the perm match for each of A and B and C
 * @perms should be preinitialized with allperms OR a previous permission
 *        check to be stacked.
 */
static int label_components_match(struct aa_profile *profile,
				  struct aa_label *label, bool stack,
				  unsigned int start, bool subns, u32 request,
				  struct aa_perms *perms)
{
	struct aa_profile *tp;
	struct label_it i;
	struct aa_perms tmp;
	struct path_cond cond = { };
	unsigned int state = 0;

	/* find first subcomponent to test */
	label_for_each(i, label, tp) {
		if (!aa_ns_visible(profile->ns, tp->ns, subns))
			continue;
		state = match_component(profile, tp, stack, start);
		if (!state)
			goto fail;
		goto next;
	}

	/* no subcomponents visible - no change in perms */
	return 0;

next:
	tmp = aa_compute_fperms(profile->file.dfa, state, &cond);
	aa_apply_modes_to_perms(profile, &tmp);
	aa_perms_accum(perms, &tmp);
	label_for_each_cont(i, label, tp) {
		if (!aa_ns_visible(profile->ns, tp->ns, subns))
			continue;
		state = match_component(profile, tp, stack, start);
		if (!state)
			goto fail;
		tmp = aa_compute_fperms(profile->file.dfa, state, &cond);
		aa_apply_modes_to_perms(profile, &tmp);
		aa_perms_accum(perms, &tmp);
	}

	if ((perms->allow & request) != request)
		return -EACCES;

	return 0;

fail:
	*perms = nullperms;
	return -EACCES;
}

/**
 * aa_label_match - do a multi-component label match
 * @profile: profile to match against (NOT NULL)
 * @label: label to match (NOT NULL)
 * @stack: whether this is a stacking request
 * @state: state to start in
 * @subns: whether to match subns components
 * @request: permission request
 * @perms: Returns computed perms (NOT NULL)
 *
 * Returns: the state the match finished in, may be the none matching state
 */
static int label_match(struct aa_profile *profile, struct aa_label *label,
		       bool stack, unsigned int state, bool subns, u32 request,
		       struct aa_perms *perms)
{
	int error;

	*perms = nullperms;
	error = label_compound_match(profile, label, stack, state, subns,
				     request, perms);
	if (!error)
		return error;

	*perms = allperms;
	return label_components_match(profile, label, stack, state, subns,
				      request, perms);
}

/******* end TODO: dedup *****/

/**
 * change_profile_perms - find permissions for change_profile
 * @profile: the current profile  (NOT NULL)
 * @target: label to transition to (NOT NULL)
 * @stack: whether this is a stacking request
 * @request: requested perms
 * @start: state to start matching in
 *
 *
 * Returns: permission set
 *
 * currently only matches full label A//&B//&C or individual components A, B, C
 * not arbitrary combinations. Eg. A//&B, C
 */
static int change_profile_perms(struct aa_profile *profile,
				struct aa_label *target, bool stack,
				u32 request, unsigned int start,
				struct aa_perms *perms)
{
<<<<<<< HEAD
	struct file_perms perms;
	struct path_cond cond = { };
	unsigned int state;

	if (profile_unconfined(profile)) {
		perms.allow = AA_MAY_CHANGE_PROFILE | AA_MAY_ONEXEC;
		perms.audit = perms.quiet = perms.kill = 0;
		return perms;
	} else if (!profile->file.dfa) {
		return nullperms;
	} else if ((ns == profile->ns)) {
		/* try matching against rules with out namespace prepended */
		aa_str_perms(profile->file.dfa, start, name, &cond, &perms);
		if (COMBINED_PERM_MASK(perms) & request)
			return perms;
=======
	if (profile_unconfined(profile)) {
		perms->allow = AA_MAY_CHANGE_PROFILE | AA_MAY_ONEXEC;
		perms->audit = perms->quiet = perms->kill = 0;
		return 0;
>>>>>>> 3d10a329
	}

	/* TODO: add profile in ns screening */
	return label_match(profile, target, stack, start, true, request, perms);
}

/**
 * __attach_match_ - find an attachment match
 * @name - to match against  (NOT NULL)
 * @head - profile list to walk  (NOT NULL)
 *
 * Do a linear search on the profiles in the list.  There is a matching
 * preference where an exact match is preferred over a name which uses
 * expressions to match, and matching expressions with the greatest
 * xmatch_len are preferred.
 *
 * Requires: @head not be shared or have appropriate locks held
 *
 * Returns: profile or NULL if no match found
 */
static struct aa_profile *__attach_match(const char *name,
					 struct list_head *head)
{
	int len = 0;
	struct aa_profile *profile, *candidate = NULL;

	list_for_each_entry_rcu(profile, head, base.list) {
		if (profile->label.flags & FLAG_NULL)
			continue;
		if (profile->xmatch && profile->xmatch_len > len) {
			unsigned int state = aa_dfa_match(profile->xmatch,
							  DFA_START, name);
			u32 perm = dfa_user_allow(profile->xmatch, state);
			/* any accepting state means a valid match. */
			if (perm & MAY_EXEC) {
				candidate = profile;
				len = profile->xmatch_len;
			}
		} else if (!strcmp(profile->base.name, name))
			/* exact non-re match, no more searching required */
			return profile;
	}

	return candidate;
}

/**
 * find_attach - do attachment search for unconfined processes
 * @ns: the current namespace  (NOT NULL)
 * @list: list to search  (NOT NULL)
 * @name: the executable name to match against  (NOT NULL)
 *
 * Returns: label or NULL if no match found
 */
static struct aa_label *find_attach(struct aa_ns *ns, struct list_head *list,
				    const char *name)
{
	struct aa_profile *profile;

	rcu_read_lock();
	profile = aa_get_profile(__attach_match(name, list));
	rcu_read_unlock();

	return profile ? &profile->label : NULL;
}

static const char *next_name(int xtype, const char *name)
{
	return NULL;
}

/**
 * x_table_lookup - lookup an x transition name via transition table
 * @profile: current profile (NOT NULL)
 * @xindex: index into x transition table
 * @name: returns: name tested to find label (NOT NULL)
 *
 * Returns: refcounted label, or NULL on failure (MAYBE NULL)
 */
<<<<<<< HEAD
struct aa_profile *x_table_lookup(struct aa_profile *profile, u32 xindex)
=======
struct aa_label *x_table_lookup(struct aa_profile *profile, u32 xindex,
				const char **name)
>>>>>>> 3d10a329
{
	struct aa_label *label = NULL;
	u32 xtype = xindex & AA_X_TYPE_MASK;
	int index = xindex & AA_X_INDEX_MASK;

	AA_BUG(!name);

	/* index is guaranteed to be in range, validated at load time */
	/* TODO: move lookup parsing to unpack time so this is a straight
	 *       index into the resultant label
	 */
	for (*name = profile->file.trans.table[index]; !label && *name;
	     *name = next_name(xtype, *name)) {
		if (xindex & AA_X_CHILD) {
			struct aa_profile *new_profile;
			/* release by caller */
			new_profile = aa_find_child(profile, *name);
			if (new_profile)
				label = &new_profile->label;
			continue;
		}
		label = aa_label_parse(&profile->label, *name, GFP_ATOMIC,
				       true, false);
		if (IS_ERR(label))
			label = NULL;
	}

	/* released by caller */
	return label;
}

/**
 * x_to_label - get target label for a given xindex
 * @profile: current profile  (NOT NULL)
 * @name: name to lookup (NOT NULL)
 * @xindex: index into x transition table
 * @lookupname: returns: name used in lookup if one was specified (NOT NULL)
 *
 * find label for a transition index
 *
 * Returns: refcounted label or NULL if not found available
 */
static struct aa_label *x_to_label(struct aa_profile *profile,
				   const char *name, u32 xindex,
				   const char **lookupname,
				   const char **info)
{
	struct aa_label *new = NULL;
	struct aa_ns *ns = profile->ns;
	u32 xtype = xindex & AA_X_TYPE_MASK;
	const char *stack = NULL;

	switch (xtype) {
	case AA_X_NONE:
		/* fail exec unless ix || ux fallback - handled by caller */
		*lookupname = NULL;
		break;
	case AA_X_TABLE:
		/* TODO: fix when perm mapping done at unload */
		stack = profile->file.trans.table[xindex & AA_X_INDEX_MASK];
		if (*stack != '&') {
			/* released by caller */
			new = x_table_lookup(profile, xindex, lookupname);
			stack = NULL;
			break;
		}
		/* fall through to X_NAME */
	case AA_X_NAME:
		if (xindex & AA_X_CHILD)
			/* released by caller */
			new = find_attach(ns, &profile->base.profiles,
						name);
		else
			/* released by caller */
			new = find_attach(ns, &ns->base.profiles,
						name);
		*lookupname = name;
		break;
	}

	if (!new) {
		if (xindex & AA_X_INHERIT) {
			/* (p|c|n)ix - don't change profile but do
			 * use the newest version
			 */
			*info = "ix fallback";
			/* no profile && no error */
			new = aa_get_newest_label(&profile->label);
		} else if (xindex & AA_X_UNCONFINED) {
			new = aa_get_newest_label(ns_unconfined(profile->ns));
			*info = "ux fallback";
		}
	}

	if (new && stack) {
		/* base the stack on post domain transition */
		struct aa_label *base = new;
		new = aa_label_parse(base, stack, GFP_ATOMIC, true, false);
		if (IS_ERR(new))
			new = NULL;
		aa_put_label(base);
	}

	/* released by caller */
	return new;
}

static struct aa_label *profile_transition(struct aa_profile *profile,
					   const char *name,
					   struct path_cond *cond,
					   bool *secure_exec)
{
	struct aa_label *new = NULL;
	const char *info = NULL;
	unsigned int state = profile->file.start;
	struct aa_perms perms = {};
	const char *target = NULL;
	int error = 0;
	
	if (profile_unconfined(profile)) {
		new = find_attach(profile->ns, &profile->ns->base.profiles,
				  name);
		if (new) {
			AA_DEBUG("unconfined attached to new label");

			return new;
		}
		AA_DEBUG("unconfined exec no attachment");

		return aa_get_newest_label(&profile->label);
	}

	/* find exec permissions for name */
	state = aa_str_perms(profile->file.dfa, state, name, cond, &perms);
	if (perms.allow & MAY_EXEC) {
		/* exec permission determine how to transition */
		new = x_to_label(profile, name, perms.xindex, &target, &info);
		if (new == &profile->label && info) {
			/* hack ix fallback - improve how this is detected */
			goto audit;
		} else if (!new) {
			error = -EACCES;
			info = "profile transition not found";
			/* remove MAY_EXEC to audit as failure */
			perms.allow &= ~MAY_EXEC;
		}
	} else if (COMPLAIN_MODE(profile)) {
		/* no exec permission - learning mode */
		struct aa_profile *new_profile = aa_null_profile(profile, false,
							      name, GFP_ATOMIC);
		if (!new_profile) {
			error = -ENOMEM;
			info = "could not create null profile";
		} else {
			error = -EACCES;
			new = &new_profile->label;
		}
		perms.xindex |= AA_X_UNSAFE;
	} else
		/* fail exec */
		error = -EACCES;

	if (!new)
		goto audit;

	if (!(perms.xindex & AA_X_UNSAFE)) {
		if (DEBUG_ON) {
			dbg_printk("apparmor: scrubbing environment variables "
				   "for %s profile=", name);
			aa_label_printk(new, GFP_ATOMIC);
			dbg_printk("\n");
		}
		*secure_exec = true;
	}

audit:
	aa_audit_file(profile, &perms, OP_EXEC, MAY_EXEC, name, target, new,
		      cond->uid, info, error);
	if (!new)
		return ERR_PTR(error);

	return new;
}

static int profile_onexec(struct aa_profile *profile, struct aa_label *onexec,
			  bool stack, const char *xname, struct path_cond *cond,
			  bool *secure_exec)
{
	unsigned int state = profile->file.start;
	struct aa_perms perms = {};
	const char *info = "change_profile onexec";
	int error = -EACCES;

	if (profile_unconfined(profile)) {
		/* change_profile on exec already granted */
		/*
		 * NOTE: Domain transitions from unconfined are allowed
		 * even when no_new_privs is set because this aways results
		 * in a further reduction of permissions.
		 */
		return 0;
	}

	/* find exec permissions for name */
	state = aa_str_perms(profile->file.dfa, state, xname, cond, &perms);
	if (!(perms.allow & AA_MAY_ONEXEC)) {
		info = "no change_onexec valid for executable";
		goto audit;
	}
	/* test if this exec can be paired with change_profile onexec.
	 * onexec permission is linked to exec with a standard pairing
	 * exec\0change_profile
	 */
	state = aa_dfa_null_transition(profile->file.dfa, state);
	error = change_profile_perms(profile, onexec, stack, AA_MAY_ONEXEC,
				     state, &perms);
	if (error)
		goto audit;

	if (!(perms.xindex & AA_X_UNSAFE)) {
		if (DEBUG_ON) {
			dbg_printk("appaarmor: scrubbing environment "
				   "variables for %s label=", xname);
			aa_label_printk(onexec, GFP_ATOMIC);
			dbg_printk("\n");
		}
		*secure_exec = true;
	}

audit:
	return aa_audit_file(profile, &perms, OP_EXEC, AA_MAY_ONEXEC, xname,
			     NULL, onexec, cond->uid, info, error);
}

/* ensure none ns domain transitions are correctly applied with onexec */

static struct aa_label *handle_onexec(struct aa_label *label,
				      struct aa_label *onexec, bool stack,
				      const char *xname,
				      struct path_cond *cond,
				      bool *unsafe)
{
	struct aa_profile *profile;
	struct aa_label *new;
	int error;

	if (!stack) {
		error = fn_for_each_in_ns(label, profile,
				profile_onexec(profile, onexec, stack,
					       xname, cond, unsafe));
		if (error)
			return ERR_PTR(error);
		new = fn_label_build_in_ns(label, profile, GFP_ATOMIC,
					   aa_get_newest_label(onexec),
					   profile_transition(profile, xname,
							      cond, unsafe));
	} else {
		/* TODO: determine how much we want to losen this */
		error = fn_for_each_in_ns(label, profile,
				profile_onexec(profile, onexec, stack, xname,
					       cond, unsafe));
		if (error)
			return ERR_PTR(error);
		new = fn_label_build_in_ns(label, profile, GFP_ATOMIC,
					   aa_label_merge(label, onexec,
							  GFP_ATOMIC),
					   profile_transition(profile, xname,
							      cond, unsafe));
	}

	if (new)
		return new;

	error = fn_for_each_in_ns(label, profile,
			aa_audit_file(profile, &nullperms, OP_CHANGE_ONEXEC,
				      AA_MAY_ONEXEC, xname, NULL, onexec,
				      GLOBAL_ROOT_UID,
				      "failed to build target label", -ENOMEM));
	return ERR_PTR(error);
}

/**
 * apparmor_bprm_set_creds - set the new creds on the bprm struct
 * @bprm: binprm for the exec  (NOT NULL)
 *
 * Returns: %0 or error on failure
 *
 * TODO: once the other paths are done see if we can't refactor into a fn
 */
int apparmor_bprm_set_creds(struct linux_binprm *bprm)
{
<<<<<<< HEAD
	struct aa_task_cxt *cxt;
	struct aa_label *label;
	struct aa_profile *profile, *new_profile = NULL;
	struct aa_namespace *ns;
=======
	struct aa_task_ctx *ctx;
	struct aa_label *label, *new = NULL;
	struct aa_profile *profile;
>>>>>>> 3d10a329
	char *buffer = NULL;
	const char *xname = NULL;
	const char *info = NULL;
	int error = 0;
	bool unsafe = false;
	struct path_cond cond = {
		file_inode(bprm->file)->i_uid,
		file_inode(bprm->file)->i_mode
	};

	if (bprm->cred_prepared)
		return 0;

	ctx = cred_ctx(bprm->cred);
	AA_BUG(!ctx);

<<<<<<< HEAD
	label = aa_get_newest_label(cxt->label);
	profile = labels_profile(label);
	/*
	 * get the namespace from the replacement profile as replacement
	 * can change the namespace
	 */
	ns = profile->ns;
	state = profile->file.start;

	/* buffer freed below, name is pointer into buffer */
	get_buffers(buffer);
	error = aa_path_name(&bprm->file->f_path, profile->path_flags, buffer,
			     &name, &info, profile->disconnected);
=======
	label = aa_get_newest_label(ctx->label);
	profile = labels_profile(label);

	/* buffer freed below, xname is pointer into buffer */
	get_buffers(buffer);
	error = aa_path_name(&bprm->file->f_path, profile->path_flags, buffer,
			     &xname, &info, profile->disconnected);
>>>>>>> 3d10a329
	if (error) {
		if (profile_unconfined(profile) ||
		    (profile->label.flags & FLAG_IX_ON_NAME_ERROR))
			error = 0;
		xname = bprm->filename;
		goto audit;
	}

<<<<<<< HEAD
	/* Test for onexec first as onexec directives override other
	 * x transitions.
	 */
	if (profile_unconfined(profile)) {
		/* unconfined task */
		if (cxt->onexec)
			/* change_profile on exec already been granted */
			new_profile = labels_profile(aa_get_label(cxt->onexec));
		else
			new_profile = find_attach(ns, &ns->base.profiles, name);
		if (!new_profile)
			goto cleanup;
		/*
		 * NOTE: Domain transitions from unconfined are allowed
		 * even when no_new_privs is set because this aways results
		 * in a further reduction of permissions.
		 */
		goto apply;
	}

	/* find exec permissions for name */
	state = aa_str_perms(profile->file.dfa, state, name, &cond, &perms);
	if (cxt->onexec) {
		struct file_perms cp;
		info = "change_profile onexec";
		if (!(perms.allow & AA_MAY_ONEXEC))
			goto audit;

		/* test if this exec can be paired with change_profile onexec.
		 * onexec permission is linked to exec with a standard pairing
		 * exec\0change_profile
		 */
		state = aa_dfa_null_transition(profile->file.dfa, state);
		cp = change_profile_perms(profile, labels_profile(cxt->onexec)->ns,
					  labels_profile(cxt->onexec)->base.name,
					  AA_MAY_ONEXEC, state);

		if (!(cp.allow & AA_MAY_ONEXEC))
			goto audit;
		new_profile = labels_profile(aa_get_newest_label(cxt->onexec));
		goto apply;
	}

	if (perms.allow & MAY_EXEC) {
		/* exec permission determine how to transition */
		new_profile = x_to_profile(profile, name, perms.xindex);
		if (!new_profile) {
			if (perms.xindex & AA_X_INHERIT) {
				/* (p|c|n)ix - don't change profile but do
				 * use the newest version, which was picked
				 * up above when getting profile
				 */
				info = "ix fallback";
				new_profile = aa_get_profile(profile);
				goto x_clear;
			} else if (perms.xindex & AA_X_UNCONFINED) {
				new_profile = labels_profile(aa_get_newest_label(&ns->unconfined->label));
				info = "ux fallback";
			} else {
				error = -EACCES;
				info = "profile not found";
				/* remove MAY_EXEC to audit as failure */
				perms.allow &= ~MAY_EXEC;
			}
		}
	} else if (COMPLAIN_MODE(profile)) {
		/* no exec permission - learning mode. break rcu lock */
		put_buffers(buffer);
		name = NULL;
		new_profile = aa_new_null_profile(profile, 0);
		if (!new_profile) {
			error = -ENOMEM;
			info = "could not create null profile";
		} else {
			error = -EACCES;
			target = new_profile->base.hname;
		}
		perms.xindex |= AA_X_UNSAFE;
		/* re-aquire buffer and rcu readlock and re-get name */
		get_buffers(buffer);
		if (!error)
			error = aa_path_name(&bprm->file->f_path,
					     profile->path_flags, buffer,
					     &name, &info, profile->disconnected);
	} else
		/* fail exec */
		error = -EACCES;

	/*
	 * Policy has specified a domain transition, if no_new_privs then
	 * fail the exec.
=======
	/* Test for onexec first as onexec override other x transitions. */
	if (ctx->onexec)
		new = handle_onexec(label, ctx->onexec, ctx->token, xname,
				    &cond, &unsafe);
	else
		new = fn_label_build(label, profile, GFP_ATOMIC,
				profile_transition(profile, xname, &cond,
						   &unsafe));

	AA_BUG(!new);
	if (IS_ERR(new)) {
		error = PTR_ERR(new);
		goto done;
	} else if (!new) {
		error = -ENOMEM;
		goto done;
	}

	/* Policy has specified a domain transitions. if no_new_privs and
	 * confined and not transitioning to the current domain fail.
	 *
	 * NOTE: Domain transitions from unconfined and to stritly stacked
	 * subsets are allowed even when no_new_privs is set because this
	 * aways results in a further reduction of permissions.
>>>>>>> 3d10a329
	 */
	if (bprm->unsafe & LSM_UNSAFE_NO_NEW_PRIVS &&
	    !unconfined(label) && !aa_label_is_subset(new, label)) {
		error = -EPERM;
		info = "no new privs";
		goto audit;
	}

	if (bprm->unsafe & LSM_UNSAFE_SHARE) {
		/* FIXME: currently don't mediate shared state */
		;
	}

	if (bprm->unsafe & (LSM_UNSAFE_PTRACE | LSM_UNSAFE_PTRACE_CAP)) {
<<<<<<< HEAD
		error = may_change_ptraced_domain(new_profile, &info);
		if (error) {
			aa_put_profile(new_profile);
=======
		/* TODO: test needs to be profile of label to new */
		error = may_change_ptraced_domain(new, &info);
		if (error)
>>>>>>> 3d10a329
			goto audit;
	}

	if (unsafe) {
		if (DEBUG_ON) {
			dbg_printk("scrubbing environment variables for %s "
				   "label=", xname);
			aa_label_printk(new, GFP_ATOMIC);
			dbg_printk("\n");
		}
		bprm->unsafe |= AA_SECURE_X_NEEDED;
	}
<<<<<<< HEAD
apply:
	target = new_profile->base.hname;
	/* when transitioning profiles clear unsafe personality bits */
	bprm->per_clear |= PER_CLEAR_ON_SETID;

x_clear:
	aa_put_label(cxt->label);
	/* transfer new profile reference will be released when cxt is freed */
	cxt->label = &new_profile->label;
=======
>>>>>>> 3d10a329

	if (label != new) {
		/* when transitioning clear unsafe personality bits */
		if (DEBUG_ON) {
			dbg_printk("apparmor: clearing unsafe personality "
				   "bits. %s label=", xname);
			aa_label_printk(new, GFP_ATOMIC);
			dbg_printk("\n");
		}
		bprm->per_clear |= PER_CLEAR_ON_SETID;
	}
	aa_put_label(ctx->label);
	/* transfer reference, released when ctx is freed */
	ctx->label = new;

<<<<<<< HEAD
audit:
	error = aa_audit_file(profile, &perms, OP_EXEC, MAY_EXEC, name, target,
			      cond.uid, info, error);

cleanup:
=======
done:
	/* clear out temporary/transitional state from the context */
	aa_clear_task_ctx_trans(ctx);

>>>>>>> 3d10a329
	aa_put_label(label);
	put_buffers(buffer);

	return error;

audit:
	error = fn_for_each(label, profile,
			aa_audit_file(profile, &nullperms, OP_EXEC, MAY_EXEC,
				      xname, NULL, new,
				      file_inode(bprm->file)->i_uid, info,
				      error));
	aa_put_label(new);
	goto done;
}

/**
 * apparmor_bprm_secureexec - determine if secureexec is needed
 * @bprm: binprm for exec  (NOT NULL)
 *
 * Returns: %1 if secureexec is needed else %0
 */
int apparmor_bprm_secureexec(struct linux_binprm *bprm)
{
	/* the decision to use secure exec is computed in set_creds
	 * and stored in bprm->unsafe.
	 */
	if (bprm->unsafe & AA_SECURE_X_NEEDED)
		return 1;

	return 0;
}

/*
 * Functions for self directed profile change
 */
<<<<<<< HEAD
=======


/* helper fn for change_hat
 *
 * Returns: label for hat transition OR ERR_PTR.  Does NOT return NULL
 */
static struct aa_label *build_change_hat(struct aa_profile *profile,
					 const char *name, bool sibling)
{
	struct aa_profile *root, *hat = NULL;
	const char *info = NULL;
	int error = 0;

	if (sibling && PROFILE_IS_HAT(profile)) {
		root = aa_get_profile_rcu(&profile->parent);
	} else if (!sibling && !PROFILE_IS_HAT(profile)) {
		root = aa_get_profile(profile);
	} else {
		info = "conflicting target types";
		error = -EPERM;
		goto audit;
	}
>>>>>>> 3d10a329

	hat = aa_find_child(root, name);
	if (!hat) {
		error = -ENOENT;
		if (COMPLAIN_MODE(profile)) {
			hat = aa_null_profile(profile, true, name, GFP_KERNEL);
			if (!hat) {
				info = "failed null profile create";
				error = -ENOMEM;
			}
		}
	}
	aa_put_profile(root);

audit:
	aa_audit_file(profile, &nullperms, OP_CHANGE_HAT, AA_MAY_CHANGEHAT,
		      name, hat ? hat->base.hname : NULL, hat ? &hat->label : NULL, GLOBAL_ROOT_UID,
		      NULL, error);
	if (!hat || (error && error != -ENOENT))
		return ERR_PTR(error);
	/* if hat && error - complain mode, already audited and we adjust for
	 * complain mode allow by returning hat->label
	 */
	return &hat->label;
}

/* helper fn for changing into a hat
 *
 * Returns: label for hat transition or ERR_PTR. Does not return NULL
 */
static struct aa_label *change_hat(struct aa_label *label, const char *hats[],
				   int count, bool permtest)
{
	struct aa_profile *profile, *root, *hat = NULL;
	struct aa_label *new;
	struct label_it it;
	bool sibling = false;
	const char *name, *info = NULL;
	int i, error;

	AA_BUG(!label);
	AA_BUG(!hats);
	AA_BUG(count < 1);

	if (PROFILE_IS_HAT(labels_profile(label)))
		sibling = true;

	/*find first matching hat */
	for (i = 0; i < count && !hat; i++) {
		name = hats[i];
		label_for_each_in_ns(it, labels_ns(label), label, profile) {
			if (sibling && PROFILE_IS_HAT(profile)) {
				root = aa_get_profile_rcu(&profile->parent);
			} else if (!sibling && !PROFILE_IS_HAT(profile)) {
				root = aa_get_profile(profile);
			} else {	/* conflicting change type */
				info = "conflicting targets types";
				error = -EPERM;
				goto fail;
			}
			hat = aa_find_child(root, name);
			aa_put_profile(root);
			if (!hat) {
				if (!COMPLAIN_MODE(profile))
					goto outer_continue;
				/* complain mode succeed as if hat */
			} else if (!PROFILE_IS_HAT(hat)) {
				info = "target not hat";
				error = -EPERM;
				aa_put_profile(hat);
				goto fail;
			}
			aa_put_profile(hat);
		}
		/* found a hat for all profiles in ns */
		goto build;
	outer_continue: ;
	}
	/* no hats that match, find appropriate error
	 *
	 * In complain mode audit of the failure is based off of the first
	 * hat supplied.  This is done due how userspace interacts with
	 * change_hat.
	 */
	name = NULL;
	label_for_each_in_ns(it, labels_ns(label), label, profile) {
		if (!list_empty(&profile->base.profiles)) {
			info = "hat not found";
			error = -ENOENT;
			goto fail;
		}
	}
	info = "no hats defined";
	error = -ECHILD;

fail:
	fn_for_each_in_ns(label, profile,
		/* no target as it has failed to be found or built */
		/* TODO: get rid of GLOBAL_ROOT_UID */
		aa_audit_file(profile, &nullperms, OP_CHANGE_HAT,
			      AA_MAY_CHANGEHAT, name, NULL, NULL,
			      GLOBAL_ROOT_UID, info, error));
	return (ERR_PTR(error));

build:
	new = fn_label_build_in_ns(label, profile, GFP_KERNEL,
				   build_change_hat(profile, name, sibling),
				   aa_get_label(&profile->label));
	if (!new) {
		info = "label build failed";
		error = -ENOMEM;
		goto fail;
	} /* else if (IS_ERR) build_change_hat has logged error so return new */

	return new;
}

/**
 * aa_change_hat - change hat to/from subprofile
 * @hats: vector of hat names to try changing into (MAYBE NULL if @count == 0)
 * @count: number of hat names in @hats
 * @token: magic value to validate the hat change
 * @permtest: true if this is just a permission test
 *
 * Returns %0 on success, error otherwise.
 *
 * Change to the first profile specified in @hats that exists, and store
 * the @hat_magic in the current task context.  If the count == 0 and the
 * @token matches that stored in the current task context, return to the
 * top level profile.
 *
 * change_hat only applies to profiles in the current ns, and each profile
 * in the ns must make the same transition otherwise change_hat will fail.
 */
int aa_change_hat(const char *hats[], int count, u64 token, bool permtest)
{
	const struct cred *cred;
<<<<<<< HEAD
	struct aa_task_cxt *cxt;
	struct aa_label *label, *previous;
	struct aa_profile *profile, *hat = NULL;
	char *name = NULL;
	int i;
	struct file_perms perms = {};
	const char *target = NULL, *info = NULL;
=======
	struct aa_task_ctx *ctx;
	struct aa_label *label, *previous, *new = NULL, *target = NULL;
	struct aa_profile *profile;
	struct aa_perms perms = {};
	const char *info = NULL;
>>>>>>> 3d10a329
	int error = 0;

	/*
	 * Fail explicitly requested domain transitions if no_new_privs.
	 * There is no exception for unconfined as change_hat is not
	 * available.
	 */
	if (task_no_new_privs(current)) {
		/* not an apparmor denial per se, so don't log it */
		AA_DEBUG("no_new_privs - chanage_hat denied");
		return -EPERM;
	}

	/* released below */
	cred = get_current_cred();
<<<<<<< HEAD
	cxt = cred_cxt(cred);
	label = aa_get_newest_cred_label(cred);
	previous = cxt->previous;

	profile = labels_profile(label);

	if (unconfined(label)) {
		info = "unconfined";
=======
	ctx = cred_ctx(cred);
	label = aa_get_newest_cred_label(cred);
	previous = aa_get_newest_label(ctx->previous);

	if (unconfined(label)) {
		info = "unconfined can not change_hat";
>>>>>>> 3d10a329
		error = -EPERM;
		goto fail;
	}

	if (count) {
<<<<<<< HEAD
		/* attempting to change into a new hat or switch to a sibling */
		struct aa_profile *root;
		if (PROFILE_IS_HAT(profile))
			root = aa_get_profile_rcu(&profile->parent);
		else
			root = aa_get_profile(labels_profile(label));

		/* find first matching hat */
		for (i = 0; i < count && !hat; i++)
			/* released below */
			hat = aa_find_child(root, hats[i]);
		if (!hat) {
			if (!COMPLAIN_MODE(root) || permtest) {
				if (list_empty(&root->base.profiles))
					error = -ECHILD;
				else
					error = -ENOENT;
				aa_put_profile(root);
				goto out;
			}
=======
		new = change_hat(label, hats, count, permtest);
		AA_BUG(!new);
		if (IS_ERR(new)) {
			error = PTR_ERR(new);
			new = NULL;
			/* already audited */
			goto out;
		}
>>>>>>> 3d10a329

		error = may_change_ptraced_domain(new, &info);
		if (error)
			goto fail;

		if (permtest)
			goto out;

<<<<<<< HEAD
		error = may_change_ptraced_domain(hat, &info);
		if (error) {
			error = -EPERM;
			goto audit;
		}

		if (!permtest) {
			error = aa_set_current_hat(&hat->label, token);
=======
		target = new;
		error = aa_set_current_hat(new, token);
		if (error == -EACCES)
			/* kill task in case of brute force attacks */
			goto kill;
	} else if (previous && !permtest) {
		/* Return to saved label.  Kill task if restore fails
		 * to avoid brute force attacks
		 */
		target = previous;
		error = aa_restore_previous_label(token);
		if (error) {
>>>>>>> 3d10a329
			if (error == -EACCES)
				goto kill;
			goto fail;
		}
<<<<<<< HEAD
	} else if (previous) {
		/* Return to saved label.  Kill task if restore fails
		 * to avoid brute force attacks
		 */
		target = previous->hname;
		error = aa_restore_previous_label(token);
		perms.kill = AA_MAY_CHANGEHAT;
	} else
		/* ignore restores when there is no saved profile */
		goto out;

audit:
	if (!permtest)
		error = aa_audit_file(profile, &perms, OP_CHANGE_HAT,
				      AA_MAY_CHANGEHAT, NULL, target,
				      GLOBAL_ROOT_UID, info, error);

out:
	aa_put_profile(hat);
	aa_put_label(label);
	kfree(name);
=======
	} /* else ignore permtest && restores when there is no saved profile */

out:
	aa_put_label(new);
	aa_put_label(previous);
	aa_put_label(label);
>>>>>>> 3d10a329
	put_cred(cred);

	return error;

kill:
	info = "failed token match";
	perms.kill = AA_MAY_CHANGEHAT;

fail:
	fn_for_each_in_ns(label, profile,
		aa_audit_file(profile, &perms, OP_CHANGE_HAT, AA_MAY_CHANGEHAT,
			      NULL, NULL, target, GLOBAL_ROOT_UID, info, error));

	goto out;
}


static int change_profile_perms_wrapper(const char *op, const char *name,
					struct aa_profile *profile,
					struct aa_label *target, bool stack,
					u32 request, struct aa_perms *perms)
{
	int error = change_profile_perms(profile, target,
					 stack, request,
					 profile->file.start, perms);
	if (error)
		error = aa_audit_file(profile, perms, op, request, name,
				      NULL, target, GLOBAL_ROOT_UID, NULL,
				      error);

	return error;
}

/**
 * aa_change_profile - perform a one-way profile transition
 * @fqname: name of profile may include namespace (NOT NULL)
 * @onexec: whether this transition is to take place immediately or at exec
 * @permtest: true if this is just a permission test
 * @stack: true if this call is to stack on top of current domain
 * Change to new profile @name.  Unlike with hats, there is no way
 * to change back.  If @name isn't specified the current profile name is
 * used.
 * If @onexec then the transition is delayed until
 * the next exec.
 *
 * Returns %0 on success, error otherwise.
 */
int aa_change_profile(const char *fqname, bool onexec,
		      bool permtest, bool stack)
{
<<<<<<< HEAD
	const struct cred *cred;
	struct aa_label *label;
	struct aa_profile *profile, *target = NULL;
	struct aa_namespace *ns = NULL;
	struct file_perms perms = {};
	const char *name = NULL, *info = NULL;
	int op, error = 0;
=======
	struct aa_label *label, *new = NULL, *target = NULL;
	struct aa_profile *profile;
	struct aa_perms perms = {};
	const char *info = NULL;
	const char *auditname = fqname;		/* retain leading & if stack */
	int error = 0;
	char *op;
>>>>>>> 3d10a329
	u32 request;

	if (!fqname || !*fqname) {
		AA_DEBUG("no profile name");
		return -EINVAL;
	}

	if (onexec) {
		request = AA_MAY_ONEXEC;
		if (stack)
			op = OP_STACK_ONEXEC;
		else
			op = OP_CHANGE_ONEXEC;
	} else {
		request = AA_MAY_CHANGE_PROFILE;
		if (stack)
			op = OP_STACK;
		else
			op = OP_CHANGE_PROFILE;
	}

<<<<<<< HEAD
	cred = get_current_cred();
	label = aa_get_newest_cred_label(cred);
	profile = labels_profile(label);

	/*
	 * Fail explicitly requested domain transitions if no_new_privs
	 * and not unconfined.
	 * Domain transitions from unconfined are allowed even when
	 * no_new_privs is set because this aways results in a reduction
	 * of permissions.
	 */
	if (task_no_new_privs(current) && !unconfined(label)) {
		aa_put_label(label);
		put_cred(cred);
		return -EPERM;
=======
	label = aa_get_current_label();

	if (*fqname == '&') {
		stack = true;
		/* don't have label_parse() do stacking */
		fqname++;
>>>>>>> 3d10a329
	}
	target = aa_label_parse(label, fqname, GFP_KERNEL, true, false);
	if (IS_ERR(target)) {
		struct aa_profile *tprofile;

		info = "label not found";
		error = PTR_ERR(target);
		target = NULL;
		/* TODO: fixme using labels_profile is not right - do profile
		   per complain profile ??? */
		if (permtest || !COMPLAIN_MODE(labels_profile(label)))
			goto audit;
		/* released below */
		tprofile = aa_null_profile(labels_profile(label), false, fqname, GFP_KERNEL);
		if (!tprofile) {
			info = "failed null profile create";
			error = -ENOMEM;
			goto audit;
		}
<<<<<<< HEAD
	} else
		/* released below */
		ns = aa_get_namespace(profile->ns);

	/* if the name was not specified, use the name of the current profile */
	if (!hname) {
		if (profile_unconfined(profile))
			hname = ns->unconfined->base.hname;
		else
			hname = profile->base.hname;
=======
		target = &tprofile->label;
		goto check;
>>>>>>> 3d10a329
	}

	/*
	 * Fail explicitly requested domain transitions when no_new_privs
	 * and not unconfined OR the transition results in a stack on
	 * the current label.
	 * Stacking domain transitions and transitions from unconfined are
	 * allowed even when no_new_privs is set because this aways results
	 * in a reduction of permissions.
	 */
	if (task_no_new_privs(current) && !stack && !unconfined(label) &&
	    !aa_label_is_subset(target, label)) {
		info = "no new privs";
		error = -EPERM;
		goto audit;
	}

	/* self directed transitions only apply to current policy ns */
	/* TODO: currently requiring perms for stacking and straight change
	 *       stacking doesn't strictly need this. Determine how much
	 *       we want to loosen this restriction for stacking
	 */
	/* if (!stack) { */
	error = fn_for_each_in_ns(label, profile,
			change_profile_perms_wrapper(op, auditname,
						     profile, target, stack,
						     request, &perms));
	if (error)
		/* auditing done in change_profile_perms_wrapper */
		goto out;

	/* } */

check:
	/* check if tracing task is allowed to trace target domain */
	error = may_change_ptraced_domain(target, &info);
<<<<<<< HEAD
	if (error)
=======
	if (error && !fn_for_each_in_ns(label, profile,
					COMPLAIN_MODE(profile)))
>>>>>>> 3d10a329
		goto audit;

	/* TODO: add permission check to allow this
	if (onexec && !current_is_single_threaded()) {
		info = "not a single threaded task";
		error = -EACCES;
		goto audit;
	}
	*/
	if (permtest)
		goto out;

<<<<<<< HEAD
	if (onexec)
		error = aa_set_current_onexec(&target->label);
	else
		error = aa_replace_current_label(&target->label);

audit:
	if (!permtest)
		error = aa_audit_file(profile, &perms, op, request, name,
				      hname, GLOBAL_ROOT_UID, info, error);

	aa_put_namespace(ns);
	aa_put_profile(target);
	aa_put_label(label);
	put_cred(cred);
=======
	if (!onexec) {
		/* only transition profiles in the current ns */
		if (stack)
			new = aa_label_merge(label, target, GFP_KERNEL);
		else
			new = fn_label_build_in_ns(label, profile, GFP_KERNEL,
					aa_get_label(target),
					aa_get_label(&profile->label));
		if (IS_ERR_OR_NULL(new)) {
			info = "failed to build target label";
			error = PTR_ERR(new);
			new = NULL;
			perms.allow = 0;
			goto audit;
		}
		error = aa_replace_current_label(new);
	} else
		/* full transition will be built in exec path */
		error = aa_set_current_onexec(target, stack);

audit:
	error = fn_for_each_in_ns(label, profile,
			aa_audit_file(profile, &perms, op, request, auditname,
				      NULL, new ? new : target,
				      GLOBAL_ROOT_UID, info, error));

out:
	aa_put_label(new);
	aa_put_label(target);
	aa_put_label(label);
>>>>>>> 3d10a329

	return error;
}<|MERGE_RESOLUTION|>--- conflicted
+++ resolved
@@ -50,11 +50,7 @@
 
 /**
  * may_change_ptraced_domain - check if can change profile on ptraced task
-<<<<<<< HEAD
- * @to_profile: profile to change to  (NOT NULL)
-=======
  * @to_label: profile to change to  (NOT NULL)
->>>>>>> 3d10a329
  * @info: message if there is an error
  *
  * Check if current is ptraced and if so if the tracing task is allowed
@@ -62,11 +58,7 @@
  *
  * Returns: %0 or error if change not allowed
  */
-<<<<<<< HEAD
-static int may_change_ptraced_domain(struct aa_profile *to_profile,
-=======
 static int may_change_ptraced_domain(struct aa_label *to_label,
->>>>>>> 3d10a329
 				     const char **info)
 {
 	struct task_struct *tracer;
@@ -83,11 +75,7 @@
 	if (!tracer || unconfined(tracerl))
 		goto out;
 
-<<<<<<< HEAD
-	error = aa_may_ptrace(tracerl, &to_profile->label, PTRACE_MODE_ATTACH);
-=======
 	error = aa_may_ptrace(tracerl, to_label, PTRACE_MODE_ATTACH);
->>>>>>> 3d10a329
 
 out:
 	rcu_read_unlock();
@@ -307,28 +295,10 @@
 				u32 request, unsigned int start,
 				struct aa_perms *perms)
 {
-<<<<<<< HEAD
-	struct file_perms perms;
-	struct path_cond cond = { };
-	unsigned int state;
-
-	if (profile_unconfined(profile)) {
-		perms.allow = AA_MAY_CHANGE_PROFILE | AA_MAY_ONEXEC;
-		perms.audit = perms.quiet = perms.kill = 0;
-		return perms;
-	} else if (!profile->file.dfa) {
-		return nullperms;
-	} else if ((ns == profile->ns)) {
-		/* try matching against rules with out namespace prepended */
-		aa_str_perms(profile->file.dfa, start, name, &cond, &perms);
-		if (COMBINED_PERM_MASK(perms) & request)
-			return perms;
-=======
 	if (profile_unconfined(profile)) {
 		perms->allow = AA_MAY_CHANGE_PROFILE | AA_MAY_ONEXEC;
 		perms->audit = perms->quiet = perms->kill = 0;
 		return 0;
->>>>>>> 3d10a329
 	}
 
 	/* TODO: add profile in ns screening */
@@ -408,12 +378,8 @@
  *
  * Returns: refcounted label, or NULL on failure (MAYBE NULL)
  */
-<<<<<<< HEAD
-struct aa_profile *x_table_lookup(struct aa_profile *profile, u32 xindex)
-=======
 struct aa_label *x_table_lookup(struct aa_profile *profile, u32 xindex,
 				const char **name)
->>>>>>> 3d10a329
 {
 	struct aa_label *label = NULL;
 	u32 xtype = xindex & AA_X_TYPE_MASK;
@@ -705,16 +671,9 @@
  */
 int apparmor_bprm_set_creds(struct linux_binprm *bprm)
 {
-<<<<<<< HEAD
-	struct aa_task_cxt *cxt;
-	struct aa_label *label;
-	struct aa_profile *profile, *new_profile = NULL;
-	struct aa_namespace *ns;
-=======
 	struct aa_task_ctx *ctx;
 	struct aa_label *label, *new = NULL;
 	struct aa_profile *profile;
->>>>>>> 3d10a329
 	char *buffer = NULL;
 	const char *xname = NULL;
 	const char *info = NULL;
@@ -731,21 +690,6 @@
 	ctx = cred_ctx(bprm->cred);
 	AA_BUG(!ctx);
 
-<<<<<<< HEAD
-	label = aa_get_newest_label(cxt->label);
-	profile = labels_profile(label);
-	/*
-	 * get the namespace from the replacement profile as replacement
-	 * can change the namespace
-	 */
-	ns = profile->ns;
-	state = profile->file.start;
-
-	/* buffer freed below, name is pointer into buffer */
-	get_buffers(buffer);
-	error = aa_path_name(&bprm->file->f_path, profile->path_flags, buffer,
-			     &name, &info, profile->disconnected);
-=======
 	label = aa_get_newest_label(ctx->label);
 	profile = labels_profile(label);
 
@@ -753,7 +697,6 @@
 	get_buffers(buffer);
 	error = aa_path_name(&bprm->file->f_path, profile->path_flags, buffer,
 			     &xname, &info, profile->disconnected);
->>>>>>> 3d10a329
 	if (error) {
 		if (profile_unconfined(profile) ||
 		    (profile->label.flags & FLAG_IX_ON_NAME_ERROR))
@@ -762,99 +705,6 @@
 		goto audit;
 	}
 
-<<<<<<< HEAD
-	/* Test for onexec first as onexec directives override other
-	 * x transitions.
-	 */
-	if (profile_unconfined(profile)) {
-		/* unconfined task */
-		if (cxt->onexec)
-			/* change_profile on exec already been granted */
-			new_profile = labels_profile(aa_get_label(cxt->onexec));
-		else
-			new_profile = find_attach(ns, &ns->base.profiles, name);
-		if (!new_profile)
-			goto cleanup;
-		/*
-		 * NOTE: Domain transitions from unconfined are allowed
-		 * even when no_new_privs is set because this aways results
-		 * in a further reduction of permissions.
-		 */
-		goto apply;
-	}
-
-	/* find exec permissions for name */
-	state = aa_str_perms(profile->file.dfa, state, name, &cond, &perms);
-	if (cxt->onexec) {
-		struct file_perms cp;
-		info = "change_profile onexec";
-		if (!(perms.allow & AA_MAY_ONEXEC))
-			goto audit;
-
-		/* test if this exec can be paired with change_profile onexec.
-		 * onexec permission is linked to exec with a standard pairing
-		 * exec\0change_profile
-		 */
-		state = aa_dfa_null_transition(profile->file.dfa, state);
-		cp = change_profile_perms(profile, labels_profile(cxt->onexec)->ns,
-					  labels_profile(cxt->onexec)->base.name,
-					  AA_MAY_ONEXEC, state);
-
-		if (!(cp.allow & AA_MAY_ONEXEC))
-			goto audit;
-		new_profile = labels_profile(aa_get_newest_label(cxt->onexec));
-		goto apply;
-	}
-
-	if (perms.allow & MAY_EXEC) {
-		/* exec permission determine how to transition */
-		new_profile = x_to_profile(profile, name, perms.xindex);
-		if (!new_profile) {
-			if (perms.xindex & AA_X_INHERIT) {
-				/* (p|c|n)ix - don't change profile but do
-				 * use the newest version, which was picked
-				 * up above when getting profile
-				 */
-				info = "ix fallback";
-				new_profile = aa_get_profile(profile);
-				goto x_clear;
-			} else if (perms.xindex & AA_X_UNCONFINED) {
-				new_profile = labels_profile(aa_get_newest_label(&ns->unconfined->label));
-				info = "ux fallback";
-			} else {
-				error = -EACCES;
-				info = "profile not found";
-				/* remove MAY_EXEC to audit as failure */
-				perms.allow &= ~MAY_EXEC;
-			}
-		}
-	} else if (COMPLAIN_MODE(profile)) {
-		/* no exec permission - learning mode. break rcu lock */
-		put_buffers(buffer);
-		name = NULL;
-		new_profile = aa_new_null_profile(profile, 0);
-		if (!new_profile) {
-			error = -ENOMEM;
-			info = "could not create null profile";
-		} else {
-			error = -EACCES;
-			target = new_profile->base.hname;
-		}
-		perms.xindex |= AA_X_UNSAFE;
-		/* re-aquire buffer and rcu readlock and re-get name */
-		get_buffers(buffer);
-		if (!error)
-			error = aa_path_name(&bprm->file->f_path,
-					     profile->path_flags, buffer,
-					     &name, &info, profile->disconnected);
-	} else
-		/* fail exec */
-		error = -EACCES;
-
-	/*
-	 * Policy has specified a domain transition, if no_new_privs then
-	 * fail the exec.
-=======
 	/* Test for onexec first as onexec override other x transitions. */
 	if (ctx->onexec)
 		new = handle_onexec(label, ctx->onexec, ctx->token, xname,
@@ -879,7 +729,6 @@
 	 * NOTE: Domain transitions from unconfined and to stritly stacked
 	 * subsets are allowed even when no_new_privs is set because this
 	 * aways results in a further reduction of permissions.
->>>>>>> 3d10a329
 	 */
 	if (bprm->unsafe & LSM_UNSAFE_NO_NEW_PRIVS &&
 	    !unconfined(label) && !aa_label_is_subset(new, label)) {
@@ -894,15 +743,9 @@
 	}
 
 	if (bprm->unsafe & (LSM_UNSAFE_PTRACE | LSM_UNSAFE_PTRACE_CAP)) {
-<<<<<<< HEAD
-		error = may_change_ptraced_domain(new_profile, &info);
-		if (error) {
-			aa_put_profile(new_profile);
-=======
 		/* TODO: test needs to be profile of label to new */
 		error = may_change_ptraced_domain(new, &info);
 		if (error)
->>>>>>> 3d10a329
 			goto audit;
 	}
 
@@ -915,18 +758,6 @@
 		}
 		bprm->unsafe |= AA_SECURE_X_NEEDED;
 	}
-<<<<<<< HEAD
-apply:
-	target = new_profile->base.hname;
-	/* when transitioning profiles clear unsafe personality bits */
-	bprm->per_clear |= PER_CLEAR_ON_SETID;
-
-x_clear:
-	aa_put_label(cxt->label);
-	/* transfer new profile reference will be released when cxt is freed */
-	cxt->label = &new_profile->label;
-=======
->>>>>>> 3d10a329
 
 	if (label != new) {
 		/* when transitioning clear unsafe personality bits */
@@ -942,18 +773,10 @@
 	/* transfer reference, released when ctx is freed */
 	ctx->label = new;
 
-<<<<<<< HEAD
-audit:
-	error = aa_audit_file(profile, &perms, OP_EXEC, MAY_EXEC, name, target,
-			      cond.uid, info, error);
-
-cleanup:
-=======
 done:
 	/* clear out temporary/transitional state from the context */
 	aa_clear_task_ctx_trans(ctx);
 
->>>>>>> 3d10a329
 	aa_put_label(label);
 	put_buffers(buffer);
 
@@ -989,8 +812,6 @@
 /*
  * Functions for self directed profile change
  */
-<<<<<<< HEAD
-=======
 
 
 /* helper fn for change_hat
@@ -1013,7 +834,6 @@
 		error = -EPERM;
 		goto audit;
 	}
->>>>>>> 3d10a329
 
 	hat = aa_find_child(root, name);
 	if (!hat) {
@@ -1151,21 +971,11 @@
 int aa_change_hat(const char *hats[], int count, u64 token, bool permtest)
 {
 	const struct cred *cred;
-<<<<<<< HEAD
-	struct aa_task_cxt *cxt;
-	struct aa_label *label, *previous;
-	struct aa_profile *profile, *hat = NULL;
-	char *name = NULL;
-	int i;
-	struct file_perms perms = {};
-	const char *target = NULL, *info = NULL;
-=======
 	struct aa_task_ctx *ctx;
 	struct aa_label *label, *previous, *new = NULL, *target = NULL;
 	struct aa_profile *profile;
 	struct aa_perms perms = {};
 	const char *info = NULL;
->>>>>>> 3d10a329
 	int error = 0;
 
 	/*
@@ -1181,50 +991,17 @@
 
 	/* released below */
 	cred = get_current_cred();
-<<<<<<< HEAD
-	cxt = cred_cxt(cred);
-	label = aa_get_newest_cred_label(cred);
-	previous = cxt->previous;
-
-	profile = labels_profile(label);
-
-	if (unconfined(label)) {
-		info = "unconfined";
-=======
 	ctx = cred_ctx(cred);
 	label = aa_get_newest_cred_label(cred);
 	previous = aa_get_newest_label(ctx->previous);
 
 	if (unconfined(label)) {
 		info = "unconfined can not change_hat";
->>>>>>> 3d10a329
 		error = -EPERM;
 		goto fail;
 	}
 
 	if (count) {
-<<<<<<< HEAD
-		/* attempting to change into a new hat or switch to a sibling */
-		struct aa_profile *root;
-		if (PROFILE_IS_HAT(profile))
-			root = aa_get_profile_rcu(&profile->parent);
-		else
-			root = aa_get_profile(labels_profile(label));
-
-		/* find first matching hat */
-		for (i = 0; i < count && !hat; i++)
-			/* released below */
-			hat = aa_find_child(root, hats[i]);
-		if (!hat) {
-			if (!COMPLAIN_MODE(root) || permtest) {
-				if (list_empty(&root->base.profiles))
-					error = -ECHILD;
-				else
-					error = -ENOENT;
-				aa_put_profile(root);
-				goto out;
-			}
-=======
 		new = change_hat(label, hats, count, permtest);
 		AA_BUG(!new);
 		if (IS_ERR(new)) {
@@ -1233,7 +1010,6 @@
 			/* already audited */
 			goto out;
 		}
->>>>>>> 3d10a329
 
 		error = may_change_ptraced_domain(new, &info);
 		if (error)
@@ -1242,16 +1018,6 @@
 		if (permtest)
 			goto out;
 
-<<<<<<< HEAD
-		error = may_change_ptraced_domain(hat, &info);
-		if (error) {
-			error = -EPERM;
-			goto audit;
-		}
-
-		if (!permtest) {
-			error = aa_set_current_hat(&hat->label, token);
-=======
 		target = new;
 		error = aa_set_current_hat(new, token);
 		if (error == -EACCES)
@@ -1264,41 +1030,16 @@
 		target = previous;
 		error = aa_restore_previous_label(token);
 		if (error) {
->>>>>>> 3d10a329
 			if (error == -EACCES)
 				goto kill;
 			goto fail;
 		}
-<<<<<<< HEAD
-	} else if (previous) {
-		/* Return to saved label.  Kill task if restore fails
-		 * to avoid brute force attacks
-		 */
-		target = previous->hname;
-		error = aa_restore_previous_label(token);
-		perms.kill = AA_MAY_CHANGEHAT;
-	} else
-		/* ignore restores when there is no saved profile */
-		goto out;
-
-audit:
-	if (!permtest)
-		error = aa_audit_file(profile, &perms, OP_CHANGE_HAT,
-				      AA_MAY_CHANGEHAT, NULL, target,
-				      GLOBAL_ROOT_UID, info, error);
-
-out:
-	aa_put_profile(hat);
-	aa_put_label(label);
-	kfree(name);
-=======
 	} /* else ignore permtest && restores when there is no saved profile */
 
 out:
 	aa_put_label(new);
 	aa_put_label(previous);
 	aa_put_label(label);
->>>>>>> 3d10a329
 	put_cred(cred);
 
 	return error;
@@ -1349,15 +1090,6 @@
 int aa_change_profile(const char *fqname, bool onexec,
 		      bool permtest, bool stack)
 {
-<<<<<<< HEAD
-	const struct cred *cred;
-	struct aa_label *label;
-	struct aa_profile *profile, *target = NULL;
-	struct aa_namespace *ns = NULL;
-	struct file_perms perms = {};
-	const char *name = NULL, *info = NULL;
-	int op, error = 0;
-=======
 	struct aa_label *label, *new = NULL, *target = NULL;
 	struct aa_profile *profile;
 	struct aa_perms perms = {};
@@ -1365,7 +1097,6 @@
 	const char *auditname = fqname;		/* retain leading & if stack */
 	int error = 0;
 	char *op;
->>>>>>> 3d10a329
 	u32 request;
 
 	if (!fqname || !*fqname) {
@@ -1387,30 +1118,12 @@
 			op = OP_CHANGE_PROFILE;
 	}
 
-<<<<<<< HEAD
-	cred = get_current_cred();
-	label = aa_get_newest_cred_label(cred);
-	profile = labels_profile(label);
-
-	/*
-	 * Fail explicitly requested domain transitions if no_new_privs
-	 * and not unconfined.
-	 * Domain transitions from unconfined are allowed even when
-	 * no_new_privs is set because this aways results in a reduction
-	 * of permissions.
-	 */
-	if (task_no_new_privs(current) && !unconfined(label)) {
-		aa_put_label(label);
-		put_cred(cred);
-		return -EPERM;
-=======
 	label = aa_get_current_label();
 
 	if (*fqname == '&') {
 		stack = true;
 		/* don't have label_parse() do stacking */
 		fqname++;
->>>>>>> 3d10a329
 	}
 	target = aa_label_parse(label, fqname, GFP_KERNEL, true, false);
 	if (IS_ERR(target)) {
@@ -1430,21 +1143,8 @@
 			error = -ENOMEM;
 			goto audit;
 		}
-<<<<<<< HEAD
-	} else
-		/* released below */
-		ns = aa_get_namespace(profile->ns);
-
-	/* if the name was not specified, use the name of the current profile */
-	if (!hname) {
-		if (profile_unconfined(profile))
-			hname = ns->unconfined->base.hname;
-		else
-			hname = profile->base.hname;
-=======
 		target = &tprofile->label;
 		goto check;
->>>>>>> 3d10a329
 	}
 
 	/*
@@ -1481,12 +1181,8 @@
 check:
 	/* check if tracing task is allowed to trace target domain */
 	error = may_change_ptraced_domain(target, &info);
-<<<<<<< HEAD
-	if (error)
-=======
 	if (error && !fn_for_each_in_ns(label, profile,
 					COMPLAIN_MODE(profile)))
->>>>>>> 3d10a329
 		goto audit;
 
 	/* TODO: add permission check to allow this
@@ -1499,22 +1195,6 @@
 	if (permtest)
 		goto out;
 
-<<<<<<< HEAD
-	if (onexec)
-		error = aa_set_current_onexec(&target->label);
-	else
-		error = aa_replace_current_label(&target->label);
-
-audit:
-	if (!permtest)
-		error = aa_audit_file(profile, &perms, op, request, name,
-				      hname, GLOBAL_ROOT_UID, info, error);
-
-	aa_put_namespace(ns);
-	aa_put_profile(target);
-	aa_put_label(label);
-	put_cred(cred);
-=======
 	if (!onexec) {
 		/* only transition profiles in the current ns */
 		if (stack)
@@ -1545,7 +1225,6 @@
 	aa_put_label(new);
 	aa_put_label(target);
 	aa_put_label(label);
->>>>>>> 3d10a329
 
 	return error;
 }