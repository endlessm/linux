/*
 * AppArmor security module
 *
 * This file contains AppArmor resource mediation and attachment
 *
 * Copyright (C) 1998-2008 Novell/SUSE
 * Copyright 2009-2010 Canonical Ltd.
 *
 * This program is free software; you can redistribute it and/or
 * modify it under the terms of the GNU General Public License as
 * published by the Free Software Foundation, version 2 of the
 * License.
 */

#include <linux/audit.h>

#include "include/audit.h"
#include "include/context.h"
#include "include/resource.h"
#include "include/policy.h"

/*
 * Table of rlimit names: we generate it from resource.h.
 */
#include "rlim_names.h"

struct aa_fs_entry aa_fs_entry_rlimit[] = {
	AA_FS_FILE_STRING("mask", AA_FS_RLIMIT_MASK),
	{ }
};

/* audit callback for resource specific fields */
static void audit_cb(struct audit_buffer *ab, void *va)
{
	struct common_audit_data *sa = va;

	audit_log_format(ab, " rlimit=%s value=%lu",
			 rlim_names[aad(sa)->rlim.rlim], aad(sa)->rlim.max);
}

/**
 * audit_resource - audit setting resource limit
 * @profile: profile being enforced  (NOT NULL)
 * @resoure: rlimit being auditing
 * @value: value being set
 * @error: error value
 *
 * Returns: 0 or sa->error else other error code on failure
 */
static int audit_resource(struct aa_profile *profile, unsigned int resource,
			  unsigned long value, int error)
{
	DEFINE_AUDIT_DATA(sa, LSM_AUDIT_DATA_NONE, OP_SETRLIMIT);
	aad(&sa)->rlim.rlim = resource;
	aad(&sa)->rlim.max = value;
	aad(&sa)->error = error;
	return aa_audit(AUDIT_APPARMOR_AUTO, profile, &sa, audit_cb);
}

/**
 * aa_map_resouce - map compiled policy resource to internal #
 * @resource: flattened policy resource number
 *
 * Returns: resource # for the current architecture.
 *
 * rlimit resource can vary based on architecture, map the compiled policy
 * resource # to the internal representation for the architecture.
 */
int aa_map_resource(int resource)
{
	return rlim_map[resource];
}

static int profile_setrlimit(struct aa_profile *profile, unsigned int resource,
			     struct rlimit *new_rlim)
{
	int e = 0;
<<<<<<< HEAD
=======

>>>>>>> 3d10a329
	if (profile->rlimits.mask & (1 << resource) && new_rlim->rlim_max >
	    profile->rlimits.limits[resource].rlim_max)
		e = -EACCES;
	return audit_resource(profile, resource, new_rlim->rlim_max, e);
}

/**
 * aa_task_setrlimit - test permission to set an rlimit
 * @label - label confining the task  (NOT NULL)
 * @task - task the resource is being set on
 * @resource - the resource being set
 * @new_rlim - the new resource limit  (NOT NULL)
 *
 * Control raising the processes hard limit.
 *
 * Returns: 0 or error code if setting resource failed
 */
int aa_task_setrlimit(struct aa_label *label, struct task_struct *task,
		      unsigned int resource, struct rlimit *new_rlim)
{
	struct aa_profile *profile;
<<<<<<< HEAD
	struct aa_label *task_label;
	int error = 0;

	rcu_read_lock();
	task_label = aa_get_newest_cred_label(__task_cred(task));
=======
	struct aa_label *peer;
	int error = 0;

	rcu_read_lock();
	peer = aa_get_newest_cred_label(__task_cred(task));
>>>>>>> 3d10a329
	rcu_read_unlock();

	/* TODO: extend resource control to handle other (non current)
	 * profiles.  AppArmor rules currently have the implicit assumption
	 * that the task is setting the resource of a task confined with
	 * the same profile or that the task setting the resource of another
	 * task has CAP_SYS_RESOURCE.
	 */
<<<<<<< HEAD
	if (label != task_label)
=======

	if (label != peer &&
	    !aa_capable(label, CAP_SYS_RESOURCE, SECURITY_CAP_NOAUDIT))
>>>>>>> 3d10a329
		error = fn_for_each(label, profile,
				audit_resource(profile, resource,
					       new_rlim->rlim_max, EACCES));
	else
		error = fn_for_each_confined(label, profile,
				profile_setrlimit(profile, resource, new_rlim));
<<<<<<< HEAD
	aa_put_label(task_label);
=======
	aa_put_label(peer);
>>>>>>> 3d10a329

	return error;
}

/**
 * __aa_transition_rlimits - apply new profile rlimits
 * @old_l: old label on task  (NOT NULL)
 * @new_l: new label with rlimits to apply  (NOT NULL)
 */
void __aa_transition_rlimits(struct aa_label *old_l, struct aa_label *new_l)
{
	unsigned int mask = 0;
	struct rlimit *rlim, *initrlim;
	struct aa_profile *old, *new;
	struct label_it i;

	old = labels_profile(old_l);
	new = labels_profile(new_l);

	/* for any rlimits the profile controlled, reset the soft limit
	 * to the lesser of the tasks hard limit and the init tasks soft limit
	 */
	label_for_each_confined(i, old_l, old) {
		if (old->rlimits.mask) {
			int j;
			for (j = 0, mask = 1; j < RLIM_NLIMITS; j++,
				     mask <<= 1) {
				if (old->rlimits.mask & mask) {
					rlim = current->signal->rlim + j;
					initrlim = init_task.signal->rlim + j;
					rlim->rlim_cur = min(rlim->rlim_max,
							    initrlim->rlim_cur);
				}
			}
		}
	}

	/* set any new hard limits as dictated by the new profile */
	label_for_each_confined(i, new_l, new) {
		int j;
		if (!new->rlimits.mask)
			continue;
		for (j = 0, mask = 1; j < RLIM_NLIMITS; j++, mask <<= 1) {
			if (!(new->rlimits.mask & mask))
				continue;

			rlim = current->signal->rlim + j;
			rlim->rlim_max = min(rlim->rlim_max,
					     new->rlimits.limits[j].rlim_max);
			/* soft limit should not exceed hard limit */
			rlim->rlim_cur = min(rlim->rlim_cur, rlim->rlim_max);
		}
	}
}<|MERGE_RESOLUTION|>--- conflicted
+++ resolved
@@ -75,10 +75,7 @@
 			     struct rlimit *new_rlim)
 {
 	int e = 0;
-<<<<<<< HEAD
-=======
 
->>>>>>> 3d10a329
 	if (profile->rlimits.mask & (1 << resource) && new_rlim->rlim_max >
 	    profile->rlimits.limits[resource].rlim_max)
 		e = -EACCES;
@@ -100,19 +97,11 @@
 		      unsigned int resource, struct rlimit *new_rlim)
 {
 	struct aa_profile *profile;
-<<<<<<< HEAD
-	struct aa_label *task_label;
-	int error = 0;
-
-	rcu_read_lock();
-	task_label = aa_get_newest_cred_label(__task_cred(task));
-=======
 	struct aa_label *peer;
 	int error = 0;
 
 	rcu_read_lock();
 	peer = aa_get_newest_cred_label(__task_cred(task));
->>>>>>> 3d10a329
 	rcu_read_unlock();
 
 	/* TODO: extend resource control to handle other (non current)
@@ -121,24 +110,16 @@
 	 * the same profile or that the task setting the resource of another
 	 * task has CAP_SYS_RESOURCE.
 	 */
-<<<<<<< HEAD
-	if (label != task_label)
-=======
 
 	if (label != peer &&
 	    !aa_capable(label, CAP_SYS_RESOURCE, SECURITY_CAP_NOAUDIT))
->>>>>>> 3d10a329
 		error = fn_for_each(label, profile,
 				audit_resource(profile, resource,
 					       new_rlim->rlim_max, EACCES));
 	else
 		error = fn_for_each_confined(label, profile,
 				profile_setrlimit(profile, resource, new_rlim));
-<<<<<<< HEAD
-	aa_put_label(task_label);
-=======
 	aa_put_label(peer);
->>>>>>> 3d10a329
 
 	return error;
 }
