--- conflicted
+++ resolved
@@ -46,12 +46,8 @@
 __asm__(".arch_extension	virt");
 #endif
 
-<<<<<<< HEAD
-DEFINE_PER_CPU(struct kvm_host_data, kvm_host_data);
-DEFINE_PER_CPU(struct kvm_cpu_context, kvm_hyp_ctxt);
-DEFINE_PER_CPU(unsigned long, kvm_hyp_vector);
-=======
->>>>>>> 816c347f
+DECLARE_KVM_HYP_PER_CPU(unsigned long, kvm_hyp_vector);
+
 static DEFINE_PER_CPU(unsigned long, kvm_arm_hyp_stack_page);
 unsigned long kvm_arm_hyp_percpu_base[NR_CPUS];
 
@@ -1371,7 +1367,7 @@
 
 	cpu_hyp_reset();
 
-	__this_cpu_write(kvm_hyp_vector, (unsigned long)kvm_get_hyp_vector());
+	*this_cpu_ptr_hyp_sym(kvm_hyp_vector) = (unsigned long)kvm_get_hyp_vector();
 
 	if (is_kernel_in_hyp_mode())
 		kvm_timer_init_vhe();
@@ -1625,35 +1621,13 @@
 	 * Map Hyp percpu pages
 	 */
 	for_each_possible_cpu(cpu) {
-<<<<<<< HEAD
-		struct kvm_host_data *cpu_data;
-		struct kvm_cpu_context *hyp_ctxt;
-		unsigned long *vector;
-=======
 		char *percpu_begin = (char *)kvm_arm_hyp_percpu_base[cpu];
 		char *percpu_end = percpu_begin + nvhe_percpu_size();
->>>>>>> 816c347f
 
 		err = create_hyp_mappings(percpu_begin, percpu_end, PAGE_HYP);
 
 		if (err) {
 			kvm_err("Cannot map hyp percpu region\n");
-			goto out_err;
-		}
-
-		hyp_ctxt = per_cpu_ptr(&kvm_hyp_ctxt, cpu);
-		err = create_hyp_mappings(hyp_ctxt, hyp_ctxt + 1, PAGE_HYP);
-
-		if (err) {
-			kvm_err("Cannot map hyp context: %d\n", err);
-			goto out_err;
-		}
-
-		vector = per_cpu_ptr(&kvm_hyp_vector, cpu);
-		err = create_hyp_mappings(vector, vector + 1, PAGE_HYP);
-
-		if (err) {
-			kvm_err("Cannot map hyp guest vector address\n");
 			goto out_err;
 		}
 	}
