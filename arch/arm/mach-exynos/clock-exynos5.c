--- conflicted
+++ resolved
@@ -1210,25 +1210,6 @@
 static struct clksrc_clk exynos5_clksrcs[] = {
 	{
 		.clk	= {
-<<<<<<< HEAD
-			.name		= "sclk_dwmci",
-			.parent		= &exynos5_clk_dout_mmc4.clk,
-			.enable		= exynos5_clksrc_mask_fsys_ctrl,
-			.ctrlbit	= (1 << 16),
-		},
-		.reg_div = { .reg = EXYNOS5_CLKDIV_FSYS3, .shift = 8, .size = 8 },
-=======
-			.name		= "sclk_fimd",
-			.devname	= "s3cfb.1",
-			.enable		= exynos5_clksrc_mask_disp1_0_ctrl,
-			.ctrlbit	= (1 << 0),
-		},
-		.sources = &exynos5_clkset_group,
-		.reg_src = { .reg = EXYNOS5_CLKSRC_DISP1_0, .shift = 0, .size = 4 },
-		.reg_div = { .reg = EXYNOS5_CLKDIV_DISP1_0, .shift = 0, .size = 4 },
->>>>>>> 6fd9b70e
-	}, {
-		.clk	= {
 			.name		= "aclk_266_gscl",
 		},
 		.sources = &clk_src_gscl_266,
