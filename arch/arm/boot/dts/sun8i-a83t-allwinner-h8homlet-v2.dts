--- conflicted
+++ resolved
@@ -134,8 +134,6 @@
 &uart0 {
 	pinctrl-names = "default";
 	pinctrl-0 = <&uart0_pb_pins>;
-<<<<<<< HEAD
-=======
 	status = "okay";
 };
 
@@ -147,6 +145,5 @@
 
 &usb_otg {
 	dr_mode = "host";
->>>>>>> bb176f67
 	status = "okay";
 };