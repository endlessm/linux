<<<<<<< HEAD
linux (3.13.0-31.55) trusty; urgency=low

  [ Luis Henriques ]

  * Release Tracking Bug
    - LP: #1336278

  [ Andy Whitcroft ]

  * [Config] switch hyper-keyboard to virtual
    - LP: #1325306
  * [Packaging] linux-udeb-flavour -- standardise on linux prefix

  [ dann frazier ]

  * [Config] CONFIG_GPIO_DWAPB=m
    - LP: #1334823

  [ Feng Kan ]

  * SAUCE: (no-up) arm64: dts: Add Designware GPIO dts binding to APM
    X-Gene platform
    - LP: #1334823

  [ John Johansen ]

  * SAUCE: (no-up) apparmor: fix apparmor spams log with warning message
    - LP: #1308761

  [ Kamal Mostafa ]

  * [Config] updateconfigs ACPI_PROCFS_POWER=y after v3.13.11.4 rebase

  [ Loc Ho ]

  * SAUCE: (no-up) phy-xgene: Use correct tuning for Mustang
    - LP: #1335636

  [ Michael Ellerman ]

  * SAUCE: (no-up) powerpc/perf: Ensure all EBB register state is cleared
    on fork()
    - LP: #1328914

  [ Ming Lei ]

  * Revert "SAUCE: (no-up) rtc: Add X-Gene SoC Real Time Clock Driver"
    - LP: #1274305

  [ Suman Tripathi ]

  * SAUCE: (no-up) libahci: Implement the function ahci_restart_engine to
    restart the port dma engine.
    - LP: #1335645
  * SAUCE: (no-up) ata: Fix the dma state machine lockup for the IDENTIFY
    DEVICE PIO mode command.
    - LP: #1335645

  [ Tim Gardner ]

  * [Config] CONFIG_POWERNV_CPUFREQ=y for powerpc, ppc64el
    - LP: #1324571
  * [Debian] Add UTS_UBUNTU_RELEASE_ABI to utsrelease.h
    - LP: #1327619
  * [Config] CONFIG_HAVE_MEMORYLESS_NODES=y
    - LP: #1332063
  * [Config] CONFIG_HID_RMI=m
    - LP: #1305522

  [ Upstream Kernel Changes ]

  * Revert "offb: Add palette hack for little endian"
    - LP: #1333430
  * Revert "net: mvneta: fix usage as a module on RGMII configurations"
    - LP: #1333837
  * Revert "USB: serial: add usbid for dell wwan card to sierra.c"
    - LP: #1333837
  * Revert "macvlan : fix checksums error when we are in bridge mode"
    - LP: #1333838
  * serial: uart: add hw flow control support configuration
    - LP: #1328295
  * mm/numa: Remove BUG_ON() in __handle_mm_fault()
    - LP: #1323165
  * Tools: hv: Handle the case when the target file exists correctly
    - LP: #1306215
  * Documentation/devicetree/bindings: add documentation for the APM X-Gene
    SoC RTC DTS binding
    - LP: #1274305
  * drivers/rtc: add APM X-Gene SoC RTC driver
    - LP: #1274305
  * arm64: add APM X-Gene SoC RTC DTS entry
    - LP: #1274305
  * powerpc/perf: Add Power8 cache & TLB events
    - LP: #1328914
  * powerpc/perf: Configure BHRB filter before enabling PMU interrupts
    - LP: #1328914
  * powerpc/perf: Define perf_event_print_debug() to print PMU register
    values
    - LP: #1328914
  * powerpc: Add a cpu feature CPU_FTR_PMAO_BUG
    - LP: #1328914
  * powerpc/perf: Add lost exception workaround
    - LP: #1328914
  * powerpc/perf: Reject EBB events which specify a sample_type
    - LP: #1328914
  * powerpc/perf: Clean up the EBB hash defines a little
    - LP: #1328914
  * powerpc/perf: Avoid mutating event in power8_get_constraint()
    - LP: #1328914
  * powerpc/perf: Add BHRB constraint and IFM MMCRA handling for EBB
    - LP: #1328914
  * powerpc/perf: Enable BHRB access for EBB events
    - LP: #1328914
  * powerpc/perf: Fix handling of L3 events with bank == 1
    - LP: #1328914
  * Bluetooth: Add support for Intel Bluetooth device [8087:0a2a]
    - LP: #1329184
  * iwlwifi: mvm: disable beacon filtering
    - LP: #1293569
  * SUNRPC: Ensure that call_connect times out correctly
    - LP: #1322407
  * SUNRPC: Ensure call_connect_status() deals correctly with SOFTCONN
    tasks
    - LP: #1322407
  * bitops: Fix signedness of compile-time hweight implementations
    - LP: #1321791
  * cpumask.h: silence warning with -Wsign-compare
    - LP: #1321791
  * fbdev/fb.h: silence warning with -Wsign-compare
    - LP: #1321791
  * rtlwifi: make MSI support a module parameter
    - LP: #1296591
  * rtlwifi: rtl8188ee: add msi module parameter
    - LP: #1296591
  * rtlwifi: rtl8723be: add msi module parameter
    - LP: #1296591
  * net: avoid dependency of net_get_random_once on nop patching
    - LP: #1330671
  * x86-64, modify_ldt: Make support for 16-bit segments a runtime option
    - LP: #1328965
  * ALSA: usb-audio: Prevent printk ratelimiting from spamming kernel log
    while DEBUG not defined
    - LP: #1319457
  * btrfs: fix defrag 32-bit integer overflow
    - LP: #1324953
  * dell-laptop: Only install the i8042 filter when rfkill is active
    - LP: #1289238
  * kthread: ensure locality of task_struct allocations
    - LP: #1332063
  * slub: search partial list on numa_mem_id(), instead of numa_node_id()
    - LP: #1332063
  * powerpc/numa: Enable USE_PERCPU_NUMA_NODE_ID
    - LP: #1332063
  * powerpc/numa: Enable CONFIG_HAVE_MEMORYLESS_NODES
    - LP: #1332063
  * drm/i915: Allow user modes to exceed DVI 165MHz limit
    - LP: #1332220
  * HID: rmi: introduce RMI driver for Synaptics touchpads
    - LP: #1305522
  * HID: rmi: do not stop the device at the end of probe
    - LP: #1305522
  * HID: rmi: check for the existence of some optional queries before
    reading query 12
    - LP: #1305522
  * HID: rmi: do not fetch more than 16 bytes in a query
    - LP: #1305522
  * HID: rmi: fix wrong struct field name
    - LP: #1305522
  * HID: rmi: fix masks for x and w_x data
    - LP: #1305522
  * HID: rmi: do not handle touchscreens through hid-rmi
    - LP: #1305522
  * ipv6: Fix regression caused by efe4208 in udp_v6_mcast_next()
    - LP: #1332420
  * HID: core: do not scan constant input report
    - LP: #1333837
  * drm/radeon: fix audio pin counts for DCE6+ (v2)
    - LP: #1333837
  * mac80211: fix software remain-on-channel implementation
    - LP: #1333837
  * mac80211: exclude AP_VLAN interfaces from tx power calculation
    - LP: #1333837
  * iwlwifi: add new 7265 HW IDs
    - LP: #1333837
  * parisc: fix epoll_pwait syscall on compat kernel
    - LP: #1333837
  * iwlwifi: add MODULE_FIRMWARE for 7265
    - LP: #1333837
  * dma: edma: fix incorrect SG list handling
    - LP: #1333837
  * ALSA: hda/realtek - Add support of ALC288 codec
    - LP: #1333837
  * xen/spinlock: Don't enable them unconditionally.
    - LP: #1333837
  * tick-common: Fix wrong check in tick_check_replacement()
    - LP: #1333837
  * tick-sched: Check tick_nohz_enabled in tick_nohz_switch_to_nohz()
    - LP: #1333837
  * ALSA: hda - add headset mic detect quirk for a Dell laptop
    - LP: #1297581, #1333837
  * ALSA: hda/realtek - Add headset Mic support for Dell machine
    - LP: #1333837
  * staging: r8188eu: Calling rtw_get_stainfo() with a NULL sta_addr will
    return NULL
    - LP: #1333837
  * cifs: Wait for writebacks to complete before attempting write.
    - LP: #1333837
  * mlx4_en: don't use napi_synchronize inside mlx4_en_netpoll
    - LP: #1333837
  * mei: ignore client writing state during cb completion
    - LP: #1333837
  * staging: r8712u: Fix case where ethtype was never obtained and always
    be checked against 0
    - LP: #1333837
  * staging: r8188eu: Fix case where ethtype was never obtained and always
    be checked against 0
    - LP: #1333837
  * USB: serial: ftdi_sio: add id for Brainboxes serial cards
    - LP: #1333837
  * usb: option driver, add support for Telit UE910v2
    - LP: #1333837
  * USB: cp210x: Add 8281 (Nanotec Plug & Drive)
    - LP: #1333837
  * USB: pl2303: add ids for Hewlett-Packard HP POS pole displays
    - LP: #1333837
  * USB: usb_wwan: fix handling of missing bulk endpoints
    - LP: #1333837
  * USB: fix crash during hotplug of PCI USB controller card
    - LP: #1333837
  * USB: cdc-acm: Remove Motorola/Telit H24 serial interfaces from ACM
    driver
    - LP: #1333837
  * Drivers: hv: vmbus: Negotiate version 3.0 when running on ws2012r2
    hosts
    - LP: #1333837
  * serial: omap: Fix missing pm_runtime_resume handling by simplifying
    code
    - LP: #1333837
  * drm/radeon: disable mclk dpm on R7 260X
    - LP: #1333837
  * drm/radeon: fix runpm handling on APUs (v4)
    - LP: #1333837
  * drm/radeon: add support for newer mc ucode on SI (v2)
    - LP: #1333837
  * drm/radeon: add support for newer mc ucode on CI (v2)
    - LP: #1333837
  * drm/radeon: re-enable mclk dpm on R7 260X asics
    - LP: #1333837
  * drm/radeon: memory leak on bo reservation failure. v2
    - LP: #1333837
  * drm/radeon/si: make sure mc ucode is loaded before checking the size
    - LP: #1333837
  * drm/radeon/ci: make sure mc ucode is loaded before checking the size
    - LP: #1333837
  * init/Kconfig: move the trusted keyring config option to general setup
    - LP: #1333837
  * mm/hugetlb.c: add cond_resched_lock() in return_unused_surplus_pages()
    - LP: #1333837
  * thp: close race between split and zap huge pages
    - LP: #1333837
  * coredump: fix va_list corruption
    - LP: #1333837
  * powerpc/tm: Disable IRQ in tm_recheckpoint
    - LP: #1333837
  * ACPI / EC: Process rather than discard events in acpi_ec_clear
    - LP: #1333837
  * ath9k: Fix sequence number assignment for non-data frames
    - LP: #1333837
  * xhci: Switch Intel Lynx Point ports to EHCI on shutdown.
    - LP: #1333837
  * iio: adc: at91_adc: Repair broken platform_data support
    - LP: #1333837
  * iio: querying buffer scan_mask should return 0/1
    - LP: #1333837
  * iio: cm36651: Fix i2c client leak and possible NULL pointer dereference
    - LP: #1333837
  * libata: Update queued trim blacklist for M5x0 drives
    - LP: #1333837
  * pata_at91: fix ata_host_activate() failure handling
    - LP: #1333837
  * ext4: avoid possible overflow in ext4_map_blocks()
    - LP: #1333837
  * ext4: FIBMAP ioctl causes BUG_ON due to handle EXT_MAX_BLOCKS
    - LP: #1333837
  * ext4: note the error in ext4_end_bio()
    - LP: #1333837
  * ext4: fix jbd2 warning under heavy xattr load
    - LP: #1333837
  * ext4: move ext4_update_i_disksize() into mpage_map_and_submit_extent()
    - LP: #1333837
  * ext4: use i_size_read in ext4_unaligned_aio()
    - LP: #1333837
  * locks: allow __break_lease to sleep even when break_time is 0
    - LP: #1333837
  * usb: gadget: zero: Fix SuperSpeed enumeration for alternate setting 1
    - LP: #1333837
  * ahci: do not request irq for dummy port
    - LP: #1333837
  * genirq: Allow forcing cpu affinity of interrupts
    - LP: #1333837
  * irqchip: Gic: Support forced affinity setting
    - LP: #1333837
  * clocksource: Exynos_mct: Use irq_force_affinity() in cpu bringup
    - LP: #1333837
  * clocksource: Exynos_mct: Register clock event after request_irq()
    - LP: #1333837
  * nfsd: set timeparms.to_maxval in setup_callback_client
    - LP: #1333837
  * ahci: Do not receive interrupts sent by dummy ports
    - LP: #1333837
  * libata/ahci: accommodate tag ordered controllers
    - LP: #1333837
  * drm/radeon: disable dpm on rv770 by default
    - LP: #1333837
  * Input: synaptics - add min/max quirk for ThinkPad T431s, L440, L540, S1
    Yoga and X1
    - LP: #1333837
  * drm/radeon: fix count in cik_sdma_ring_test()
    - LP: #1333837
  * drm/radeon: properly unregister hwmon interface (v2)
    - LP: #1333837
  * drm/radeon/pm: don't walk the crtc list before it has been initialized
    (v2)
    - LP: #1333837
  * drm/radeon: fix ATPX detection on non-VGA GPUs
    - LP: #1333837
  * drm/radeon: don't allow runpm=1 on systems with out ATPX
    - LP: #1333837
  * mm: make fixup_user_fault() check the vma access rights too
    - LP: #1333837
  * ARM: 8027/1: fix do_div() bug in big-endian systems
    - LP: #1333837
  * ARM: 8030/1: ARM : kdump : add arch_crash_save_vmcoreinfo
    - LP: #1333837
  * ARM: pxa: hx4700.h: include "irqs.h" for PXA_NR_BUILTIN_GPIO
    - LP: #1333837
  * ARM: tegra: remove UART5/UARTE from tegra124.dtsi
    - LP: #1333837
  * USB: serial: fix sysfs-attribute removal deadlock
    - LP: #1333837
  * 8250_core: Fix unwanted TX chars write
    - LP: #1333837
  * serial: 8250: Fix thread unsafe __dma_tx_complete function
    - LP: #1333837
  * Btrfs: fix inode caching vs tree log
    - LP: #1333837
  * xhci: For streams the css flag most be read from the stream-ctx on ep
    stop
    - LP: #1333837
  * usb: xhci: Prefer endpoint context dequeue pointer over stopped_trb
    - LP: #1333837
  * USB: io_ti: fix firmware download on big-endian machines
    - LP: #1333837
  * usb: qcserial: add Sierra Wireless EM7355
    - LP: #1333837
  * usb: qcserial: add Sierra Wireless MC73xx
    - LP: #1333837
  * usb: qcserial: add Sierra Wireless MC7305/MC7355
    - LP: #1333837
  * usb: option: add Olivetti Olicard 500
    - LP: #1333837
  * usb: option: add Alcatel L800MA
    - LP: #1333837
  * usb: option: add and update a number of CMOTech devices
    - LP: #1333837
  * word-at-a-time: avoid undefined behaviour in zero_bytemask macro
    - LP: #1333837
  * s390/chsc: fix SEI usage on old FW levels
    - LP: #1333837
  * irqchip: armada-370-xp: fix invalid cast of signed value into unsigned
    variable
    - LP: #1333837
  * irqchip: armada-370-xp: implement the ->check_device() msi_chip
    operation
    - LP: #1333837
  * irqchip: armada-370-xp: Fix releasing of MSIs
    - LP: #1333837
  * ASoC: dapm: Fix widget double free with auto-disable DAPM kcontrol
    - LP: #1333837
  * drm/i915: Don't check gmch state on inherited configs
    - LP: #1333837
  * drm/vmwgfx: Make sure user-space can't DMA across buffer object
    boundaries v2
    - LP: #1333837
  * of/irq: do irq resolution in platform_get_irq
    - LP: #1333837
  * s390/bpf,jit: initialize A register if 1st insn is BPF_S_LDX_B_MSH
    - LP: #1333837
  * drm/i915: Don't WARN nor handle unexpected hpd interrupts on gmch
    platforms
    - LP: #1333837
  * module: remove warning about waiting module removal.
    - LP: #1333837
  * ALSA: hda - add headset mic detect quirk for a Dell laptop
    - LP: #1297581, #1333837
  * arm: KVM: fix possible misalignment of PGDs and bounce page
    - LP: #1333837
  * KVM: ARM: vgic: Fix sgi dispatch problem
    - LP: #1333837
  * KVM: async_pf: mm->mm_users can not pin apf->mm
    - LP: #1333837
  * ftrace/module: Hardcode ftrace_module_init() call into load_module()
    - LP: #1333837
  * [SCSI] mpt2sas: Don't disable device twice at suspend.
    - LP: #1333837
  * [SCSI] virtio-scsi: Skip setting affinity on uninitialized vq
    - LP: #1333837
  * drivercore: deferral race condition fix
    - LP: #1333837
  * hrtimer: Prevent all reprogramming if hang detected
    - LP: #1333837
  * hrtimer: Prevent remote enqueue of leftmost timers
    - LP: #1333837
  * timer: Prevent overflow in apply_slack
    - LP: #1333837
  * ARC: !PREEMPT: Ensure Return to kernel mode is IRQ safe
    - LP: #1333837
  * aio: fix potential leak in aio_run_iocb().
    - LP: #1333837
  * dm cache: fix writethrough mode quiescing in cache_map
    - LP: #1333837
  * fix races between __d_instantiate() and checks of dentry flags
    - LP: #1333837
  * net: Fix ns_capable check in sock_diag_put_filterinfo
    - LP: #1333837
  * rt2x00: fix beaconing on USB
    - LP: #1333837
  * rtlwifi: rtl8188ee: initialize packet_beacon
    - LP: #1333837
  * Input: synaptics - add min/max quirk for ThinkPad Edge E431
    - LP: #1333837
  * Input: atkbd - fix keyboard not working on some LG laptops
    - LP: #1333837
  * Bluetooth: Fix triggering BR/EDR L2CAP Connect too early
    - LP: #1333837
  * drm/i915: Break encoder->crtc link separately in intel_sanitize_crtc()
    - LP: #1333837
  * iio:imu:mpu6050: Fixed segfault in Invensens MPU driver due to null
    dereference
    - LP: #1333837
  * ALSA: hda - add headset mic detect quirk for a Dell laptop
    - LP: #1297581, #1333837
  * rtlwifi: rtl8192se: Fix regression due to commit 1bf4bbb
    - LP: #1333837
  * rtl8192cu: Fix unbalanced irq enable in error path of rtl92cu_hw_init()
    - LP: #1333837
  * drm/radeon/uvd: use lower clocks on old UVD to boot v2
    - LP: #1333837
  * drm/radeon: use pflip irq on R600+ v2
    - LP: #1333837
  * drm/radeon: check buffer relocation offset
    - LP: #1333837
  * drm/nouveau/acpi: allow non-optimus setups to load vbios from acpi
    - LP: #1333837
  * drm/nouveau: fix another lock unbalance in nouveau_crtc_page_flip
    - LP: #1333837
  * ALSA: usb-audio: work around corrupted TEAC UD-H01 feedback data
    - LP: #1333837
  * USB: OHCI: fix problem with global suspend on ATI controllers
    - LP: #1333837
  * usb: qcserial: add a number of Dell devices
    - LP: #1333837
  * usb: storage: shuttle_usbat: fix discs being detected twice
    - LP: #1333837
  * fsl-usb: do not test for PHY_CLK_VALID bit on controller version 1.6
    - LP: #1333837
  * tty: serial: 8250_core.c Bug fix for Exar chips.
    - LP: #1333837
  * drivers/tty/hvc: don't free hvc_console_setup after init
    - LP: #1333837
  * tty: Fix lockless tty buffer race
    - LP: #1333837
  * USB: Nokia 305 should be treated as unusual dev
    - LP: #1333837
  * USB: Nokia 5300 should be treated as unusual dev
    - LP: #1333837
  * HID: add NO_INIT_REPORTS quirk for Synaptics Touch Pad V 103S
    - LP: #1333837
  * ALSA: hda - hdmi: Set converter channel count even without sink
    - LP: #1333837
  * Input: elantech - fix touchpad initialization on Gigabyte U2442
    - LP: #1333837
  * posix_acl: handle NULL ACL in posix_acl_equiv_mode
    - LP: #1333837
  * mm/page-writeback.c: fix divide by zero in pos_ratio_polynom
    - LP: #1333837
  * mm: compaction: detect when scanners meet in isolate_freepages
    - LP: #1333837
  * mm/compaction: make isolate_freepages start at pageblock boundary
    - LP: #1333837
  * autofs: fix lockref lookup
    - LP: #1333837
  * libata: Blacklist queued trim for Crucial M500
    - LP: #1333837
  * Linux 3.13.11.3
    - LP: #1333837
  * net: sctp: wake up all assocs if sndbuf policy is per socket
    - LP: #1333838
  * net: sctp: test if association is dead in sctp_wake_up_waiters
    - LP: #1333838
  * l2tp: take PMTU from tunnel UDP socket
    - LP: #1333838
  * net: core: don't account for udp header size when computing seglen
    - LP: #1333838
  * bonding: Remove debug_fs files when module init fails
    - LP: #1333838
  * bridge: Fix double free and memory leak around br_allowed_ingress
    - LP: #1333838
  * ipv6: Limit mtu to 65575 bytes
    - LP: #1333838
  * gre: don't allow to add the same tunnel twice
    - LP: #1333838
  * vti: don't allow to add the same tunnel twice
    - LP: #1333838
  * ipv4: return valid RTA_IIF on ip route get
    - LP: #1333838
  * filter: prevent nla extensions to peek beyond the end of the message
    - LP: #1333838
  * ip6_gre: don't allow to remove the fb_tunnel_dev
    - LP: #1333838
  * vlan: Fix lockdep warning when vlan dev handle notification
    - LP: #1333838
  * net: Find the nesting level of a given device by type.
    - LP: #1333838
  * net: Allow for more then a single subclass for netif_addr_lock
    - LP: #1333838
  * vlan: Fix lockdep warning with stacked vlan devices.
    - LP: #1333838
  * macvlan: Fix lockdep warnings with stacked macvlan devices
    - LP: #1333838
  * tg3: update rx_jumbo_pending ring param only when jumbo frames are
    enabled
    - LP: #1333838
  * net: sctp: cache auth_enable per endpoint
    - LP: #1333838
  * rtnetlink: Warn when interface's information won't fit in our packet
    - LP: #1333838
  * rtnetlink: Only supply IFLA_VF_PORTS information when RTEXT_FILTER_VF
    is set
    - LP: #1333838
  * ipv6: fib: fix fib dump restart
    - LP: #1333838
  * bridge: Handle IFLA_ADDRESS correctly when creating bridge device
    - LP: #1333838
  * sctp: reset flowi4_oif parameter on route lookup
    - LP: #1333838
  * net: qmi_wwan: add Sierra Wireless EM7355
    - LP: #1333838
  * net: qmi_wwan: add Sierra Wireless MC73xx
    - LP: #1333838
  * net: qmi_wwan: add Sierra Wireless MC7305/MC7355
    - LP: #1333838
  * net: qmi_wwan: add Olivetti Olicard 500
    - LP: #1333838
  * net: qmi_wwan: add Alcatel L800MA
    - LP: #1333838
  * net: qmi_wwan: add a number of CMOTech devices
    - LP: #1333838
  * net: qmi_wwan: add a number of Dell devices
    - LP: #1333838
  * slip: fix spinlock variant
    - LP: #1333838
  * net: sctp: Potentially-Failed state should not be reached from
    unconfirmed state
    - LP: #1333838
  * net: sctp: Don't transition to PF state when transport has exhausted
    'Path.Max.Retrans'.
    - LP: #1333838
  * mactap: Fix checksum errors for non-gso packets in bridge mode
    - LP: #1333838
  * tcp_cubic: fix the range of delayed_ack
    - LP: #1333838
  * vsock: Make transport the proto owner
    - LP: #1333838
  * net: cdc_ncm: fix buffer overflow
    - LP: #1333838
  * ip_tunnel: Set network header properly for IP_ECN_decapsulate()
    - LP: #1333838
  * net: cdc_mbim: __vlan_find_dev_deep need rcu_read_lock
    - LP: #1333838
  * net: ipv4: ip_forward: fix inverted local_df test
    - LP: #1333838
  * net: ipv6: send pkttoobig immediately if orig frag size > mtu
    - LP: #1333838
  * ipv4: fib_semantics: increment fib_info_cnt after fib_info allocation
    - LP: #1333838
  * net: cdc_mbim: handle unaccelerated VLAN tagged frames
    - LP: #1333838
  * macvlan: Don't propagate IFF_ALLMULTI changes on down interfaces.
    - LP: #1333838
  * sfc: fix calling of free_irq with already free vector
    - LP: #1333838
  * ip6_tunnel: fix potential NULL pointer dereference
    - LP: #1333838
  * net: filter: x86: fix JIT address randomization
    - LP: #1333838
  * net: filter: s390: fix JIT address randomization
    - LP: #1333838
  * ipv6: fix calculation of option len in ip6_append_data
    - LP: #1333838
  * rtnetlink: wait for unregistering devices in rtnl_link_unregister()
    - LP: #1333838
  * net: gro: make sure skb->cb[] initial content has not to be zero
    - LP: #1333838
  * batman-adv: fix reference counting imbalance while sending fragment
    - LP: #1333838
  * batman-adv: increase orig refcount when storing ref in gw_node
    - LP: #1333838
  * batman-adv: fix local TT check for outgoing arp requests in DAT
    - LP: #1333838
  * ip_tunnel: Initialize the fallback device properly
    - LP: #1333838
  * ipv4: initialise the itag variable in __mkroute_input
    - LP: #1333838
  * net-gro: reset skb->truesize in napi_reuse_skb()
    - LP: #1333838
  * netfilter: ipv4: defrag: set local_df flag on defragmented skb
    - LP: #1333838
  * ima: introduce ima_kernel_read()
    - LP: #1333838
  * ima: audit log files opened with O_DIRECT flag
    - LP: #1333838
  * percpu: make pcpu_alloc_chunk() use pcpu_mem_free() instead of kfree()
    - LP: #1333838
  * workqueue: fix bugs in wq_update_unbound_numa() failure path
    - LP: #1333838
  * [media] fc2580: fix tuning failure on 32-bit arch
    - LP: #1333838
  * memory: mvebu-devbus: fix the conversion of the bus width
    - LP: #1333838
  * ARM: orion5x: fix target ID for crypto SRAM window
    - LP: #1333838
  * workqueue: make rescuer_thread() empty wq->maydays list before exiting
    - LP: #1333838
  * workqueue: fix a possible race condition between rescuer and
    pwq-release
    - LP: #1333838
  * spi: core: Ignore unsupported Dual/Quad Transfer Mode bits
    - LP: #1333838
  * device_cgroup: rework device access check and exception checking
    - LP: #1333838
  * PCI: mvebu: fix off-by-one in the computed size of the mbus windows
    - LP: #1333838
  * bus: mvebu-mbus: allow several windows with the same target/attribute
    - LP: #1333838
  * PCI: mvebu: split PCIe BARs into multiple MBus windows when needed
    - LP: #1333838
  * ARM: mvebu: fix NOR bus-width in Armada XP GP Device Tree
    - LP: #1333838
  * ARM: mvebu: fix NOR bus-width in Armada XP DB Device Tree
    - LP: #1333838
  * ARM: mvebu: fix NOR bus-width in Armada XP OpenBlocks AX3 Device Tree
    - LP: #1333838
  * crypto: caam - add allocation failure handling in SPRINTFCAT macro
    - LP: #1333838
  * ARM: common: edma: Fix xbar mapping
    - LP: #1333838
  * clk: Fix double free due to devm_clk_register()
    - LP: #1333838
  * [media] media-device: fix infoleak in ioctl media_enum_entities()
    - LP: #1333838
  * ARM: dts: kirkwood: fix mislocated pcie-controller nodes
    - LP: #1333838
  * device_cgroup: check if exception removal is allowed
    - LP: #1333838
  * md: avoid possible spinning md thread at shutdown.
    - LP: #1333838
  * ACPI: Remove Kconfig symbol ACPI_PROCFS
    - LP: #1333838
  * ACPI: Revert "ACPI: Remove CONFIG_ACPI_PROCFS_POWER and cm_sbsc.c"
    - LP: #1333838
  * ACPI: Revert "ACPI / Battery: Remove battery's proc directory"
    - LP: #1333838
  * NFSd: Move default initialisers from create_client() to alloc_client()
    - LP: #1333838
  * NFSd: call rpc_destroy_wait_queue() from free_client()
    - LP: #1333838
  * genirq: Provide irq_force_affinity fallback for non-SMP
    - LP: #1333838
  * libata: clean up ZPODD when a port is detached
    - LP: #1333838
  * ACPI / blacklist: Add dmi_enable_osi_linux quirk for Asus EEE PC 1015PX
    - LP: #1333838
  * ACPI: Revert "ACPI / AC: convert ACPI ac driver to platform bus"
    - LP: #1333838
  * ACPI / processor: do not mark present at boot but not onlined CPU as
    onlined
    - LP: #1333838
  * NFSD: Call ->set_acl with a NULL ACL structure if no entries
    - LP: #1333838
  * ALSA: hda - add headset mic detect quirks for three Dell laptops
    - LP: #1297581, #1333838
  * gpio: mcp23s08: Bug fix of SPI device tree registration.
    - LP: #1333838
  * drm/i915/vlv: reset VLV media force wake request register
    - LP: #1333838
  * ARM: dts: i.MX53: Fix ipu register space size
    - LP: #1333838
  * mm, thp: close race between mremap() and split_huge_page()
    - LP: #1333838
  * intel_pstate: Set turbo VID for BayTrail
    - LP: #1333838
  * powerpc/powernv: Reset root port in firmware
    - LP: #1333838
  * hrtimer: Set expiry time before switch_hrtimer_base()
    - LP: #1333838
  * hwmon: (emc1403) fix inverted store_hyst()
    - LP: #1333838
  * hwmon: (emc1403) Fix resource leak on module unload
    - LP: #1333838
  * hwmon: (emc1403) Support full range of known chip revision numbers
    - LP: #1333838
  * iommu/amd: Fix interrupt remapping for aliased devices
    - LP: #1333838
  * ASoC: wm8962: Update register CLASS_D_CONTROL_1 to be non-volatile
    - LP: #1333838
  * [media] V4L2: ov7670: fix a wrong index, potentially Oopsing the kernel
    from user-space
    - LP: #1333838
  * [media] V4L2: fix VIDIOC_CREATE_BUFS in 64- / 32-bit compatibility mode
    - LP: #1333838
  * x86, mm, hugetlb: Add missing TLB page invalidation for hugetlb_cow()
    - LP: #1333838
  * i2c: designware: Mask all interrupts during i2c controller enable
    - LP: #1333838
  * i2c: s3c2410: resume race fix
    - LP: #1333838
  * i2c: rcar: bail out on zero length transfers
    - LP: #1333838
  * dm crypt: fix cpu hotplug crash by removing per-cpu structure
    - LP: #1333838
  * metag: fix memory barriers
    - LP: #1333838
  * metag: Reduce maximum stack size to 256MB
    - LP: #1333838
  * drm/i915: restore backlight precision when converting from ACPI
    - LP: #1333838
  * drm/i915: Increase WM memory latency values on SNB
    - LP: #1333838
  * PCI: shpchp: Check bridge's secondary (not primary) bus speed
    - LP: #1333838
  * parisc: ratelimit userspace segfault printing
    - LP: #1333838
  * parisc: Improve LWS-CAS performance
    - LP: #1333838
  * Target/iser: Fix wrong connection requests list addition
    - LP: #1333838
  * Target/iser: Fix iscsit_accept_np and rdma_cm racy flow
    - LP: #1333838
  * iscsi-target: Change BUG_ON to REJECT in iscsit_process_nop_out
    - LP: #1333838
  * tcm_fc: Fix free-after-use regression in ft_free_cmd
    - LP: #1333838
  * target: Don't allow setting WC emulation if device doesn't support
    - LP: #1333838
  * arm: dts: Fix missing device_type="memory" for ste-ccu8540
    - LP: #1333838
  * mips: dts: Fix missing device_type="memory" property in memory nodes
    - LP: #1333838
  * arm64: fix pud_huge() for 2-level pagetables
    - LP: #1333838
  * libceph: fix corruption when using page_count 0 page in rbd
    - LP: #1333838
  * clk: tegra: use pll_ref as the pll_e parent
    - LP: #1333838
  * clk: tegra: Fix wrong value written to PLLE_AUX
    - LP: #1333838
  * target: fix memory leak on XCOPY
    - LP: #1333838
  * sysfs: make sure read buffer is zeroed
    - LP: #1333838
  * cfg80211: free sme on connection failures
    - LP: #1333838
  * sched: Sanitize irq accounting madness
    - LP: #1333838
  * sched: Use CPUPRI_NR_PRIORITIES instead of MAX_RT_PRIO in cpupri check
    - LP: #1333838
  * mac80211: fix suspend vs. association race
    - LP: #1333838
  * mac80211: fix on-channel remain-on-channel
    - LP: #1333838
  * af_iucv: wrong mapping of sent and confirmed skbs
    - LP: #1333838
  * perf: Limit perf_event_attr::sample_period to 63 bits
    - LP: #1333838
  * perf: Prevent false warning in perf_swevent_add
    - LP: #1333838
  * drm/gf119-/disp: fix nasty bug which can clobber SOR0's clock setup
    - LP: #1333838
  * drm/radeon: also try GART for CPU accessed buffers
    - LP: #1333838
  * drm/radeon: handle non-VGA class pci devices with ATRM
    - LP: #1333838
  * drm/radeon: fix register typo on si
    - LP: #1333838
  * drm/radeon: avoid segfault on device open when accel is not working.
    - LP: #1333838
  * drm/radeon/pm: don't allow debugfs/sysfs access when PX card is off
    (v2)
    - LP: #1333838
  * can: peak_pci: prevent use after free at netdev removal
    - LP: #1333838
  * nfsd4: remove lockowner when removing lock stateid
    - LP: #1333838
  * nfsd4: warn on finding lockowner without stateid's
    - LP: #1333838
  * dma: mv_xor: Flush descriptors before activating a channel
    - LP: #1333838
  * dmaengine: fix dmaengine_unmap failure
    - LP: #1333838
  * hwpoison, hugetlb: lock_page/unlock_page does not match for handling a
    free hugepage
    - LP: #1333838
  * mm/memory-failure.c: fix memory leak by race between poison and
    unpoison
    - LP: #1333838
  * ARM: OMAP3: clock: Back-propagate rate change from cam_mclk to dpll4_m5
    on all OMAP3 platforms
    - LP: #1333838
  * dmaengine: dw: went back to plain {request,free}_irq() calls
    - LP: #1333838
  * ARM: omap5: hwmod_data: Correct IDLEMODE for McPDM
    - LP: #1333838
  * Input: synaptics - add min/max quirk for the ThinkPad W540
    - LP: #1333838
  * ARM: OMAP2+: nand: Fix NAND on OMAP2 and OMAP3 boards
    - LP: #1333838
  * futex: Add another early deadlock detection check
    - LP: #1333838
  * futex: Prevent attaching to kernel threads
    - LP: #1333838
  * ARM: OMAP4: Fix the boot regression with CPU_IDLE enabled
    - LP: #1333838
  * cpufreq: remove race while accessing cur_policy
    - LP: #1333838
  * cpufreq: cpu0: drop wrong devm usage
    - LP: #1333838
  * ARM: imx: fix error handling in ipu device registration
    - LP: #1333838
  * ALSA: hda - Fix onboard audio on Intel H97/Z97 chipsets
    - LP: #1333838
  * ARM: 8051/1: put_user: fix possible data corruption in put_user
    - LP: #1333838
  * ARM: 8064/1: fix v7-M signal return
    - LP: #1333838
  * Input: synaptics - T540p - unify with other LEN0034 models
    - LP: #1333838
  * drm/i915: Only copy back the modified fields to userspace from
    execbuffer
    - LP: #1333838
  * dm cache: always split discards on cache block boundaries
    - LP: #1333838
  * virtio_blk: don't crash, report error if virtqueue is broken.
    - LP: #1333838
  * virtio_blk: fix race between start and stop queue
    - LP: #1333838
  * powerpc: Fix 64 bit builds with binutils 2.24
    - LP: #1333838
  * powerpc, kexec: Fix "Processor X is stuck" issue during kexec from ST
    mode
    - LP: #1333838
  * rtmutex: Fix deadlock detector for real
    - LP: #1333838
  * drm/radeon: avoid crash if VM command submission isn't available
    - LP: #1333838
  * drm/radeon: don't allow RADEON_GEM_DOMAIN_CPU for command submission
    - LP: #1333838
  * iwlwifi: mvm: fix setting channel in monitor mode
    - LP: #1333838
  * Staging: speakup: Move pasting into a work item
    - LP: #1333838
  * USB: Avoid runtime suspend loops for HCDs that can't handle
    suspend/resume
    - LP: #1333838
  * can: only rename enabled led triggers when changing the netdev name
    - LP: #1333838
  * USB: io_ti: fix firmware download on big-endian machines (part 2)
    - LP: #1333838
  * USB: ftdi_sio: add NovaTech OrionLXm product ID
    - LP: #1333838
  * USB: serial: option: add support for Novatel E371 PCIe card
    - LP: #1333838
  * USB: cdc-wdm: properly include types.h
    - LP: #1333838
  * md: always set MD_RECOVERY_INTR when aborting a reshape or other
    "resync".
    - LP: #1333838
  * xhci: delete endpoints from bandwidth list before freeing whole device
    - LP: #1333838
  * md: always set MD_RECOVERY_INTR when interrupting a reshape thread.
    - LP: #1333838
  * ALSA: hda/analog - Fix silent output on ASUS A8JN
    - LP: #1333838
  * drm/radeon/dpm: resume fixes for some systems
    - LP: #1333838
  * drm/radeon: use the CP DMA on CIK
    - LP: #1333838
  * ALSA: hda/realtek - Correction of fixup codes for PB V7900 laptop
    - LP: #1333838
  * ALSA: hda/realtek - Fix COEF widget NID for ALC260 replacer fixup
    - LP: #1333838
  * iser-target: Add missing target_put_sess_cmd for ImmedateData failure
    - LP: #1333838
  * iscsi-target: Fix wrong buffer / buffer overrun in
    iscsi_change_param_value()
    - LP: #1333838
  * percpu-refcount: fix usage of this_cpu_ops
    - LP: #1333838
  * target: Fix alua_access_state attribute OOPs for un-configured devices
    - LP: #1333838
  * mm: rmap: fix use-after-free in __put_anon_vma
    - LP: #1333838
  * mm: add !pte_present() check on existing hugetlb_entry callbacks
    - LP: #1333838
  * target: Fix NULL pointer dereference for XCOPY in target_put_sess_cmd
    - LP: #1333838
  * Linux 3.13.11.4
    - LP: #1333838
  * powerpc/powernv: Infrastructure to read opal messages in generic
    format.
    - LP: #1334268
  * powerpc/powernv: Infrastructure to support OPAL async completion
    - LP: #1334268
  * powerpc/powernv: Enable fetching of platform sensor data
    - LP: #1334268
  * powerpc/powernv: Fix endian issues with sensor code
    - LP: #1334268
  * powerpc/powernv: Add OPAL message log interface
    - LP: #1334268
  * powerpc/powernv: Fix kexec races going back to OPAL
    - LP: #1334268
  * powerpc/powernv: Fix little endian issues in OPAL flash code
    - LP: #1334268
  * powerpc/powernv: Fix little endian issues with opal_do_notifier calls
    - LP: #1334268
  * powerpc/powernv: Fix little endian issues in OPAL error log code
    - LP: #1334268
  * powerpc/powernv: Create OPAL sglist helper functions and fix endian
    issues
    - LP: #1334268
  * powerpc/powernv: Fix little endian issues in OPAL dump code
    - LP: #1334268
  * powerpc: Fix error return in rtas_flash module init
    - LP: #1334268
  * powerpc/powernv: Increase candidate fw image size
    - LP: #1334268
  * powerpc/powernv: Return secondary CPUs to firmware before FW update
    - LP: #1334268
  * powerpc/powernv: Pass buffer size to OPAL validate flash call
    - LP: #1334268
  * gpio: add a driver for the Synopsys DesignWare APB GPIO block
    - LP: #1334823
  * gpio: dwapb: drop irq_setup_generic_chip()
    - LP: #1334823
  * gpio: dwapb: use a second irq chip
    - LP: #1334823
  * lzo: properly check for overruns
    - LP: #1335313
    - CVE-2014-4608
  * lz4: ensure length does not wrap
    - LP: #1335314
    - CVE-2014-4611
  * netfilter: nf_nat: fix oops on netns removal
    - LP: #1314274
  * ALSA: hda - add device ID for Broadwell display audio controller
    - LP: #1188091
  * ALSA: hda - add codec ID for Broadwell display audio codec
    - LP: #1188091
  * ALSA: hda/hdmi - apply all Haswell fix-ups to Broadwell display codec
    - LP: #1188091
  * ALSA: hda - using POS_FIX_LPIB on Broadwell HDMI Audio
    - LP: #1188091

 -- Luis Henriques <luis.henriques@canonical.com>  Tue, 01 Jul 2014 15:10:43 +0100
=======
linux (3.13.0-30.55) trusty; urgency=low

  [ Upstream Kernel Changes ]

  * x86_64,ptrace: Enforce RIP <= TASK_SIZE_MAX (CVE-2014-4699)
    - LP: #1337339
    - CVE-2014-4699

 -- Luis Henriques <luis.henriques@canonical.com>  Thu, 03 Jul 2014 16:15:57 +0100
>>>>>>> 6b71c30c

linux (3.13.0-30.54) trusty; urgency=low

  [ Adam Conrad ]

  * [Config] Enable building the sata-modules udeb on ppc64el.
    - LP: #1323980

  [ Anton Blanchard ]

  * SAUCE: (no-up) powerpc: 64bit sendfile is capped at 2GB
    - LP: #1328230

  [ Ben Widawsky ]

  * SAUCE: i915_bdw: drm/i915: Fix PSR programming
    - LP: #1321729
  * SAUCE: i915_bdw: drm/i915: Correct PPGTT total size
    - LP: #1321729

  [ Chris Wilson ]

  * SAUCE: i915_bdw: drm/i915: Broadwell expands ACTHD to 64bit
    - LP: #1321729

  [ Damien Lespiau ]

  * SAUCE: i915_bdw: drm/i915/bdw: Implement
    Wa4x4STCOptimizationDisable:bdw
    - LP: #1321729

  [ Dave Chiluk ]

  * [Config] Enable CONFIG_IP_VS_IPV6=y
    - LP: #1300739

  [ Kamal Mostafa ]

  * [Config] add debian/gbp.conf
  * Release Tracking Bug
    - LP: #1328286

  [ Mika Kuoppala ]

  * SAUCE: i915_bdw: drm/i915: add render state initialization
    - LP: #1321729

  [ Paulo Zanoni ]

  * SAUCE: i915_bdw: drm/i915: fix assert_cursor on BDW
    - LP: #1321729

  [ Steven Rostedt ]

  * SAUCE: i915_bdw: drm/i915: Do not dereference pointers from ring buffer
    in evict event
    - LP: #1321729

  [ Tim Gardner ]

  * [Config] CONFIG_POWERNV_CPUFREQ=y for ppc64el
    - LP: #1324571
  * [Debian] Treat vdso install as an environment variable
  * [Config] Treat vdso install as an environment variable
  * [Config] CONFIG_MLX4_DEBUG=y
    - LP: #1328256
  * [Config] CONFIG_I40EVF=m, CONFIG_I40E_DCB=y, CONFIG_I40E_VXLAN=y
    - LP: #1328037

  [ Timo Aaltonen ]

  * SAUCE: i915_bdw: Rebase to drm-intel-next-2014-03-07 + fixes
    - LP: #1321729
  * SAUCE: i915_bdw: Add BDW specific power well calls
    - LP: #1317865

  [ Upstream Kernel Changes ]

  * drm: expose subpixel order name routine v3
  * drm: dp helper: Add DP test sink CRC definition.
  * drm: export cmdline and preferred mode functions from fb helper
  * hugetlb: ensure hugepage access is denied if hugepages are not
    supported
    - LP: #1328251
  * powerpc/powernv: Move SG list structure to header file
    - LP: #1326015
  * powerpc/powernv: Read OPAL error log and export it through sysfs
    - LP: #1326015
  * powerpc/powernv Platform dump interface
    - LP: #1326015
  * pci_regs.h: Add PCI bus link speed and width defines
    - LP: #1328037
  * net_tstamp: Add SIOCGHWTSTAMP ioctl to match SIOCSHWTSTAMP
    - LP: #1328037
  * PCI/MSI: Add pci_enable_msi_range() and pci_enable_msix_range()
    - LP: #1328037
  * net: Change skb_get_rxhash to skb_get_hash
    - LP: #1328037
  * net: Add utility functions to clear rxhash
    - LP: #1328037
  * net: Add function to set the rxhash
    - LP: #1328037
  * i40e: set pf_id based on device and function numbers
    - LP: #1328037
  * i40e: register file updates
    - LP: #1328037
  * i40e: clear AQ head and tail registers
    - LP: #1328037
  * i40e: simplify aq head-tail-len setups
    - LP: #1328037
  * i40e: firmware version fields offsets update
    - LP: #1328037
  * i40e: allow one more vector for VFs
    - LP: #1328037
  * i40e: select reset counters correctly
    - LP: #1328037
  * i40e: retry call on timeout
    - LP: #1328037
  * i40e: properly add VF MAC addresses
    - LP: #1328037
  * i40e: fix debugging messages
    - LP: #1328037
  * i40e: default debug mask setting
    - LP: #1328037
  * i40e: add interrupt test
    - LP: #1328037
  * i40e: add support for triggering EMPR
    - LP: #1328037
  * i40e: restrict diag test length
    - LP: #1328037
  * i40e: sync header files with hardware
    - LP: #1328037
  * i40e: separate TSYNVALID and TSYNINDX fields in Rx descriptor
    - LP: #1328037
  * i40e: check multi-bit state correctly
    - LP: #1328037
  * i40e: get media type during link info
    - LP: #1328037
  * i40e: Add flag for L2 VEB filtering
    - LP: #1328037
  * i40e: enable early hardware support
    - LP: #1328037
  * i40e: whitespace
    - LP: #1328037
  * i40e: Bump version
    - LP: #1328037
  * i40e: refactor reset code
    - LP: #1328037
  * i40e: Enable all PCTYPEs except FCOE for RSS.
    - LP: #1328037
  * i40e: only set up the rings to be used
    - LP: #1328037
  * i40e: clear test state bit after all ethtool tests
    - LP: #1328037
  * i40e: refactor ethtool tests
    - LP: #1328037
  * i40e: add num_VFs message
    - LP: #1328037
  * i40e: Add a new variable to track number of pf instances
    - LP: #1328037
  * i40e: restrict diag test messages
    - LP: #1328037
  * i40e: loopback info and set loopback fix
    - LP: #1328037
  * i40e: complain about out-of-range descriptor request
    - LP: #1328037
  * i40e: remove and fix confusing define name
    - LP: #1328037
  * i40e: Bump version number
    - LP: #1328037
  * i40e: fix up some of the ethtool connection reporting
    - LP: #1328037
  * i40e: fix pf reset after offline test
    - LP: #1328037
  * i40e: Tell the stack about our actual number of queues
    - LP: #1328037
  * i40e: init flow control settings to disabled
    - LP: #1328037
  * i40e: trivial fixes
    - LP: #1328037
  * i40e: use same number of queues as CPUs
    - LP: #1328037
  * i40e: reinit flow for the main VSI
    - LP: #1328037
  * i40e: function to reconfigure RSS queues and rebuild
    - LP: #1328037
  * i40e: Add basic support for get/set channels for RSS
    - LP: #1328037
  * i40e: rtnl_lock in reset path fixes
    - LP: #1328037
  * i40e: support for suspend and resume
    - LP: #1328037
  * i40e: Remove FCoE in i40e_virtchnl_pf.c code
    - LP: #1328037
  * i40e: Fix dump output from debugfs calls
    - LP: #1328037
  * i40e: prevent null pointer exception in dump descriptor
    - LP: #1328037
  * i40e: simplify error messages for dump descriptor
    - LP: #1328037
  * i40e: fix up scanf decoders
    - LP: #1328037
  * i40e: more print_hex_dump use
    - LP: #1328037
  * i40e: Fix wrong mask bits being used in misc interrupt
    - LP: #1328037
  * i40e: Bump version number
    - LP: #1328037
  * i40e: Fix off by one in i40e_dbg_command_write
    - LP: #1328037
  * i40e: make functions static and remove dead code
    - LP: #1328037
  * i40evf: main driver core
    - LP: #1328037
  * i40evf: transmit and receive functionality
    - LP: #1328037
  * i40evf: core ethtool functionality
    - LP: #1328037
  * i40evf: virtual channel interface
    - LP: #1328037
  * i40evf: driver core headers
    - LP: #1328037
  * i40evf: init code and hardware support
    - LP: #1328037
  * i40evf: add driver to kernel build system
    - LP: #1328037
  * i40evf: A0 silicon specific
    - LP: #1328037
  * i40e: using for_each_set_bit to simplify the code
    - LP: #1328037
  * i40e: Suppress HMC error to Interrupt message level
    - LP: #1328037
  * i40e: Populate and check pci bus speed and width
    - LP: #1328037
  * i40e: add wake-on-lan support
    - LP: #1328037
  * i40e: fix curly brace use and return type
    - LP: #1328037
  * i40e: Implementation of VXLAN ndo's
    - LP: #1328037
  * i40e: Rx checksum offload for VXLAN
    - LP: #1328037
  * i40e: move i40e_reset_vf
    - LP: #1328037
  * i40e: refactor VF reset flow
    - LP: #1328037
  * i40e: remove redundant code
    - LP: #1328037
  * i40e: remove chatty log messages
    - LP: #1328037
  * i40e: fix error return
    - LP: #1328037
  * i40e: be more informative
    - LP: #1328037
  * i40e: make a define from a large constant
    - LP: #1328037
  * i40e: update led set args
    - LP: #1328037
  * i40e: report VF MAC addresses correctly
    - LP: #1328037
  * i40e: Dump the whole NVM, not half
    - LP: #1328037
  * i40e: fix mac address checking
    - LP: #1328037
  * i40e: Change the ethtool NVM read method to use AQ
    - LP: #1328037
  * i40e: fix constant cast issues
    - LP: #1328037
  * i40e: guard against vf message races
    - LP: #1328037
  * i40e: add header file flag _I40E_TXRX_H_
    - LP: #1328037
  * i40e: use functions to enable and disable icr 0
    - LP: #1328037
  * i40e: reinit buffer size each time
    - LP: #1328037
  * i40e: fix error handling when alloc of vsi array fails
    - LP: #1328037
  * i40e: keep allocated memory in structs
    - LP: #1328037
  * i40e: catch unset q_vector
    - LP: #1328037
  * i40e: Fix ring allocation
    - LP: #1328037
  * i40e: I40E_FLAG_MQ_ENABLED is not used
    - LP: #1328037
  * i40e: Remove unnecessary prototypes
    - LP: #1328037
  * i40e: remove un-necessary io-write
    - LP: #1328037
  * i40e: Record dma buffer info for dummy packets
    - LP: #1328037
  * i40e: Fix SR-IOV VF port VLAN
    - LP: #1328037
  * i40e: fix whitespace
    - LP: #1328037
  * i40e: avoid unnecessary register read
    - LP: #1328037
  * i40e: Do not enable default port on the VEB
    - LP: #1328037
  * i40e: use struct assign instead of memcpy
    - LP: #1328037
  * i40e: don't allocate zero size
    - LP: #1328037
  * i40e: acknowledge VFLR when disabling SR-IOV
    - LP: #1328037
  * i40e: support VFs on PFs other than 0
    - LP: #1328037
  * i40e: Fix VF driver MAC address configuration
    - LP: #1328037
  * i40e: use correct struct for get and update vsi params
    - LP: #1328037
  * i40e: Hide the Port VLAN VLAN ID
    - LP: #1328037
  * i40e: Admin queue shutdown fixes
    - LP: #1328037
  * i40e: check asq alive before notify
    - LP: #1328037
  * i40e: Do not allow AQ calls from ndo-ops
    - LP: #1328037
  * i40e: Expose AQ debugfs hooks
    - LP: #1328037
  * i40e: Do not enable broadcast promiscuous by default
    - LP: #1328037
  * i40e: Stop accepting any VLAN tag on VLAN 0 filter set
    - LP: #1328037
  * i40e: Allow VF to set already assigned MAC address
    - LP: #1328037
  * i40e: Bump version
    - LP: #1328037
  * i40e: Add code to wait for FW to complete in reset path
    - LP: #1328037
  * i40e: update firmware api to 1.1
    - LP: #1328037
  * i40e: Reduce range of interrupt reg in reg test
    - LP: #1328037
  * i40e: move PF ID init from PF reset to SC init
    - LP: #1328037
  * i40e: check MAC type before any REG access
    - LP: #1328037
  * i40e: rework shadow ram read functions
    - LP: #1328037
  * i40e: whitespace paren and comment tweaks
    - LP: #1328037
  * i40e: Enable/Disable PF switch LB on SR-IOV configure changes
    - LP: #1328037
  * i40e: remove redundant AQ enable
    - LP: #1328037
  * i40e: correctly setup ARQ descriptors
    - LP: #1328037
  * i40e: Re-enable interrupt on ICR0
    - LP: #1328037
  * i40e: use kernel specific defines
    - LP: #1328037
  * i40e: Fix GPL header
    - LP: #1328037
  * i40e: Fix MAC format in Write MAC address AQ cmd
    - LP: #1328037
  * i40e: add a comment on barrier and fix panic on reset
    - LP: #1328037
  * i40e: disable packet split
    - LP: #1328037
  * i40e: Cleanup reconfig rss path
    - LP: #1328037
  * i40e: release NVM resource reservation on startup
    - LP: #1328037
  * i40e: remove interrupt on AQ error
    - LP: #1328037
  * i40e: accept pf to pf adminq messages
    - LP: #1328037
  * i40e: shorten wordy fields
    - LP: #1328037
  * i40e: trivial: formatting and checkpatch fixes
    - LP: #1328037
  * i40e: fix spelling errors
    - LP: #1328037
  * i40e: Add a dummy packet template
    - LP: #1328037
  * i40e: Turn flow director off in MFP mode
    - LP: #1328037
  * i40e: use assignment instead of memcpy
    - LP: #1328037
  * i40e: drop unused macros
    - LP: #1328037
  * i40e: Update the Current NVM version Low value
    - LP: #1328037
  * i40e: Bump version
    - LP: #1328037
  * i40e: fix long lines
    - LP: #1328037
  * i40e: Cleanup Doxygen warnings
    - LP: #1328037
  * i40e: Setting queue count to 1 using ethtool is valid
    - LP: #1328037
  * i40e: do not bail when disabling if Tx queue disable fails
    - LP: #1328037
  * i40e: allow VF to remove any MAC filter
    - LP: #1328037
  * i40e: check for possible incorrect ipv6 checksum
    - LP: #1328037
  * i40e: adjust ITR max and min values
    - LP: #1328037
  * i40e: clear qtx_head before enabling Tx queue
    - LP: #1328037
  * i40e: call clear_pxe after adminq is initialized
    - LP: #1328037
  * i40e: enable PTP
    - LP: #1328037
  * i40e: fix log message wording
    - LP: #1328037
  * i40e: Bump version
    - LP: #1328037
  * i40evf: fix s390 build failure due to implicit prefetch.h
    - LP: #1328037
  * i40e: remove extra register write
    - LP: #1328037
  * i40e: associate VMDq queue with VM type
    - LP: #1328037
  * i40e: make message meaningful
    - LP: #1328037
  * i40e: whitespace fixes
    - LP: #1328037
  * i40e: trivial cleanup
    - LP: #1328037
  * i40e: Bump version number
    - LP: #1328037
  * i40e: Warn admin to reload VF driver on port VLAN configuration
    - LP: #1328037
  * i40e: Retain MAC filters on port VLAN deletion
    - LP: #1328037
  * i40e: Remove autogenerated Module.symvers file.
    - LP: #1328037
  * i40e: check desc pointer before printing
    - LP: #1328037
  * i40e: updates to AdminQ interface
    - LP: #1328037
  * i40e: fix compile warning on checksum_local
    - LP: #1328037
  * i40e: Change firmware workaround
    - LP: #1328037
  * i40e: whitespace fixes
    - LP: #1328037
  * i40e: rename defines
    - LP: #1328037
  * i40e: refactor flow director
    - LP: #1328037
  * i40e: implement DCB support infastructure
    - LP: #1328037
  * i40e: add DCB and DCBNL support
    - LP: #1328037
  * i40e: add DCB option to Kconfig
    - LP: #1328037
  * i40e: Fix device ID define names to align to standard
    - LP: #1328037
  * i40e: Add missing braces to i40e_dcb_need_reconfig()
    - LP: #1328037
  * i40e: spelling error
    - LP: #1328037
  * i40e: bump driver version
    - LP: #1328037
  * i40evf: trivial fixes
    - LP: #1328037
  * i40evf: clean up memsets
    - LP: #1328037
  * i40e: Setting i40e_down bit for tx_timeout
    - LP: #1328037
  * i40e: remove dead code
    - LP: #1328037
  * i40e: set VF state to active when reset is complete
    - LP: #1328037
  * i40e: reset VFs after PF reset
    - LP: #1328037
  * i40e: enable extant VFs
    - LP: #1328037
  * i40e: don't handle VF reset on unload
    - LP: #1328037
  * i40evf: clean up adapter struct
    - LP: #1328037
  * i40evf: fix bogus comment
    - LP: #1328037
  * i40evf: don't store unnecessary array of strings
    - LP: #1328037
  * i40evf: change type of flags variable
    - LP: #1328037
  * i40evf: refactor reset handling
    - LP: #1328037
  * net: i40evf: Remove duplicate include
    - LP: #1328037
  * i40e: Use pci_enable_msix_range() instead of pci_enable_msix()
    - LP: #1328037
  * i40evf: request reset on tx hang
    - LP: #1328037
  * i40evf: remove VLAN filters on close
    - LP: #1328037
  * i40evf: fix multiple crashes on remove
    - LP: #1328037
  * i40evf: get rid of pci_using_dac
    - LP: #1328037
  * i40evf: fix up strings in init task
    - LP: #1328037
  * i40evf: remove bogus comment
    - LP: #1328037
  * i40evf: don't guess device name
    - LP: #1328037
  * i40evf: store ring size in ring structs
    - LP: #1328037
  * i40evf: update version and copyright date
    - LP: #1328037
  * i40evf: remove errant space
    - LP: #1328037
  * i40e: remove unnecessary delay
    - LP: #1328037
  * i40e: tighten up ring enable/disable flow
    - LP: #1328037
  * i40e: Change MSIX to MSI-X
    - LP: #1328037
  * i40e and i40evf: Bump driver versions
    - LP: #1328037
  * i40evf: Enable the ndo_set_features netdev op
    - LP: #1328037
  * i40e: Flow Director sideband accounting
    - LP: #1328037
  * i40e: Prevent overflow due to kzalloc
    - LP: #1328037
  * i40e/i40evf: i40e implementation for skb_set_hash
    - LP: #1328037
  * i40e: clean up comment style
    - LP: #1328037
  * i40e: Remove a FW workaround for Number of MSIX vectors
    - LP: #1328037
  * i40e: count timeout events
    - LP: #1328037
  * i40e: Remove a redundant filter addition
    - LP: #1328037
  * i40e: Fix static checker warning
    - LP: #1328037
  * i40e: fix nvm version and remove firmware report
    - LP: #1328037
  * i40e/i40evf: carefully fill tx ring
    - LP: #1328037
  * i40e/i40evf: Bump pf&vf build versions
    - LP: #1328037
  * i40e: delete netdev after deleting napi and vectors
    - LP: #1328037
  * i40e: Fix a bug in the update logic for FDIR SB filter.
    - LP: #1328037
  * i40e/i40evf: Some flow director HW definition fixes
    - LP: #1328037
  * i40e: make string references to q be queue
    - LP: #1328037
  * i40e: cleanup strings
    - LP: #1328037
  * i40e: simplified init string
    - LP: #1328037
  * i40e: Fix function comments
    - LP: #1328037
  * i40e: Define a new state variable to keep track of feature auto disable
    - LP: #1328037
  * i40e: Add code to handle FD table full condition
    - LP: #1328037
  * i40e: Bug fix for FDIR replay logic
    - LP: #1328037
  * i40e: Let MDD events be handled by MDD handler
    - LP: #1328037
  * i40e/i40evf: Use correct number of VF vectors
    - LP: #1328037
  * i40e/i40evf: Use dma_set_mask_and_coherent
    - LP: #1328037
  * net: Replace u64_stats_fetch_begin_bh to u64_stats_fetch_begin_irq
    - LP: #1328037
  * i40e: Don't receive packets when the napi budget == 0
    - LP: #1328037
  * i40evf: Rename i40e_ptype_lookup i40evf_ptype_lookup
    - LP: #1328037
  * net/i40e: Avoid double setting of NETIF_F_SG for the HW encapsulation
    feature mask
    - LP: #1328037
  * i40e: support VF link state ndo
    - LP: #1328037
  * i40evf: correctly program RSS HLUT table
    - LP: #1328037
  * i40evf: use min_t
    - LP: #1328037
  * i40e: Patch to enable Ethtool/netdev feature flag for NTUPLE control
    - LP: #1328037
  * i40e: Refactor and cleanup i40e_open(), adding i40e_vsi_open()
    - LP: #1328037
  * i40e/i40evf: enable hardware feature head write back
    - LP: #1328037
  * i40e/i40evf: reduce context descriptors
    - LP: #1328037
  * i40e: potential array underflow in i40e_vc_process_vf_msg()
    - LP: #1328037
  * i40e/i40evf: Bump build versions
    - LP: #1328037
  * i40e/i40evf: Add EEE LPI stats
    - LP: #1328037
  * i40e: Fix a message string
    - LP: #1328037
  * i40evf: don't shut down admin queue on error
    - LP: #1328037
  * i40evf: clean up init error messages
    - LP: #1328037
  * i40e: Delete ATR filter on RST
    - LP: #1328037
  * i40evf: fix oops in watchdog handler
    - LP: #1328037
  * i40e: Make the alloc and free queue vector calls orthogonal
    - LP: #1328037
  * i40e: eeprom integrity check on load and empr
    - LP: #1328037
  * i40e: Cleanup in FDIR SB ethtool code
    - LP: #1328037
  * i40e: Add functionality for FD SB to drop packets
    - LP: #1328037
  * i40evf: remove double space after return
    - LP: #1328037
  * i40e: check for netdev before debugfs use
    - LP: #1328037
  * i40e/i40evf: Add an FD message level
    - LP: #1328037
  * i40e: Use DEBUG_FD message level for an FD message
    - LP: #1328037
  * i40e: fix function kernel doc description
    - LP: #1328037
  * i40e/i40evf: fix error checking path
    - LP: #1328037
  * i40e/i40evf: Remove addressof casts to same type
    - LP: #1328037
  * i40e: Remove casts of pointer to same type
    - LP: #1328037
  * i40evf: remove open-coded skb_cow_head
    - LP: #1328037
  * i40evf: program RSS LUT correctly
    - LP: #1328037
  * i40e: remove open-coded skb_cow_head
    - LP: #1328037
  * i40e: fix TCP flag replication for hardware offload
    - LP: #1328037
  * e1000e/igb/ixgbe/i40e: fix message terminations
    - LP: #1328037
  * i40e: fix Timesync Tx interrupt handler code
    - LP: #1328037
  * mm: use paravirt friendly ops for NUMA hinting ptes
    - LP: #1313450

  [ Ville Syrjälä ]

  * SAUCE: i915_bdw: drm/i915: Fix scanline counter fixup on BDW
    - LP: #1321729

 -- Kamal Mostafa <kamal@canonical.com>  Mon, 09 Jun 2014 15:09:43 -0700

linux (3.13.0-29.53) trusty; urgency=low

  [ Upstream Kernel Changes ]

  * futex-prevent-requeue-pi-on-same-futex.patch futex: Forbid uaddr ==
    uaddr2 in futex_requeue(..., requeue_pi=1)
    - LP: #1326367
    - CVE-2014-3153
  * futex: Validate atomic acquisition in futex_lock_pi_atomic()
    - LP: #1326367
    - CVE-2014-3153
  * futex: Always cleanup owner tid in unlock_pi
    - LP: #1326367
    - CVE-2014-3153
  * futex: Make lookup_pi_state more robust
    - LP: #1326367
    - CVE-2014-3153

 -- Brad Figg <brad.figg@canonical.com>  Wed, 04 Jun 2014 08:25:41 -0700

linux (3.13.0-29.52) trusty; urgency=low

  [ Luis Henriques ]

  * Release Tracking Bug
    - re-used previous tracking bug

  [ Adam Conrad ]

  * [Config] Normalize AHCI configs on powerpc/ppc64el with the rest of the
    architectures
    - LP: #1323980

  [ Tanmay Inamdar ]

  * SAUCE: Add MSI/MSI-X driver for APM PCI bus
    - LP: #1318977

 -- Luis Henriques <luis.henriques@canonical.com>  Wed, 28 May 2014 09:38:41 +0100

linux (3.13.0-28.51) trusty; urgency=low

  [ Luis Henriques ]

  * Release Tracking Bug
    - LP: #1322112

  [ Adam Lee ]

  * SAUCE: (no-up) rtlwifi: rtl8723be: disable MSI interrupts mode
    - LP: #1310512, #1320070

  [ Andy Whitcroft ]

  * [Packaging] ppc64el is a powerpc kernel arch and needs its quirks
    - LP: #1318848

  [ Ben Collins ]

  * [Config] Switch to grub-ieee1275 as recommended on book3e systems
    - LP: #1318629

  [ Upstream Kernel Changes ]

  * Revert "PCI: Enable INTx in pci_reenable_device() only when MSI/MSI-X
    not enabled"
    - LP: #1320946
  * Bluetooth: allocate static minor for vhci
    - LP: #1317336
  * core, nfqueue, openvswitch: Orphan frags in skb_zerocopy and handle
    errors
    - LP: #1320946
  * __dentry_path() fixes
    - LP: #1320946
  * drm/i915: quirk invert brightness for Acer Aspire 5336
    - LP: #1320946
  * w1: fix w1_send_slave dropping a slave id
    - LP: #1320946
  * ARM: 7954/1: mm: remove remaining domain support from ARMv6
    - LP: #1320946
  * matroxfb: restore the registers M_ACCESS and M_PITCH
    - LP: #1320946
  * framebuffer: fix cfb_copyarea
    - LP: #1320946
  * mach64: use unaligned access
    - LP: #1320946
  * mach64: fix cursor when character width is not a multiple of 8 pixels
    - LP: #1320946
  * tgafb: fix mode setting with fbset
    - LP: #1320946
  * tgafb: fix data copying
    - LP: #1320946
  * hvc: ensure hvc_init is only ever called once in hvc_console.c
    - LP: #1320946
  * ARM: dts: Keep G3D regulator always on for exynos5250-arndale
    - LP: #1320946
  * PCI: mvebu: Fix potential issue in range parsing
    - LP: #1320946
  * usb: dwc3: fix wrong bit mask in dwc3_event_devt
    - LP: #1320946
  * x86, AVX-512: AVX-512 Feature Detection
    - LP: #1320946
  * x86, AVX-512: Enable AVX-512 States Context Switch
    - LP: #1320946
  * s390/cio: fix driver callback initialization for ccw consoles
    - LP: #1320946
  * ARM: Fix default CPU selection for ARCH_MULTI_V5
    - LP: #1320946
  * omap3isp: preview: Fix the crop margins
    - LP: #1320946
  * ACPICA: Restore code that repairs NULL package elements in return
    values.
    - LP: #1320946
  * media: gspca: sn9c20x: add ID for Genius Look 1320 V2
    - LP: #1320946
  * m88rs2000: add caps FE_CAN_INVERSION_AUTO
    - LP: #1320946
  * m88rs2000: prevent frontend crash on continuous transponder scans
    - LP: #1320946
  * mmc: sdhci-bcm-kona: fix build errors when built-in
    - LP: #1320946
  * usb: musb: avoid NULL pointer dereference
    - LP: #1320946
  * uvcvideo: Do not use usb_set_interface on bulk EP
    - LP: #1320946
  * drm/i915: Don't clobber CHICKEN_PIPESL_1 on BDW
    - LP: #1320946
  * usb: dwc3: fix randconfig build errors
    - LP: #1320946
  * usb: gadget: atmel_usba: fix crashed during stopping when DEBUG is
    enabled
    - LP: #1320946
  * blktrace: fix accounting of partially completed requests
    - LP: #1320946
  * rtlwifi: rtl8192cu: Fix too long disable of IRQs
    - LP: #1320946
  * rtlwifi: rtl8192se: Fix too long disable of IRQs
    - LP: #1320946
  * rtlwifi: rtl8188ee: Fix too long disable of IRQs
    - LP: #1320946
  * rtlwifi: rtl8723ae: Fix too long disable of IRQs
    - LP: #1320946
  * xhci: Prevent runtime pm from autosuspending during initialization
    - LP: #1320946
  * staging:serqt_usb2: Fix sparse warning restricted __le16 degrades to
    integer
    - LP: #1320946
  * mtd: atmel_nand: Disable subpage NAND write when using Atmel PMECC
    - LP: #1320946
  * iwlwifi: dvm: take mutex when sending SYNC BT config command
    - LP: #1320946
  * virtio_balloon: don't softlockup on huge balloon changes.
    - LP: #1320946
  * arm64: Make DMA coherent and strongly ordered mappings not executable
    - LP: #1320946
  * arm64: Do not synchronise I and D caches for special ptes
    - LP: #1320946
  * ARM: OMAP2+: INTC: Acknowledge stuck active interrupts
    - LP: #1320946
  * ARM: dts: am33xx: correcting dt node unit address for usb
    - LP: #1320946
  * mtip32xx: Set queue bounce limit
    - LP: #1320946
  * mtip32xx: Unmap the DMA segments before completing the IO request
    - LP: #1320946
  * mtip32xx: mtip_async_complete() bug fixes
    - LP: #1320946
  * ath9k: fix ready time of the multicast buffer queue
    - LP: #1320946
  * KVM: s390: Optimize ucontrol path
    - LP: #1320946
  * mei: fix memory leak of pending write cb objects
    - LP: #1320946
  * usb: gadget: tcm_usb_gadget: stop format strings
    - LP: #1320946
  * usb: phy: Add ulpi IDs for SMSC USB3320 and TI TUSB1210
    - LP: #1320946
  * USB: unbind all interfaces before rebinding any
    - LP: #1320946
  * IB/ipath: Fix potential buffer overrun in sending diag packet routine
    - LP: #1320946
  * IB/qib: Fix debugfs ordering issue with multiple HCAs
    - LP: #1320946
  * IB/qib: add missing braces in do_qib_user_sdma_queue_create()
    - LP: #1320946
  * IB/nes: Return an error on ib_copy_from_udata() failure instead of NULL
    - LP: #1320946
  * ALSA: hda/realtek - Restore default value for ALC283
    - LP: #1320946
  * mfd: sec-core: Fix possible NULL pointer dereference when i2c_new_dummy
    error
    - LP: #1320946
  * regulator: arizona-ldo1: Correct default regulator init_data
    - LP: #1320946
  * ASoC: cs42l73: Fix mask bits for SOC_VALUE_ENUM_SINGLE
    - LP: #1320946
  * ASoC: cs42l52: Fix mask bits for SOC_VALUE_ENUM_SINGLE
    - LP: #1320946
  * drm/i915: Do not dereference pointers from ring buffer in evict event
    - LP: #1320946
  * mfd: Include all drivers in subsystem menu
    - LP: #1320946
  * mfd: max8997: Fix possible NULL pointer dereference on i2c_new_dummy
    error
    - LP: #1320946
  * mfd: max77686: Fix possible NULL pointer dereference on i2c_new_dummy
    error
    - LP: #1320946
  * mfd: max8998: Fix possible NULL pointer dereference on i2c_new_dummy
    error
    - LP: #1320946
  * mfd: max8925: Fix possible NULL pointer dereference on i2c_new_dummy
    error
    - LP: #1320946
  * mfd: 88pm860x: Fix I2C device resource leak on regmap init fail
    - LP: #1320946
  * mfd: 88pm860x: Fix possible NULL pointer dereference on i2c_new_dummy
    error
    - LP: #1320946
  * mfd: max77693: Fix possible NULL pointer dereference on i2c_new_dummy
    error
    - LP: #1320946
  * mfd: 88pm800: Fix I2C device resource leak if probe fails
    - LP: #1320946
  * mfd: tps65910: Fix possible invalid pointer dereference on
    regmap_add_irq_chip fail
    - LP: #1320946
  * MIPS: KVM: Pass reserved instruction exceptions to guest
    - LP: #1320946
  * ASoC: cs42l51: Fix SOC_DOUBLE_R_SX_TLV shift values for ADC, PCM, and
    Analog kcontrols
    - LP: #1320946
  * mac80211: fix potential use-after-free
    - LP: #1320946
  * mac80211: fix suspend vs. authentication race
    - LP: #1320946
  * mac80211: fix WPA with VLAN on AP side with ps-sta again
    - LP: #1320946
  * pid: get pid_t ppid of task in init_pid_ns
    - LP: #1320946
  * audit: restore order of tty and ses fields in log output
    - LP: #1320946
  * audit: convert PPIDs to the inital PID namespace.
    - LP: #1320946
  * mfd: kempld-core: Fix potential hang-up during boot
    - LP: #1320946
  * drm/i915: Fix unsafe loop iteration over vma whilst unbinding them
    - LP: #1320946
  * powerpc/compat: 32-bit little endian machine name is ppcle, not ppc
    - LP: #1320946
  * clk: s2mps11: Fix possible NULL pointer dereference
    - LP: #1320946
  * spi: efm32: use $vendor,$device scheme for compatible string
    - LP: #1320946
  * ALSA: hda - add headset mic detect quirks for three Dell laptops
    - LP: #1297581, #1320946
  * KVM: PPC: Book3S HV: Fix KVM hang with CONFIG_KVM_XICS=n
    - LP: #1320946
  * gpio: mxs: Allow for recursive enable_irq_wake() call
    - LP: #1320946
  * nfsd4: buffer-length check for SUPPATTR_EXCLCREAT
    - LP: #1320946
  * nfsd4: session needs room for following op to error out
    - LP: #1320946
  * nfsd4: leave reply buffer space for failed setattr
    - LP: #1320946
  * nfsd4: fix test_stateid error reply encoding
    - LP: #1320946
  * nfsd: notify_change needs elevated write count
    - LP: #1320946
  * dm cache: prevent corruption caused by discard_block_size >
    cache_block_size
    - LP: #1320946
  * dm transaction manager: fix corruption due to non-atomic transaction
    commit
    - LP: #1320946
  * dm: take care to copy the space map roots before locking the superblock
    - LP: #1320946
  * aio: v4 ensure access to ctx->ring_pages is correctly serialised for
    migration
    - LP: #1320946
  * NFSD: Traverse unconfirmed client through hash-table
    - LP: #1320946
  * lockd: ensure we tear down any live sockets when socket creation fails
    during lockd_up
    - LP: #1320946
  * drm/i915/tv: fix gen4 composite s-video tv-out
    - LP: #1320946
  * dm thin: fix dangling bio in process_deferred_bios error path
    - LP: #1320946
  * em28xx: fix PCTV 290e LNA oops
    - LP: #1320946
  * NFSv4: Fix a use-after-free problem in open()
    - LP: #1320946
  * nfsd4: fix setclientid encode size
    - LP: #1320946
  * MIPS: Hibernate: Flush TLB entries in swsusp_arch_resume()
    - LP: #1320946
  * ALSA: hda - Enable beep for ASUS 1015E
    - LP: #1320946
  * nfsd: check passed socket's net matches NFSd superblock's one
    - LP: #1320946
  * s390/bitops,atomic: add missing memory barriers
    - LP: #1320946
  * IB/mthca: Return an error on ib_copy_to_udata() failure
    - LP: #1320946
  * IB/ehca: Returns an error on ib_copy_to_udata() failure
    - LP: #1320946
  * drm/qxl: unset a pointer in sync_obj_unref
    - LP: #1320946
  * smarter propagate_mnt()
    - LP: #1320946
  * don't bother with {get,put}_write_access() on non-regular files
    - LP: #1320946
  * reiserfs: fix race in readdir
    - LP: #1320946
  * drm/vmwgfx: correct fb_fix_screeninfo.line_length
    - LP: #1320946
  * ALSA: hda - Fix silent speaker output due to mute LED fixup
    - LP: #1320946
  * drm/radeon: clear needs_reset flag if IB test fails
    - LP: #1320946
  * drm/radeon: call drm_edid_to_eld when we update the edid
    - LP: #1320946
  * drm/radeon: fix endian swap on hawaii clear state buffer setup
    - LP: #1320946
  * drm/radeon: fix typo in spectre_golden_registers
    - LP: #1320946
  * sh: fix format string bug in stack tracer
    - LP: #1320946
  * ocfs2: dlm: fix lock migration crash
    - LP: #1320946
  * ocfs2: dlm: fix recovery hung
    - LP: #1320946
  * ocfs2: do not put bh when buffer_uptodate failed
    - LP: #1320946
  * ocfs2: fix panic on kfree(xattr->name)
    - LP: #1320946
  * xattr: guard against simultaneous glibc header inclusion
    - LP: #1320946
  * drm/i915: move power domain init earlier during system resume
    - LP: #1320946
  * Skip intel_crt_init for Dell XPS 8700
    - LP: #1320946
  * dm cache: fix a lock-inversion
    - LP: #1320946
  * thinkpad_acpi: Fix inconsistent mute LED after resume
    - LP: #1320946
  * iser-target: Add missing se_cmd put for WRITE_PENDING in tx_comp_err
    - LP: #1320946
  * iscsi-target: Fix ERL=2 ASYNC_EVENT connection pointer bug
    - LP: #1320946
  * Target/sbc: Initialize COMPARE_AND_WRITE write_sg scatterlist
    - LP: #1320946
  * mm: page_alloc: spill to remote nodes before waking kswapd
    - LP: #1320946
  * mm: try_to_unmap_cluster() should lock_page() before mlocking
    - LP: #1320946
  * mm: hugetlb: fix softlockup when a large number of hugepages are freed.
    - LP: #1320946
  * hung_task: check the value of "sysctl_hung_task_timeout_sec"
    - LP: #1320946
  * DRM: armada: fix corruption while loading cursors
    - LP: #1320946
  * ALSA: ice1712: Fix boundary checks in PCM pointer ops
    - LP: #1320946
  * lib/percpu_counter.c: fix bad percpu counter state during suspend
    - LP: #1320946
  * md/raid1: r1buf_pool_alloc: free allocate pages when subsequent
    allocation fails.
    - LP: #1320946
  * ALSA: hda - add headset mic detect quirk for a Dell laptop
    - LP: #1297581, #1320946
  * b43: Fix machine check error due to improper access of
    B43_MMIO_PSM_PHY_HDR
    - LP: #1320946
  * x86-64, modify_ldt: Ban 16-bit segments on 64-bit kernels
    - LP: #1320946
  * target/tcm_fc: Fix use-after-free of ft_tpg
    - LP: #1320946
  * ib_srpt: Use correct ib_sg_dma primitives
    - LP: #1320946
  * Linux 3.13.11.1
    - LP: #1320946
  * Linux 3.13.11.2
    - LP: #1320946
  * hp-wireless: new driver for hp wireless button for Windows 8
    - LP: #1303737
  * x86, platform: Make HP_WIRELESS option text more descriptive
    - LP: #1303737
  * ACPI: blacklist win8 OSI for Dell Inspiron 7737
    - LP: #1288161

 -- Luis Henriques <luis.henriques@canonical.com>  Thu, 22 May 2014 12:20:44 +0100

linux (3.13.0-27.50) trusty; urgency=low

  [ Brad Figg ]

  * Revert "rtlwifi: Set the link state"

 -- Brad Figg <brad.figg@canonical.com>  Thu, 15 May 2014 10:21:43 -0700

linux (3.13.0-27.49) trusty; urgency=low

  [ Brad Figg ]

  * Revert "SAUCE: (no-up) HID: rmi: do not stop the device at the end of
    probe"
  * Revert "SAUCE: (no-up) HID: rmi: introduce RMI driver for Synaptics
    touchpads"
  * Revert "[Config] CONFIG_HID_RMI=m"

 -- Brad Figg <brad.figg@canonical.com>  Wed, 14 May 2014 10:29:07 -0700

linux (3.13.0-26.48) trusty; urgency=low

  [ Benjamin Tissoires ]

  * SAUCE: (no-up) HID: rmi: introduce RMI driver for Synaptics touchpads
    - LP: #1305522
  * SAUCE: (no-up) HID: rmi: do not stop the device at the end of probe
    - LP: #1305522

  [ Kamal Mostafa ]

  * Merged back Ubuntu-3.13.0-24.47 security release
  * Revert "n_tty: Fix n_tty_write crash when echoing in raw mode"
    - LP: #1314762
  * Release Tracking Bug
    - LP: #1316835

  [ Tim Gardner ]

  * [Config] CONFIG_HID_RMI=m
    - LP: #1305522
  * [Config] CONFIG_CRYPTO_DEV_NX=n for ppc64el
    - LP: #1314625
  * [Config] CONFIG_ZSWAP=y
    - LP: #1315203
  * Add rpcsec_gss_krb5 to generic inclusion list
    - LP: #769527

  [ Upstream Kernel Changes ]

  * HID: hidraw: make comment more accurate and nicer
    - LP: #1305522
  * HID: remove hid_get_raw_report in struct hid_device
    - LP: #1305522
  * HID: i2c-hid: implement ll_driver transport-layer callbacks
    - LP: #1305522
  * HID: add inliners for ll_driver transport-layer callbacks
    - LP: #1305522
  * HID: Add transport-driver callbacks to the hid_ll_driver struct
    - LP: #1305522
  * drm/nouveau: fail runtime pm properly.
    - LP: #1313986
  * drm/nouveau: don't suspend/resume display on runtime s/r
    - LP: #1313986
  * n_tty: Fix n_tty_write crash when echoing in raw mode
    - LP: #1314762
    - CVE-2014-0196
  * floppy: ignore kernel-only members in FDRAWCMD ioctl input
    - LP: #1316729
    - CVE-2014-1737
  * floppy: don't write kernel-only members to FDRAWCMD ioctl output
    - LP: #1316735
    - CVE-2014-1738

 -- Kamal Mostafa <kamal@canonical.com>  Tue, 06 May 2014 15:30:29 -0700

linux (3.13.0-25.47) trusty; urgency=low

  [ Joseph Salisbury ]

  * Release Tracking Bug
    - LP: #1313868

  [ Adam Lee ]

  * [Config] CONFIG_RTL8723BE=m, CONFIG_RTL8723_COMMON=m
    - LP: #1240940

  [ Alex Hung ]

  * SAUCE: (no-up) dell-led: add mic mute led interface
    - LP: #1308297

  [ Andy Whitcroft ]

  * SAUCE: (no-up) powerpc: Increase COMMAND_LINE_SIZE to 2048 from 512.
    - LP: #1306677

  [ Ben Collins ]

  * [Config] Disable PAMU on Freescale kernels
    - LP: #1311738

  [ Tim Gardner ]

  * Revert "SAUCE: x86, hyperv: bypass the timer_irq_works() check"
    - LP: #1311683
  * SAUCE: (no-up) ALSA: usb-audio: Suppress repetitive debug messages from
    retire_playback_urb()
    - LP: #1305133
  * SAUCE: (no-up) 'BUG:' message unnecessarily triggers kerneloops
    - LP: #1305480
  * [Config] CONFIG_POWERNV_CPUFREQ=m
    - LP: #1309576
  * [Config] CONFIG_CPU_FREQ_DEFAULT_GOV_ONDEMAND=y for ppc64el
    - LP: #1309576
  * [Config] CONFIG_TRANSPARENT_HUGEPAGE=n for arm64
    - LP: #1309221
  * [Config] CONFIG_MEMCG_KMEM=y
    - LP: #1309586
  * [Config] CONFIG_CRASH_DUMP=y for ppc64el
    - LP: #1312783

  [ Upstream Kernel Changes ]

  * Revert "rtlwifi: rtl8188ee: enable MSI interrupts mode"
    - LP: #1310512
  * mac80211: add length check in ieee80211_is_robust_mgmt_frame()
    - LP: #1240940
  * rtlwifi: rtl8723ae: rtl8723-common: Create new driver for common code
    - LP: #1240940
  * rtlwifi: rtl8723ae: rtl8723-common: Copy common firmware code
    - LP: #1240940
  * rtlwifi: rtl8723ae: rtl8723-common: Copy common dynamic power
    management code
    - LP: #1240940
  * rtlwifi: rtl8723be: Add new driver
    - LP: #1240940
  * selinux: correctly label /proc inodes in use before the policy is
    loaded
    - LP: #1309007
  * net: sctp: fix skb leakage in COOKIE ECHO path of chunk->auth_chunk
    - LP: #1309007
  * bridge: multicast: add sanity check for query source addresses
    - LP: #1309007
  * tipc: allow connection shutdown callback to be invoked in advance
    - LP: #1309007
  * tipc: fix connection refcount leak
    - LP: #1309007
  * tipc: drop subscriber connection id invalidation
    - LP: #1309007
  * tipc: fix memory leak during module removal
    - LP: #1309007
  * tipc: don't log disabled tasklet handler errors
    - LP: #1309007
  * inet: frag: make sure forced eviction removes all frags
    - LP: #1309007
  * net: unix: non blocking recvmsg() should not return -EINTR
    - LP: #1309007
  * ipv6: Fix exthdrs offload registration.
    - LP: #1309007
  * bnx2: Fix shutdown sequence
    - LP: #1309007
  * pkt_sched: fq: do not hold qdisc lock while allocating memory
    - LP: #1309007
  * Xen-netback: Fix issue caused by using gso_type wrongly
    - LP: #1309007
  * vlan: Set correct source MAC address with TX VLAN offload enabled
    - LP: #1309007
  * tcp: tcp_release_cb() should release socket ownership
    - LP: #1309007
  * bridge: multicast: add sanity check for general query destination
    - LP: #1309007
  * bridge: multicast: enable snooping on general queries only
    - LP: #1309007
  * net: socket: error on a negative msg_namelen
    - LP: #1309007
  * bonding: set correct vlan id for alb xmit path
    - LP: #1309007
  * eth: fec: Fix lost promiscuous mode after reconnecting cable
    - LP: #1309007
  * ipv6: Avoid unnecessary temporary addresses being generated
    - LP: #1309007
  * ipv6: ip6_append_data_mtu do not handle the mtu of the second fragment
    properly
    - LP: #1309007
  * net: cdc_ncm: fix control message ordering
    - LP: #1309007
  * vxlan: fix potential NULL dereference in arp_reduce()
    - LP: #1309007
  * vxlan: fix nonfunctional neigh_reduce()
    - LP: #1309007
  * tcp: syncookies: do not use getnstimeofday()
    - LP: #1309007
  * rtnetlink: fix fdb notification flags
    - LP: #1309007
  * ipmr: fix mfc notification flags
    - LP: #1309007
  * ip6mr: fix mfc notification flags
    - LP: #1309007
  * net: micrel : ks8851-ml: add vdd-supply support
    - LP: #1309007
  * netpoll: fix the skb check in pkt_is_ns
    - LP: #1309007
  * tipc: fix spinlock recursion bug for failed subscriptions
    - LP: #1309007
  * ip_tunnel: Fix dst ref-count.
    - LP: #1309007
  * tg3: Do not include vlan acceleration features in vlan_features
    - LP: #1309007
  * virtio-net: correct error handling of virtqueue_kick()
    - LP: #1309007
  * usbnet: include wait queue head in device structure
    - LP: #1309007
  * vlan: Set hard_header_len according to available acceleration
    - LP: #1309007
  * vhost: fix total length when packets are too short
    - LP: #1309007
    - CVE-2014-0077
  * tcp: fix get_timewait4_sock() delay computation on 64bit
    - LP: #1309007
  * xen-netback: remove pointless clause from if statement
    - LP: #1309007
  * ipv6: some ipv6 statistic counters failed to disable bh
    - LP: #1309007
  * netlink: don't compare the nul-termination in nla_strcmp
    - LP: #1309007
  * xen-netback: disable rogue vif in kthread context
    - LP: #1309007
  * Call efx_set_channels() before efx->type->dimension_resources()
    - LP: #1309007
  * net: vxlan: fix crash when interface is created with no group
    - LP: #1309007
  * isdnloop: Validate NUL-terminated strings from user.
    - LP: #1309007
  * isdnloop: several buffer overflows
    - LP: #1309007
  * powernow-k6: disable cache when changing frequency
    - LP: #1309007
  * powernow-k6: correctly initialize default parameters
    - LP: #1309007
  * powernow-k6: reorder frequencies
    - LP: #1309007
  * ARC: [nsimosci] Change .dts to use generic 8250 UART
    - LP: #1309007
  * ARC: [nsimosci] Unbork console
    - LP: #1309007
  * futex: Allow architectures to skip futex_atomic_cmpxchg_inatomic() test
    - LP: #1309007
  * m68k: Skip futex_atomic_cmpxchg_inatomic() test
    - LP: #1309007
  * crypto: ghash-clmulni-intel - use C implementation for setkey()
    - LP: #1309007
  * Linux 3.13.10
    - LP: #1309007
  * cpufreq: powernv: cpufreq driver for powernv platform
    - LP: #1309576
  * cpufreq: powernv: Use cpufreq_frequency_table.driver_data to store
    pstate ids
    - LP: #1309576
  * cpufreq: powernv: Select CPUFreq related Kconfig options for powernv
    - LP: #1309576
  * support Thinkpad X1 Carbon 2nd generation's adaptive keyboard
    - LP: #1309609
  * save and restore adaptive keyboard mode for suspend and,resume
    - LP: #1309609
  * user namespace: fix incorrect memory barriers
    - LP: #1311683
  * Char: ipmi_bt_sm, fix infinite loop
    - LP: #1311683
  * x86, hyperv: Bypass the timer_irq_works() check
    - LP: #1311683
  * x86: Adjust irq remapping quirk for older revisions of 5500/5520
    chipsets
    - LP: #1311683
  * PCI: designware: Fix RC BAR to be single 64-bit non-prefetchable memory
    BAR
    - LP: #1311683
  * PCI: designware: Fix iATU programming for cfg1, io and mem viewport
    - LP: #1311683
  * ACPI / button: Add ACPI Button event via netlink routine
    - LP: #1311683
  * PCI: Enable INTx in pci_reenable_device() only when MSI/MSI-X not
    enabled
    - LP: #1311683
  * staging: comedi: 8255_pci: initialize MITE data window
    - LP: #1311683
  * tty: Set correct tty name in 'active' sysfs attribute
    - LP: #1311683
  * tty: Fix low_latency BUG
    - LP: #1311683
  * SCSI: sd: don't fail if the device doesn't recognize SYNCHRONIZE CACHE
    - LP: #1311683
  * pid_namespace: pidns_get() should check task_active_pid_ns() != NULL
    - LP: #1311683
  * Bluetooth: Fix removing Long Term Key
    - LP: #1311683
  * ima: restore the original behavior for sending data with ima template
    - LP: #1311683
  * backing_dev: fix hung task on sync
    - LP: #1311683
  * bdi: avoid oops on device removal
    - LP: #1311683
  * xfs: fix directory hash ordering bug
    - LP: #1311683
  * Btrfs: skip submitting barrier for missing device
    - LP: #1311683
  * Btrfs: fix deadlock with nested trans handles
    - LP: #1311683
  * ext4: fix error return from ext4_ext_handle_uninitialized_extents()
    - LP: #1311683
  * ext4: fix partial cluster handling for bigalloc file systems
    - LP: #1311683
  * ext4: fix premature freeing of partial clusters split across leaf
    blocks
    - LP: #1311683
  * jffs2: Fix segmentation fault found in stress test
    - LP: #1311683
  * jffs2: Fix crash due to truncation of csize
    - LP: #1311683
  * jffs2: avoid soft-lockup in jffs2_reserve_space_gc()
    - LP: #1311683
  * jffs2: remove from wait queue after schedule()
    - LP: #1311683
  * sparc32: fix build failure for arch_jump_label_transform
    - LP: #1311683
  * sparc64: don't treat 64-bit syscall return codes as 32-bit
    - LP: #1311683
  * sparc64: Make sure %pil interrupts are enabled during hypervisor yield.
    - LP: #1311683
  * wait: fix reparent_leader() vs EXIT_DEAD->EXIT_ZOMBIE race
    - LP: #1311683
  * exit: call disassociate_ctty() before exit_task_namespaces()
    - LP: #1311683
  * Linux 3.13.11
    - LP: #1311683
  * powerpc/le: Enable RTAS events support
    - LP: #1312230
  * net: ipv4: current group_info should be put after using.
    - CVE-2014-2851
  * powerpc/relocate fix relocate processing in LE mode
    - LP: #1312783

 -- Joseph Salisbury <joseph.salisbury@canonical.com>  Mon, 28 Apr 2014 15:02:45 -0400

linux (3.13.0-24.47) trusty; urgency=low

  [ Peter Hurley ]

  * n_tty: Fix n_tty_write crash when echoing in raw mode

 -- Brad Figg <brad.figg@canonical.com>  Wed, 30 Apr 2014 15:08:31 -0700

linux (3.13.0-24.46) trusty; urgency=low

  [ Andy Whitcroft ]

  * [Config] d-i -- add nvme devices to block-modules udeb
    - LP: #1303710

  [ Paolo Pisati ]

  * [Config] build vexpress a9 dtb
    - LP: #1303657
  * [Config] disable HVC_DCC
    - LP: #1303657

  [ Tim Gardner ]

  * Release Tracking Bug
    - LP: #1305158
  * rebase to v3.13.9
  * CONFIG_RTLBTCOEXIST=m
    - LP: #1296591

  [ Upstream Kernel Changes ]

  * HID: Bluetooth: hidp: make sure input buffers are big enough
    - LP: #1252874
  * ACPI / video: Add systems that should favour native backlight interface
    - LP: #1303419
  * rds: prevent dereference of a NULL device in rds_iw_laddr_check
    - LP: #1302222
    - CVE-2014-2678
  * x86/efi: Fix 32-bit fallout
    - LP: #1301590
  * drm/nouveau/devinit: tidy up the subdev class definition
    - LP: #1158689
  * drm/nouveau/device: provide a way for devinit to mark engines as
    disabled
    - LP: #1158689
  * drm/nv50-/devinit: prevent use of engines marked as disabled by
    hw/vbios
    - LP: #1158689
  * rtlwifi: btcoexist: Add new mini driver
    - LP: #1296591
  * rtlwifi: Prepare existing drivers for new driver
    - LP: #1296591
  * rtlwifi: add MSI interrupts mode support
    - LP: #1296591
  * rtlwifi: rtl8188ee: enable MSI interrupts mode
    - LP: #1296591

  [ Upstream Kernel Changes ]

  * rebase to v3.13.9

 -- Tim Gardner <tim.gardner@canonical.com>  Fri, 04 Apr 2014 09:26:27 -0400

linux (3.13.0-23.45) trusty; urgency=low

  [ Tim Gardner ]

  * Release Tracking Bug
    - LP: #1302083

  [ Emil Goode ]

  * SAUCE: (no-up) brcmsmac: fix deadlock on missing firmware
    - LP: #1300416

  [ Moni Shoua ]

  * SAUCE: (no-up) IB/core: Don't resolve passive side RoCE L2 address in cma req handler
    Merged at the request of Mellanox engineers. It shold be making its way upstream.
    http://www.spinics.net/lists/linux-rdma/msg19417.html

  [ Or Gerlitz ]

  * [Config] CONFIG_INFINIBAND_USNIC=m

  [ Tim Gardner ]

  * [Config] CONFIG_MLX4_EN_VXLAN=y

  [ Upstream Kernel Changes ]

  * This set of patches essentially updates the infiniband subsystem to 3.14 plus some
    bug fixes from 3.15. The initial set of commits were determined using:

    git log --pretty=oneline --reverse v3.13..cd6362befe4cc7bf589a5236d2a780af2d47bcc9 -- drivers/infiniband drivers/net/ethernet/mellanox include/linux/mlx* include/rdma

    A few tree-wide patches were dropped since they were not essential. 
    This is the list of commits that were actually applied. As you can see there were
    a few back ports, but all were simple context collisions and easily resolved.

    (cherry picked from commit 7c6d74d23a33a946bcf08ba2d3e52d31943b7342)
    (cherry picked from commit 7b25d81b7ff03bb1893a9c7f97797b891a772deb)
    (cherry picked from commit 73e74ab4e0d030f28d640507998156a22d4211f8)
    (cherry picked from commit eb17711bc1d6611e934af5b6dabc225936084128)
    (cherry picked from commit 8e1a28e8e6797449dfdfa4739002d1e5939355a8)
    (cherry picked from commit 84c864038d6d991be81344fc3168ec2c2f7a8d06)
    (cherry picked from commit d03a68f8217ea03492e4f7928db222dc6544792a)
    (cherry picked from commit be902ab122fcc59ba6a8588e820c31861d75a5a4)
    (cherry picked from commit e4b59a1cb6f8feb03f356b0abfd20451f05d7470)
    (cherry picked from commit 0276a330617a0cf380f09e5065299078d3d45886)
    (cherry picked from commit 982290a7fe36e528af292d3e3b61939b1900bfc6)
    (cherry picked from commit c5266d40b0a26546d0ebedb44dd4145088b85cb8)
    (cherry picked from commit 7ffdf726cfe0d188907bdbb0e7729fb35a69c219)
    (cherry picked from commit 837052d0ccc5a789a578f8b628ba154b63bd51ea)
    (cherry picked from commit c0623e587d869b4b18e077d64a8524ea364b5b77)
    (cherry picked from commit ad7d4eaed995d76fb24a18e202fdf5072197ff0a)
    (cherry picked from commit 2156d9a8ac0202f0158d407063cb850afffd3f56)
    (cherry picked from commit b912b2f8fc71df4c3ffa7a9fe2c2227e8bcdaa07)
    (cherry picked from commit 9ba75fb0c4b92416b94640b5a043c323a457f14a)
    (cherry picked from commit 74b9c3ea847f060c784e86453f1ad77dd05a7a8f)
    (cherry picked from commit e6a767582942d6fd9da0ddea673f5a7017a365c7)
    (cherry picked from commit fe5e8a1acc7fd877b6706053cf88c418c33fe7a3)
    (cherry picked from commit be8348df6efac6b602f2ad3210139bccf0dbe3d7)
    (cherry picked from commit e3cf00d0a87f025db5855a43a67c67a41fa79fef)
    (cherry picked from commit 8192d4acb5c5376c0f6756f2106ab243036c8c7d)
    (cherry picked from commit 301a0dd68e5ddd22d992a58f466b621987d9df3b)
    (cherry picked from commit 2183b990b67b761f81c68a18f60df028e080cf05)
    (cherry picked from commit 8af94ac66a4d53a96278ecbb9ef2e8592f0d9ba3)
    (cherry picked from commit 256d6a6ac52ee02e897cec88ecc96c3ae7f9cb88)
    (cherry picked from commit 60b215e8b267f911751a043de63181dab1b69706)
    (cherry picked from commit b85caf479b577f000067002259539ad4341d4530)
    (cherry picked from commit 3f92bed3d6c073f41efc0777ecd3442aa1f03d20)
    (cherry picked from commit 6214105460842759020bdd7f4dbb50afa1be9d17)
    (cherry picked from commit c7845bcafe4d2ecd5c479fa64d1b425c21dde17c)
    (cherry picked from commit e45e614e4015a489d2f8013eaed45d498d884e86)
    (cherry picked from commit 248567f79304b953ea492fb92ade097b62ed09b2)
    (cherry picked from commit 6a54d9f9a04ed35e6615a47974c1ef02ff3a62cb)
    (cherry picked from commit c5f855e08a97edc107c4a3b73809ed629c1dcac1)
    (cherry picked from commit 9f637f7936025aef57f247b11036bad18bb87c06)
    (cherry picked from commit c30392ab5bb536fef268c22804dafded15170d14)
    (cherry picked from commit 3108bccb3d9afbd32931d775f5dd5ee157eaa5a9)
    (cherry picked from commit d9fe40916387bab884e458c99399c149b033506c)
    (cherry picked from commit 24e42754f676d34e5c26d6b7b30f36df8004ec08)
    (cherry picked from commit c1be5232d21de68f46637e617225b9b7c586451a)
    (cherry picked from commit 90f1d1b41b70474bf73d07d4300196901cd81718)
    (cherry picked from commit 240ae00e4d834e387f4f09e236130f520e357a70)
    (back ported from commit 4de6580360867d44adecb2d05febed1c8d186c82)
    (cherry picked from commit 0a9b7d59d5a8e2b97406a29a8a807bbc5ce7092e)
    (cherry picked from commit a37a1a428431d3e7e9f53530b5c56ff7867bd487)
    (cherry picked from commit c1c98501121eefa0888a42566ec7233a1626f678)
    (back ported from commit dd5f03beb4f76ae65d76d8c22a8815e424fc607c)
    (cherry picked from commit c9218a9e677856d6647ea82d821f22ccbffc988c)
    (cherry picked from commit f088cbb8d8547a89af258a3223657f9a69b811e4)
    (cherry picked from commit 4942c0b4b64478ff45c3bbf4d40aebd66de0bcc5)
    (cherry picked from commit 2d97436f5b06217beb6c91a0cd0ae0f0d79b61cc)
    (cherry picked from commit 5db5765e255de4072eb0e35facfeafce53af001b)
    (cherry picked from commit 61f78268936e781a104b4ac06b7e47d760800c40)
    (cherry picked from commit 6dcebe614c667fca73aaf0cfbd1e70bc9179538e)
    (cherry picked from commit d1db47c5eed89a1c8b60e780aeadd870bb0d3894)
    (cherry picked from commit af2e2e35a23e4aeecfe4332a7140c81e0f09b7e3)
    (cherry picked from commit 7b85627b9f02f9b0fb2ef5f021807f4251135857)
    (back ported from commit d487ee77740ccf79d7dc1935d4daa77887283028)
    (cherry picked from commit 297e0dad720664dad44baa2cdd13f871979fb58c)
    (cherry picked from commit eb6ab13267be87dcad3e611500b7cb404ed4479c)
    (cherry picked from commit a3a5a82627492c8947d8866ddf421e9248088466)
    (cherry picked from commit dc87a90f5d61d7f01cfb63d92d5eaa27718e5b19)
    (cherry picked from commit 9bd626e79df67b2ba3b0c91a4640ab7bca1af04d)
    (cherry picked from commit 40aca6ffcac57dd9c65877a59a8bbb210c4691ca)
    (cherry picked from commit 37721d8501a9a1fbe87527c24d127a914b29fd7f)
    (cherry picked from commit ed4c54e5b4baf55a7a67a80fa766334855c94854)
    (cherry picked from commit 2f85d24e604c1532723c4b5791816b533baed2c3)
    (cherry picked from commit 990acea616e99355703b503c1e50fb9c7ddff6b9)
    (cherry picked from commit f282651de676d10e395bc7923f0087fbbba12ed7)
    (cherry picked from commit 31ab8acbf6618c89fec77f7706df7daaa319feb5)
    (cherry picked from commit 9392fa06411cf93885c4cafc8058085d98f52fec)
    (cherry picked from commit 27cdef637c25705b433d5c4deeef4cf8dcb75d6a)
    (cherry picked from commit 8ce96afa8239f13bdf5ab35839bac46c103bbedc)
    (cherry picked from commit 6cd28f044b47aeeba91807d97d6f3ea5a048e88d)
    (cherry picked from commit 5462eddd7a78131ccb514d52473625d99769215e)
    (cherry picked from commit 05633102d85b50f35325dfbedafcedd6c5b3264c)
    (cherry picked from commit 437708c44395a11e474fb33b4fd7f29483118e51)
    (cherry picked from commit d9d5713ca628dc211d8b4a1da5fb9e0cfe592b92)
    (cherry picked from commit a384b20e417ae0f5f1f359600b4bdcc34265b256)
    (cherry picked from commit 298589b1cb626adf4beba6dd8e3cd4b64e8799be)
    (cherry picked from commit e08a8761d89b7625144c3fbf0ff9643159135c96)
    (cherry picked from commit 0b6e81b91070bdbe0defb9101384ebb26835e401)
    (cherry picked from commit 042b9adae899e1b497282d92205d3fef42d5ca8d)
    (cherry picked from commit ada388f7afad1e2e87acbfe30600fdaff9bd6327)
    (cherry picked from commit 3bdb31f688276505ede23280885948e934304674)
    (cherry picked from commit bde51583f49bd87e452e9504d489926638046b11)
    (cherry picked from commit db81a5c374b5bd650c5e6ae85d026709751db103)
    (cherry picked from commit 05bdb2ab6b09f2306f0afe0f60f4b9abffa7aba4)
    (cherry picked from commit 9e9c47d07d447e09a66ee528c3ebad9ba359af6a)
    (cherry picked from commit 1bde6e301cf6217da9238086c958f532b16e504d)
    (cherry picked from commit 8c8a49148b95c4d7c5f58a6866a30ea02485d7a3)
    (cherry picked from commit 57761d8df8efc7cc1227f9bc22e0dda01b0dd91b)
    (cherry picked from commit 676687c69697d2081d25afd14ee90937d1fb0c8e)
    (cherry picked from commit 9e65dc371b5c8d7476c81353137efc13cc1bdabd)
    (cherry picked from commit 78c0f98cc9dd46824fa66f35f14ea24ba733d145)
    (cherry picked from commit 1a4c3a3dc5fdeef2a7bdf4ac7d81df58c3c0a51e)
    (cherry picked from commit d07875bd0d1517185534b5f9eef469426ba42cb9)
    (cherry picked from commit ab576627c8f97c08297d81537be17df161171923)
    (cherry picked from commit a80e21b3b2d151d79bb9be42334ab10d40195324)
    (cherry picked from commit 9d8abf45944e4f1c18a04070fc3ed2f3ffcbbcb6)
    (cherry picked from commit 4196670be786d529ab7f6c18f5077141ce1b787e)
    (cherry picked from commit acc4fccf4eff5b29e545995b75de77e60ea44aae)
    (cherry picked from commit 4ce5a5744a2f5479e58c6788cbe3987b8071b62e)
    (cherry picked from commit ddf8bd349115c2bc85a62e3d94018c9976ac72f7)
    (cherry picked from commit 5071456fe244e409adcda7226e5f0b5d1b879fd3)
    (cherry picked from commit ad4885d279b63c65347220236d07669a2f59634b)
    (cherry picked from commit b4a26a27287a7f81933ba016aeed6c69dd155323)
    (cherry picked from commit 0f0132001fd239bb67c1f68436b95cc79de89736)
    (cherry picked from commit 6ecde51dd7894ffe2f959cca1fea3ea2b9ee2394)
    (cherry picked from commit 0861565f501ce3fcea9394d4b98c02b1f6de6b9e)
    (cherry picked from commit f809309a251a13bd97cc189c3fa428782aab9716)
    (cherry picked from commit 7d9eacf9457efc6b614665e1095336c11ad83f0d)
    (cherry picked from commit fd8b48b22a2b7cdf21f15b01cae379e6159a7eea)
    (cherry picked from commit a61d93d92f5c9533898098abb5f187840900aeb5)
    (cherry picked from commit 09de3f1313a30d8a22e488c9a5b96a9560cae96d)
    (cherry picked from commit 99932d4fc03a13bb3e94938fe25458fabc8f2fc3)
    (cherry picked from commit 169a1d85d084edeb0736ad80fe439639ac938dcd)
    (cherry picked from commit 367d56f7b4d5ce61e883c64f81786c7a3ae88eea)
    (cherry picked from commit 57352ef4f5f19969a50d42e84b274287993b576f)
    (cherry picked from commit 97989356af0ec8b1b1658d804892abb354127330)
    (cherry picked from commit 56cb456746a15c1025a178466492ca4c373b1a63)
    (cherry picked from commit 2a2083f7f3568c0192daa6ac0e6fa35d953f47bd)
    (cherry picked from commit 7855bff42ea9938a0853321256f4c8ce3628aa73)
    (cherry picked from commit de123268300fd33b7f7668fda3264059daffa6ef)
    (cherry picked from commit 299603e8370a93dd5d8e8d800f0dff1ce2c53d36)
    (cherry picked from commit bf5a755f5e9186406bbf50f4087100af5bd68e40)
    (cherry picked from commit 600adc18eba823f9fd8ed5fec8b04f11dddf3884)
    (back ported from commit b582ef0990d457f7ce8ccf827af51a575ca0b4a6)
    (cherry picked from commit e27a2f839598e48bb345f9fc86d4d54c3944db50)
    (back ported from commit dc01e7d3447793fd9e4090aa9d50c549848b5a18)
    (cherry picked from commit b5aaab12b2b4bc4acab7384c17a87f3406e5047d)
    (cherry picked from commit 920a0fde5a32fd40b4d3c94ad72f7fc7039db8e3)
    (cherry picked from commit 438e38fadca2f6e57eeecc08326c8a95758594d4)
    (cherry picked from commit 97a5221f56bad2e1c7e8ab55da4ac4748ef59c64)
    (cherry picked from commit 02512482321c531df4abf73943529f8b44d869e2)
    (cherry picked from commit bb2146bc883e86b835e30644757a6d4a649a7ce8)
    (back ported from commit ca9f9f703950e5cb300526549b4f1b0a6605a5c5)
    (cherry picked from commit fd8daa45f2bd9b876e0dbb9503ccc5a5252844f2)
    (cherry picked from commit b97b33a3df0439401f80f041eda507d4fffa0dbf)
    (cherry picked from commit 93591aaa62f89820f4ae0558f01eaf9a359738da)
    (cherry picked from commit 15bffdffccb3204eb1e993f60eee65c439a03136)
    (cherry picked from commit 9813337a4b16ea5b1701b1d00f7e410f5decdfa5)
    (cherry picked from commit 313c2d375b1c9b648d9d4b96ec1b8185ac6a78c5)
    (cherry picked from commit 28d222bbaa5122fb4bb0e607e39ab149a010e587)
    (cherry picked from commit ec5709403e6893acb4f7ca40514ebd29c3116836)
    (cherry picked from commit 9717218bb2982f5f214d84473c70542f1e42bfd7)
    (cherry picked from commit d0ceebd7508d5bf6e81367640959aef7e0de4947)
    (cherry picked from commit c120e9e03090b4f9578ca38ef4250ff3805b6e3f)
    (cherry picked from commit 6ee51a4e866bbb0921180b457ed16cd172859346)
    (cherry picked from commit 9cd593529c8652785bc9962acc79b6b176741f99)
    (cherry picked from commit b6ffaeffaea4d92f05f5ba1ef54df407cb7c8517)
    (cherry picked from commit 2f5bb473681b88819a9de28ac3a47e7737815a92)
    (cherry picked from commit 5ea8bbfc49291b7e23161fe4de0bf3e4a4e34b18)
    (cherry picked from commit ceb5433b3a54979216d794e45147d25c24c94999)
    (cherry picked from commit aa9a2d51a3e70b15a898bec7dde3ce5726fec641)
    (cherry picked from commit e81f44b66b456a7dcfbdeffeb355458cd6a58973)
    (cherry picked from commit 7a2cea2aaae2d5eb5c00c49c52180c7c2c66130a)
    (cherry picked from commit 05eb23893c2cf9502a9cec0c32e7f1d1ed2895c8)
    (cherry picked from commit 38be0a347c91133843474e12baacd252d0fd1c30)
    (cherry picked from commit 82373701be26b893eaf7372db0af84235a51998a)
    (cherry picked from commit 1ab95d37bcc3ff2d69e3871e4f056bab7aed0b85)
    (cherry picked from commit f74462acf8f390528c8b7937f227c6c90d017f3b)
    (cherry picked from commit 449fc48866f7d84b0d9a19201de18a4dd4d3488c)
    (cherry picked from commit dd41cc3bb90efd455df514899a5d3cf245182eb1)
    (cherry picked from commit e471b40321a94f07d13b8a9e4b064885cf08835d)
    (cherry picked from commit bfd2793c9559ae73ae021797f1d4b097c27f24be)
    (cherry picked from commit b74757944d69f8cd7de5284fc7e8649d965361ab)
    (cherry picked from commit d18f141a1a7cfa5ffad8433e43062b05a8d1b82a)
    (cherry picked from commit 1b136de120dda625109f2afe1e3d04e256be9ec1)
    (cherry picked from commit a66132f3eb514f42c49a3e8f57aab2ccd0360f06)

  * mlx4_core: Roll back round robin bitmap allocation commit for CQs, SRQs, and MPTs
  * net/mlx4_core: Remove zeroed out of explicit QUERY_FUNC_CAP fields
  * net/mlx4_core: Rename QUERY_FUNC_CAP fields
  * net/mlx4_core: Introduce nic_info new flag in QUERY_FUNC_CAP
  * net/mlx4_core: Expose physical port id as PF/VF capability
  * net/mlx4_en: Implement ndo_get_phys_port_id
  * net/mlx4_en: Configure the XPS queue mapping on driver load
  * net/mlx4_core: Set CQE/EQE size to 64B by default
  * net/mlx4_en: Ignore irrelevant hypervisor events
  * net/mlx4_en: Add NAPI support for transmit side
  * net/mlx4_core: Check port number for validity before accessing data
  * infiniband: slight optimization of addr compare
  * net/mlx4_core: Add basic support for TCP/IP offloads under tunneling
  * net/mlx4_en: Add netdev support for TCP/IP offloads of vxlan tunneling
  * net: mlx4: slight optimization of addr compare
  * mlx4_en: Add PTP hardware clock
  * mlx4_en: Only cycle port if HW timestamp config changes
  * net/mlx4_core: Warn if device doesn't have enough PCI bandwidth
  * net/mlx4_en: fix error return code in mlx4_en_get_qp()
  * mlx4_en: Select PTP_1588_CLOCK
  * net/mlx4_en: call gro handler for encapsulated frames
  * RDMA/ocrdma: Fix AV_VALID bit position
  * RDMA/ocrdma: Fix OCRDMA_GEN2_FAMILY macro definition
  * IB/usnic: Add Cisco VIC low-level hardware driver
  * IB/usnic: Change WARN_ON to lockdep_assert_held
  * IB/usnic: Add struct usnic_transport_spec
  * IB/usnic: Push all forwarding state to usnic_fwd.[hc]
  * IB/usnic: Port over main.c and verbs.c to the usnic_fwd.h
  * IB/usnic: Port over usnic_ib_qp_grp.[hc] to new usnic_fwd.h
  * IB/usnic: Port over sysfs to new usnic_fwd.h
  * IB/usnic: Update ABI and Version file for UDP support
  * IB/usnic: Add UDP support to usnic_fwd.[hc]
  * IB:usnic: Add UDP support to usnic_transport.[hc]
  * IB/usnic: Add UDP support in u*verbs.c, u*main.c and u*util.h
  * IB/usnic: Add UDP support in usnic_ib_qp_grp.[hc]
  * IB/core: Add RDMA_TRANSPORT_USNIC_UDP
  * IB/usnic: Remove superflous parentheses
  * IB/usnic: Use for_each_sg instead of a for-loop
  * IB/usnic: Expose flows via debugfs
  * IB/usnic: Fix typo "Ignorning" -> "Ignoring"
  * IB/usnic: Append documentation to usnic_transport.h and cleanup
  * IB/mlx5: Remove unused code in mr.c
  * mlx5_core: Remove dead code
  * IB/mlx5: Fix micro UAR allocator
  * IB/core: Add flow steering support for IPoIB UD traffic
  * IB/core: Add support for IB L2 device-managed steering
  * mlx4_core: Add support for steerable IB UD QPs
  * IB/mlx4: Enable device-managed steering support for IB ports too
  * IB/mlx4: Add mechanism to support flow steering over IB links
  * IB/mlx4: Add support for steerable IB UD QPs
  * IB/core: Ethernet L2 attributes in verbs/cm structures
  * net/mlx4_core: clean up cq_res_start_move_to()
  * net/mlx4_core: clean up srq_res_start_move_to()
  * IB/usnic: Fix endianness-related warnings
  * IB/usnic: Add dependency on CONFIG_INET
  * IB/core: Add support for RDMA_NODE_USNIC_UDP
  * IB/usnic: Advertise usNIC devices as RDMA_NODE_USNIC_UDP
  * IB/usnic: Set userspace/kernel ABI ver to 4
  * IB/usnic: Remove unused variable in usnic_debugfs_exit()
  * IB/mlx4: Fix error return code
  * IB/cma: IBoE (RoCE) IP-based GID addressing
  * IB/mlx4: Use IBoE (RoCE) IP based GIDs in the port GID table
  * IB/mlx4: Handle Ethernet L2 parameters for IP based GID addressing
  * IB/isert: seperate connection protection domains and dma MRs
  * IB/isert: Avoid frwr notation, user fastreg
  * IB/isert: Move fastreg descriptor creation to a function
  * IB/isert: pass scatterlist instead of cmd to fast_reg_mr routine
  * RDMA/ocrdma: Handle Ethernet L2 parameters for IP based GID addressing
  * RDMA/ocrdma: Populate GID table with IP based gids
  * IB/core: Resolve Ethernet L2 addresses when modifying QP
  * IB/core: Make ib_addr a core IB module
  * IB/cm: Fix missing unlock on error in cm_init_qp_rtr_attr()
  * IB/mlx4: Add dependency INET
  * RDMA/ocrdma: Move ocrdma_inetaddr_event outside of "#if CONFIG_IPV6"
  * RDMA/ocrdma: Add dependency on INET
  * IB/mlx4: Use IS_ENABLED(CONFIG_IPV6)
  * IB/usnic: Use GFP_ATOMIC under spinlock
  * net/mlx4_core: Remove unnecessary validation for port number
  * RDMA/cma: Handle global/non-linklocal IPv6 addresses in cma_check_linklocal()
  * IB/core: Fix unused variable warning
  * IPoIB: Report operstate consistently when brought up without a link
  * RDMA/amso1100: Add check if cache memory was allocated before freeing it
  * IB/usnic: Remove unused includes of <linux/version.h>
  * RDMA/cxgb4: Fix gcc warning on 32-bit arch
  * mlx5_core: Fix out arg size in access_register command
  * IB/mlx5: Clear out struct before create QP command
  * mlx5_core: Use mlx5 core style warning
  * IB/mlx5: Make sure doorbell record is visible before doorbell
  * IB/mlx5: Implement modify CQ
  * IB/mlx5: Add support for resize CQ
  * mlx5_core: Improve debugfs readability
  * mlx5_core: Fix PowerPC support
  * IB/mlx5: Allow creation of QPs with zero-length work queues
  * IB/mlx5: Abort driver cleanup if teardown hca fails
  * IB/mlx5: Remove old field for create mkey mailbox
  * IB/mlx5: Verify reserved fields are cleared
  * iscsi-target: Convert gfp_t parameter to task state bitmask
  * IB/mlx5: Fix RC transport send queue overhead computation
  * IB/mlx5: Fix binary compatibility with libmlx5
  * IB/mlx5: Don't set "block multicast loopback" capability
  * RDMA/nes: Fix error return code
  * RDMA/amso1100: Fix error return code
  * iser-target: Fix leak on failure in isert_conn_create_fastreg_pool
  * IB/srpt: replace strict_strtoul() with kstrtoul()
  * IB/mlx4: Don't allocate range of steerable UD QPs for Ethernet-only device
  * IB/mlx4: Make sure GID index 0 is always occupied
  * IB/mlx4: Move rtnl locking to the right place
  * IB/mlx4: Do IBoE locking earlier when initializing the GID table
  * IB/mlx4: Do IBoE GID table resets per-port
  * IB/mlx4: Build the port IBoE GID table properly under bonding
  * IB: Report using RoCE IP based gids in port caps
  * RDMA/cxgb4: Add missing neigh_release in LE-Workaround path
  * mlx5: Add include of <linux/slab.h> because of kzalloc()/kfree() use
  * IB/mlx5: Remove dependency on X86
  * IB/usnic: Fix smatch endianness error
  * IB/iser: Avoid dereferencing iscsi_iser conn object when not bound to iser connection
  * IB/iser: Fix use after free in iser_snd_completion()
  * RDMA/ocrdma: Fix traffic class shift
  * RDMA/ocrdma: Fix load time panic during GID table init
  * netdevice: add queue selection fallback handler for ndo_select_queue
  * net,IB/mlx: Bump all Mellanox driver versions
  * net/mlx4: Support shutdown() interface
  * net/mlx4_core: Fix memory access error in mlx4_QUERY_DEV_CAP_wrapper()
  * net/mlx4_core: mlx4_init_slave() shouldn't access comm channel before PF is ready
  * net/mlx4_core: Fix wrong dump of the vxlan offloads device capability
  * net/mlx4_en: Handle vxlan steering rules for mac address changes
  * net/mlx4_core: Load the IB driver when the device supports IBoE
  * net/mlx4_en: Deregister multicast vxlan steering rules when going down
  * net-gro: Prepare GRO stack for the upcoming tunneling support
  * net-gre-gro: Add GRE support to the GRO stack
  * net: gro: change GRO overflow strategy
  * net: Add GRO support for UDP encapsulating protocols
  * net: Export gro_find_by_type helpers
  * net: Add GRO support for vxlan traffic
  * net/udp_offload: Handle static checker complaints
  * net/ipv4: Use non-atomic allocation of udp offloads structure instance
  * net/vxlan: Go over all candidate streams for GRO matching
  * gre_offload: statically build GRE offloading support
  * net/mlx4_core: pass pci_device_id.driver_data to __mlx4_init_one during reset
  * net/mlx4: Set number of RX rings in a utility function
  * net/mlx4: Fix limiting number of IRQ's instead of RSS queues
  * net/mlx4_en: Fix bad use of dev_id
  * net/mlx4_en: Fix UP limit in ieee_ets->prio_tc
  * net/mlx4_en: Verify mlx4_en module parameters
  * net/mlx4_en: Pad ethernet packets smaller than 17 bytes
  * net/mlx4_en: Move queue stopped/waked counters to be per ring
  * net/mlx4: Replace mlx4_en_mac_to_u64() with mlx4_mac_to_u64()
  * net/mlx4_en: Fix selftest failing on non 10G link speed
  * net/mlx4_core: Fix sparse warning
  * net/mlx4_en: Use union for BlueFlame WQE
  * net/mlx4_en: Change Connect-X description in kconfig
  * net/mlx4_en: mlx4_en_verify_params() can be static
  * IB/mlx5_core: remove unreachable function call in module init
  * mlx4: Adjust QP1 multiplexing for RoCE/SRIOV
  * mlx4_core: For RoCE, allow slaves to set the GID entry at that slave's index
  * mlx4: In RoCE allow guests to have multiple GIDS
  * mlx4: Add ref counting to port MAC table for RoCE
  * mlx4: Implement IP based gids support for RoCE/SRIOV
  * mlx4_ib: Fix SIDR support of for UD QPs under SRIOV/RoCE
  * mlx4: Activate RoCE/SRIOV
  * mlx4: Call dev_kfree_skby_any instead of dev_kfree_skb.
  * cxgb4/iw_cxgb4: Treat CPL_ERR_KEEPALV_NEG_ADVICE as negative advice
  * cxgb4/iw_cxgb4: Doorbell Drop Avoidance Bug Fixes
  * mlx4: Don't receive packets when the napi budget == 0
  * IB/mlx4_ib: Adapt code to use caps.num_ports instead of a constant
  * net/mlx4: Add data structures to support N-Ports per VF
  * net/mlx4: Add utils for N-Port VFs
  * net/mlx4: Adapt code for N-Port VF
  * net/mlx4: Adapt num_vfs/probed_vf params for single port VF
  * mlx4: Use actual number of PCI functions (PF + VFs) for alias GUID logic
  * RDMA/cxgb4: set error code on kmalloc() failure
  * net/mlx4: USe one wrapper that returns -EPERM
  * mlx4: Add support for CONFIG_DEV command
  * net/mlx4: Implement vxlan ndo calls
  * net/mlx4: Set proper build dependancy with vxlan

  [ Wen-chien Jesse Sung ]

  * SAUCE: Bluetooth: Give restart command more time to complete its job
    - LP: #1301908

 -- Tim Gardner <tim.gardner@canonical.com>  Thu, 03 Apr 2014 06:06:15 -0600

linux (3.13.0-22.44) trusty; urgency=low

  [ Tim Gardner ]

  * Release Tracking Bug
    - LP: #1301562

  [ dann frazier ]

  * [Config] enable linux-tools on arm64
    https://lists.ubuntu.com/archives/kernel-team/2014-April/041332.html

  [ Greg Kurz ]

  * SAUCE: powerpc/le: Big endian arguments for ppc_rtas()
    - LP: #1289518

  [ Mahesh Salgaonkar ]

  * SAUCE: powerpc/book3s: Fix CFAR clobbering issue in machine check
    handler.
    - LP: #1301424
  * SAUCE: powerpc/book3s: Recover from MC in sapphire on SCOM read via
    MMIO.
    - LP: #1301424
  * SAUCE: powerpc/book3s: Fix mc_recoverable_range buffer overrun issue.
    - LP: #1301424

  [ Paolo Pisati ]

  * [Config] armhf: USB_STORAGE=y
    https://lists.ubuntu.com/archives/kernel-team/2014-April/041349.html

  [ Stefan Bader ]

  * SAUCE: kvm: Force preempt folding in kvm on i386
    - LP: #1268906

  [ Tim Gardner ]

  * SAUCE: Drop lttng in favor of lttng-modules
    The kernel version was down rev on an rc release.

  [ Tomas Winkler ]

  * SAUCE: (no-up) mei: me: do not load the driver if the FW doesn't
    support MEI interface
    - LP: #1301118

  [ Upstream Kernel Changes ]

  * drm/i915: Deprecated UMS support
    - LP: #1284816
  * powerpc/book3s: Split the common exception prolog logic into two
    section.
    - LP: #1301424
  * powerpc/book3s: Introduce exclusive emergency stack for machine check
    exception.
    - LP: #1301424
  * powerpc/book3s: handle machine check in Linux host.
    - LP: #1301424
  * powerpc/book3s: Return from interrupt if coming from evil context.
    - LP: #1301424
  * powerpc/book3s: Introduce a early machine check hook in cpu_spec.
    - LP: #1301424
  * powerpc/book3s: Add flush_tlb operation in cpu_spec.
    - LP: #1301424
  * powerpc/book3s: Flush SLB/TLBs if we get SLB/TLB machine check errors
    on power7.
    - LP: #1301424
  * powerpc/book3s: Flush SLB/TLBs if we get SLB/TLB machine check errors
    on power8.
    - LP: #1301424
  * powerpc/book3s: Decode and save machine check event.
    - LP: #1301424
  * powerpc/book3s: Queue up and process delayed MCE events.
    - LP: #1301424
  * powerpc/powernv: Remove machine check handling in OPAL.
    - LP: #1301424
  * powerpc/powernv: Machine check exception handling.
    - LP: #1301424
  * powerpc: Fix "attempt to move .org backwards" error
    - LP: #1301424
  * powerpc: Fix endian issues in power7/8 machine check handler
    - LP: #1301424
  * Move precessing of MCE queued event out from syscall exit path.
    - LP: #1301424

 -- Andy Whitcroft <apw@canonical.com>  Wed, 02 Apr 2014 15:58:48 +0100

linux (3.13.0-21.43) trusty; urgency=low

  [ Andy Whitcroft ]

  * SAUCE: kvm: BIOS disabled kvm support should be a warning
    - LP: #1300247
  * SAUCE: nouveau: missing outputs should be warnings
    - LP: #1300244

  [ John Johansen ]

  * Revert "SAUCE: Add config option to disable new apparmor 3 semantics"
  * Revert "SAUCE: apparmor: fix uninitialized lsm_audit membe"
  * Revert "SAUCE: (no-up) apparmor: Fix tasks not subject to, reloaded
    policy"
  * Revert "SAUCE: apparmor: allocate path lookup buffers during init"
  * Revert "SAUCE: apparmor: fix unix domain sockets to be mediated on
    connection"
  * Revert "SAUCE: (no-up) apparmor: Sync to apparmor 3 - alpha 4 snapshot"
  * SAUCE: (no-up) apparmor: Sync to apparmor3 - alpha6 snapshot
    - LP: #1298611

  [ Tetsuo Handa ]

  * SAUCE: kthread: Do not leave kthread_create() immediately upon SIGKILL.

  [ Tim Gardner ]

  * Release Tracking Bug
    - LP: #1300412
  * [Config] updateconfigs after AA patch set
  * [Config] CONFIG_ZSWAP=n, CONFIG_ZBUD=n for all arches
  * [Config] CONFIG_XILINX_LL_TEMAC=m for powerpc
  * [Config] CONFIG_WQ_POWER_EFFICIENT_DEFAULT=y for ppc64el
  * [Config] CONFIG_WLAN=y for arm64
  * [Config] CONFIG_VORTEX=m for ppc64el
  * [Config] CONFIG_WIMAX=m for ppc64el
  * [Config] CONFIG_WATCHDOG=y for ppc64el
  * [Config] CONFIG_VME_BUS=m for ppc64el
  * [Config] CONFIG_VIRT_DRIVERS=y for ppc64el
  * [Config] CONFIG_VIDEO_OUTPUT_CONTROL=m for ppc64el
  * [Config] CONFIG_VERSION_SIGNATURE="" for powerpc64-emb
  * [Config] CONFIG_UWB=m for ppc64el

  [ Upstream Kernel Changes ]

  * vhost: validate vhost_get_vq_desc return value
    - CVE-2014-0055
  * net: use kfree_skb_list() helper
  * skbuff: skb_segment: s/frag/nskb_frag/
  * skbuff: skb_segment: s/skb_frag/frag/
  * skbuff: skb_segment: s/skb/head_skb/
  * skbuff: skb_segment: s/fskb/list_skb/
  * skbuff: skb_segment: orphan frags before copying
    - CVE-2014-0131

  [ Upstream Kernel Changes ]

  * rebase to v3.13.8

 -- Tim Gardner <tim.gardner@canonical.com>  Mon, 31 Mar 2014 12:38:11 -0600

linux (3.13.0-20.42) trusty; urgency=low

  [ Adam Conrad ]

  * [Packaging] Set bootloader and loader on ppc64el to grub

  [ Andy Whitcroft ]

  * rebase to v3.13.7
  * [Config] updateconfigs following rebase to v3.13.7
  * cloud-tools -- pull in init scripts for Hyper-V daemons
  * cloud-tools -- detect Hyper-V VM to avoid starting
  * cloud-tools -- update IF_NAME to DEVICE in hv_* scripts
    - LP: #1295401
  * [Config] cloud-tools -- ensure we force older hv-kvp-daemon-init off
  * [Config] fix up Breaks/Replaces on linux-cloud-tools-common to fix upgrades

  [ Emmanuel Grumbach ]

  * SAUCE: (no-up) iwlwifi: mvm: disable uAPSD due to bugs in the firmware

  [ James Bottomley ]

  * SAUCE: (no-up) fix our current target reap infrastructure
    - LP: #1283604
  * SAUCE: (no-up) dual scan thread bug fix
    - LP: #1283604

  [ K. Y. Srinivasan ]

  * SAUCE: (no-up) Tools: hv: vssdaemon: Ignore VFAT mounts during the
    Freeze operation
    - LP: #1298192

  [ Paolo Pisati ]

  * [Config] disable HW_RANDOM_EXYNOS, USB_DWC3_EXYNOS,
    PHY_EXYNOS_MIPI_VIDEO
    - LP: #1294353
  * [Config] armhf: generic: AHCI_IMX=y, SERIAL_FSL_LPUART=m
    - LP: #1294951
  * [Config] armhf: generic: MFD_TI_AM335X_TSCADC and USB_DWC3_OMAP = m
    - LP: #1294962

  [ Tim Gardner ]

  * Release Tracking Bug
    - LP: #1298585
  * [Config] ignore.modules
  * SAUCE: i2c-cpm: Add missing includes for powerpc
  * [Config] CONFIG_ABX500_CORE=y for ppc64el
  * [Config] CONFIG_ALX=m for powerpc
  * [Config] CONFIG_ACENIC_OMIT_TIGON_I=n for ppc64el
  * [Config] CONFIG_ACORN_PARTITION_*=n for ppc64el
  * [Config] CONFIG_ANDROID=n for powerpc
  * [Config] CONFIG_ASYNC_RAID6_TEST=m for ppc64el
  * [Config] CONFIG_BIG_KEYS=y for ppc64el
  * [Config] CONFIG_BLK_DEV_INTEGRITY=y for ppc64el
  * [Config] CONFIG_BSD_PROCESS_ACCT=y for ppc64el
  * [Config] CONFIG_BLK_DEV_SR_VENDOR=n for ppc64el
  * [Config] CONFIG_CFG80211=m for ppc64el
  * [Config] CONFIG_CHARGER_BQ24190=m for powerpc
  * [Config] CONFIG_CHARGER_BQ24735=m for powerpc
  * [Config] CONFIG_EXPERT=y for ppc64el
  * [Config] CONFIG_ATA_SFF=y on ppc64el
  * [Config] CONFIG_ATA_GENERIC=y for ppc64el, powerpc
  * [Config] CONFIG_CHR_DEV_ST=m for ppc64el
  * [Config] CONFIG_CHECKPOINT_RESTORE=y for ppc64el
  * [Config] CONFIG_CHELSIO_T1_1G=y for ppc64el
  * [Config] CONFIG_CHR_DEV_OSST=m for ppc64el
  * [Config] CONFIG_CHR_DEV_SCH=m for ppc64el
  * [Config] CONFIG_CPU_FREQ_STAT=y for powerpc
  * [Config] CONFIG_DDR=y for ppc64el
  * [Config] CONFIG_DEBUG_BUGVERBOSE=y for powerpc
  * [Config] CONFIG_EXT4_USE_FOR_EXT23=y for powerpc, ppc64el
  * [Config] CONFIG_E100=m, CONFIG_E1000=m, CONFIG_E1000E=m for ppc64el
  * [Config] CONFIG_EZX_PCAP=n for all arches
  * [Config] CONFIG_DYNAMIC_DEBUG=y for powerpc
  * [Config] CONFIG_ENABLE_MUST_CHECK=n for ppc64el
  * [Config] CONFIG_ENABLE_WARN_DEPRECATED=n for ppc64el
  * [Config] CONFIG_FB_3DFX=m for all arches
  * [Config] CONFIG_FB_MATROX=m for ppc64el
  * [Config] CONFIG_FB_RADEON=m for ppc64el
  * [Config] CONFIG_FB_SAVAGE_I2C=y for all arches
  * [Config] CONFIG_FIREWIRE=m for ppc64el
  * [Config] CONFIG_FTR_FIXUP_SELFTEST=n for ppc64el
  * [Config] CONFIG_HAMRADIO=y for ppc64el
  * [Config] CONFIG_I2C_CHARDEV=m for ppc64el
  * [Config] CONFIG_I2C_MUX=m for ppc64el
  * [Config] CONFIG_I2C_STUB=m for ppc64el
  * [Config] CONFIG_I2O=m for ppc64el
  * [Config] CONFIG_INET_XFRM_MODE_BEET=m, CONFIG_INET_XFRM_MODE_TRANSPORT=m, CONFIG_INET_XFRM_MODE_TUNNEL=m for ppc64el
  * [Config] CONFIG_INFINIBAND_IPOIB_DEBUG=n, CONFIG_INFINIBAND_MTHCA_DEBUG=n for ppc64el
  * [Config] CONFIG_INFINIBAND_NES=m, CONFIG_INFINIBAND_OCRDMA=m, CONFIG_INFINIBAND_QIB=m for ppc64el
  * [Config] CONFIG_INPUT_FF_MEMLESS=m for ppc64el
  * [Config] CONFIG_INTERVAL_TREE_TEST=m for ppc64el
  * [Config] CONFIG_IPACK_BUS=m for ppc64el
  * [Config] CONFIG_ISDN=y for ppc64el
  * [Config] CONFIG_ISO9660_FS=m for ppc64el
  * [Config] CONFIG_KGDB=y for ppc64el
  * [Config] CONFIG_KVM_GUEST=y for ppc64el
  * [Config] CONFIG_L2TP_V3=y for powerpc
  * [Config] CONFIG_MAILBOX=y for ppc64el
  * [Config] CONFIG_MD_LINEAR=m, CONFIG_MD_RAID0=m, CONFIG_MD_RAID1=m for ppc64el
  * [Config] CONFIG_MEDIA_SUPPORT=m for ppc64el
  * [Config] CONFIG_MEMORY=y for ppc64el
  * [Config] CONFIG_MEMSTICK=m for ppc64el
  * [Config] CONFIG_MFD_SM501_GPIO=n for ppc64el
  * [Config] CONFIG_MLX4_DEBUG=n for ppc64el
  * [Config] CONFIG_MMC_BLOCK=m for ppc64el
  * [Config] CONFIG_MOUSE_PS2=m for ppc64el
  * [Config] CONFIG_NET_9P=m for ppc64el
  * [Config] CONFIG_MSDOS_FS=m for ppc64el
  * [Config] CONFIG_MSI_BITMAP_SELFTEST=n for ppc64el
  * [Config] CONFIG_MTD=m for arm64
  * [Config] CONFIG_NETCONSOLE=m for ppc64el
  * [Config] CONFIG_NETFILTER_XT_TARGET_NOTRACK=m for ppc64el
  * [Config] CONFIG_NETPOLL_TRAP=n for ppc64el
  * [Config] CONFIG_NET_IPIP=m for ppc64el
  * [Config] CONFIG_NET_TEAM=m for all arches
  * [Config] CONFIG_NFC=m for ppc64el
  * [Config] CONFIG_NL80211_TESTMODE=n for all arches
  * [Config] CONFIG_NLS_CODEPAGE_437=y for powerpc
  * [Config] CONFIG_NLS_ASCII=m, CONFIG_NLS_ISO8859_1=m, CONFIG_NLS_UTF8=m for ppc64el
  * [Config] CONFIG_NOP_USB_XCEIV=m for ppc64el
  * [Config] CONFIG_NOTIFIER_ERROR_INJECTION=m for ppc64el
  * [Config] CONFIG_OPROFILE=m for ppc64el
  * [Config] CONFIG_PARPORT_1284=y for ppc64el
  * [Config] CONFIG_PARPORT_AX88796=m, CONFIG_PARPORT_PC_FIFO=y, CONFIG_PARPORT_SERIAL=m for ppc64el
  * [Config] CONFIG_PCI_IOV=y, CONFIG_PCI_PASID=y, CONFIG_PCI_PRI=y, CONFIG_PCI_REALLOC_ENABLE_AUTO=y, CONFIG_PCI_STUB=m for ppc64el
  * [Config] CONFIG_PCNET32=m for ppc64el
  * [Config] CONFIG_SCSI_DH_EMC=m for ppc64el
  * [Config] CONFIG_SCSI_DH_HP_SW=m for ppc64el
  * [Config] CONFIG_SCSI_FC_ATTRS=m for ppc64el
  * [Config] CONFIG_SCSI_IPR=m for ppc64el
  * [Config] CONFIG_SCSI_LOGGING=y for ppc64el
  * [Config] CONFIG_SCSI_OSD_INITIATOR=m for ppc64el
  * [Config] CONFIG_SCSI_SCAN_ASYNC=y for ppc64el
  * [Config] CONFIG_SCSI_SYM53C8XX_2=m for ppc64el

  [ Timo Aaltonen ]

  * SAUCE: i915_bdw: Provide an ubuntu/i915 driver for Broadwell graphics
    - LP: #1294144
  * SAUCE: i915_bdw: Add DP_AUX definitions
    - LP: #1294144
  * SAUCE: i915_bdw: Update intel_ips.h file location
    - LP: #1294144
  * SAUCE: i915_bdw: Revert "ACPI / i915: replace open-coded _DSM code with
    helper functions"
    - LP: #1294144
  * SAUCE: i915_bdw: Add an include back to intel_opregion.c
    - LP: #1294144
  * SAUCE: i915_bdw: Only support Broadwell with ubuntu/i915 driver
    - LP: #1294144
  * SAUCE: i915_bdw: Add i915_bdw_gpu_*() calls for ubuntu/i915
    - LP: #1294144
  * i915_bdw: [Config] Enable CONFIG_DRM_I915_BDW=m, and disable UMS
    - LP: #1294144
  * SAUCE: i915_bdw: Rename ubuntu/i915 driver to i915_bdw
    - LP: #1294144

  [ Upstream Kernel Changes ]

  * netfilter: nf_conntrack_dccp: fix skb_header_pointer API usages
    - CVE-2014-2523
  * Input: ALPS - add support for "Dolphin" devices
    - LP: #1190867
  * x86/mm/pageattr: Lookup address in an arbitrary PGD
    - LP: #1297658
  * x86/mm/pageattr: Add a PGD pagetable populating function
    - LP: #1297658
  * x86/mm/pageattr: Add a PUD pagetable populating function
    - LP: #1297658
  * x86/mm/pageattr: Add a PMD pagetable populating function
    - LP: #1297658
  * x86/mm/pageattr: Add a PTE pagetable populating function
    - LP: #1297658
  * x86/mm/pageattr: Add a PUD error unwinding path
    - LP: #1297658
  * x86/mm/pageattr: Add last levels of error path
    - LP: #1297658
  * x86/mm/cpa: Map in an arbitrary pgd
    - LP: #1297658
  * x86/efi: Runtime services virtual mapping
    - LP: #1297658
  * x86/efi: Check krealloc return value
    - LP: #1297658
  * Include apm-mustang.dtb in kernel-image udeb
  * drm/i915: add i915_reset_count
    - LP: #1294144
  * drm/i915: add i915_get_reset_stats_ioctl
    - LP: #1294144
  * drm: add DRM_INFO_ONCE() to print a one-time DRM_INFO() message
    - LP: #1294144
  * drm: provide a helper for the encoder possible_crtcs mask
    - LP: #1294144
  * drm: Move drm_encoder_crtc_ok() to core
    - LP: #1294144
  * drm: Pass the display mode to drm_calc_timestamping_constants()
    - LP: #1294144
  * drm: Pass the display mode to drm_calc_vbltimestamp_from_scanoutpos()
    - LP: #1294144
  * drm: Pass 'flags' from the caller to .get_scanout_position()
    - LP: #1294144

  [ Upstream Kernel Changes ]

  * rebase to v3.13.7
    - LP: #1268468

 -- Andy Whitcroft <apw@canonical.com>  Mon, 24 Mar 2014 10:41:31 +0000

linux (3.13.0-19.40) trusty; urgency=low

  [ Tim Gardner ]

  * [Config] Add new mlx modules to d-i
  * [Config] Fix d-i spelling error: ahxi_xgene --> ahci_xgene
  * [Config] Added Muti-Arch support for linux-headers-PKGVER-ABINUM,
    linux-tools-common, and linux-cloud-tools-common
    - LP: #1295112
  * Release Tracking Bug
    - LP: #1296484

  [ Upstream Kernel Changes ]

  * Drivers: hv: vmbus: Specify the target CPU that should receive
    notification
    - LP: #1295813

 -- Tim Gardner <tim.gardner@canonical.com>  Sun, 23 Mar 2014 19:54:50 -0600

linux (3.13.0-19.39) trusty; urgency=low

  [ Tim Gardner ]

  * Release Tracking Bug
    - LP: #1295462

  [ Andy Whitcroft ]

  * ubuntu: aufs3 -- update update scripting
  * ubuntu: AUFS -- update to 75dbb997b5812e16771bec20e92449ba0b1705d9

  [ Anup Patel ]

  * SAUCE: (no-up) KVM: Documentation: Fix typo for KVM_ARM_VCPU_INIT ioctl
  * SAUCE: (no-up) arm64: KVM: Force undefined exception for Guest SMC
    intructions

  [ dann frazier ]

  * SAUCE: (no-up) Fix pcie-xgene build failure

  [ Emmanuel Grumbach ]

  * SAUCE: iwlwifi: mvm: send udev event upon firmware error to dump logs

  [ Feng Kan ]

  * SAUCE: (no-up) power: reset: Add generic SYSCON register mapped reset
    - LP: #1284433
  * SAUCE: (no-up) arm64: dts: Add X-Gene reboot driver dts node
    - LP: #1284433

  [ Hans de Goede ]

  * SAUCE: (no-up) libahci: Allow drivers to override start_engine
    - LP: #1282920
  * SAUCE: (no-up) ahci-platform: Add support for devices with more then 1
    clock
    - LP: #1282920
  * SAUCE: (no-up) ahci-platform: Add support for an optional regulator for
    sata-target power
    - LP: #1282920
  * SAUCE: (no-up) ahci-platform: Add enable_ / disable_resources helper
    functions
    - LP: #1282920
  * SAUCE: (no-up) ahci-platform: "Library-ise" ahci_probe functionality
    - LP: #1282920
  * SAUCE: (no-up) ahci-platform: "Library-ise" suspend / resume
    functionality
    - LP: #1282920

  [ Iyappan Subramanian ]

  * SAUCE: (no-up) Documentation: APM X-Gene SoC Ethernet DTS binding
    documentation
  * SAUCE: (no-up) arm64: dts: APM X-Gene SoC Ethernet device tree nodes
  * SAUCE: (no-up) drivers: net: APM X-Gene SoC Ethernet base driver
  * SAUCE: (no-up) drivers: net: APM X-Gene SoC Ethernet driver error
    handling
  * SAUCE: (no-up) drivers: net: APM X-Gene SoC Ethernet driver ethtool
    support

  [ Loc Ho ]

  * SAUCE: (no-up) Documentation: Add APM X-Gene SoC 15Gbps Multi-purpose
    PHY driver binding documentation
    - LP: #1282920
  * SAUCE: (no-up) PHY: add APM X-Gene SoC 15Gbps Multi-purpose PHY driver
    - LP: #1282920
  * SAUCE: (no-up) arm64: Add APM X-Gene SoC 15Gbps Multi-purpose PHY DTS
    entries
    - LP: #1282920
  * SAUCE: (no-up) Documentation: Add documentation for the APM X-Gene SoC
    SATA host controller DTS binding
  * SAUCE: (no-up) ata: Add APM X-Gene SoC AHCI SATA host controller driver
  * SAUCE: (no-up) ata: Fix compiler warning with APM X-Gene host
    controller driver
  * SAUCE: (no-up) arm64: Add APM X-Gene SoC AHCI SATA host controller DTS
    entries
  * SAUCE: (no-up) clk: arm64: Fix the clock-names property for pcppll,
    socpll, and socplldiv2

  [ Marc Zyngier ]

  * SAUCE: (no-up) arm64: KVM: force cache clean on page fault when caches
    are off
  * SAUCE: (no-up) arm64: KVM: allows discrimination of AArch32 sysreg
    access
  * SAUCE: (no-up) arm64: KVM: trap VM system registers until MMU and
    caches are ON
  * SAUCE: (no-up) ARM: KVM: introduce kvm_p*d_addr_end
  * SAUCE: (no-up) arm64: KVM: flush VM pages before letting the guest
    enable caches
  * SAUCE: (no-up) ARM: KVM: force cache clean on page fault when caches
    are off

  [ Ming Lei ]

  * SAUCE: (no-up) arm64: apm-storm: support ttyS1
  * SAUCE: (no-up) apm: pcie: fix hang when no card connected

  [ Paolo Pisati ]

  * [Config] armhf: generic: disable CPU_IDLE
  * [Config] armhf: CPU_FREQ=y
  * [Config] armhf: TI_THERMAL=y

  [ Rameshwar Prasad Sahu ]

  * SAUCE: (no-up) rtc: Add X-Gene SoC Real Time Clock Driver

  [ Ravi Patel ]

  * SAUCE: (no-up) Documentation: misc-devices: APM X-Gene SoC QMTM
  * SAUCE: (no-up) Documentation: devicetree: bindings for APM X-Gene SoC
    QMTM
  * SAUCE: (no-up) misc: xgene: base driver for APM X-Gene SoC QMTM
  * SAUCE: (no-up) arm64: boot: dts: entries for APM X-Gene SoC QMTM
  * SAUCE: (no-up) misc: xgene: error handling for APM X-Gene SoC QMTM

  [ Roger Quadros ]

  * SAUCE: (no-up) ata: ahci_platform: Manage SATA PHY
    - LP: #1282920
  * SAUCE: (no-up) ata: ahci_platform: runtime resume the device before use
    - LP: #1282920

  [ Seth Forshee ]

  * SAUCE: iwlwifi: mvm: Free sram dump immediately after using it
  * SAUCE: iwlwifi: mvm: Only notify userspace of fw error dump when one is
    created
  * SAUCE: iwlwifi: mvm: Don't create fw error dump if there's nothing to
    dump

  [ Tanmay Inamdar ]

  * SAUCE: (no-up) arm64: PCI(e) arch support
  * SAUCE: (no-up) pci: APM X-Gene PCIe controller driver
  * SAUCE: (no-up) arm64: dts: APM X-Gene PCIe device tree nodes
  * SAUCE: (no-up) dt-bindings: pci: xgene pcie device tree bindings
  * SAUCE: (no-up) MAINTAINERS: entry for APM X-Gene PCIe host driver

  [ Tim Gardner ]

  * [Config] CONFIG_POWER_RESET_SYSCON=y for arm64
  * SAUCE: (no-up) Restrict CONFIG_POWER_RESET_SYSCON to arm64 only
  * SAUCE: iwlwifi: Fix FTBS for armhf
  * [Config] CONFIG_PHY_XGENE=m for arm64
  * [Config] CONFIG_AHCI_XGENE=m for arm64
  * [Config] CONFIG_NET_XGENE=m for arm64
  * [Config] CONFIG_RTC_DRV_XGENE=m for arm64
  * SAUCE: (no-up) Add drivers/phy/phy-core.ko to generic inclusion list
  * [Config] Enable PCI for arm64
  * SAUCE: arm64: export __cpu_clear_user_page for modules
  * SAUCE: ARCH_HAS_DMA_GET_REQUIRED_MASK=n for arm64
  * [Config] CONFIG_PCI_XGENE=y
  * [Config] CONFIG_PHY_XGENE=y for arm64
  * [Config] CONFIG_RTC_DRV_XGENE=y for arm64
  * d-i: Add ahxi_xgene and xgene-enet

  [ Upstream Kernel Changes ]

  * Staging: rtl8821ae: rc.c: fix up function prototypes
  * Staging: rtl8821ae: removed unused functions and variables
  * Staging: rtl8821ae: add TODO file
  * Staging: rtl8812ae: disable due to build errors
  * staging: r8821ae: Fix build problems
  * staging: r8821ae: Enable build by reverting BROKEN marking
  * staging: rtl8821ae: Fixed the size of array to macro as discussed by
    Linus
  * staging/rtl8821ae: fix build, depends on MAC80211
  * powerpc: Reclaim two unused thread_info flag bits
  * powerpc: Don't corrupt transactional state when using FP/VMX in kernel
  * powerpc: Fix transactional FP/VMX/VSX unavailable handlers
  * Drivers: hv: Ballon: Make pressure posting thread sleep interruptibly
    - LP: #1294253
  * mac80211: don't validate unchanged AP bandwidth while tracking
    - LP: #1294558
  * phy-core: Don't propagate -ENOSUPP from phy_pm_runtime_get_sync to
    caller
  * CONFIG_XGENE_QMTM=m for arm64

 -- Tim Gardner <tim.gardner@canonical.com>  Thu, 20 Mar 2014 21:51:11 -0400

linux (3.13.0-18.38) trusty; urgency=low

  [ Tim Gardner ]

  * Release Tracking Bug
    - LP: #1293725
  * [Config] Add hv_balloon to d-i virtio-modules
    - LP: #1292216

  [ Andy Whitcroft ]

  * [Config] d-i -- add virtio_scsi to virtio-modules
    - LP: #1288607

  [ Colin Ian King ]

  * SAUCE: intel_pstate: inform user that thermald is worth considering

  [ dann frazier ]

  * [Config] arm64: KVM=y

  [ Gerd Hoffmann ]

  * SAUCE: vmbus: add missing breaks
    - LP: #1287398
  * SAUCE: vmbus: use resource for hyperv mmio region
    - LP: #1287398
  * SAUCE: hyperv-fb: add support for generation 2 virtual machines.
    - LP: #1287398
  * SAUCE: hyperv-fb: kick off efifb early
    - LP: #1287398

  [ Haiyang Zhang ]

  * SAUCE: hyperv: Change the receive buffer size for legacy hosts
    - LP: #1290151

  [ K. Y. Srinivasan ]

  * SAUCE: Drivers: hv: vmbus: Extract the mmio information from DSDT
    - LP: #1287398

  [ Paolo Pisati ]

  * SAUCE: leds-gpio: of: introduce MODULE_DEVICE_TABLE for module
    autoloading
  * [Config] amhf: LEDS_TRIGGER_HEARTBEAT=y

  [ Upstream Kernel Changes ]

  * Revert "xhci 1.0: Limit arbitrarily-aligned scatter gather."
    - LP: #1293361
  * Revert "USBNET: ax88179_178a: enable tso if usb host supports sg dma"
    - LP: #1293361
  * powerpc/tm: Fix crash when forking inside a transaction
  * AX88179_178A: Add VID:DID for Lenovo OneLinkDock Gigabit LAN
    - LP: #1291890
  * drm/vmwgfx: Fix a surface reference corner-case in legacy emulation
    mode
  * Input: wacom - scale up touch width and height values for Intuos Pro
  * Input: wacom - make sure touch_max is set for touch devices
  * Input: wacom - add support for three new Intuos devices
  * Input: wacom - add reporting of SW_MUTE_DEVICE events
  * Input: wacom - fix wacom->shared guards for dual input devices
  * Input: wacom - add support for DTU-1031
  * net: fix for a race condition in the inet frag code
    - CVE-2014-0100
  * net: sctp: fix sctp_sf_do_5_1D_ce to verify if we/peer is AUTH capable
    - CVE-2014-0101
  * KEYS: Make the keyring cycle detector ignore other keyrings of the same
    name
    - CVE-2014-0102
  * ipv6: don't set DST_NOCOUNT for remotely added routes
    - CVE-2014-2309

 -- Andy Whitcroft <apw@canonical.com>  Thu, 13 Mar 2014 10:06:05 +0000

linux (3.13.0-17.37) trusty; urgency=low

  [ Andy Whitcroft ]

  * Release Tracking Bug
    - LP: #1290484
  * Revert "SAUCE: hv: Add vss daemon to Makefile"
  * Revert "SAUCE: (no-up) tools/hv: add basic Makefile"
  * Revert "SAUCE: (no-up) hv -- bodge hv_kvp_daemon so it can use the
    local linux/hyperv.h"
  * Revert "SAUCE: (no-up) hv -- bodge hv_vss_daemon so it can use the
    local linux/hyperv.h"
  * Revert "SAUCE: SELinux: security_load_policy: Silence frame-larger-than
    warning"
  * Revert "SAUCE: ARM: OMAP4460: cpuidle: Extend
    PM_OMAP4_ROM_SMP_BOOT_ERRATUM_GICD on cpuidle"
  * ubuntu: overlayfs -- use kernel service credentials for copy up and
    xattr manipulations
  * [Packaging] tools -- hv tools build correctly against the built headers
  * [Packaging] cloud-tools -- add the hv_fcopy_daemon to the package
  * rebase to v3.13.6

  [ Anton Blanchard ]

  * SAUCE: ibmveth: Fix endian issues with MAC addresses

  [ Bjarke Istrup Pedersen ]

  * SAUCE: hv: Add hyperv.h to uapi headers
    - LP: #1282700

  [ Fengguang Wu ]

  * SAUCE: Drivers: hv: fcopy_open() can be static
    - LP: #1282700

  [ K. Y. Srinivasan ]

  * SAUCE: Drivers: hv: Implement the file copy service
    - LP: #1282700

  [ Tim Gardner ]

  * SAUCE: (no-up) mei: Fix stable update misapplication
  * SAUCE: (no-up) mei_me: Add module parameter to disable MSI

  [ Upstream Kernel Changes ]

  * arm64: KVM: Add Kconfig option for max VCPUs per-Guest
  * arm64: KVM: Support X-Gene guest VCPU on APM X-Gene host
  * ACPI / EC: Clear stale EC events on Samsung systems
  * drm/ttm: Fix TTM object open regression
  * SELinux: security_load_policy: Silence frame-larger-than warning
  * ARM: OMAP4460: cpuidle: Extend PM_OMAP4_ROM_SMP_BOOT_ERRATUM_GICD on
    cpuidle

  [ Upstream Kernel Changes ]

  * rebase to v3.13.6
    - LP: #1282369
    - LP: #1260303

 -- Tim Gardner <tim.gardner@canonical.com>  Wed, 05 Mar 2014 06:52:34 -0700

linux (3.13.0-16.36) trusty; urgency=low

  [ Tim Gardner ]

  * Release Tracking Bug
    - LP: #1287903

  [ Andy Whitcroft ]

  * Revert "[Config] lowlatency -- turn CONFIG_IRQ_FORCED_THREADING_DEFAULT
    off temporarily"

  [ Chris Bainbridge ]

  * SAUCE: x86: set Pentium M as PAE capable
    - LP: #930447

  [ Dave Jones ]

  * SAUCE: taint: repurpose TAINT_UNSAFE_SMP to TAINT_CPU_OUT_OF_SPEC
    - LP: #930447

  [ Paolo Pisati ]

  * [Config] SND_DAVINCI_SOC && SND_AM33XX_SOC_EVM =m
  * [Config] armhf: DRM_TILCDC=m

  [ Philippe Bergheaud ]

  * SAUCE: powerpc: fix xmon disassembler for little-endian
    - LP: #1286255

  [ Tim Gardner ]

  * [Config] CONFIG_MICROCODE_EARLY=y
  * [Config] CONFIG_R8821AE=m
  * [Config] Add some virtio drivers to -virtual
    - LP: #1287401
  * [Config] inclusion-list: vesafb and virtio_balloon are built-in
  * SAUCE: vmwgfx: Expose U32_MAX

  [ Upstream Kernel Changes ]

  * Revert "drm/vmwgfx: Fix regression caused by "drm/ttm: make ttm
    reservation calls behave like reservation calls""
  * Revert "drm/vmwgfx: Fix the driver for large dma addresses"
  * usb: ehci: fix deadlock when threadirqs option is used
    - LP: #1274987, #1279081
  * Staging: rtl8812ae: Add Realtek 8821 PCI WIFI driver
    - LP: #1287298
  * intel_pstate: Remove periodic P state boost
  * intel_pstate: Add trace point to report internal state.
  * intel_pstate: Take core C0 time into account for core busy calculation
  * intel_pstate: Use LFM bus ratio as min ratio/P state
  * intel_pstate: Add support for Baytrail turbo P states
  * intel_pstate: Change busy calculation to use fixed point math.
  * PM / hibernate: Fix restore hang in freeze_processes()
  * ipmi: remove deprecated IRQF_DISABLED
  * ipmi: use USEC_PER_SEC instead of 1000000 for more meaningful
  * ipmi: fix timeout calculation when bmc is disconnected
  * ipmi: Cleanup error return
  * ipmi: Add missing rv in ipmi_parisc_probe()
  * drm/ttm: ttm object security fixes for render nodes
  * drivers: gpu: Mark functions as static in vmwgfx_kms.c
  * drivers: gpu: Mark functions as static in vmwgfx_buffer.c
  * drivers: gpu: Mark functions as static in vmwgfx_fence.c
  * drm/vmwgfx: Fix the driver for large dma addresses
  * drm/vmwgfx: Update the svga3d register header file for new device
    version
  * drm/vmwgfx: Update the driver user-space interface for guest-backed
    objects
  * drm/vmwgfx: Replace vram_size with prim_bb_mem for calculation of max
    resolution
  * drm/vmwgfx: Update the svga register definition
  * drm/vmwgfx: Adapt capability reporting to new hardware version
  * drm/vmwgfx: Add MOB management
  * drm/vmwgfx: Hook up MOBs to TTM as a separate memory type
  * drm/vmwgfx: Read bounding box memory from the appropriate register
  * drm/vmwgfx: Add the possibility to validate a buffer as a MOB
  * drm/vmwgfx: Hook up guest-backed queries
  * drm/vmwgfx: Detach backing store from its resources when it is evicted
  * drm/vmwgfx: Hook up guest-backed contexts
  * drm/vmwgfx: Hook up guest-backed surfaces
  * drm/vmwgfx: Add guest-backed shaders
  * drm/vmwgfx: Validate guest-backed shader const commands
  * drm/vmwgfx: Add new unused (by user-space) commands to the verifier
  * drm/vmwgfx: Enable 3D for new hardware version
  * drm/vmwgfx: Fix up the vmwgfx_drv.h header for new files
  * drm/vmwgfx: Extend the command verifier to handle guest-backed on / off
  * drm/vmwgfx: Make sure that the multisampling is off
  * drm/vmwgfx: Implement a buffer object synccpu ioctl.
  * drm/vmwgfx: Add a parameter to get max MOB memory size
  * drm/vmwgfx: Block the BIND_SHADERCONSTS command
  * drm/vmwgfx: Track context bindings and scrub them upon exiting execbuf
  * drm/vmwgfx: Persistent tracking of context bindings
  * drm/vmwgfx: Ditch the vmw_dummy_query_bo_prepare function
  * drm/vmwgfx: Use the linux DMA api also for MOBs
  * drm/vmwgfx: Update otable definitions
  * drm/vmwgfx: Fix surface framebuffer check for guest-backed surfaces
  * drm/vmwgfx: Implement 64-bit Otable- and MOB binding v2
  * drm/vmwgfx: Silence the device command verifier
  * drm/vmwgfx: Invalidate surface on non-readback unbind
  * drm/vmwgfx: Fix recently introduced sparse / smatch warnings and errors
  * drm/vmwgfx: Don't commit staged bindings if execbuf fails
  * drm/vmwgfx: Fix regression caused by "drm/ttm: make ttm reservation
    calls behave like reservation calls"
  * drm/vmwgfx: Fix SET_SHADER_CONST emulation on guest-backed devices
  * drm/vmwgfx: Fix legacy surface reference size copyback
  * drm/vmwgfx: Emulate legacy shaders on guest-backed devices v2
  * drm/vmwgfx: Detect old user-space drivers and set up legacy emulation
    v2
  * drm/vmwgfx: Reemit context bindings when necessary v2
  * vmwgfx: Fix unitialized stack read in vmw_setup_otable_base
  * drm/vmwgfx: Fix a couple of sparse warnings and errors
  * drm/vmwgfx: Get maximum mob size from register SVGA_REG_MOB_MAX_SIZE
  * drm/vmwgfx: unlock on error path in vmw_execbuf_process()
  * drm/vmwgfx: Remove stray const
  * drm/vmwgfx: Fix possible integer overflow
  * drm/vmwgfx: Fix command defines and checks
  * drm/vmwgfx: Remove some unused surface formats
  * drm/vmwgfx: Make sure backing mobs are cleared when allocated. Update
    driver date.
  * drm/vmwgfx: avoid null pointer dereference at failure paths

 -- Tim Gardner <tim.gardner@canonical.com>  Mon, 03 Mar 2014 13:04:10 -0700

linux (3.13.0-15.35) trusty; urgency=low

  [ Tim Gardner ]

  * Release Tracking Bug
    - LP: #1287175

  [ Andy Whitcroft ]

  * [Config] tools -- enable cpupower on ppc64el
  * [Config] ppc64el -- enable perf tools
  * [Config] powerpc -- enable perf tools
  * [Config] ppc64el -- reduce MAX_ORDER with 64k pages
  * [Config] ppc64el -- switch to 64K system pages

  [ Benjamin Herrenschmidt ]

  * SAUCE: powerpc/powernv: Add iommu DMA bypass support for IODA2

  [ Paul Mackerras ]

  * SAUCE: powerpc: Increase stack redzone for 64-bit userspace to 512
    bytes

  [ Upstream Kernel Changes ]

  * perf trace: Fix ioctl 'request' beautifier build problems on !(i386 ||
    x86_64) arches
  * kvm, vmx: Really fix lazy FPU on nested guest
    - LP: #1278531

 -- Tim Gardner <tim.gardner@canonical.com>  Mon, 03 Mar 2014 13:22:56 +0000

linux (3.13.0-14.34) trusty; urgency=low

  [ Tim Gardner ]

  * Release Tracking Bug
    - LP: #1285851

  [ Andy Whitcroft ]

  * [Config] d-i -- add hyperv_keyboard to serial-modules udeb
    - LP: #1285434

  [ Hannes Frederic Sowa ]

  * SAUCE: ipv6: honor IPV6_PKTINFO with v4 mapped addresses on sendmsg
    - LP: #1284535

  [ Jason Wang ]

  * SAUCE: x86, hyperv: bypass the timer_irq_works() check
    - LP: #1282693

  [ Paolo Pisati ]

  * [Config] disable FB_OMAP2, DRM_OMAP=m

  [ Upstream Kernel Changes ]

  * ipv6: make IPV6_RECVPKTINFO work for ipv4 datagrams
    - LP: #1284535
  * mei: remove flash_work_queue
  * mei: drop redundant list_del_init
  * mei: cleanup mei_irq_read_handler
  * mei: enable marking internal commands
  * mei: me: set dma mask using DMA mapping API
  * Documentation/misc-devices/mei/mei-amt-version.c: remove unneeded call
    of mei_deinit()
  * mei: do not run reset flow from the interrupt thread
  * mei: nfc: mei_nfc_free has to be called under lock
  * mei: fix syntax in comments and debug output
  * mei: revamp mei reset state machine
  * mei: limit the number of consecutive resets
  * mei: set client's read_cb to NULL when flow control fails

 -- Tim Gardner <tim.gardner@canonical.com>  Wed, 26 Feb 2014 08:43:20 -0500

linux (3.13.0-13.33) trusty; urgency=low

  [ Andy Whitcroft ]

  * Release Tracking Bug
    - LP: #1284614
  * [Config] powerpc -- CONFIG_SCSI_IBMVSCSI=y
  * [Config] CONFIG_RT_GROUP_SCHED=n
    - LP: #1284731

  [ Stefan Bader ]

  * [Config] Revert back to build IPMI as a module on all arches

  [ Tim Gardner ]

  * rebase to v3.13.5

  [ Upstream Kernel Changes ]

  * cifs: ensure that uncached writes handle unmapped areas correctly
  * rebase to v3.13.5

 -- Andy Whitcroft <apw@canonical.com>  Tue, 25 Feb 2014 12:15:09 +0000

linux (3.13.0-12.32) trusty; urgency=low

  [ Andy Whitcroft ]

  * Release Tracking Bug
    - LP: #1283074

  * Revert "SAUCE: Drivers: hv: vmbus: Specify the target CPU that should
    receive notification"
  * [Packaging] tools -- clean up generic so it gives more targetted hints
  * [Packaging] tools -- fix relative links
  * rebase to v3.13.4

  [ Colin Ian King ]

  * [Config][v2] armhf, arm64, powerpc, ppc64el: IPMI_SI=m

  [ Paolo Pisati ]

  * [Config] armhf: SOC_AM33XX=y
  * [Config] armhf: TI_CPSW, TI_CPTS and TI_DAVINCI_[CPDMA|MDIO] = y
  * [Config] armhf: RTC_DRV_OMAP=y
  * [Config] build beaglebone and bleaglebone black dtbs

  [ Tony Breeds ]

  * SAUCE: powerpc/le: Ensure that the 'stop-self' RTAS token is handled
    correctly
    - LP: #1282712

  [ Upstream Kernel Changes ]

  * Drivers: hv: vmbus: Specify the target CPU that should receive
    notification
    - LP: #1282694
  * Drivers: hv: vmbus: Don't timeout during the initial connection with
    host
    - LP: #1282694
  * hyperv: Add support for physically discontinuous receive buffer
    - LP: #1282695
  * Input: hyperv-keyboard - pass through 0xE1 prefix
    - LP: #1282699
  * rebase to v3.13.4

 -- Andy Whitcroft <apw@canonical.com>  Fri, 21 Feb 2014 12:51:17 +0000

linux (3.13.0-11.31) trusty; urgency=low

  [ Colin Ian King ]

  * [config] Set IPMI suppoort default to "y"

  [ Tim Gardner ]

  * [Config] CONFIG_USER_NS=y for ppc64el
  * [Config] CONFIG_RESOURCE_COUNTERS=y for ppc64el
  * Release Tracking Bug
    - LP: #1282243

 -- Tim Gardner <tim.gardner@canonical.com>  Wed, 19 Feb 2014 12:04:43 -0500

linux (3.13.0-10.30) trusty; urgency=low

  [ Andy Whitcroft ]

  * [Packaging] tools -- fix up do_tools interface which is assumed by
    external tooling

  [ Tim Gardner ]

  * [Config] CONFIG_CGROUP_SCHED=y for ppc64el
  * [Config] CONFIG_BLK_CGROUP=y for ppc64el
  * [Config] CONFIG_USB_XHCI_HCD=y for ppc64el
  * [Config] CONFIG_CGROUP_PERF=y for ppc64el
  * Release Tracking Bug
    - LP: #1281783

  [ Upstream Kernel Changes ]

  * be2net: Use MCC_CREATE_EXT_V1 cmd for Skyhawk-R
    - LP: #1281446
  * be2net: don't set "pport" field when querying "pvid"
    - LP: #1281446
  * be2net: Log the profile-id used by FW during driver initialization
    - LP: #1281446
  * be2net: do not call be_set/get_fw_log_level() on Skyhawk-R
    - LP: #1281446
  * be2net: ignore mac-addr set call for an already programmed mac-addr
    - LP: #1281446
  * be2net: fix incorrect setting of cmd_privileges for VFs
    - LP: #1281446
  * be2net: Remove "10Gbps" from driver description string
    - LP: #1281446
  * be2net: do not use frag index in the RX-compl entry
    - LP: #1281446
  * be2net: use GET_MAC_LIST cmd to query mac-address from a pmac-id
    - LP: #1281446
  * be2net: cleanup wake-on-lan code
    - LP: #1281446
  * be2net: update driver version to 10.0.x
    - LP: #1281446
  * be2net: Fix be_vlan_add/rem_vid() routines
    - LP: #1281446

 -- Tim Gardner <tim.gardner@canonical.com>  Tue, 18 Feb 2014 13:13:24 -0700

linux (3.13.0-9.29) trusty; urgency=low

  [ Andy Whitcroft ]

  * Release Tracking Bug
    - LP: #1280291
  * [Config] lowlatency -- turn CONFIG_IRQ_FORCED_THREADING_DEFAULT off
    temporarily
  * [Packaging] tools -- split out "cloud only" tools into a cloud tools
    package

  [ Paolo Pisati ]

  * [Config] armhf: DISPLAY_CONNECTOR_HDMI && DISPLAY_ENCODER_TPD12S015 =y

  [ Tim Gardner ]

  * rebase to v3.13.3

  [ Upstream Kernel Changes ]

  * Revert "mmc: sdhci-pci: Fix possibility of chip->fixes being null"
  * Revert "mmc: sdhci-pci: Fix BYT sd card getting stuck in runtime
    suspend"
  * NVMe: Avoid shift operation when writing cq head doorbell
    - LP: #1256155
  * NVMe: remove deprecated IRQF_DISABLED
    - LP: #1256155
  * NVMe: compat SG_IO ioctl
    - LP: #1256155
  * NVMe: Fix lockdep warnings
    - LP: #1256155
  * NVMe: Cache dev->pci_dev in a local pointer
    - LP: #1256155
  * NVMe: Device resume error handling
    - LP: #1256155
  * NVMe: Schedule reset for failed controllers
    - LP: #1256155
  * NVMe: Abort timed out commands
    - LP: #1256155
  * NVMe: Surprise removal handling
    - LP: #1256155
  * NVMe: Async IO queue deletion
    - LP: #1256155
  * NVMe: Dynamically allocate partition numbers
    - LP: #1256155
  * NVMe: Disable admin queue on init failure
    - LP: #1256155
  * NVMe: Add a pci_driver shutdown method
    - LP: #1256155
  * NVMe: Include device and queue numbers in interrupt name
    - LP: #1256155
  * NVMe: Correct uses of INIT_WORK
    - LP: #1256155
  * NVMe: Namespace use after free on surprise removal
    - LP: #1256155
  * intel_pstate: Add setting voltage value for baytrail P states.
    - LP: #1270736
  * mmc: sdhci-pci: break out definitions to header file
  * mmc: sdhci-pci: add support of O2Micro/BayHubTech SD hosts
  * mmc: sdhci-pci: Fix BYT sd card getting stuck in runtime suspend
  * mmc: sdhci-pci: Fix possibility of chip->fixes being null

  [ Upstream Kernel Changes ]

  * rebase to v3.13.3

 -- Tim Gardner <tim.gardner@canonical.com>  Thu, 13 Feb 2014 06:08:09 -0700

linux (3.13.0-8.28) trusty; urgency=low

  [ Tim Gardner ]

  * Release Tracking Bug
    - LP: #1278963

  [ Paolo Pisati ]

  * [Config] armhf: RTC_DRV_PL031=y

  [ Serge Hallyn ]

  * SAUCE: Overlayfs: allow unprivileged mounts

  [ Upstream Kernel Changes ]

  * kexec: add sysctl to disable kexec_load
    - LP: #1259570
  * SELinux:  Fix kernel BUG on empty security contexts.
    - CVE-2014-1874

 -- Tim Gardner <tim.gardner@canonical.com>  Tue, 11 Feb 2014 08:35:39 -0500

linux (3.13.0-8.27) trusty; urgency=low

  [ John Johansen ]

  * SAUCE: Add config option to disable new apparmor 3 semantics
    -LP: #1270215

  [ Tim Gardner ]

  * [debian] Fix indep_hdrs_pkg_name
    - LP: #1134441
  * Update lttng to 00808267d3ba7cdcddfed7bec7e62a40463c1307 Version 2.4.0-rc3
  * Enabled lttng build
  * Don't build lttng for armhf
    lttng hates gcc-4.8 for armhf
  * Release Tracking Bug
    - LP: #1277309

  [ Upstream Kernel Changes ]

  * rebase to v3.13.2
    - LP: #1260303
    - LP: #1260303
    - LP: #1268468

 -- Tim Gardner <tim.gardner@canonical.com>  Thu, 06 Feb 2014 09:25:51 -0700

linux (3.13.0-7.26) trusty; urgency=low

  [ John Johansen ]

  * SAUCE: apparmor: fix uninitialized lsm_audit membe
    - LP: #1268727
  * Add config option to optionally enable new apparmor 3 semantics

  [ Tim Gardner ]

  * [Config] Add lowlatency to getabis
  * [Config] CONFIG_SECURITY_APPARMOR_AA3_SEMANTICS=y
    - LP: #1270215
  * Release Tracking Bug
    - LP: #1276810

  [ Upstream Kernel Changes ]

  * x86, x32: Correct invalid use of user timespec in the kernel
    - LP: #1274349
    - CVE-2014-0038

 -- Tim Gardner <tim.gardner@canonical.com>  Wed, 05 Feb 2014 15:49:44 -0500

linux (3.13.0-7.25) trusty; urgency=low

  [ Andy Whitcroft ]

  * Revert "SAUCE: fix fmd headers"
  * SAUCE: fix fmd headers

 -- Andy Whitcroft <apw@canonical.com>  Tue, 04 Feb 2014 09:36:09 +0000

linux (3.13.0-7.24) trusty; urgency=low

  [ Stefan Bader ]

  * [Config] Make vmwgfx driver enable the framebuffer device

  [ Tim Gardner ]

  * rebase to v3.13.1
  * [Config] CONFIG_NFS_FS=m for ppc64el
  * [Config] CONFIG_X86_SYSFB=n
    https://lists.ubuntu.com/archives/kernel-team/2014-February/038166.html
  * Release Tracking Bug
    - LP: #1275898

  [ Upstream Kernel Changes ]

  * i2c: piix4: Add support for AMD ML and CZ SMBus changes
    - LP: #1272525
  * i2c: piix4: Use different message for AMD Auxiliary SMBus Controller
    - LP: #1272525
  * mm: ignore VM_SOFTDIRTY on VMA merging
    - LP: #1274917
  * drm/radeon: disable dpm on BTC
    - LP: #1266984

  [ Upstream Kernel Changes ]

  * rebase to v3.13.1

 -- Tim Gardner <tim.gardner@canonical.com>  Thu, 30 Jan 2014 15:24:48 +0000

linux (3.13.0-6.23) trusty; urgency=low

  [ Andy Whitcroft ]

  * [Config] fix up architecture for linux-tools

 -- Andy Whitcroft <apw@canonical.com>  Thu, 30 Jan 2014 09:00:41 +0000

linux (3.13.0-6.22) trusty; urgency=low

  [ Andy Whitcroft ]

  * [Packaging] limit linux-udebs-<flavour> to matching arch
  * [Config] powerpc -- disable perf to fix FTBFS
  * [Config] ppc64el -- fix up missing udebs

 -- Andy Whitcroft <apw@canonical.com>  Wed, 29 Jan 2014 16:00:28 +0000

linux (3.13.0-6.21) trusty; urgency=low

  [ Andy Fleming ]

  * SAUCE: net: Add support for handling queueing in hardware
  * SAUCE: of_mdio: Add of_phy_attach function
  * SAUCE: phylib: Add generic 10G driver
  * SAUCE: phylib: Support attaching to gen10g_driver
  * SAUCE: phylib: Add Clause 45 read/write functions

  [ Andy Whitcroft ]

  * SAUCE: fix fmd headers
  * [Packaging] lowlatency -- merge out of tree flavours
  * SAUCE: allow IRQs to be irq-threaded by default via config
  * [Config]: enable CONFIG_IRQ_FORCED_THREADING_DEFAULT for lowlatency
  * [Config] powerpc -- fix up Build-depends:
  * Release Tracking Bug
    - LP: #1273747

  [ Ben Collins ]

  * SAUCE: PPC: PCI: Fix pcibios_io_space_offset() so it works for 32-bit
    ptr/64-bit rsrcs
  * SAUCE: Revert "phy: vitesse make vsc824x_add_skew static"
  * SAUCE: Fixup freescale usb phy driver to work on ppc64
  * SAUCE: xgmac_mdio: Silence read errors
  * SAUCE: Provide booke stub for kvmppc_is_bigendian()
  * SAUCE: Fix stack overflow on ppc32
  * SAUCE: Use resource_size_t instead of long for PCI resource address
  * SAUCE: net/phy: Export function for use by dpaa_eth
  * [Packaging] powerpc -- merge out of tree powerpc arch

  [ Bjorn Helgaas ]

  * SAUCE: Revert "EISA: Log device resources in dmesg"
    - LP: #1251816
  * SAUCE: Revert "EISA: Initialize device before its resources"
    - LP: #1251816

  [ Emil Medve ]

  * SAUCE: phylib: Minimum hack to get the generic 10G PHY driver to work
    with 10G "fixed-link"s

  [ Kumar Gala ]

  * SAUCE: fsl_qbman: Add drivers for Freescale DPAA Qman & Bman
  * SAUCE: fsl_pme2: Add support for DPAA PME
  * SAUCE: fmd: FMD14 integration
  * SAUCE: dpaa_eth: Ethernet driver for Freescale QorIQ DPA Architecture
  * SAUCE: powerpc/85xx: Add DPAA/networking support for CoreNet

  [ Madalin Bucur ]

  * SAUCE: net/flow: remove sleeping and deferral mechanism from
    flow_cache_flush
  * SAUCE: net/phy: abort genphy_read_status when link changes during speed
    and duplex reading

  [ Stefan Bader ]

  * [Config] move some VMWare related modules into main package
    - LP: #1271669

  [ Tim Gardner ]

  * [Config] Add r815x to nic-modules
    - LP: #1273735
  * [Config] CONFIG_FRAMEBUFFER_CONSOLE_ROTATION=y
    - LP: #239479

  [ Upstream Kernel Changes ]

  * mmc: sdhci-pci: break out definitions to header file
    - LP: #1239938
  * mmc: sdhci-pci: add support of O2Micro/BayHubTech SD hosts
    - LP: #1239938
  * powerpc/book3e: rename interrupt_end_book3e with __end_interrupts
  * powerpc/book3e: support CONFIG_RELOCATABLE
  * book3e/kexec/kdump: enable kexec for kernel
  * book3e/kexec/kdump: create a 1:1 TLB mapping
  * book3e/kexec/kdump: introduce a kexec kernel flag
  * book3e/kexec/kdump: implement ppc64 kexec specfic
  * book3e/kexec/kdump: redefine VIRT_PHYS_OFFSET
  * book3e/kexec/kdump: recover "r4 = 0" to create the initial TLB

 -- Andy Whitcroft <apw@canonical.com>  Tue, 28 Jan 2014 22:59:46 +0000

linux (3.13.0-5.20) trusty; urgency=low

  [ Andy Whitcroft ]

  * [Packaging] tools -- do not make symlinks when not making packages
  * [Packaging] tools -- tidy up control.stub.in ordering
  * [Packaging] tools -- tools-common is shared and not conditional
  * rebase to v3.13

  [ Dirk Brandewie ]

  * SAUCE: intel_pstate: Add setting voltage value for baytrail P states.

  [ KY Srinivasan ]

  * SAUCE: Drivers: hv: vmbus: Specify the target CPU that should receive
    notification

  [ Upstream Kernel Changes ]

  * rebase to v3.13
   - LP: #1270603

 -- Andy Whitcroft <apw@canonical.com>  Fri, 17 Jan 2014 15:45:31 +0000

linux (3.13.0-4.19) trusty; urgency=low

  [ Andy Whitcroft ]

  * [Config] libunwind8-dev is now available for ppc64el
  * [Packaging] tools -- make cpupower optional
  * [Packaging] tools -- enable correctly for x86

  [ Tim Gardner ]

  * Release Tracking Bug
    - LP: #1269872

  [ Upstream Kernel Changes ]

  * SAUCE: ARM: OMAP: hwmod: Add SYSC offsets for AES IP
  * SAUCE: ARM: OMAP4: hwmod: Add hwmod data for AES IP
  * SAUCE: OMAP: AM33xx: hwmod: Correct AES module SYSC type
  * SAUCE: crypto: omap-aes: add error check for pm_runtime_get_sync

  [ Upstream Kernel Changes ]

  * rebase to 85ce70fdf48aa290b4845311c2dd815d7f8d1fa5

 -- Tim Gardner <tim.gardner@canonical.com>  Wed, 15 Jan 2014 13:23:05 +0000

linux (3.13.0-3.18) trusty; urgency=low

  [ Andy Whitcroft ]

  * rebase to v3.13-rc8
  * [Packaging] efi -- allow EFI signatures on any arch

  [ Tim Gardner ]

  * [Config] Fix vcs-git path
  * Release Tracking Bug
    - LP: #1268683

  [ Upstream Kernel Changes ]

  * rebase to v3.13-rc8

 -- Andy Whitcroft <apw@canonical.com>  Sun, 12 Jan 2014 11:58:01 +0000

linux (3.13.0-2.17) trusty; urgency=low

  [ Andy Whitcroft ]

  * Release Tracking Bug
    - LP: #1267809
  * [Config] apply Platform support>>CPUIdle driver>>CPU Idle config
    defaults
  * [Config] apply Platform support>>CPU Frequency scaling config defaults
  * [Config] CONFIG_PARIDE_EPATC8=y
  * [Config] apply Device Drivers >> Broadcom specific AMBA config defaults
  * [Config] apply Bus options >> PCI support >> RapidIO support >> RapidIO
    Switch drivers config defaults
  * [Config] apply Cryptographic API config defaults
  * [Config] apply Device Drivers >> Common Clock Framework config defaults
  * [Config] apply Device Drivers >> Distributed Switch Architecture
    drivers config defaults
  * [Config] apply Device Drivers >> Graphics support >> Backlight & LCD
    device support config defaults
  * [Config] apply Device Drivers >> Graphics support >> Support for frame
    buffer devices >> Bootup logo config defaults
  * annotations -- update in tree annotations
  * [Config] apply Bus options >> PCI support >> RapidIO support config
    defaults
  * [Config] CONFIG_POWER_AVS=y CONFIG_RESET_CONTROLLER=y
  * [Config] apply Device Drivers >> 1-wire Bus Masters config defaults
  * [Config] apply CAN Device Drivers >> Platform CAN drivers with Netlink
    support config defaults
  * [Config] apply Device Drivers >> Character devices >> Serial drivers
    config defaults
  * [Config] apply Device Drivers >> Generic Thermal sysfs driver config
    defaults
  * [Config] apply Device Drivers >> Character devices >> TPM Hardware
    Support config defaults
  * [Config] apply Device Drivers >> Character devices config defaults
  * [Config] apply Device Drivers >> HID support >> USB HID support >> USB
    HID transport layer config defaults
  * [Config] apply Device Drivers >> HID support >> HID bus support config
    defaults
  * [Config] apply Device Drivers >> HID support >> USB HID support config
    defaults
  * annotations -- update in tree annotations
  * [Config] apply Device Drivers >> GPIO Support config defaults
  * [Config] update configs for apparmour update

  [ John Johansen ]

  * SAUCE: (no-up) apparmor: Sync to apparmor 3 - alpha 4 snapshot
  * SAUCE: apparmor: fix unix domain sockets to be mediated on connection
    - LP: #1208988
  * SAUCE: apparmor: allocate path lookup buffers during init
    - LP: #1208988
  * SAUCE: (no-up) apparmor: Fix tasks not subject to, reloaded policy
    - LP: #1236455

  [ Tim Gardner ]

  * Revert "[Debian] getabis: Preface module with package name"
  * [Config] Added ppc64el to getabis
  * [packaging] Bump ABI for every new release

 -- Andy Whitcroft <apw@canonical.com>  Fri, 10 Jan 2014 11:48:39 +0000

linux (3.13.0-1.16) trusty; urgency=low

  * First 3.13 upload.
  * Release tracker
    - LP: #1266852

 -- Tim Gardner <tim.gardner@canonical.com>  Tue, 07 Jan 2014 09:21:26 -0700

linux (3.13.0-0.15) trusty; urgency=low

  [ Tim Gardner ]

  * rebase to v3.13-rc7

  [ Upstream Kernel Changes ]

  * rebase to v3.13-rc7

 -- Tim Gardner <tim.gardner@canonical.com>  Sun, 05 Jan 2014 06:13:33 -0700

linux (3.13.0-0.14) trusty; urgency=low

  [ Andy Whitcroft ]

  * rebase to 7a262d2ed9fa42fad8c4f243f8025580b58cf2f6

  [ Tim Gardner ]

  * Remove ubuntu/dm-raid4-5 in favor of CONFIG_MD_RAID456
  * Update lttng to Version 2.4.0-rc2
  * lttng: Disabled trace_kvm_async_pf_completed
  * [Config] CONFIG_IMA=y
    - LP: #1244627

  [ Upstream Kernel Changes ]

  * rebase to 7a262d2ed9fa42fad8c4f243f8025580b58cf2f6

 -- Tim Gardner <tim.gardner@canonical.com>  Thu, 02 Jan 2014 12:57:13 -0700

linux (3.13.0-0.13) trusty; urgency=low

  [ Andy Whitcroft ]

  * ubuntu: aufs3 -- (no-up) aufs3-base.patch
  * ubuntu: aufs3 -- (no-up) aufs3-mmap.patch
  * ubuntu: aufs3 -- (no-up) aufs3-standalone.patch
  * ubuntu: AUFS (no-squash): basic framework and update machinary
  * ubuntu: AUFS -- update to 7b136a27b021da9010d8b6c101939dd298e46be7
  * ubuntu: aufs3 -- enable
  * ubuntu: aufs3 -- update configs

 -- Andy Whitcroft <apw@canonical.com>  Thu, 02 Jan 2014 09:41:02 +0000

linux (3.13.0-0.12) trusty; urgency=low

  [ Upstream Kernel Changes ]

  * rebase to v3.13-rc6

 -- Tim Gardner <tim.gardner@canonical.com>  Tue, 31 Dec 2013 06:16:03 -0700

linux (3.13.0-0.11) trusty; urgency=low

  [ Andy Whitcroft ]

  * SAUCE: suspicious unlocked ->status reading and writing in ipc/sem.c
  * [Config] ppc64el -- initial defconfig based -generic flavour
  * [Config] initial defconfig for ppc64el
  * [Config] ubuntuise ppc64el config
  * [Config] ubuntuise ppc64el config part 2
  * [Config] d-i -- update empty udebs list
  * [Config] ppc64el -- split extras package

  [ Anton Blanchard ]

  * SAUCE: KVM: PPC: Book3S HV: Add little-endian guest support

  [ Benjamin Herrenschmidt ]

  * SAUCE: powerpc/powernv: Add calls to support little endian

  [ Cédric Le Goater ]

  * SAUCE: KVM: PPC: Book3S: add helper routine to load guest instructions
  * SAUCE: KVM: PPC: Book3S: add helper routines to detect endian order
  * SAUCE: KVM: PPC: Book3S: MMIO emulation support for little endian
    guests

  [ Paul E. McKenney ]

  * SAUCE: powerpc: Make 64-bit non-VMX copy_tofrom_user() bi-endian

 -- Andy Whitcroft <apw@canonical.com>  Fri, 27 Dec 2013 16:48:55 +0000

linux (3.13.0-0.10) trusty; urgency=low

  [ Andy Whitcroft ]

  * rebase to v3.13-rc5
  * [Config] updateconfigs following rebase to v3.13-rc5

  [ Upstream Kernel Changes ]

  * rebase to v3.13-rc5
    - LP: #1260303
    - LP: #1260303
    - LP: #1260225

 -- Andy Whitcroft <apw@canonical.com>  Mon, 23 Dec 2013 12:48:28 +0000

linux (3.13.0-0.9) trusty; urgency=low

  [ Andy Whitcroft ]

  * [Config] d-i -- allow missing firmware

 -- Andy Whitcroft <apw@canonical.com>  Fri, 20 Dec 2013 17:57:06 +0000

linux (3.13.0-0.8) trusty; urgency=low

  [ Andy Whitcroft ]

  * [Config] annotations -- first pass over entire config
  * [Config] drop libunwind8-dev from Build-Depends for ppc64el

  [ Tim Gardner ]

  * [Config] Add arm64 device tree files
    - LP: #1262901

 -- Andy Whitcroft <apw@canonical.com>  Thu, 19 Dec 2013 18:36:43 +0000

linux (3.13.0-0.7) trusty; urgency=low

  [ Rajesh B Prathipati ]

  * SAUCE: powerpc: Make unaligned accesses endian-safe for powerpc

  [ Tim Gardner ]

  * [Config] CONFIG_REGULATOR_S2MPS11=n for FTBS

  [ Upstream Kernel Changes ]

  * rebase to v3.13-rc4
    - LP: #1259790
    - LP: #1259437
    - LP: #1259435

 -- Tim Gardner <tim.gardner@canonical.com>  Fri, 13 Dec 2013 07:56:34 -0700

linux (3.13.0-0.6) trusty; urgency=low

  [ Paolo Pisati ]

  * [Config] armhf: arm64: VIRTIO_[BLK|MMIO|NET|CONSOLE|BALLOON]=y
  * [Config] i386: amd64: VIRTIO_CONSOLE=y

  [ Tim Gardner ]

  * [Config] CONFIG_TRANSPARENT_HUGEPAGE_ALWAYS=y

 -- Tim Gardner <tim.gardner@canonical.com>  Sun, 08 Dec 2013 09:22:01 -0700

linux (3.13.0-0.5) trusty; urgency=low

  [ Andy Whitcroft ]

  * correct bug listing for v3.13-rc2 rebase
  * [Config] ppc64el -- create linux-libc-dev
  * [Debian] Improve tools version message
    - LP: #1257715

  [ Serge Hallyn ]

  * SAUCE: fork: Allow CLONE_PARENT after setns(CLONE_NEWPID)]
    - LP: #1248590
  * SAUCE: vfs: Fix a regression in mounting proc

  [ Tim Gardner ]

  * [Config] Build-in ohci-pci
    - LP: #1244176
  * Rebase to v3.13-rc3

  [ Upstream Kernel Changes ]

  * Revert "Revert "fork: unify and tighten up CLONE_NEWUSER/CLONE_NEWPID
    checks""
    - LP: #1248590

  [ Upstream Kernel Changes ]

  * rebase to v3.13-rc3
    - LP: #1256840
    - LP: #1256212

 -- Tim Gardner <tim.gardner@canonical.com>  Sat, 07 Dec 2013 07:55:39 -0700

linux (3.13.0-0.4) trusty; urgency=low

  [ Tim Gardner ]

  * Rebase to v3.13-rc2

  [ Upstream Kernel Changes ]

  * rebase to v3.13-rc2

 -- Tim Gardner <tim.gardner@canonical.com>  Fri, 29 Nov 2013 23:54:05 -0500

linux (3.13.0-0.3) trusty; urgency=low

  [ Andy Whitcroft ]

  * Revert "SAUCE: Fix DocBook FTBS"

  [ Tim Gardner ]

  * [Debian] Re-sign modules after debug objcopy
    - LP: #1253155
  * [Config] CONFIG_EXT4_USE_FOR_EXT23=y

  [ Upstream Kernel Changes ]

  * doc: fix generation of device-drivers
  * rebase to b975dc3689fc6a3718ad288ce080924f9cb7e176

 -- Tim Gardner <tim.gardner@canonical.com>  Tue, 26 Nov 2013 12:24:42 -0700

linux (3.13.0-0.2) trusty; urgency=low

  [ Tim Gardner ]

  * SAUCE: Fix DocBook FTBS

 -- Tim Gardner <tim.gardner@canonical.com>  Mon, 25 Nov 2013 13:24:15 -0700

linux (3.13.0-0.1) trusty; urgency=low

  [ Upstream Kernel Changes ]

  * rebase to 7e3528c3660a2e8602abc7858b0994d611f74bc3

 -- Tim Gardner <tim.gardner@canonical.com>  Tue, 12 Nov 2013 07:28:53 -0700

linux (3.13.0-0.0) trusty; urgency=low

  * Major release bump.

 -- Andy Whitcroft <apw@canonical.com>  Tue, 12 Nov 2013 21:37:52 +0000

linux (3.12.0-2.7) trusty; urgency=low

  * Fixed armhf ABI build failure.
  * Release tracker
    - LP: #1249477

 -- Tim Gardner <tim.gardner@canonical.com>  Fri, 08 Nov 2013 16:22:45 -0700

linux (3.12.0-2.6) trusty; urgency=low

  [ Joseph Salisbury ]

  * SAUCE: tg3: Add support for new 57786 device id.
    - LP: #1242610

  [ Tim Gardner ]

  * [Config] CONFIG_OABI_COMPAT=n
  * [Config] add the wandboard to shipped dtb
    - LP: #1249421
  * Release tracker
    - LP: #1249477

 -- Tim Gardner <tim.gardner@canonical.com>  Fri, 08 Nov 2013 12:23:18 -0700

linux (3.12.0-2.5) trusty; urgency=low

  [ Andy Whitcroft ]

  * rebase to mainline v3.12
  * [Config] updateconfigs following rebase to v3.12
  * postinst -- improve relative symlink detection with missing files
    - LP: #1248053
  * postinst -- fix unchanged link detection
  * [Config] update configs following addition of apparmor fixes

  [ Anthony Wong ]

  * SAUCE: Work around broken ACPI backlight on Dell Inspiron 5537
    - LP: #1231305

  [ John Johansen ]

  * SAUCE: (no-up) apparmor: Sync to apparmor 3 - alpha 4 snapshot
  * SAUCE: apparmor: fix unix domain sockets to be mediated on connection
    - LP: #1208988
  * SAUCE: apparmor: allocate path lookup buffers during init
    - LP: #1208988

  [ Tim Gardner ]

  * [Config] Remove superfluous ubuntu/lttng-modules

  [ Upstream Kernel Changes ]

  * Revert "fork: unify and tighten up CLONE_NEWUSER/CLONE_NEWPID checks"
    - LP: #1248590

  [ Upstream Kernel Changes ]

  * rebase to v3.12
    - LP: #1222850

  [ Adam Conrad ]
  * etc/getabis: Fetch arm64/generic abis as well

 -- Andy Whitcroft <apw@canonical.com>  Wed, 06 Nov 2013 21:00:21 +0000

linux (3.12.0-1.3) trusty; urgency=low

  [ Andy Whitcroft ]

  * [Config] arm64 -- add arch to the configuration handlers
  * [Config] arm64 -- add generic flavour
  * [Config] arm64 -- default config
  * [Config] arm64 -- fix up various FTBFS config options
  * SAUCE: arm64: export __copy_in_user to modules
  * [Config] arm64 -- disable ABI/module checks
  * [Config] arm64 -- enforcer -- add arm64 to the enforcer
  * [Config] arm64 -- enable udebs for arm64

  [ Colin Watson ]

  * [Config] Clean up various udeb Provides

  [ Paolo Pisati ]

  * [Config] AHCI_IMX=y
  * [Config] build imx*-wandboard dtbs

  [ Serge Hallyn ]

  * SAUCE: device_cgroup: remove can_attach

  [ Tim Gardner ]

  * rebase to v3.12-rc7
  * SAUCE: KVM: Fix modprobe failure for kvm_intel/kvm_amd
  * Release tracker
    - LP: #1245932

  [ Upstream Kernel Changes ]

  * rebase to v3.12-rc7
    - LP: #1180881
    - LP: #1180881
    - LP: #1217957

 -- Tim Gardner <tim.gardner@canonical.com>  Sun, 27 Oct 2013 22:08:55 -0600

linux (3.12.0-0.2) trusty; urgency=low

  [ Andy Whitcroft ]

  * Revert "SAUCE: (no-up) scsi: hyper-v storage -- mark as preferring READ
    CAPACITY (16) at SPC-2"
  * Revert "SAUCE: (no-up) scsi: hyper-v storage -- mark as VPD capable at
    SPC-2"
  * Revert "SAUCE: (no-up) scsi: add scsi device flag to request READ
    CAPACITY (16) be preferred"
  * Revert "SAUCE: (no-up) scsi: add scsi device flag to request VPD pages
    be used at SPC-2"
  * Revert "overlayfs: Update to v19"
  * Revert "ubuntu: overlayfs v18 -- -- overlayfs: implement show_options"
  * Revert "ubuntu: overlayfs v18 -- -- overlayfs: add statfs support"
  * Revert "ubuntu: overlayfs v18 -- -- overlay filesystem"
  * Revert "ubuntu: overlayfs v18 -- -- vfs: introduce
    clone_private_mount()"
  * Revert "ubuntu: overlayfs v18 -- -- vfs: export do_splice_direct() to
    modules"
  * Revert "ubuntu: overlayfs v18 -- -- overlay: overlay filesystem
    documentation"
  * ubuntu: overlayfs v20 -- overlayfs: add statfs support
  * [Config] fix linux-libc-dev generation for arm64
  * [Config] fix linux-libc-dev generation for x32
  * [Config] add linux-libc-dev generation for ppc64el

  [ Erez Zadok ]

  * ubuntu: overlayfs v20 -- overlayfs: implement show_options

  [ Miklos Szeredi ]

  * ubuntu: overlayfs v20 -- vfs: add i_op->dentry_open()
  * ubuntu: overlayfs v20 -- vfs: export do_splice_direct() to modules
  * ubuntu: overlayfs v20 -- vfs: export __inode_permission() to modules
  * ubuntu: overlayfs v20 -- vfs: introduce clone_private_mount()
  * ubuntu: overlayfs v20 -- overlay filesystem
  * ubuntu: overlayfs v20 -- fs: limit filesystem stacking depth

  [ Neil Brown ]

  * ubuntu: overlayfs v20 -- overlay: overlay filesystem documentation

  [ Paolo Pisati ]

  * [Config] arm: VIRTIO_[BLK|NET|MMIO]=y

  [ Seth Forshee ]

  * SAUCE: (no-up) ACPI: Disable Windows 8 compatibility for some Lenovo
    ThinkPads
    - LP: #1183856

  [ Tim Gardner ]

  * [Config] CONFIG_CRYPTO_CRCT10DIF=y, CONFIG_CRYPTO_CRCT10DIF_PCLMUL=m
  * rebase to v3.12-rc2
  * updateconfigs
  * [Config] disable CONFIG_FB_VESA enforcer check
  * [Config] Disable lttng for FTBS
  * rebase to v3.12-rc3
  * rebase to v3.12-rc4
  * [Config] CONFIG_ANDROID=n
    - LP: #1235161
  * [Config] CONFIG_L2TP_V3=y
    - LP: #1235914
  * [Config] CONFIG_USB_OTG=n for all arches
  * Release tracker
    - LP: #1242811

  [ Upstream Kernel Changes ]

  * scsi: hyper-v storsvc switch up to SPC-3

  * rebase to v3.12-rc6
    - LP: #1235977
    - LP: #1235523
    - LP: #1239392
    - LP: #1227491

  * rebase to v3.12-rc3
    - LP: #1231931

  * rebase to v3.12-rc2
    - LP: #1213820
    - LP: #1213055
    - LP: #1198030

 -- Tim Gardner <tim.gardner@canonical.com>  Mon, 23 Sep 2013 07:41:07 -0600

linux (3.11.0-8.15) saucy; urgency=low

  [ Tim Gardner ]

  * Release tracker
    - LP: #1227969

  * Update lttng
    Updated to git://git.lttng.org/lttng-modules.git 9998f5216f4641a79e158135
    Version 2.3.0+

  [ Upstream Kernel Changes ]

  * igb: Add additional get_phy_id call for i354 devices
    - LP: #1219619
  * igb: Read flow control for i350 from correct EEPROM section
    - LP: #1219619
  * timekeeping: Fix HRTICK related deadlock from ntp lock changes
    Required for lttng update.

 -- Tim Gardner <tim.gardner@canonical.com>  Thu, 19 Sep 2013 07:41:49 -0600

linux (3.11.0-7.14) saucy; urgency=low

  [ Andy Whitcroft ]

  * [Packaging] sort out linux-tools naming
    - LP: #1205284
  * [Packaging] linux-tools: switch to common generic version helper

  [ Paolo Pisati ]

  * [Config] highbank: ecx1000: CPU_IDLE causes instabilities, disable it

  [ Tim Gardner ]

  * Release tracker
    - LP: #1226160

  [ Tony Lindgren ]

  * SAUCE: ARM: dts: Fix muxing and regulator for wl12xx on the SDIO bus
    for pandaboard

  [ Upstream Kernel Changes ]

  * USB: handle LPM errors during device suspend correctly
    - LP: #1011415
  * usb: don't check pm qos NO_POWER_OFF flag in usb_port_suspend()
    - LP: #1011415
  * usb: Don't fail port power resume on device disconnect.
    - LP: #1011415

  [ Upstream Kernel Changes ]

  * rebase to v3.11.1

 -- Tim Gardner <tim.gardner@canonical.com>  Wed, 11 Sep 2013 07:30:17 -0600

linux (3.11.0-7.13) saucy; urgency=low

  * Release tracker
    - LP: #1223545

  [ Andy Whitcroft ]

  * SAUCE: (no-up) scsi: add scsi device flag to request VPD pages be used at SPC-2
    - LP: #1223499
  * SAUCE: (no-up) scsi: add scsi device flag to request READ CAPACITY (16) be preferred
    - LP: #1223499
  * SAUCE: (no-up) scsi: hyper-v storage -- mark as VPD capable at SPC-2
    - LP: #1223499
  * SAUCE: (no-up) scsi: hyper-v storage -- mark as preferring READ CAPACITY (16) at SPC-2
    - LP: #1223499

  [ Maximiliano Curia ]

  * SAUCE: (no-up) Only let characters through when there are active readers.
    - LP: #1208740

  [ Tim Gardner ]

  * [Debian] getabis: Commit new ABI directory, remove the old
  * [Config] CONFIG_EFIVAR_FS=y
    - LP: #1223195
  * [Config] CONFIG_EFI_VARS_PSTORE=m,
    CONFIG_EFI_VARS_PSTORE_DEFAULT_DISABLE=n
  * SAUCE: (no-up) USB: input: cm109.c: Convert high volume dev_err() to dev_err_ratelimited()
    - LP: #1222850

  [ Upstream Kernel Changes ]

  * Intel xhci: refactor EHCI/xHCI port switching
    - LP: #1210858

 -- Tim Gardner <tim.gardner@canonical.com>  Tue, 10 Sep 2013 09:00:19 -0600

linux (3.11.0-6.12) saucy; urgency=low

  * Release tracker
    - LP: #1222893

  [ Andy Whitcroft ]

  * Revert "ubuntu: (no-squash) AUFS3 -- aufs3-standalone.patch"
  * Revert "ubuntu: (no-squash) AUFS3 -- aufs3-base.patch"
  * ubuntu: (no-squash) AUFS3 -- aufs3-base.patch
  * ubuntu: (no-squash) AUFS3 -- aufs3-standalone.patch
    - LP: #1222407

  [ Paolo Pisati ]

  * [Config] restore mmc boot on panda

  [ Tyler Hicks ]

  * SAUCE: apparmor: Use shash crypto API interface for profile hashes
    - LP: #1216294

  [ Upstream Kernel Changes ]

  * net: calxedaxgmac: remove NETIF_F_FRAGLIST setting
  * net: calxedaxgmac: read correct field in xgmac_desc_get_buf_len
  * net: calxedaxgmac: fix race between xgmac_tx_complete and xgmac_tx_err
  * net: calxedaxgmac: fix possible skb free before tx complete
  * net: calxedaxgmac: update ring buffer tx_head after barriers
  * net: calxedaxgmac: fix race with tx queue stop/wake
  * net: calxedaxgmac: enable interrupts after napi_enable
  * net: calxedaxgmac: fix various errors in xgmac_set_rx_mode
  * net: calxedaxgmac: remove some unused statistic counters
  * net: calxedaxgmac: fix rx DMA mapping API size mismatches
  * net: calxedaxgmac: fix xgmac_xmit DMA mapping error handling
  * mfd: rtsx: Read vendor setting from config space
    - LP: #1201698

 -- Tim Gardner <tim.gardner@canonical.com>  Mon, 09 Sep 2013 07:21:06 -0600

linux (3.11.0-5.11) saucy; urgency=low

  * Release tracker
    - LP: #1221886

  [ Adam Lee ]

  * SAUCE: Bluetooth: Add support for 04ca:2007
    - LP: #1153448
  * SAUCE: Bluetooth: Add support for 105b:e065
    - LP: #1161261

  [ Gavin Guo ]

  * SAUCE: Bluetooth: Add support for Broadcom 413c:8143
    - LP: #1166113

  [ Upstream Kernel Changes ]

  * igb: Reset the link when EEE setting changed
    - LP: #1219619
  * igb: Read register for latch_on without return value
    - LP: #1219619
  * igb: Added rcu_lock to avoid race
    - LP: #1219619
  * igb: don't allow SR-IOV without MSI-X
    - LP: #1219619
  * igb: Update MTU so that it is always at least a standard frame size
    - LP: #1219619
  * igb: Refactor of init_nvm_params
    - LP: #1219619
  * igb: Refactor NVM read functions to accommodate devices with no flash
    - LP: #1219619
  * igb: Add device support for flashless SKU of i210 device
    - LP: #1219619
  * igb: Fix get_fw_version function for all parts
    - LP: #1219619
  * igb: Add macro for size of RETA indirection table
    - LP: #1219619
  * igb: Expose RSS indirection table for ethtool
    - LP: #1219619
  * igb: Don't look for a PBA in the iNVM when flashless
    - LP: #1219619
  * igb: Implementation of 1-sec delay for i210 devices
    - LP: #1219619
  * igb: New PHY_ID for i354 device
    - LP: #1219619
  * igb: M88E1543 PHY downshift implementation
    - LP: #1219619
  * igb: No PHPM support in i354 devices
    - LP: #1219619
  * igb: Support to get 2_5G link status for appropriate media type
    - LP: #1219619
  * igb: Get speed and duplex for 1G non_copper devices
    - LP: #1219619
  * igb: Implementation to report advertised/supported link on i354 devices
    - LP: #1219619
  * igb: Update version number
    - LP: #1219619
  * Bluetooth: Take proper tty_struct references
    - LP: #1189998
  * Bluetooth: Remove the device from the list in the destructor
    - LP: #1189998
  * Bluetooth: Move the tty initialization and cleanup out of open/close
    - LP: #1189998
  * Bluetooth: Implement .activate, .shutdown and .carrier_raised methods
    - LP: #1189998
  * Bluetooth: Fix the reference counting of tty_port
    - LP: #1189998
  * Bluetooth: Purge the dlc->tx_queue to avoid circular dependency
    - LP: #1189998

  [ Wen-chien Jesse Sung ]

  * SAUCE: Bluetooth: Support for loading broadcom patchram firmware
    - LP: #1065400
  * SAUCE: Bluetooth: Add support for 13d3:3388 and 13d3:3389
    - LP: #1065400

 -- Tim Gardner <tim.gardner@canonical.com>  Thu, 05 Sep 2013 08:06:17 -0600

linux (3.11.0-5.10) saucy; urgency=low

  [ Andy Whitcroft ]

  * Release tracker
    - LP: #1220222
  * Revert "[Config] Fix ubuntu directoy Kbuilds"
  * Revert "aufs update dropped some Kbuild files"
  * Revert "ubuntu: AUFS -- follow rename of loop.h into drivers/block"
  * Revert "ubuntu: AUFS -- update to
    8e503d4142c189ed6c47a2177ad2cd058e8d340e"
  * Revert "ubuntu: (no-squash) AUFS3 -- aufs3-standalone.patch"
  * Revert "ubuntu: (no-squash) AUFS3 -- aufs3-base.patch"
  * rebase to v3.11 final
  * [Config] clean up ubuntu/Kconfig and ubuntu/Makefile
  * ubuntu: AUFS (no-squash): basic framework and update machinary
  * ubuntu: (no-squash) AUFS3 -- aufs3-base.patch
  * ubuntu: (no-squash) AUFS3 -- aufs3-standalone.patch
  * ubuntu: AUFS -- update to 5ac5fe26a90a818218310e208d17688fddb07622
  * ubuntu: (no-squash) AUFS -- enable aufs
  * ubuntu: AUFS -- fix remaining d_count references to use accessor
  * ubuntu: lttng -- follow rename of pid_ns
  * SAUCE: disable stack-protector for ARM compressed bootloader

  [ Paolo Pisati ]

  * [Config] ARM_ATAG_DTB_COMPAT=y

  [ Rob Herring ]

  * [Config] Enable KVM and virtio for armhf generic-lpae

  [ Tim Gardner ]

  * [Config] CONFIG_ARPD=y
  * [Config] CONFIG_ZSWAP=y
    - LP: #1215379

  [ Upstream Kernel Changes ]

  * uvcvideo: quirk PROBE_DEF for Dell SP2008WFP monitor.
    - LP: #1217957
  * ARM: use phys_addr_t for DMA zone sizes
  * ARM: highbank: enable DMA zone for LPAE
  * ARM: highbank: select ARCH_HAS_HOLES_MEMORYMODEL
  * ARM: highbank: select required errata work-arounds
  * DMA: fix AMBA PL08x compilation issue with 64bit DMA address type
  * DMA: fix printk warning in AMBA PL08x DMA driver
  * ARM: highbank: select ARCH_DMA_ADDR_T_64BIT for LPAE
  * ARM: move outer_cache declaration out of ifdef
  * ARM: highbank: avoid L2 cache smc calls when PL310 is not present
  * ARM: highbank: clean-up some unused includes
  * ARM: xen: only set pm function ptrs for Xen guests

  [ Upstream Kernel Changes ]

  * rebase to v3.11

 -- Andy Whitcroft <apw@canonical.com>  Tue, 03 Sep 2013 17:08:06 +0100

linux (3.11.0-4.9) saucy; urgency=low

  [ Tim Gardner ]

  * rebase to v3.11-rc7
  * Release tracker
    - LP: #1216962

  [ Upstream Kernel Changes ]

  * mwifiex: do not create AP and P2P interfaces upon driver loading
    - LP: #1212720

 -- Tim Gardner <tim.gardner@canonical.com>  Mon, 26 Aug 2013 06:25:35 -0600

linux (3.11.0-3.8) saucy; urgency=low

  [ Johannes Berg ]

  * SAUCE: mac80211: ignore (E)CSA in probe response frames
    - LP: #1201470

 -- Tim Gardner <tim.gardner@canonical.com>  Fri, 23 Aug 2013 09:47:36 -0600

linux (3.11.0-3.7) saucy; urgency=low

  [ Tim Gardner ]

  * SAUCE: (no-up) hv_vss_daemon -- prevent self-daemonising to allow
    upstart to track
  * SAUCE: (no-up) hv -- bodge hv_vss_daemon so it can use the local
    linux/hyperv.h
  * SAUCE: hv: Add vss daemon to Makefile
  * [Debian] Add hv_vss_daemon to tools package
    - LP: #1213282
  * [Config] Fix ubuntu directoy Kbuilds
    - LP: #1181755

 -- Tim Gardner <tim.gardner@canonical.com>  Tue, 20 Aug 2013 08:34:05 -0600

linux (3.11.0-3.6) saucy; urgency=low

  [ Andy Whitcroft ]

  * [Packaging] tools: conditionalise x86 and hyper-v tools sensibly
  * [Config] tools: enable x86 and hyper-v

  [ John Johansen ]

  * Revert "SAUCE: (no-up) apparmor: Sync to apparmor 3 dev stable
    snapshot"
  * Revert "SAUCE: (no-up) apparmor: fix apparmor module status for none
    root users"
  * SAUCE: (no-up) apparmor: Sync to apparmor 3 - alpha 4 snapshot

  [ Joseph Salisbury ]

  * SAUCE: (no-up) intel_ips: blacklist ASUSTek G60JX laptops
    - LP: #1210848

  [ Kamal Mostafa ]

  * [debian] tools: ship 'cpupower' in linux-tools
    - LP: #1158668
  * [Config] Build-dep on libpci-dev for cpu tools
    - LP: #1158668

  [ Tim Gardner ]

  * rebase to v3.11-rc6
  * Release tracker
    - LP: #1213941

 -- Tim Gardner <tim.gardner@canonical.com>  Fri, 16 Aug 2013 07:02:07 -0600

linux (3.11.0-2.5) saucy; urgency=low

  [ Tim Gardner ]

  * [Config] CONFIG_PM_DEBUG=y
    - LP: #1210539
  * rebase to v3.11-rc5
  * Release tracker
    - LP: #1211378

 -- Tim Gardner <tim.gardner@canonical.com>  Mon, 12 Aug 2013 06:10:39 -0600

linux (3.11.0-1.4) saucy; urgency=low

  [ Tim Gardner ]

  * Bump ABI when making changes to the inclusion list lest
    you cause conflicts with existing installed kernel
    packages.
    - LP: #1210331

 -- Tim Gardner <tim.gardner@canonical.com>  Fri, 09 Aug 2013 03:03:51 +0100

linux (3.11.0-0.3) saucy; urgency=low

  [ Tim Gardner ]

  * [Config] Include rbd and kvm in the virtual inclusion list
    - LP: #1206961
  * [Config] Removed obsolete inclusion list entries

 -- Tim Gardner <tim.gardner@canonical.com>  Tue, 06 Aug 2013 08:52:14 +0100

linux (3.11.0-0.2) saucy; urgency=low

  [ Bruce Allan ]

  * SAUCE: (no-up) e1000e: fix I217/I218 PHY initialization flow
    - LP: #1206757
  * SAUCE: (no-up) e1000e: enable support for new device IDs
    - LP: #1206757

  [ John Johansen ]

  * SAUCE: (no-up) apparmor: Sync to apparmor 3 dev stable snapshot

  [ Paolo Pisati ]

  * build vexpress a15 dtb
  * [Config] disable Broadcom bcm support (ARCH_BCM)
  * [Config] disable Allwinner a1x support (ARCH_SUNXI)
  * [Config] disable WonderMedia WM8850 support (ARCH_WM8850)
  * [Config] disable Rockchip support (ARCH_ROCKCHIP)
  * [Config] disable STMicroelectronics STiH41x SOCs (ARCH_STI)
  * [Config] disable TI Keystone, AM43xx and OMAP5 support
  * [Config] ARM_APPENDED_DTB=y

  [ Tim Gardner ]

  * rebase to v3.11-rc4
  * overlayfs: Update to v19
  * [Config] Enable overlayfs
  * SAUCE: Fix lttng compile errors

  [ Upstream Kernel Changes ]

  * rebase to v3.11-rc4
    - LP: #1163720
    - LP: #1162026
    - LP: #1195636
    - LP: #1195597
    - LP: #1180409
    - LP: #1168430

 -- Tim Gardner <tim.gardner@canonical.com>  Sun, 04 Aug 2013 03:45:31 -0600

linux (3.11.0-0.1) saucy; urgency=low

  [ Upstream Kernel Changes ]

  * rebase to 64ccccf8525fee499625b517c0faadf784c79e93
    - LP: #1163720
    - LP: #1162026
    - LP: #1195636
    - LP: #1195597
    - LP: #1180409
    - LP: #1168430

 --  Tim Gardner <tim.gardner@canonical.com>  Mon, 08 Jul 2013 08:50:46 -0600

linux (3.10.0-2.10) saucy; urgency=low

  [ Andy Whitcroft ]

  * [Config] CONFIG_INTEL_MEI*=m
    - LP: #1196155
  * [Config] CONFIG_DEBUG_INFO=y

  [ Stephen Warren ]

  * [Config] fix Calxeda xgmac module filename

  [ Upstream Kernel Changes ]

  * Revert "serial: 8250_pci: add support for another kind of NetMos
    Technology PCI 9835 Multi-I/O Controller"
    - LP: #1190967
  * mfd: lpc_ich: Add support for Intel Avoton SoC
    - LP: #1196658

 -- Andy Whitcroft <apw@canonical.com>  Fri, 05 Jul 2013 18:08:02 +0100

linux (3.10.0-2.9) saucy; urgency=low

  [ Andy Whitcroft ]

  * rebase to v3.10

  [ John Johansen ]

  * Revert "SAUCE: (no-up) apparmor: Fix quieting of audit messages for
    network mediation"
  * Revert "SAUCE: (no-up) apparmor: Fix compile warnings"
  * Revert "SAUCE: (no-up) AppArmor: basic networking rules"
  * Revert "SAUCE: (no-up) apparmor: Add the ability to mediate mount"
  * Revert "SAUCE: (no-up) AppArmor: Add profile introspection file to
    interface"
  * Revert "SAUCE: (no-up) AppArmor: Disable Add PR_{GET,SET}_NO_NEW_PRIVS
    to prevent execve from granting privs"
  * SAUCE: (no-up) apparmor: Sync to apparmor 3 dev stable snapshot

  [ Upstream Kernel Changes ]

  * rebase to v3.10

 -- Andy Whitcroft <apw@canonical.com>  Mon, 01 Jul 2013 17:42:29 +0100

linux (3.10.0-1.8) saucy; urgency=low

  [ Andy Whitcroft ]

  * Release Tracking Bug
    - LP: #1195717

  [ Andy Whitcroft ]

  * Revert "ubuntu: overlayfs -- follow change to do_splice_direct
    interface"
  * Revert "ubuntu: overlayfs -- expose do_splice_direct prototype"
  * Revert "SAUCE: ubuntu: overlayfs -- ovl_path_open should not take path
    reference"
  * Revert "ubuntu: overlayfs -- add FS_ALIAS"
  * Revert "ubuntu: overlayfs --
    overlayfs-copy-up-i_uid-i_gid-from-the-underlying-inode"
  * Revert "ubuntu: overlayfs -- ovl-switch-to-inode_permission"
  * Revert "ubuntu: overlayfs -- vfs-export-inode_permission-to-modules"
  * Revert "ubuntu: overlayfs -- overlayfs-create-new-inode-in-ovl_link"
  * Revert "ubuntu: overlayfs --
    overlayfs-fix-possible-leak-in-ovl_new_inode"
  * Revert "ubuntu: overlayfs -- fs-limit-filesystem-stacking-depth"
  * Revert "ubuntu: overlayfs -- overlay-overlay-filesystem-documentation"
  * Revert "ubuntu: overlayfs -- overlayfs-implement-show_options"
  * Revert "ubuntu: overlayfs -- overlayfs-add-statfs-support"
  * Revert "ubuntu: overlayfs -- overlay filesystem"
  * Revert "ubuntu: overlayfs -- vfs-introduce-clone_private_mount"
  * Revert "ubuntu: overlayfs -- vfs-export-do_splice_direct-to-modules"
  * Revert "ubuntu: overlayfs -- vfs-add-i_op-dentry_open"
  * ubuntu: overlayfs v18 -- -- overlayfs: add statfs support

  [ Erez Zadok ]

  * ubuntu: overlayfs v18 -- -- overlayfs: implement show_options

  [ Miklos Szeredi ]

  * ubuntu: overlayfs v18 -- -- vfs: add i_op->dentry_open()
  * ubuntu: overlayfs v18 -- -- vfs: export do_splice_direct() to modules
  * ubuntu: overlayfs v18 -- -- vfs: export __inode_permission() to modules
  * ubuntu: overlayfs v18 -- -- vfs: introduce clone_private_mount()
  * ubuntu: overlayfs v18 -- -- overlay filesystem
  * ubuntu: overlayfs v18 -- -- fs: limit filesystem stacking depth

  [ Neil Brown ]

  * ubuntu: overlayfs v18 -- -- overlay: overlay filesystem documentation

  [ Tim Gardner ]

  * [Config] CONFIG_SUNRPC_DEBUG=y
    - LP: #1127319

 -- Andy Whitcroft <apw@canonical.com>  Fri, 28 Jun 2013 10:26:52 +0100

linux (3.10.0-0.7) saucy; urgency=low

  [ Andy Whitcroft ]

  * autopkgtest: switch Depends: to build-essential

 -- Andy Whitcroft <apw@canonical.com>  Tue, 25 Jun 2013 08:40:55 +0100

linux (3.10.0-0.6) saucy; urgency=low

  [ Andy Whitcroft ]

  * [Config] enable CONFIG_ARCH_TEGRA to fix FTBFS on armhf
  * SAUCE: ubuntu: overlayfs -- ovl_path_open should not take path reference
    - LP: #1098378
  * ubuntu: AUFS -- update to 4f14cef47eb7c23eda7198931fbab1040866b6ee
  * ubuntu: overlayfs -- expose do_splice_direct prototype
  * ubuntu: overlayfs -- follow change to do_splice_direct interface
  * [Config] flip CONFIG_NO_HZ_FULL_ALL off as it is overheating machines
    - LP: #1192691

  [ Stefan Bader ]

  * (d-i) Add dm-snapshot to md-modules
    - LP: #1191726

  [ Tim Gardner ]

  * Release tracker
    - LP: #1194149
  * [Config] CONFIG_WIL6210=n for armhf
  * [Config] d-i: Add calxedaxgmac to nic-modules
    - LP: #1192358
  * [debian] Use dh_strip
    - LP: #1192759
  * [Config] Enable perf for armhf
  * do_tools=false when cross compiling
  * [Config] CONFIG_CORE_DUMP_DEFAULT_ELF_HEADERS=y
    - LP: #1108082

  [ Upstream Kernel Changes ]

  * nsp32: switch reset delay to msleep() as it is tooo long
  * alx: add a simple AR816x/AR817x device driver
    Plucked from linux-next. replaces ubuntu/alx in favor of
    'to be merged' version in 3.11.
  * rebase to v3.10-rc7
    - LP: #1189363

 --  Tim Gardner <tim.gardner@canonical.com>  Sat, 22 Jun 2013 18:10:31 -0600

linux (3.10.0-0.5) saucy; urgency=low

  [ Andy Whitcroft ]

  * rebase to v3.10-rc6
  * [Config] updateconfigs following rebase to v3.10-rc6

  [ Upstream Kernel Changes ]

  * rebase to v3.10-rc6

 -- Andy Whitcroft <apw@canonical.com>  Mon, 17 Jun 2013 11:12:39 +0100

linux (3.10.0-0.4) saucy; urgency=low

  [ Andy Whitcroft ]

  * [Config] updateconfigs following rebase to v3.10-rc4

 -- Andy Whitcroft <apw@canonical.com>  Mon, 10 Jun 2013 11:42:28 +0100

linux (3.10.0-0.3) saucy; urgency=low

  [ Andy Whitcroft ]

  * rebase to v3.10-rc5

  [ Upstream Kernel Changes ]

  * rebase to v3.10-rc5
    - LP: #1186170

 -- Andy Whitcroft <apw@canonical.com>  Mon, 10 Jun 2013 09:23:31 +0100

linux (3.10.0-0.2) saucy; urgency=low

  [ Andy Whitcroft ]

  * rebase to v3.10-rc4
  * [Config] CONFIG_BINFMT_SCRIPT=y to fix booting initramfs scripts
  * [Config] enable SND_PCM_DEBUG SND_PCM_XRUN_DEBUG
    - LP: #1187744
  * [Config] enforce CONFIG_BINFMT_SCRIPT=y

  [ Dave Chiluk ]

  * SAUCE: ncpfs: fix rmdir returns Device or resource busy
    - LP: #1035226

  [ Tim Gardner ]

  * rebase to v3.10-rc3
  * [Config] sparc be gone
  * [Config] ia64 be gone
  * d-i: block-modules provides nbd-modules

  [ Upstream Kernel Changes ]

  * rebase to v3.10-rc4
  * rebase to v3.10-rc3

 --  Tim Gardner <tim.gardner@canonical.com>  Tue, 28 May 2013 06:16:46 -0600

linux (3.10.0-0.1) saucy; urgency=low

  [ Tim Gardner ]

  * UBUNTU: Disabled lttng
  * UBUNTU: Disable aufs for FTBS
  * UBUNTU: Disabled alx
  * UBUNTU: alx: rename NETIF_F_HW_VLAN_* feature flags to NETIF_F_HW_VLAN_CTAG_*
  * UBUNTU: rebase to v3.10-rc2
  * UBUNTU: SAUCE: uvcvideo: quirk PROBE_DEF for Alienware X51 OmniVision webcam

  [ Andy Whitcroft ]

  * UBUNTU: [Config] update standards version to 3.9.4.0
  * UBUNTU: [Config] squash duplicate package description (long and short)
  * UBUNTU: [Config] fix up Vcs-git: to point to saucy
  * UBUNTU: [Config] drop depenancy on util-linux as is Essential
  * UBUNTU: [Config] drop redundant Build-Conficts:

  [ Upstream Kernel Changes ]

  * rebase to v3.10-rc2
    - LP: #1180351

  [ Upstream Kernel Changes ]

  * rebase to v3.10-rc1
    - LP: #1172151
    - LP: #1089795
    - LP: #1167270
    - LP: #1128840

 --  Tim Gardner <tim.gardner@canonical.com>  Tue, 14 May 2013 13:41:07 -0600

linux (3.10.0-0.0) saucy; urgency=low

  * Dummy

 --  Tim Gardner <tim.gardner@canonical.com>  Thu, 09 May 2013 20:30:40 +0100

linux (3.9.0-2.6) saucy; urgency=low

  [ Tim Gardner ]

  * rebase to v3.9.2

 --  Tim Gardner <tim.gardner@canonical.com>  Thu, 09 May 2013 20:30:40 +0100

linux (3.9.0-1.5) saucy; urgency=low

  [ Tim Gardner ]

  * rebase to v3.9.1

 -- Tim Gardner <tim.gardner@canonical.com>  Wed, 08 May 2013 12:49:45 -0400

linux (3.9.0-0.4) saucy; urgency=low

  [ Andy Whitcroft ]

  * ubuntu: overlayfs -- add FS_ALIAS

  [ Tim Gardner ]

  * Added lttng
    - LP: #1175784

 -- Tim Gardner <tim.gardner@canonical.com>  Thu, 02 May 2013 17:17:13 -0400

linux (3.9.0-0.3) saucy; urgency=low

  [ Upstream Kernel Changes ]

  * rebase to v3.9

 -- Tim Gardner <tim.gardner@canonical.com>  Mon, 29 Apr 2013 18:20:00 -0400

linux (3.9.0-0.2) saucy; urgency=low

  [ Tim Gardner ]

  * Enable extras packaging for amd64/i386.
    Fixes build depenencies with brittany and linux-meta.

 --  Tim Gardner <tim.gardner@canonical.com>  Mon, 29 Apr 2013 05:37:01 -0600

linux (3.9.0-0.1) saucy; urgency=low

  [ Upstream Kernel Changes ]

  * rebase to v3.9-rc8

  [ Upstream Kernel Changes ]

  * rebase to v3.9-rc7
    - LP: #1128840

  [ Upstream Kernel Changes ]

  * rebase to v3.9-rc6

  [ Upstream Kernel Changes ]

  * rebase to v3.9-rc5

  [ Upstream Kernel Changes ]

  * rebase to v3.8-rc4
    - LP: #1095315
    - LP: #886975
    - LP: #1086921

  [ Upstream Kernel Changes ]

  * rebase to v3.9-rc3
    - LP: #1155016
    - LP: #1103594

  [ Upstream Kernel Changes ]

  * rebase to v3.9-rc2

  [ Upstream Kernel Changes ]

  * rebase to v3.9-rc1
    - LP: #901105
    - LP: #961286
    - LP: #1011792
    - LP: #1128934
    - LP: #886975
    - LP: #978807

 --  Tim Gardner <tim.gardner@canonical.com>  Wed, 20 Feb 2013 09:12:39 -0700

linux (3.8.0-7.14) raring; urgency=low

  [ Andy Whitcroft ]

  * [Config] CONFIG_RCU_USER_QS=n
  * [Config] CONFIG_MTD_ONENAND_SIM=n
  * annotations: add annotations for CONFIG_CC_STACKPROTECTOR

  [ Upstream Kernel Changes ]

  * rebase to v3.8

  [Tim Gardner]

  * Release Tracking Bug
    - LP: #1130111
  * UBUNTU: SAUCE: rt2x00: rt2x00pci_regbusy_read() - only print register access failure once
    - LP: #1128840

 --  Tim Gardner <tim.gardner@canonical.com>  Mon, 18 Feb 2013 09:25:56 -0700

linux (3.8.0-6.13) raring; urgency=low

  [Tim Gardner]

  * Release Tracking Bug
    - LP: #1125364
  * Add ahci modules to d-i
    - LP: #1124415


  [ Chris Wilson ]

  * SAUCE: drm/i915: Wait for pending flips to complete before tearing down
    the encoders
    - LP: #1097315

 --  Tim Gardner <tim.gardner@canonical.com>  Wed, 13 Feb 2013 12:16:48 -0700

linux (3.8.0-6.12) raring; urgency=low

  [Tim Gardner]

  * perf: NO_LIBPERL=1
  * Fix linux-headers dependency
  * Release Tracking Bug
    - LP: #1124362

  [ Andy Whitcroft ]

  * [Config] enable CONFIG_AUFS_EXPORT to allow nfs exports
    - LP: #1121699

  [ Daniel Vetter ]

  * SAUCE: drm/i915: write backlight harder
    - LP: #954661

 --  Tim Gardner <tim.gardner@canonical.com>  Wed, 13 Feb 2013 10:25:11 -0700

linux (3.8.0-6.11) raring; urgency=low

  [Tim Gardner]

  * Release Tracking Bug
    - LP: #1122071
  * rebase to v3.8-rc7
  * Add libaudit-dev as a build dependency
  * Build perf with NO_LIBPYTHON=1 to avoid a python build dependency.

  [ Leann Ogasawara ]

  * [Config] Remove CONFIG_SATA_AHCI annotation

 -- Tim Gardner <tim.gardner@canonical.com>  Fri, 08 Feb 2013 07:41:13 -0500

linux (3.8.0-5.10) raring; urgency=low

  [Tim Gardner]

  * Release Tracking Bug
    - LP: #1118568

  * Bump ABI to fix install issue with 3.8.0-4.8.
    Moving drivers/ata/*ahci* to linux-image caused an
    install conflict with linux-image-extras without an
    ABI bump.

  [ Jan Beulich ]

  * SAUCE: xen-pciback: rate limit error messages from
    xen_pcibk_enable_msi{, x}()
    - LP: #1117336
    - CVE-2013-0231

 --  Tim Gardner <tim.gardner@canonical.com>  Thu, 07 Feb 2013 05:38:12 -0700

linux (3.8.0-4.9) raring; urgency=low

  [ Herton Ronaldo Krzesinski ]

  * d-i: Add mellanox ethernet drivers to nic-modules
    - LP: #1015339

  [ Joseph Salisbury ]

  * SAUCE: ACPI: Add DMI entry for Sony VGN-FW41E_H
    - LP: #1113547

  [ Kamal Mostafa ]

  * SAUCE: alx driver import script

  [ Qualcomm Atheros, Inc ]

  * SAUCE: alx: Update to heads/master

  [ Tim Gardner ]

  * Release Tracking Bug
    - LP: #1117673

  * [debian] Remove dangling symlink from headers package
    - LP: #1112442
  * [config] CONFIG_ALX=m
  * [Config] Add alx to d-i nic-modules
  * [Config] CONFIG_SATA_AHCI=m
    - LP: #1056563

 -- Leann Ogasawara <leann.ogasawara@canonical.com>  Tue, 05 Feb 2013 05:54:32 -0800

linux (3.8.0-4.8) raring; urgency=low

  [ Allen Ibara ]

  * SAUCE: imx6: dts: Add IMX6Q AHCI support

  [ Andy Whitcroft ]

  * rebase to v3.8-rc6
  * updateconfigs following rebase to v3.8-rc6

  [Leann Ogasawara]

  * Release Tracking Bug
    - LP: #1112573

  [ Paolo Pisati ]

  * SAUCE: imx6: enable sata clk if SATA_AHCI_PLATFORM
  * [Config] SERIAL_AMBA_PL011=y (vexpress serial console)
  * [Config] MMC_ARMMMCI=y (vexpress mmc)
  * [Config] FB_ARMCLCD=y (vexpress framebuffer)

  [ Seth Forshee ]

  * [Config] CONFIG_MAC80211_MESSAGE_TRACING=y

  [ Upstream Kernel Changes ]

  * rebase to v3.8-rc6
    - LP: #1107477

 -- Leann Ogasawara <leann.ogasawara@canonical.com>  Fri, 01 Feb 2013 07:20:59 -0800

linux (3.8.0-3.7) raring; urgency=low

  [ Andy Green ]

  * SAUCE: ARM: OMAP2+: add cpu id register to MAC address helper
  * SAUCE: ARM: omap2 add mac address allocation register api
  * SAUCE: ARM: omap2 panda register ethernet and wlan for automatic mac
    allocation

  [ Leann Ogasawara ]

  * rebase to v3.8-rc5
  * Release Tracking Bug
    - LP: #1111486

  [ Paolo Pisati ]

  * SAUCE: davinci: vpss: compilation fix
  * [Config] enable TI OMAP4 support (Pandaboard/ES)
  * [Config] OMAP_USB2=y (since TWL6030_USB depends on it)
  * [Config] enable Freescale IMX6 support (SabreLite)
  * [Config] SERIAL_IMX_CONSOLE=y
  * [Config] MMC_*_IMX=y
  * [Config] disable USB_SUSPEND
  * [Config] USB_MXS_PHY=y
  * [Config] USB_CHIPIDEA=y
  * SAUCE: DTB: add support for multiple DTBs
  * SAUCE: DTB: build imx6q-sabrelite
  * SAUCE: DTB: build beaglexm
  * SAUCE: DTB: build panda/panda es
  * [Config] disable CPU_FREQ
  * [Config] PANEL_TFP410=y (video DVI output)
  * [Config] SND_OMAP_SOC*=y
  * [Config] SND_IMX_SOC*=y
  * [Config] I2C_IMX=y
  * [Config] SPI_IMX=m

  [ Stefan Bader ]

  * [Config] Move 9p modules into generic package
    - LP: #1107658

  [ Tony Lindgren ]

  * SAUCE: ARM: OMAP2+: Limit omap initcalls to omap only on multiplatform
    kernels
  * SAUCE: ARM: OMAP2+: Use omap initcalls
  * SAUCE: ARM: OMAP: Fix i2c cmdline initcall for multiplatform
  * SAUCE: ARM: OMAP: Fix dmaengine init for multiplatform
  * SAUCE: ARM: OMAP2+: Add multiplatform debug_ll support
  * SAUCE: ARM: OMAP2+: Disable code that currently does not work with
    multiplaform
  * SAUCE: ARM: OMAP2+: Enable ARCH_MULTIPLATFORM support
  * SAUCE: ARM: OMAP2+: Add minimal support for booting vexpress
  * SAUCE: ARM: OMAP2+: Remove now obsolete uncompress.h and debug-macro.S

  [ Upstream Kernel Changes ]

  * rebase to v3.8-rc5
    - LP: #1096789

 -- Leann Ogasawara <leann.ogasawara@canonical.com>  Thu, 31 Jan 2013 06:44:52 -0800

linux (3.8.0-2.6) raring; urgency=low

  [ Adam Conrad ]

  * Fix up linux-tools -> SRCPKGNAME-tools rename

  [ Andy Whitcroft ]

  * [Config] re-disable CONFIG_SOUND_OSS
    - LP: #1105230

  [ Arend van Spriel ]

  * SAUCE: brcmsmac: fix tx status processing

  [Leann Ogasawara]

  * Release Tracking Bug
    - LP: #1105104

 -- Leann Ogasawara <leann.ogasawara@canonical.com>  Fri, 25 Jan 2013 11:56:30 -0800

linux (3.8.0-1.5) raring; urgency=low

  [Tim Gardner]

  * Release Tracking Bug
    - LP: #1101235

  [ Dudley Du ]

  * SAUCE: Input: add support for Cypress PS/2 Trackpads
    - LP: #978807

  [ Kamal Mostafa ]

  * SAUCE: Input: increase struct ps2dev cmdbuf[] to 8 bytes
  * SAUCE: Input: Cypress PS/2 Trackpad simulated multitouch
  * [Config] Add CONFIG_PS2_CYPRESS

  [ Tim Gardner ]

  * rebase to v3.8-rc4

  [ Upstream Kernel Changes ]

  * rebase to v3.8-rc4
    - LP: #1095315
    - LP: #886975
    - LP: #1086921

 -- Leann Ogasawara <leann.ogasawara@canonical.com>  Thu, 17 Jan 2013 10:50:22 -0800

linux (3.8.0-0.4) raring; urgency=low

  [ Leann Ogasawara ]

  * [Config] Update CONFIG_TOUCHSCREEN_EGALAX build annotation
  * [Config] Update CONFIG_IIO build annotation
  * [Config] Update CONFIG_TOUCHSCREEN_EETI annotation
  * [Config] Remove CONFIG_SPI_DW_MMIO annotation
  * [Config] Remove CONFIG_SPI_PL022 annotation
  * [Config] Update CONFIG_EZX_PCAP annotation
  * [Config] Update CONFIG_SENSORS_AK8975 annotation
  * [Config] Disable CONFIG_DRM_MGAG200
    - LP: #1042903

 -- Leann Ogasawara <leann.ogasawara@canonical.com>  Mon, 14 Jan 2013 10:01:50 -0800

linux (3.8.0-0.3) raring; urgency=low

  [ Andy Whitcroft ]

  * Revert "SAUCE: (no-up) trace: add trace events for open(), exec() and
    uselib()"

  [ Scott James Remnant ]

  * SAUCE: (no-up) trace: add trace events for open(), exec() and uselib()
    (for v3.7+)
    - LP: #1085766, #462111

 -- Andy Whitcroft <apw@canonical.com>  Fri, 11 Jan 2013 16:57:27 +0000

linux (3.8.0-0.2) raring; urgency=low

  [ Tim Gardner ]

  * [packaging] Add macro to selectively disable building perf
  * [packaging] Cannot depend on universe package libaudit-dev

 --  Tim Gardner <tim.gardner@canonical.com>  Thu, 10 Jan 2013 12:43:24 -0700

linux (3.8.0-0.1) raring; urgency=low


  [ Upstream Kernel Changes ]

  * rebase to v3.8-rc3
    - LP: #1096789

  [ Upstream Kernel Changes ]

  * rebase to v3.8-rc2
    - LP: #1082357
    - LP: #1075882

 -- Andy Whitcroft <apw@canonical.com>  Mon, 17 Dec 2012 10:35:09 +0000

linux (3.7.0-7.15) raring; urgency=low

  [ Chris J Arges ]

  * SAUCE: add eeprom_bad_csum_allow module parameter
    - LP: #1070182

  [ Leann Ogasawara ]

  * Add ceph to linux-image for virtual instances
    - LP: #1063784

  [ Serge Hallyn ]

  * SAUCE: net: dev_change_net_namespace: send a KOBJ_REMOVED/KOBJ_ADD

  [ Tim Gardner ]

  * [Config] CONFIG_SLUB_DEBUG=y
    - LP: #1090308

  [ Upstream Kernel Changes ]

  * Revert "[SCSI] sd: Implement support for WRITE SAME"
    - LP: #1089818

 -- Leann Ogasawara <leann.ogasawara@canonical.com>  Wed, 12 Dec 2012 06:50:20 -0800

linux (3.7.0-6.14) raring; urgency=low

  [ Andy Whitcroft ]

  * [Config] annotations: all new annotations scheme including defaults
  * [Configs] apply annotation updates to main configs (top section)

  [ Leann Ogasawara ]

  * Revert "SAUCE: include <linux/printk.h> and <stdarg.h> for mmc_core arm
    build"
  * Revert "SAUCE: [arm] fixup __aeabi_uldivmod undefined build error"
  * Temporarily disable module check for build

  [ Stefan Bader ]

  * ubuntu: dm-raid45: Adapt to upstream interface changes
  * Re-enable build of dm-raid45

  [ Tim Gardner ]

  * SAUCE: Moved scripts/fw-to-ihex.sh to debian/scripts/misc
  * SAUCE: ACPICA: Fix ACPI mutex object allocation memory leak on error
  * SAUCE: drm: Fix possible EDID memory allocation oops
  * SAUCE: ttm: Fix possible _manager memory allocation oops
  * SAUCE: iwlwifi: iwlagn_request_scan: Fix check for priv->scan_request
  * SAUCE: i915: intel_set_mode: Reduce stack allocation from 500 bytes to
    2 pointers

  [ Tomas Hozza ]

  * SAUCE: tools: hv: Netlink source address validation allows DoS
    - LP: #1084777
    - CVE-2012-5532

  [ Upstream Kernel Changes ]

  * rebase to v3.7

 -- Leann Ogasawara <leann.ogasawara@canonical.com>  Wed, 05 Dec 2012 14:11:12 -0800

linux (3.7.0-5.13) raring; urgency=low

  [ Lino Sanfilippo ]

  * SAUCE: inotify, fanotify: replace fsnotify_put_group() with
    fsnotify_destroy_group()
    - LP: #922906
  * SAUCE: fsnotify: introduce fsnotify_get_group()
    - LP: #922906
  * SAUCE: fsnotify: use reference counting for groups
    - LP: #922906
  * SAUCE: fsnotify: take groups mark_lock before mark lock
    - LP: #922906
  * SAUCE: fanotify: add an extra flag to mark_remove_from_mask that
    indicates wheather a mark should be destroyed
    - LP: #922906
  * SAUCE: fsnotify: use a mutex instead of a spinlock to protect a groups
    mark list
    - LP: #922906
  * SAUCE: fsnotify: pass group to fsnotify_destroy_mark()
    - LP: #922906
  * SAUCE: fsnotify: introduce locked versions of fsnotify_add_mark() and
    fsnotify_remove_mark()
    - LP: #922906
  * SAUCE: fsnotify: dont put marks on temporary list when clearing marks
    by group
    - LP: #922906
  * SAUCE: fsnotify: change locking order
    - LP: #922906

  [ Tim Gardner ]

  * [Config] CONFIG_NFC_LLCP=y
  * [Config] get-firmware: Filter new files through fwinfo
  * [Config] CONFIG_MTD_NAND_DOCG4=m for all arches
  * [Config] CONFIG_DRM_EXYNOS_HDMI=y
  * [Config] CONFIG_XEN=y for all arches
  * [Config] CONFIG_SND_OMAP_SOC_ZOOM2=m
  * [Config] CONFIG_MMC_DW_EXYNOS=m
  * [Config] CONFIG_GPIO_ADNP=m
  * [Config] find-obsolete-firmware: Use correct path
  * rebase to v3.7-rc8
    - LP: #1084640

  [ Upstream Kernel Changes ]

  * Revert "VFS: don't do protected {sym,hard}links by default"
    - LP: #1084192

 --  Tim Gardner <tim.gardner@canonical.com>  Wed, 28 Nov 2012 16:07:08 +0000

linux (3.7.0-4.12) raring; urgency=low

  [ Tim Gardner ]

  * Revert "[Config] Use -j1 for headers_install"
  * Revert "[Config] install-arch-headers needs a valid config"
    Strayed into the weeds in search of the root cause of the periodic
    build failure.
    Fixes powerpc FTBS introduced in -4.11.
  * [Config] hmake -j1
    The kernel makefile appears to have parallel dependency
    problems for the install_headers target. This appears to be root
    cause for a periodic build failure on N-way machines.

 -- Leann Ogasawara <leann.ogasawara@canonical.com>  Tue, 27 Nov 2012 12:33:06 -0800

linux (3.7.0-4.11) raring; urgency=low

  [ Tim Gardner ]

  * [Config] Use -j1 for headers_install
    Also fixes a powerpc FTBS introduced by
    "[Config] install-arch-headers needs a valid config".

 --  Tim Gardner <tim.gardner@canonical.com>  Tue, 27 Nov 2012 10:19:30 -0700

linux (3.7.0-4.10) raring; urgency=low

  [ Andy Whitcroft ]

  * [Config] add rebuild-test support for autopkgtest
    - LP: #1081500
  * [tests] move build tests out of the way
    - LP: #1081500
  * [tests] add an autopkgtest rebuild test
    - LP: #1081500

  [ Tim Gardner ]

  * rebase to v3.7-rc7
  * SAUCE: Remove emi62 files duplicated in linux-firmware
  * SAUCE: Remove sb16 files duplicated in linux-firmware
  * SAUCE: Remove whiteheat files duplicated in linux-firmware
  * SAUCE: Remove yamaha files duplicated in linux-firmware
  * SAUCE: Remove dsp56k files used only by m68k
  * SAUCE: firmware: Remove last vestiges of dabusb
  * SAUCE: Remove vicam files duplicated in linux-firmware
  * [Config] install-arch-headers needs a valid config

  [ Upstream Kernel Changes ]

  * rebase to v3.7-rc7
    - LP: #1076840
    - LP: #1081466

 -- Leann Ogasawara <leann.ogasawara@canonical.com>  Wed, 21 Nov 2012 06:07:23 -0800

linux (3.7.0-3.9) raring; urgency=low

  [ Leann Ogasawara ]

  * [Config] Enable CONFIG_X86_CPUFREQ_NFORCE2=y
    - LP: #1079900
  * Add nfsv3 to nfs-modules udeb

  [ Paolo Pisati ]

  * [Config] SND_OMAP_SOC*=y
    - LP: #1019321

  [ Stefan Bader ]

  * SAUCE: (no-up) xen/netfront: handle compound page fragments on transmit
    - LP: #1078926

  [ Tim Gardner ]

  * Revert "SAUCE: SECCOMP: audit: always report seccomp violations"
    - LP: #1079469
  * Revert "SAUCE: omap3 clocks .dev_id = NULL"
  * rebase to v3.7-rc6
  * SAUCE: script to detect obsolete firmware
  * SAUCE: Remove yam files duplicated in linux-firmware
  * SAUCE: Remove tehuti files duplicated in linux-firmware
  * SAUCE: Remove matrox files duplicated in linux-firmware
  * SAUCE: Remove cxgb3 files duplicated in linux-firmware
  * SAUCE: Remove r128 files duplicated in linux-firmware
  * SAUCE: Remove acenic files duplicated in linux-firmware
  * SAUCE: Remove keyspan files duplicated in linux-firmware
  * SAUCE: Remove sun files duplicated in linux-firmware
  * SAUCE: Remove radeon files duplicated in linux-firmware
  * SAUCE: Update bnx2x firmware to 7.8.2.0
  * [Config] generic.inclusion-list: econet has disappeared

  [ Upstream Kernel Changes ]

  * seccomp: forcing auditing of kill condition
    - LP: #1079469
  * rebase to v3.7-rc6

 -- Leann Ogasawara <leann.ogasawara@canonical.com>  Tue, 20 Nov 2012 12:28:55 -0800

linux (3.7.0-2.8) raring; urgency=low

  [ Andy Whitcroft ]

  * Revert "overlayfs: disable until FTBS is fixed"
  * Revert "ubuntu: overlayfs"
  * Revert "ubuntu: AUFS"
  * ubuntu: overlayfs -- overlayfs: add statfs support
  * ubuntu: overlayfs -- ovl: switch to __inode_permission()
  * ubuntu: overlayfs -- overlayfs: copy up i_uid/i_gid from the underlying
    inode
    - LP: #944386
  * ubuntu: AUFS (no-squash): basic framework and update machinary
  * ubuntu: AUFS (no-squash) -- aufs3-base.patch
  * ubuntu: AUFS (no-squash) -- aufs3-standalone.patch
  * ubuntu: AUFS: aufs-update -- follow the uapi header changes
  * ubuntu: AUFS -- update to f2873474324d0a31af4340554b9715f51331bc7f
  * ubuntu: AUFS (no-squash) -- reenable
    - LP: #1079193

  [ Erez Zadok ]

  * ubuntu: overlayfs -- overlayfs: implement show_options

  [ Miklos Szeredi ]

  * ubuntu: overlayfs -- vfs: add i_op->dentry_open()
  * ubuntu: overlayfs -- vfs: export do_splice_direct() to modules
  * ubuntu: overlayfs -- vfs: introduce clone_private_mount()
  * ubuntu: overlayfs -- overlay filesystem
  * ubuntu: overlayfs -- fs: limit filesystem stacking depth
  * ubuntu: overlayfs -- vfs: export __inode_permission() to modules

  [ Neil Brown ]

  * ubuntu: overlayfs -- overlay: overlay filesystem documentation

  [ Robin Dong ]

  * ubuntu: overlayfs -- overlayfs: fix possible leak in ovl_new_inode
  * ubuntu: overlayfs -- overlayfs: create new inode in ovl_link

 -- Andy Whitcroft <apw@canonical.com>  Thu, 15 Nov 2012 13:35:12 +0000

linux (3.7.0-1.7) raring; urgency=low

  [ Tim Gardner ]

  * [Config] Drop dependency on libaudit-dev
    Its a universe package which causes an FTBS on the builders.
    libaudit-dev is not strictly required for the perf tools build.

 --  Tim Gardner <tim.gardner@canonical.com>  Wed, 14 Nov 2012 10:08:13 -0700

linux (3.7.0-1.6) raring; urgency=low

  [ Andy Whitcroft ]

  * [Config] enforce -- switch CONFIG_NVRAM to more readable form
  * [Config] better encode the CONFIG_NVRAM constaint
  * enforcer -- fix debugging output

  [ Ben Collins ]

  * [Config] Add custom_override rule to allow for alternate kernel
    file/install
  * [Config] Use SRCPKGNAME as prefix for indep linux headers package

  [ Tim Gardner ]

  * [Config] Dropped armel
  * Drop highbank from ABI fetch list
  * [Config] Use dh_prep instead of 'dh_clean -k'
  * [Config] Build depend on libaudit-dev, libunwind8-dev for tools
  * [Config] Document binary-indep dependency chain
  * rebase to v3.7-rc5

  [ Upstream Kernel Changes ]

  * rebase to v3.7-rc5

 -- Tim Gardner <tim.gardner@canonical.com>  Tue, 13 Nov 2012 07:13:37 -0500

linux (3.7.0-0.5) raring; urgency=low

  [ Tim Gardner ]

  * [Config] CONFIG_AMD_IOMMU_V2=m
    - LP: #1071520
  * [Config] CONFIG_MTD_ONENAND_SIM=n for armel
    Fixes FTBS

 -- Tim Gardner <tim.gardner@canonical.com>  Thu, 08 Nov 2012 15:45:39 -0500

linux (3.7.0-0.4) raring; urgency=low

  [ Ben Collins ]

  * [Config] Update enforce rule for CONFIG_NVRAM to better suit flavours

  [ Tim Gardner ]

  * [Config] do_tools=false for arm

 --  Tim Gardner <tim.gardner@canonical.com>  Thu, 08 Nov 2012 05:39:51 -0700

linux (3.7.0-0.3) raring; urgency=low

  [ Tim Gardner ]

  * [Config] CONFIG_DRM_EXYNOS_HDMI=n for armhf
  * [Config] CONFIG_MTD_NAND_DOCG4=n for armel/armhf
  * [Config] Drop highbank harder

 --  Tim Gardner <tim.gardner@canonical.com>  Wed, 07 Nov 2012 18:11:45 +0000

linux (3.7.0-0.2) raring; urgency=low

  [ Andy Whitcroft ]

  * [Config] add fs/udf to linux-image to support DVD/CD formats in virtual
    instances
    - LP: #1066921
  * [Config] drop highbank builds

  [ Jeremy Kerr ]

  * SAUCE: efivarfs: Implement exclusive access for {get, set}_variable
    - LP: #1063061

  [ Leann Ogasawara ]

  * Reinstate dropped.txt from Ubuntu-3.7.0-0.1-rc1

  [ Tim Gardner ]

  * [Config] Dropped powerpc/ppc64 in favour of the community kernel
  * [Config] CONFIG_MODULE_SIG=y for amd64,i386, and highbank
  * rebase to v3.7-rc4
  * SAUCE: MODSIGN: Emit error for incorrectly signed module

  [ Upstream Kernel Changes ]

  * rebase to v3.7-rc4

 --  Tim Gardner <tim.gardner@canonical.com>  Mon, 05 Nov 2012 05:35:41 -0700

linux (3.7.0-0.1) raring; urgency=low


  [ Upstream Kernel Changes ]

  * rebase to v3.7-rc3
    - LP: #1056078

  [ Upstream Kernel Changes ]

  * rebase to v3.7-rc2
    - LP: #1060729
    - LP: #1059523
    - LP: #1006690
    - LP: #1049623
    - LP: #1046512
    - LP: #1052499
    - LP: #1037642
    - LP: #559939
    - LP: #1052460
    - LP: #939161
    - LP: #1046734

 -- Tim Gardner <tim.gardner@canonical.com>  Tue, 02 Oct 2012 08:13:07 -0600

linux (3.6.0-0.1) UNRELEASED; urgency=low


  [ Upstream Kernel Changes ]

  * rebase to v3.6

  [ Upstream Kernel Changes ]

  * rebase to v3.6-rc7

  [ Upstream Kernel Changes ]

  * rebase to v3.6-rc6
    - LP: #1000424

  [ Upstream Kernel Changes ]

  * rebase to v3.6-rc5
    - LP: #1040077

  [ Upstream Kernel Changes ]

  * rebase to v3.6-rc4

  [ Upstream Kernel Changes ]

  * rebase to v3.6-rc3
    - LP: #1038651
    - LP: #1034779

 -- Leann Ogasawara <leann.ogasawara@canonical.com>  Tue, 24 Jul 2012 06:37:09 -0700

linux (3.5.0-6.6) quantal-proposed; urgency=low

  [ Andy Whitcroft ]

  * [Config] CONFIG_INET6_XFRM_MODE_ROUTEOPTIMIZATION enable IPv6
    experimental features
  * SAUCE: highbank -- export clock functions for modules
  * [Config] highbank -- reenable CONFIG_TOUCHSCREEN_W90X900
  * [Config] highbank -- renenable CONFIG_SERIO_AMBAKMI
  * [Config] highbank -- reenable CONFIG_RFKILL_GPIO
  * [Config] highbank -- reenable CONFIG_MMC_SDHCI_PXAV3
  * [Config] highbank -- reenable CONFIG_MMC_SDHCI_PXAV3
  * [Config] highbank -- reenable CONFIG_KEYBOARD_SAMSUNG
  * [Config] highbank -- reenable CONFIG_FB_ARMCLCD
  * [Config] highbank -- reenable CONFIG_DW_DMAC
  * [Config] highbank -- reenable CONFIG_USB_R8A66597_HCD
  * [Config] highbank -- reenable CONFIG_USB_MV_UDC
  * [Config] highbank -- reenable CONFIG_USB_DWC3
  * [Config] highbank -- reenable CONFIG_SATA_MV
  * [Config] highbank -- reenable CONFIG_PATA_ARASAN_CF
  * [Config] highbank -- CONFIG_CAN_C_CAN_PLATFORM
  * [Config] highbank -- reenable CONFIG_MMC_ARMMMCI
  * [Config] highbank -- reenable CONFIG_SERIAL_AMBA_PL010
  * [Config] highbank -- reenable CONFIG_ATMEL_PWM
  * [Config] highbank -- enable CONFIG_CHECKPOINT_RESTORE
  * [Config] highbank -- enable CONFIG_EXPERT
  * [Config] highbank -- enable CONFIG_CHECKPOINT_RESTORE
  * [Config] enable CONFIG_USB_DYNAMIC_MINORS
  * [Config] enable CONFIG_USB_EHCI_TT_NEWSCHED
  * [Config] enable CONFIG_USB_ETH_EEM
  * [Config] enable CONFIG_USB_HCD_BCMA/CONFIG_USB_HCD_SSB
  * [Config] disable CONFIG_USB_M66592
  * [Config] enable CONFIG_USB_NET2272
  * [Config] enable CONFIG_USB_R8A66597
  * [Config] annotate: CONFIG_USB_OMAP not required for our h/w
  * [Config] set CONFIG_USB_MUSB_HDRC=m for omap
  * [Config] annotate: CONFIG_USB_G_MULTI fix rule
  * [Config] CONFIG_USB_GPIO_VBUS=m for OMAP
  * [Config] Enable CONFIG_DRM_AST/_CIRRUS_QEMU/_MGAG200
  * [Config] sync configuration armhf omap -> armel omap
  * [Config] annotate: CONFIG_IIO triggers build failures on OMAP4
  * [Config] disable CONFIG_OMAP_IOVMM is deprecated

  [ Bryan Wu ]

  * [Config] change default IO scheduler from CFQ to Deadline

  [ Leann Ogasawara ]

  * Revert "[Config] Temporarily disable CONFIG_MV643XX_ETH on powerpc"
  * [Config] Disable CONFIG_MOUSE_INPORT

  [ Tim Gardner ]

  * SAUCE: firmware: Update bnx2x to current firmware version 7.2.51
  * [Config] Add bnx2x firmware to nic-modules udeb
  * SAUCE: Add script to convert firmware to ihex format
  * SAUCE: firmware: Upgrade bnx2 to current versions
  * [Config] Add tigon firmware to nic-modules udeb
  * [Config] CONFIG_EARLY_PRINTK_DBGP=y
    - LP: #1026761
  * SAUCE: Remove redundant cis firmware
  * SAUCE: Remove redundant emi26 firmware
  * SAUCE: Remove redundant ttusb-budget firmware
  * SAUCE: Remove redundant sun/cassini firmware
  * SAUCE: Remove redundant ositech/Xilinx7OD firmware
  * SAUCE: Remove redundant 3com/typhoon.bin firmware
  * SAUCE: Remove redundant yamaha/ds1 firmware
  * SAUCE: Remove redundant keyspan_pda firmware
  * rebase to v3.5

  [ Upstream Kernel Changes ]

  * rebase to v3.5
    - LP: #1027828

 -- Leann Ogasawara <leann.ogasawara@canonical.com>  Mon, 23 Jul 2012 05:57:04 -0700

linux (3.5.0-5.5) quantal-proposed; urgency=low

  [ Andy Whitcroft ]

  * [Config] annotations: initial import of configuration annotations

  [ Bryan Wu ]

  * [Config] enforcer -- add CONFIG_I2C_DESIGNWARE_PLATFORM enforce checker

  [ Leann Ogasawara ]

  * Rebase to v3.5-rc7

  [ Manoj Iyer ]

  * SAUCE: Bluetooth: btusb: Add vendor specific ID (0a5c:21f4) BCM20702A0
    - LP: #1010281

  [ Tim Gardner ]

  * [Config] enable CONFIG_I2C_HELPER_AUTO for all flavours as policy
    expects
  * [Config] CONFIG_I2O_CONFIG_OLD_IOCTL=n
  * [Config] CONFIG_BRIDGE_EBT_ULOG=n
  * [Config] CONFIG_IP_NF_QUEUE=n
  * [Config] CONFIG_MTD_DOC2000=n
  * [Config] CONFIG_PRINT_QUOTA_WARNING=n
  * [Config] CONFIG_PRISM54=n
  * [Config] CONFIG_SCx200_I2C=n
  * [Config] CONFIG_USB_ANNOUNCE_NEW_DEVICES=y

  [ Upstream Kernel Changes ]

  * rebase to v3.5-rc7

 -- Leann Ogasawara <leann.ogasawara@canonical.com>  Mon, 16 Jul 2012 15:38:41 -0700

linux (3.5.0-4.4) quantal-proposed; urgency=low

  [ Andy Whitcroft ]

  * [Packaging] getabis should be extracting all packages
    - LP: #1021174
  * [Config] getabis -- series uses linux-image-extra
    - LP: #1021174
  * rebase to v3.5-rc6

  [ Bryan Wu ]

  * [Config] built-in CONFIG_MICREL_PHY as other PHY drivers for all
    flavours
  * [Config] sync CONFIG_MOUSE_PS2_ config for all flavours

  [ Leann Ogasawara ]

  * [Config] Enable CONFIG_RT2800USB_RT35XX and CONFIG_RT2800USB_RT53XX
    - LP: #1019561

  [ Paolo Pisati ]

  * [Config] SND_OMAP_SOC, SND_OMAP_SOC_MCBSP and SND_OMAP_SOC_OMAP3_BEAGLE =y
    - LP: #1019321

  [ Stefan Bader ]

  * SAUCE: (pre-up) net: dont use __netdev_alloc_skb for bounce buffer
    - LP: #1018456
  * (config) Disable ACPI_PROCFS_POWER

  [ Tim Gardner ]

  * [Config] CONFIG_ACPI_BGRT=y
  * Extract firmware module info during getabi
    - LP: #1021174

  [ Upstream Kernel Changes ]

  * rebase to v3.5-rc6

 -- Leann Ogasawara <leann.ogasawara@canonical.com>  Mon, 09 Jul 2012 08:50:20 -0700

linux (3.5.0-3.3) quantal-proposed; urgency=low

  [ Andy Whitcroft ]

  * [Config] enable CONFIG_MEMTEST=y
    - LP: #1004535
  * [Config] config-check: add support for a cut operation
  * [Config] enforcer -- switch to cut where appropriate

  [ Leann Ogasawara ]

  * Rebase to v3.5-rc5
  * [Config] Updateconfigs after rebase to v3.5-rc5

  [ Luis Henriques ]

  * SAUCE: ocfs2: Fix NULL pointer dereferrence in
    __ocfs2_change_file_space
    - LP: #1006012

  [ Seth Forshee ]

  * SAUCE: (drop after 3.5) drm/i915: ignore pipe select bit when checking
    for LVDS register initialization
    - LP: #1012800

  [ Upstream Kernel Changes ]

  * rebase to v3.5-rc5
    - LP: #1013183
    - LP: #1017017
    - LP: #884652

 -- Leann Ogasawara <leann.ogasawara@canonical.com>  Mon, 02 Jul 2012 06:41:58 -0700

linux (3.5.0-2.2) quantal-proposed; urgency=low

  [ Andy Whitcroft ]

  * rebase to v3.5-rc4

  [ Arend van Spriel ]

  * SAUCE: (drop after 3.5) brcmsmac: fix NULL pointer crash in
    brcms_c_regd_init()
    - LP: #950320

  [ Bryan Wu ]

  * [Config] Sync CONFIG_CGROUP_MEM_RES_CTLR_SWAP for ARM

  [ Chris J Arges ]

  * PACKAGING: add .gnu_debuglink sections to .ko files
    - LP: #669641

  [ Leann Ogasawara ]

  * d-i: Add hid-generic to input-modules
    - LP: #1017879

  [ Ming Lei ]

  * SAUCE: Revert "mmc: omap_hsmmc: Enable Auto CMD12"
    - LP: #1017717, #225

  [ Paolo Pisati ]

  * SAUCE: Revert "Fix OMAP EHCI suspend/resume failure (i693)"
    - LP: #1017718
  * [Config] Disable generic USB_EHCI_HCD_PLATFORM on omap3

  [ Seth Forshee ]

  * SAUCE: (drop after 3.5) brcm80211: smac: don't set up tx power limits
    during initialization
    - LP: #950320
  * SAUCE: (drop after 3.5) brcm80211: smac: always set channel specified
    by mac80211
    - LP: #950320
  * SAUCE: (drop after 3.5) brcm80211: smac: remove unused code for 40MHz
    channels
    - LP: #950320
  * SAUCE: (drop after 3.5) brcm80211: smac: clean up channel.c
    - LP: #950320
  * SAUCE: (drop after 3.5) brcm80211: smac: inform mac80211 of the X2
    regulatory domain
    - LP: #950320
  * SAUCE: (drop after 3.5) brcm80211: smac: enable/disable radio on
    regulatory updates
    - LP: #950320
  * SAUCE: (drop after 3.5) brcm80211: smac: use mac80211 channel data for
    tx power limits
    - LP: #950320
  * SAUCE: (drop after 3.5) brcm80211: smac: don't validate channels
    against internal regulatory data
    - LP: #950320
  * SAUCE: (drop after 3.5) brcm80211: smac: use current regulatory domain
    when checking whether OFDM is allowed
    - LP: #950320

  [ Tim Gardner ]

  * [Config] Enable CONFIG_CGROUPS for highbank
    - LP: #1014692
  * [Config] FB_OMAP*=y and PANEL_TFP410=y

  [ Upstream Kernel Changes ]

  * rebase to v3.5-rc4

 -- Leann Ogasawara <leann.ogasawara@canonical.com>  Tue, 26 Jun 2012 06:21:05 -0700

linux (3.5.0-1.1) quantal-proposed; urgency=low

  [ Andy Whitcroft ]

  * [Config] highbank -- enable CONFIG_RFKILL=y and CONFIG_CAN=m

  [ Leann Ogasawara ]

  * Rebase to v3.5-rc1
  * [Config] Remove USB_DEVICEFS from the config enforcer
  * [Config] Updateconfigs after rebase to v3.5-rc1
  * [Config] Temporarily disable CONFIG_MACH_NOKIA_RX51 on arm
  * [Config] Temporarily disable CONFIG_TOUCHSCREEN_EETI on arm
  * [Config] Temporarily disable CONFIG_TOUCHSCREEN_EGALAX on arm
  * [Config] Temporarily disable CONFIG_EZX_PCAP on arm
  * [Config] Temporarily disable CONFIG_LIS3L02DQ on arm
  * [Config] Temporarily disable CONFIG_TI_CPSW on arm
  * [Config] Temporarily disable CONFIG_GPIO_EM on arm
  * [Config] Temporarily disable CONFIG_SERIAL_8250_EM on armhf
  * [Config] Temporarily disable CONFIG_STMMAC_ETH on armhf
  * [Config] Temporarily disable CONFIG_HW_RANDOM_ATMEL on armhf
  * Rebase to v3.5-rc2
  * [Config] Updateconfigs after rebase to v3.5-rc2
  * [Config] Temporarily disable CONFIG_MV643XX_ETH on powerpc
  * Rebase to v3.5-rc3
  * [Config] Updateconfigs after rebase to v3.5-rc3

  [ Paul Mundt ]

  * SAUCE: fix bug.h's inclusion of kernel.h

  [ Stefan Bader ]

  * SAUCE: Fix compile failures of dm-raid45
  * [Config] Enable dm-raid45
  * Move dependency on crda to extra package
    - LP: #657901
  * SAUCE: Mask CR4 writes on older Xen hypervisors

  [ Upstream Kernel Changes ]

  * rebase to v3.5-rc3
    - LP: #993162
    - LP: #925577
  * rebase to v3.5-rc2
  * rebase to v3.5-rc1
    - LP: #955892
    - LP: #978038
    - LP: #987371
    - LP: #929545
    - LP: #942316
    - LP: #903853

 -- Leann Ogasawara <leann.ogasawara@canonical.com>  Fri, 08 Jun 2012 14:28:46 -0700

linux (3.4.0-5.11) quantal-proposed; urgency=low

  [ Leann Ogasawara ]

  * [Config] Disable CONFIG_ARM_LPAE
    - LP: #1009061

  [ Oleksij Rempel ]

  * SAUCE: b43: do not call ieee80211_unregister_hw if we are not registred
    - LP: #1008905

  [ Paolo Pisati ]

  * [Config] omap3: MFD_OMAP_USB_HOST is usb host in omap2+.
    - LP: #1009061

 -- Leann Ogasawara <leann.ogasawara@canonical.com>  Tue, 05 Jun 2012 08:06:28 -0700

linux (3.4.0-4.10) quantal; urgency=low

  [ Leann Ogasawara ]

  * Temporarily disable ABI and module check

 -- Leann Ogasawara <leann.ogasawara@canonical.com>  Mon, 04 Jun 2012 20:27:31 -0700

linux (3.4.0-4.9) quantal; urgency=low

  [ Andy Whitcroft ]

  * [Config] fix config split to avoid the shared config
  * [Config] updateconfigs following split config fix
  * [Config] linux-image-extras needs full postinst
  * [Config] CONFIG_BLK_DEV_NVME commonise across architectures
  * [Config] CONFIG_HP_WATCHDOG enable as module
  * [Config] CONFIG_PDC_ADMA is not boot essential
  * [Config] CONFIG_XEN_ACPI_PROCESSOR should be enabled on x86
  * [Config] CONFIG_VT6655/CONFIG_VT6656=m
  * [Config] CONFIG_TRANZPORT=m commonise
  * [Config] CONFIG_R3964=m commonise
  * [Config] CONFIG_SCSI_DH=m commonise
  * [Config] CONFIG_SCSI_IBMVSCSIS=m commonise
  * [Config] CONFIG_AMD_PHY=y phys are not autoloadable
  * [Config] CONFIG_SCSI_QLA_ISCSI=m commonise
  * [Config] CONFIG_SCSI_SPI_ATTR=m commonise
  * [Config] CONFIG_USB_SN9C102 is deprecated disable
  * [Config] CONFIG_USB_SI470X=m commonise
  * [Config] CONFIG_USB_ET61X251=m commonise
  * [Config] CONFIG_RTS_PSTOR=m commonise
  * [Config] CONFIG_SCANLOG=m commonise
  * [Config] CONFIG_SCSI_SYM53C8XX_2=m commonise
  * [Config] CONFIG_SM_FTL=m commonise
  * [Config] CONFIG_SOLO6X10=m commonise
  * [Config] CONFIG_SND_PCM_OSS=n using pulseaudio emulation instead
  * [Config] CONFIG_SPI_DESIGNWARE=m commonise
  * [Config] CONFIG_SPI_SPIDEV=m commonise
  * [Config] CONFIG_TABLET_USB_WACOM=m commonise
  * [Config] CONFIG_TPS65010=m commonise
  * [Config] CONFIG_STE10XP=y commonise
  * [Config] CONFIG_X25_ASY=m commonise
  * [Config] CONFIG_USB_MON=m commonise
  * [Config] CONFIG_VME_BUS=m commonise
  * [Config] CONFIG_W35UND=m commonise
  * [Config] -CONFIG_TCG_TPM=y commonise
  * [Config] highbank -- commonise filesystems
  * [Config] highbank -- commonise subsystems
  * [Config] highbank -- commonise network protocols
  * [Config] highbank -- commonise input drivers
  * [Config] highbank -- commonise CRYPTO options
  * [Config] highbank -- commonise HID options
  * [Config] highbank -- commonise sensors options
  * [Config] highbank -- commonise EXPORTFS/FHANDLE
  * [Config] highbank -- commonise CONFIG_CRYPTO_LZO
  * [Config] highbank -- commonise ENCRYPTED_KEYS
  * [Config] highbank -- commonise CONFIG_ATALK
  * [Config] highbank -- commonise INET/INET6
  * [Config] highbank -- commonise NLS
  * [Config] highbank -- commonise BLK/CHR
  * [Config] highbank -- CONFIG_EXT2_FS=y boot essential on highbank
  * [Config] highbank -- commonise INET/INET6 part 2
  * [Config] highbank -- commonise PHY settings
  * [Config] highbank -- commonise CRC settings
  * [Config] highbank -- commonise BINFMT settings
  * [Config] highbank -- commonise DM settings
  * [Config] highbank -- commonise RTC_DRV settings
  * [Config] highbank -- commonise KEYBOARD/MOUSE settings
  * [Config] highbank -- commonise USB settings
  * [Config] highbank -- commonise GPIO settings
  * [Config] highbank -- commonise I2C settings
  * [Config] highbank -- commonise numerous subsystem selectors
  * [Config] highbank -- commonise A-C modules missmatches
  * [Config] highbank -- commonise D-F modules missmatches
  * [Config] CONFIG_AUDIT_LOGINUID_IMMUTABLE incompatible with upstart
  * [Config] highbank -- commonise G-I modules missmatches
  * [Config] highbank -- commonise J-L modules missmatches
  * [Config] highbank -- commonise M modules missmatches
  * [Config] highbank -- commonise N-P modules missmatches
  * [Config] highbank -- commonise Q-R modules missmatches
  * [Config] highbank -- commonise S modules missmatches -- part 1
  * [Config] highbank -- commonise S modules missmatches -- part 2
  * [Config] highbank -- commonise T modules missmatches
  * [Config] highbank -- commonise U-Z modules missmatches

  [ Ike Panhc ]

  * [Config] add highbank flavour
    - LP: #1000831

  [ Mark Langsdorf ]

  * SAUCE: arm highbank: add support for pl320-ipc driver
    - LP: #1000831

  [ Rob Herring ]

  * SAUCE: input: add a key driver for highbank
    - LP: #1000831
  * SAUCE: ARM: highbank: Add smc calls to enable/disable the L2
    - LP: #1000831
  * SAUCE: force DMA buffers to non-bufferable on highbank
    - LP: #1000831
  * SAUCE: net: calxedaxgmac: fix net timeout recovery
    - LP: #1000831

  [ Tim Gardner ]

  * [Config] CONFIG_IWLWIFI_EXPERIMENTAL_MFP=n
  * [Config] CONFIG_PCI_REALLOC_ENABLE_AUTO=y
  * [Config] CONFIG_CIFS_EXPERIMENTAL has disappeared
  * [Config] Homogenize CIFS configs across all arches
  * [Config] armhf should not be skipabi or skipmodules
    - LP: #1006913

 -- Leann Ogasawara <leann.ogasawara@canonical.com>  Mon, 04 Jun 2012 05:52:49 -0700

linux (3.4.0-3.8) quantal; urgency=low

  [ Andy Whitcroft ]

  * [Config] include include/generated/compile.h
    - LP: #942569
  * [Config] fix up postinst to ensure we know which error is which
    - LP: #1002388

  [ Herton Ronaldo Krzesinski ]

  * SAUCE: async_populate_rootfs: fix build warnings
    - LP: #1003417

  [ John Johansen ]

  * Revert "SAUCE: AppArmor: Add the ability to mediate mount"
  * SAUCE: apparmor: Add the ability to mediate mount
  * SAUCE: AppArmor: basic networking rules
  * SAUCE: apparmor: fix profile lookup for unconfined
    - LP: #978038, #987371
  * SAUCE: apparmor: fix long path failure due to disconnected path
    - LP: #955892

  [ Mario Limonciello ]

  * SAUCE: dell-laptop: rfkill blacklist Dell XPS 13z, 15
    - LP: #901410

  [ Stefan Bader ]

  * (config) Built-in xen-acpi-processor

  [ Tim Gardner ]

  * [Config] CONFIG_NET_DSA=m
    - LP: #1004148
  * [Config] Ensure CONFIG_XEN_ACPI_PROCESSOR=y for amd64

 -- Leann Ogasawara <leann.ogasawara@canonical.com>  Fri, 25 May 2012 11:38:33 -0700

linux (3.4.0-3.7) quantal; urgency=low

  [ Andy Whitcroft ]

  * [Config] drop the virtual flavour in favour of a split generic et al
  * [Config] enforcer -- drop IDLE enforcement
  * [Config] enable CONFIG_SCSI_VIRTIO=m for amd64
  * [Config] updateconfigs following removal of -virtual

  [ Leann Ogasawara ]

  * Rebase to v3.4

  [ Seth Forshee ]

  * [Config] disable CONFIG_B43_BCMA_EXTRA

  [ Tim Gardner ]

  * [Config] Check for extras when building udebs
  * [Config] Collapsed generic-pae into generic [i386]

  [ Upstream Kernel Changes ]

  * rebase to v3.4

 -- Leann Ogasawara <leann.ogasawara@canonical.com>  Mon, 21 May 2012 07:23:47 -0700

linux (3.4.0-2.6) quantal; urgency=low

  [ Andy Whitcroft ]

  * Revert "ubuntu: overlayfs -- overlayfs: update touch_atime() usage"
  * Revert "ubuntu: overlayfs -- overlayfs: switch from d_alloc_root() to
    d_make_root()"
  * Revert "ubuntu: overlayfs -- overlayfs: follow header cleanup"
  * Revert "ubuntu: overlayfs -- overlayfs: apply device cgroup and
    security permissions to overlay files"
  * Revert "ubuntu: overlayfs -- fs: limit filesystem stacking depth"
  * Revert "ubuntu: overlayfs -- overlay: overlay filesystem documentation"
  * Revert "ubuntu: overlayfs -- overlayfs: implement show_options"
  * Revert "ubuntu: overlayfs -- overlayfs: add statfs support"
  * Revert "ubuntu: overlayfs -- overlay filesystem"
  * Revert "ubuntu: overlayfs -- vfs: introduce clone_private_mount()"
  * Revert "ubuntu: overlayfs -- vfs: export do_splice_direct() to modules"
  * Revert "ubuntu: overlayfs -- vfs: add i_op->open()"
  * Revert "ubuntu: overlayfs -- vfs: pass struct path to __dentry_open()"
  * ubuntu: overlayfs -- overlayfs: add statfs support
  * ubuntu: overlayfs -- inode_only_permission: export inode level
    permissions checks
  * ubuntu: overlayfs -- overlayfs: switch to use inode_only_permissions

  [ Erez Zadok ]

  * ubuntu: overlayfs -- overlayfs: implement show_options

  [ Miklos Szeredi ]

  * ubuntu: overlayfs -- vfs: pass struct path to __dentry_open()
  * ubuntu: overlayfs -- vfs: add i_op->open()
  * ubuntu: overlayfs -- vfs: export do_splice_direct() to modules
  * ubuntu: overlayfs -- vfs: introduce clone_private_mount()
  * ubuntu: overlayfs -- overlay filesystem
  * ubuntu: overlayfs -- fs: limit filesystem stacking depth

  [ Neil Brown ]

  * ubuntu: overlayfs -- overlay: overlay filesystem documentation

  [ Robin Dong ]

  * ubuntu: overlayfs -- overlayfs: fix possible leak in ovl_new_inode
  * ubuntu: overlayfs -- overlayfs: create new inode in ovl_link

  [ Tim Gardner ]

  * [Config] perarch and indep tools builds need separate build directories
  * Prevent upgrading a non-PAE CPU
  * perf is not parallel build safe

 -- Leann Ogasawara <leann.ogasawara@canonical.com>  Wed, 16 May 2012 08:43:18 -0700

linux (3.4.0-2.5) quantal; urgency=low

  [ Andy Whitcroft ]

  * [Config] perarch and indep tools builds need separate build directories

  [ Tim Gardner ]

  * Prevent upgrading a non-PAE CPU
  * [Config] build debug
  * [Config] perf tools are not parallel build safe

 -- Leann Ogasawara <leann.ogasawara@canonical.com>  Tue, 15 May 2012 11:37:53 -0700

linux (3.4.0-2.4) quantal; urgency=low

  [ Leann Ogasawara ]

  * Revert "SAUCE: fsam7400: use UMH_WAIT_PROC consistently"
  * Revert "ubuntu: fsam7400 select CHECK_SIGNATURE and depend on X86"
  * Revert "ubuntu: fsam7400: Depend on CHECK_SIGNATURE"
  * Revert "ubuntu: fsam7400 -- Cleanup Makefile"
  * Revert "ubuntu: fsam7400 -- kill switch for Fujitsu Siemens Amilo M
    7400"
  * Revert "ubuntu: omnibook: fix source file newline"
  * Revert "ubuntu: omnibook -- update BOM"
  * Revert "SAUCE: Make CONFIG_{OMNIBOOK, AVERATEC_5100P, PACKARDBELL_E5}
    depend on X86"
  * Revert "ubuntu: omnibook -- Added missing BOM file"
  * Revert "ubuntu: omnibook -- support Toshiba (HP) netbooks"
  * Revert "ubuntu: nx-emu - i386: mmap randomization for executable
    mappings"
  * Revert "SAUCE: disable_nx should not be in __cpuinitdata section for
    X86_32"
  * Revert "ubuntu: nx-emu - i386: NX emulation"
  * Revert "ubuntu: rfkill drivers -- version 1.3"
  * Temporarily disable module check
  * [Config] Remove CONFIG_FSAM7400
  * [Config] Remove CONFIG_OMNIBOOK
  * [Config] Update configs
  * Rebase to v3.4-rc7
  * SAUCE: genirq: export handle_edge_irq() and irq_to_desc()

  [ Tim Gardner ]

  * Updated generic-pae description
  * Rebase to v3.4-rc6
  * install-tools depends on build targets

  [ Upstream Kernel Changes ]

  * kconfig: in debug mode some 0 length message prints occur
  * rebase to v3.4-rc7
  * rebase to v3.3-rc6

 -- Leann Ogasawara <leann.ogasawara@canonical.com>  Mon, 14 May 2012 08:22:56 -0700

linux (3.4.0-1.3) quantal; urgency=low

  [ Andy Whitcroft ]

  * [Config] control.stub is an intermediate product not a dependancy
    - LP: #992414

  [ Leann Ogasawara ]

  * remove i386 generic from getabis

  [ Upstream Kernel Changes ]

  * (pre-stable) b43: only reload config after successful initialization
    - LP: #950295

 -- Leann Ogasawara <leann.ogasawara@canonical.com>  Wed, 02 May 2012 09:48:14 -0700

linux (3.4.0-1.2) quantal; urgency=low

  [ Andy Whitcroft ]

  * [Config] add build depends for flex, bison and pkg-config

 -- Andy Whitcroft <apw@canonical.com>  Tue, 01 May 2012 13:15:41 +0100

linux (3.4.0-1.1) quantal; urgency=low

  [ Andy Whitcroft ]

  * ubuntu: overlayfs -- overlayfs: apply device cgroup and security
    permissions to overlay files
    - LP: #915941, #918212
    - CVE-2012-0055

  [ Leann Ogasawara ]

  * Open Q
  * Rebase to v3.4-rc5
  * [Config] Temporarily disable CONFIG_TOUCHSCREEN_EETI on arm
  * [Config] Temporarily disable CONFIG_TOUCHSCREEN_EGALAX on arm
  * [Config] Temporarily disable CONFIG_EZX_PCAP on arm
  * [Config] Temporarily disable CONFIG_MFD_OMAP_USB_HOST on arm
  * [Config] Temporarily disable CONFIG_LIS3L02DQ on arm
  * [Config] Temporarily disable CONFIG_USB_EHCI_HCD_PLATFORM on arm
  * [Config] Temporarily disable CONFIG_TI_CPSW on arm
  * [Config] Temporarily disable CONFIG_AX88796 on arm

  [ Upstream Kernel Changes ]

  * vfs: pass struct path to __dentry_open()
  * vfs: add i_op->open()
  * vfs: export do_splice_direct() to modules
  * vfs: introduce clone_private_mount()
  * overlay filesystem
  * overlayfs: add statfs support
  * overlayfs: implement show_options
  * overlay: overlay filesystem documentation
  * fs: limit filesystem stacking depth
  * overlayfs: follow header cleanup
  * overlayfs: switch from d_alloc_root() to d_make_root()
  * overlayfs: update touch_atime() usage
  * rebase to v3.4-rc5
    - LP: #950490
  * rebase to v3.4-rc4
  * rebase to v3.4-rc3
  * rebase to v3.4-rc2
  * rebase to v3.4-rc1
  * rebase to v3.3
  * rebase to v3.3-rc7
  * rebase to v3.3-rc6
  * rebase to v3.3-rc5
  * rebase to v3.3-rc4
    - LP: #900802
    - LP: #930842
  * rebase to v3.3-rc3
    - LP: #924320
    - LP: #923316
    - LP: #923409
    - LP: #918254
  * rebase to v3.3-rc2
  * rebase to v3.3-rc1
    - LP: #795823
    - LP: #909419
    - LP: #910792
    - LP: #878701
    - LP: #724831

 -- Leann Ogasawara <leann.ogasawara@canonical.com>  Wed, 25 Jan 2012 06:50:04 -0800

linux (3.2.0-10.18) precise; urgency=low

  [ Tim Gardner ]

  * SAUCE: ecryptfs: Print inode on metadata error

  [ Upstream Kernel Changes ]

  * Revert "proc: enable writing to /proc/pid/mem"
    - LP: #919115
    - CVE-2012-0056
  * (pre-stable) ALSA: HDA: Use LPIB position fix for Macbook Pro 7, 1
    - LP: #909419

 -- Andy Whitcroft <apw@canonical.com>  Tue, 24 Jan 2012 10:15:12 +0000

linux (3.2.0-10.17) precise; urgency=low

  [ Andy Whitcroft ]

  * Revert "SAUCE: overlayfs -- fs: limit filesystem stacking depth"
  * Revert "SAUCE: overlayfs -- overlay: overlay filesystem documentation"
  * Revert "SAUCE: overlayfs -- overlayfs: implement show_options"
  * Revert "SAUCE: overlayfs -- overlayfs: add statfs support"
  * Revert "SAUCE: overlayfs -- overlay filesystem"
  * Revert "SAUCE: overlayfs -- vfs: introduce clone_private_mount()"
  * Revert "SAUCE: overlayfs -- vfs: export do_splice_direct() to modules"
  * Revert "SAUCE: overlayfs -- vfs: add i_op->open()"
  * ensure debian/ is not excluded from git by default
  * add new scripting to handle buglinks in rebases
  * ubuntu: overlayfs -- overlayfs: add statfs support
  * ubuntu: overlayfs -- overlayfs: apply device cgroup and security
    permissions to overlay files
    - LP: #915941, #918212
    - CVE-2012-0055

  [ Erez Zadok ]

  * ubuntu: overlayfs -- overlayfs: implement show_options

  [ Leann Ogasawara ]

  * Revert "SAUCE: dmar: disable if ricoh multifunction detected"
  * [Config] Disable CONFIG_INTEL_IOMMU_DEFAULT_ON
    - LP: #907377, #911236
  * [Config] Enable CONFIG_IRQ_REMAP

  [ Miklos Szeredi ]

  * ubuntu: overlayfs -- vfs: pass struct path to __dentry_open()
  * ubuntu: overlayfs -- vfs: add i_op->open()
  * ubuntu: overlayfs -- vfs: export do_splice_direct() to modules
  * ubuntu: overlayfs -- vfs: introduce clone_private_mount()
  * ubuntu: overlayfs -- overlay filesystem
  * ubuntu: overlayfs -- fs: limit filesystem stacking depth

  [ Neil Brown ]

  * ubuntu: overlayfs -- overlay: overlay filesystem documentation

  [ Upstream Kernel Changes ]

  * (pre-stable) x86/PCI: amd: factor out MMCONFIG discovery
    - LP: #647043
  * (pre-stable) PNP: work around Dell 1536/1546 BIOS MMCONFIG bug that
    breaks USB
    - LP: #647043

 -- Leann Ogasawara <leann.ogasawara@canonical.com>  Mon, 16 Jan 2012 07:10:08 -0800

linux (3.2.0-9.16) precise; urgency=low

  [ Andy Whitcroft ]

  * [Config] Enable numerous CONFIG_VIDEO_* cards on ARM
  * [Config] pull ARM sound modules =m
  * [Config] CONFIG_RTC_DRV_TEST is for testing only
  * [Config] CONFIG_USB_DUMMY_HCD is testing only
  * [Config] CONFIG_USB_FILE_STORAGE is deprecated

  [ Leann Ogasawara ]

  * Revert "[Config] Temporarily disable CONFIG_CAN_TI_HECC on armel"
  * [Config] Enable CONFIG_HW_RANDOM_PASEMI=m
  * [Config] Enable CONFIG_MMC_TMIO=m
  * [Config] Enable CONFIG_MTD_NAND_FSL_ELBC=m
  * [Config] Enable CONFIG_ISI=m
  * [Config] Enable CONFIG_MMC=y
  * [Config] Enable CONFIG_LIRC_PARALLEL=m
  * [Config] Enable CONFIG_MAC_EMUMOUSEBTN=m
  * [Config] Enable CONFIG_CHR_DEV_SG=y
  * [Config] Enable CONFIG_GPIO_PCA953X=m
  * [Config] Enable CONFIG_GPIO_TWL4030=m
  * [Config] Enable CONFIG_INET_DIAG=m
  * [Config] Enable CONFIG_NLS_ISO8859_1=m
  * [Config] Enable CONFIG_NVRAM=m
  * [Config] Enable CONFIG_SLIP=m
  * [Config] Enable CONFIG_PC300TOO=m
  * [Config] Enable CONFIG_TUN=y
  * [Config] Enable CONFIG_NET_CLS_CGROUP=m
  * [Config] Enable CONFIG_THERMAL=y
  * [Config] Enable CONFIG_PPP=y
  * [Config] Enable CONFIG_PCI_STUB=m
  * Rebase to v3.2.1
  * [Config] Enable CONFIG_RTL8192E=m
  * [Config] Enable CONFIG_RTS5139=m

  [ Stefan Bader ]

  * [Config] Make CONFIG_VIRTIO_(NET|BLK)=y

  [ Upstream Kernel Changes ]

  * ARM: restart: add restart hook to machine_desc record
  * ARM: restart: allow platforms more flexibility specifying restart mode
  * ARM: restart: move reboot failure handing into machine_restart()
  * ARM: restart: remove argument to setup_mm_for_reboot()
  * ARM: 7159/1: OMAP: Introduce local common.h files
  * ARM: restart: only perform setup for restart when soft-restarting
  * ARM: 7189/1: OMAP3: Fix build break in cpuidle34xx.c because of irq
    function
  * ARM: idmap: populate identity map pgd at init time using .init.text
  * ARM: suspend: use idmap_pgd instead of suspend_pgd
  * ARM: proc-*.S: place cpu_reset functions into .idmap.text section
  * ARM: idmap: use idmap_pgd when setting up mm for reboot
  * ARM: head.S: only include __turn_mmu_on in the initial identity mapping
  * ARM: SMP: use idmap_pgd for mapping MMU enable during secondary booting
  * ARM: 7194/1: OMAP: Fix build after a merge between v3.2-rc4 and ARM
    restart changes
  * ARM: lib: add call_with_stack function for safely changing stack
  * ARM: reset: implement soft_restart for jumping to a physical address
  * ARM: stop: execute platform callback from cpu_stop code
  * ARM: kexec: use soft_restart for branching to the reboot buffer
  * ARM: restart: omap: use new restart hook
  * topdown mmap support
    - LP: #861296

  [ Upstream Kernel Changes ]

  * Rebase to v3.2.1

 -- Leann Ogasawara <leann.ogasawara@canonical.com>  Fri, 13 Jan 2012 20:32:08 +0100

linux (3.2.0-8.15) precise; urgency=low

  [ Leann Ogasawara ]

  * [Config] Disable CONFIG_ACPI_PROCFS
  * Remove server from getabis
  * Temporarily disable module check
  * [Config] Disable CONFIG_MTD_TESTS
  * [Config] Disable CONFIG_X86_E_POWERSAVER
  * [Config] Set CONFIG_ARCNET=m
  * [Config] Enable CONFIG_ATM_DUMMY=m
  * [Config] Enable CONFIG_BLK_DEV_MD=y
  * ubuntu: fsam7400 select CHECK_SIGNATURE and depend on X86
  * [Config] Enable CONFIG_BLK_DEV_SD=y
  * [Config] Enable CONFIG_BLK_DEV_SR=y
  * [Config] Enable CONFIG_BLK_DEV_UB=m
  * [Config] Enable CONFIG_COPS=m
  * [Config] Enable CONFIG_DVB_USB_EC168=m
  * [Config] Enable CONFIG_ENC28J60=m
  * [Config] Enable CONFIG_FB_UVESA=m
  * [Config] Enable CONFIG_FB_ATY=m
  * [Config] Enable CONFIG_BROADCOM_PHY=y
  * [Config] Enable CONFIG_CICADA_PHY=y
  * [Config] Enable CONFIG_DAVICOM_PHY=y
  * [Config] Enable CONFIG_ICPLUS_PHY=y
  * [Config] Enable CONFIG_LSI_ET1011C_PHY=y
  * [Config] Enable CONFIG_LXT_PHY=y
  * [Config] Enable CONFIG_MARVELL_PHY=y
  * [Config] Enable CONFIG_NATIONAL_PHY=y
  * [Config] Enable CONFIG_QSEMI_PHY=y
  * [Config] Enable CONFIG_SMSC_PHY=y
  * [Config] Enable CONFIG_VITESSE_PHY=y
  * Add 3w-sas to scsi-modules
    - LP: #776542

  [ Mathieu Trudel-Lapierre ]

  * SAUCE: ipv6: make the net.ipv6.conf.all.use_tempaddr sysctl propagate
    to interface settings

  [ Paolo Pisati ]

  * Revert "SAUCE: omap3: beagle: if rev unknown, assume xM revision C"
    - LP: #912199
  * Revert "SAUCE: omap3: beagle: detect new xM revision B"
    - LP: #912199
  * Revert "SAUCE: omap3: beaglexm: fix DVI initialization"
    - LP: #912199

  [ Upstream Kernel Changes ]

  * Bluetooth: Add support for BCM20702A0 [0a5c:21e3]
    - LP: #906832

 -- Leann Ogasawara <leann.ogasawara@canonical.com>  Fri, 06 Jan 2012 10:02:03 -0800

linux (3.2.0-8.14) precise; urgency=low

  [ Andy Whitcroft ]

  * [Config] enable CONFIG_SND_USB_6FIRE
    - LP: #912197
  * rebase to mainline v3.2 final release
  * updateconfigs following rebase to v3.2 final
  * ubuntu: AUFS -- add BOM and automated update script
  * ubuntu: AUFS -- include the aufs_types.h file in linux-libc-headers
    - LP: #684666
  * ubuntu: AUFS -- update aufs-update to track new locations of headers
  * ubuntu: AUFS -- clean up the aufs updater and BOM
  * ubuntu: AUFS -- documentation on updating aufs2
  * ubuntu: AUFS -- aufs3-base.patch
  * ubuntu: AUFS -- aufs3-standalone.patch
  * ubuntu: AUFS -- fix undefined __devcgroup_inode_permission
  * ubuntu: AUFS -- fix undefined security_path_link
  * ubuntu: AUFS -- update to 4cf5db36bcd9748e8e7270022f295f84d1fc2245
  * ubuntu: AUFS -- updateconfigs following update
  * ubuntu: AUFS -- suppress benign plink warning messages
    - LP: #621195
  * ubuntu: AUFS -- enable in config and makefile
  * ubuntu: AUFS -- disable in favor of overlayfs
  * [Config] linux-virtual -- should include the extX modules
    - LP: #912308

  [ Tyler Hicks ]

  * SAUCE: eCryptfs: Improve statfs reporting
    - LP: #885744

  [ Upstream Kernel Changes ]

  * rebase to upstream v3.2

 -- Leann Ogasawara <leann.ogasawara@canonical.com>  Mon, 26 Dec 2011 20:24:30 -0800

linux (3.2.0-7.13) precise; urgency=low

  [ Upstream Kernel Changes ]

  * rebase to upstream 3.2-rc7

 -- Leann Ogasawara <leann.ogasawara@canonical.com>  Mon, 19 Dec 2011 09:14:34 -0800

linux (3.2.0-6.12) precise; urgency=low

  [ Upstream Kernel Changes ]

  * rebase to upstream v3.2-rc6

 -- Leann Ogasawara <leann.ogasawara@canonical.com>  Fri, 16 Dec 2011 10:19:02 -0800

linux (3.2.0-5.11) precise; urgency=low

  [ Andy Whitcroft ]

  * enforcer -- allow arch and flavour predicates to take lists
  * enforcer -- simplify armel/armhf specific options
  * enforcer -- fix incorrectly specified flavour matches

  [ Leann Ogasawara ]

  * [Config] Disable IRQ_REMAP
  * [Config] Enable CONFIG_SENSORS_LM95245=m
  * [Config] Enable CONFIG_SENSORS_MAX1668=m
  * [Config] Enable CONFIG_SENSORS_NTC_THERMISTOR=m
  * [Config] Enable CONFIG_SENSORS_MAX6639=m
  * [Config] Enable CONFIG_SENSORS_MAX6642=m
  * [Config] Enable CONFIG_SENSORS_LINEAGE=m
  * [Config] Enable CONFIG_CRYPTO_SALSA20=m
  * [Config] Enable CONFIG_PATA_TOSHIBA=m
  * [Config] Enable CONFIG_POHMELFS=m
  * [Config] Enable CONFIG_NET_PACKET_ENGINE=y
  * [Config] Enable CONFIG_PATA_OPTI=m
  * add overlayfs to virtual inclusion list
    - LP: #903897
  * add veth to virtual inclusion list
    - LP: #903897
  * SAUCE: resolve WARNING: at drivers/block/floppy.c:2929 do_fd_request

  [ Paolo Pisati ]

  * [Config] DEFAULT_MMAP_MIN_ADDR=32k on arm
    - LP: #903346

  [ Tim Gardner ]

  * [Config] CONFIG_LOCKUP_DETECTOR=y
    - LP: #903615

  [ Upstream Kernel Changes ]

  * rebase to upstream 55b02d2f

 -- Leann Ogasawara <leann.ogasawara@canonical.com>  Mon, 12 Dec 2011 07:08:10 -0800

linux (3.2.0-4.10) precise; urgency=low

  [ Kyle McMartin ]

  * SAUCE: dmar: disable if ricoh multifunction detected
    - LP: #894070

  [ Seth Forshee ]

  * SAUCE: dell-wmi: Demote unknown WMI event message to pr_debug
    - LP: #581312

  [ Tim Gardner ]

  * Start new release, Bump ABI, rebase to 3.2-rc5

  [ Leann Ogasawara ]

  * [Config] Enable CONFIG_SENSORS_AK8975=m

 --  Tim Gardner <tim.gardner@canonical.com>  Sat, 10 Dec 2011 08:57:04 -0700

linux (3.2.0-3.9) precise; urgency=low

  [ Andy Whitcroft ]

  * SAUCE: ext4: correct partial write discard size calculation
    - LP: #894768

  [ Leann Ogasawara ]

  * Revert "SAUCE: x86, microcode, AMD: Restrict microcode reporting"
    - LP: #892615

  [ Matthew Garrett ]

  * SAUCE: pci: Rework ASPM disable code

  [ Upstream Kernel Changes ]

  * x86: Fix boot failures on older AMD CPU's
    - LP: #892615
  * EHCI : Fix a regression in the ISO scheduler
    - LP: #899165

 -- Leann Ogasawara <leann.ogasawara@canonical.com>  Mon, 05 Dec 2011 10:37:36 -0800

linux (3.2.0-3.8) precise; urgency=low

  [ Andy Whitcroft ]

  * armhf -- add d-i configuration
  * armhf -- disable ABI checks for armhf
  * armhf -- add arch to getabis config

 -- Andy Whitcroft <apw@canonical.com>  Sat, 03 Dec 2011 14:22:52 +0000

linux (3.2.0-3.7) precise; urgency=low

  [ Stefan Bader ]

  * SAUCE: x86/paravirt: PTE updates in k(un)map_atomic need to be
    synchronous, regardless of lazy_mmu mode
    - LP: #854050

  [ Tim Gardner ]

  * rebase to v3.2-rc4

 -- Leann Ogasawara <leann.ogasawara@canonical.com>  Fri, 02 Dec 2011 11:53:56 -0800

linux (3.2.0-2.6) precise; urgency=low

  [ Andy Whitcroft ]

  * armhf -- fix omap flavour to build on armhf
  * [Config] CONFIG_PATA_MACIO=y to fix MAC qemu boot

  [ Borislav Petkov ]

  * SAUCE: x86, microcode, AMD: Restrict microcode reporting
    - LP: #892615

  [ Colin Watson ]

  * Add pata_macio to pata-modules

  [ Tim Gardner ]

  * [Config] Prefer crda over wireless-crda
  * [Config] Fix virtual inclusion list.
    - LP: #897795

 -- Leann Ogasawara <leann.ogasawara@canonical.com>  Wed, 30 Nov 2011 06:09:35 -0800

linux (3.2.0-2.5) precise; urgency=low

  [ Paolo Pisati ]

  * [Config] PANEL_DVI=y

 -- Leann Ogasawara <leann.ogasawara@canonical.com>  Mon, 28 Nov 2011 09:13:24 -0800

linux (3.2.0-2.4) precise; urgency=low

  [ Andy Whitcroft ]

  * rebase to v3.2-rc3

  [ Leann Ogasawara ]

  * Revert "SAUCE: xen: Do not use pv spinlocks on HVM"
  * Revert "fix ERROR: __devcgroup_inode_permission undefined"
  * Revert "olpc_dcon_xo_1_5 needs delay.h"
  * Revert "olpc_dcon_xo_1 needs delay.h"
  * rebase to 6fe4c6d4
  * [Config] updateconfigs after rebase to 6fe4c6d4

  [ Tim Gardner ]

  * [Config] Replace wireless-crda with crda,wireless-regdb
    - LP: #856421
  * [Config] Relax the dependencies on crda

  [ Upstream Kernel Changes ]

  * (pre-stable) HID: bump maximum global item tag report size to 96 bytes
    - LP: #724831
  * Ubuntu: remove coreutils|fileutils package dependency
    - LP: #892814
  * iio: iio_event_getfd -- fix ev_int build failure

  [ Upstream Kernel Changes ]

  * Rebase to v3.2-rc3

 -- Andy Whitcroft <apw@canonical.com>  Thu, 24 Nov 2011 16:20:45 +0000

linux (3.2.0-1.3) precise; urgency=low

  [ Upstream Kernel Changes ]

  * Ubuntu: Add ext2 to fs-core-modules
    - LP: #893395

 -- Leann Ogasawara <leann.ogasawara@canonical.com>  Mon, 21 Nov 2011 20:42:33 -0800

linux (3.2.0-1.2) precise; urgency=low

  [ Andy Whitcroft ]

  * [Config] enable CONFIG_NFC and associated devices
  * SAUCE: allow brcmsmac and b43 to both build

  [ Soren Hansen ]

  * Add ixgbe driver to d-i
    - LP: #891969

 -- Leann Ogasawara <leann.ogasawara@canonical.com>  Mon, 21 Nov 2011 08:33:46 -0800

linux (3.2.0-1.1) precise; urgency=low
  [ Andy Whitcroft ]

  * armhf -- enable armhf and create the first flavours
  * SAUCE: ensure root is ready before running usermodehelpers in it
  * [Config] enforcer -- ensure CONFIG_FAT_FS is built-in on arm

  [ Leann Ogasawara ]

  * Temporarily ignore module check
  * [Config] Enable PCI_IOV on powerpc
  * [Config] Temporarily disable CONFIG_PASEMI_MAC on powerpc
  * rebase to v3.2-rc2
  * SAUCE: include <linux/export.h> for cpuidle34xx arm build
  * SAUCE: include <linux/kernel.h> for linux/mtd/map.h arm build
  * SAUCE: include <linux/printk.h> and <stdarg.h> for mmc_core arm build
  * SAUCE: select ARM_AMBA if OMAP3_EMU
  * [Config] updateconfigs after select ARM_AMBA
  * [Config] Temporarily disable CONFIG_KVM_BOOK3S_32 on powerpc
  * [Config] Enable CONFIG_EXT2_FS=m
  * [Config] Build in CONFIG_SATA_AHCI=y
  * Resolve linux-image-extra's install dependency

  [ Seth Forshee ]

  * [Config] Enable EVENT_POWER_TRACING_DEPRECATED=y for powertop
  * SAUCE: (drop after 3.2) Input: ALPS - move protocol information to
    Documentation
  * SAUCE: (drop after 3.2) Input: ALPS - add protocol version field in
    alps_model_info
  * SAUCE: (drop after 3.2) Input: ALPS - remove assumptions about packet
    size
  * SAUCE: (drop after 3.2) Input: ALPS - add support for protocol versions
    3 and 4
  * SAUCE: (drop after 3.2) Input: ALPS - add semi-MT support for v3
    protocol
  * SAUCE: (drop after 3.2) Input: ALPS - add documentation for protocol
    versions 3 and 4

  [ Stefan Bader ]

  * [Config] Built-in xen-netfront and xen-blkfront
  * Fix build of dm-raid45 and re-enable it

  [ Tim Gardner ]

  * [Config] CONFIG_USB_XHCI_HCD=y
    - LP: #886167
  * [Config] CONFIG_R6040=m
    - LP: #650899
  * SAUCE: Add a new entry (413c:8197) to Bluetooth USB device ID table
    - LP: #854399
  * [Config] Consolidated amd64 server flavour into generic
  * [Config] updateconfigs after rebase to 3.2-rc1
  * [Config] Disabled dm-raid4-5
  * [Config] Disabled ndiswrapper
  * [Config] Disable vt6656
  * [Config] exclude ppp-modules for virtual flavour
  * [Config] CONFIG_MEMSTICK_R592=m
    - LP: #238208

  [ Upstream Kernel Changes ]

  * CHROMIUM: seccomp_filter: new mode with configurable syscall filters
    - LP: #887780
  * CHROMIUM: seccomp_filter: add process state reporting
    - LP: #887780
  * CHROMIUM: seccomp_filter: Document what seccomp_filter is and how it
    works.
    - LP: #887780
  * CHROMIUM: x86: add HAVE_SECCOMP_FILTER and seccomp_execve
    - LP: #887780
  * CHROMIUM: arm: select HAVE_SECCOMP_FILTER
    - LP: #887780
  * CHROMIUM: seccomp_filters: move to btrees
  * CHROMIUM: enable CONFIG_BTREE
  * CHROMIUM: seccomp_filter: kill NR_syscall references
  * CHROMIUM: seccomp_filters: guard all ftrace wrapper code
  * CHROMIUM: seccomp_filters: clean up warnings; kref mistake
  * CHROMIUM: seccomp_filter: remove "skip" from copy and add drop helper
  * CHROMIUM: seccomp_filter: allow CAP_SYS_ADMIN management of execve
  * CHROMIUM: seccomp_filter: inheritance documentation
  * CHROMIUM: seccomp_filter: make inherited filters composable
  * CHROMIUM: Fix seccomp_t compile error
    - LP: #887780
  * CHROMIUM: Fix kref usage
    - LP: #887780
  * CHROMIUM: enable CONFIG_SECCOMP_FILTER and CONFIG_HAVE_SECCOMP_FILTER
  * rebase to v3.2-rc2

 -- Leann Ogasawara <leann.ogasawara@canonical.com>  Mon, 31 Oct 2011 09:24:39 -0400

linux (3.1.0-2.3) precise; urgency=low

  [ Tim Gardner ]

  * Add postinit and postrm scripts to the extras package
    - LP: #882120

 -- Leann Ogasawara <leann.ogasawara@canonical.com>  Fri, 28 Oct 2011 12:48:33 -0700

linux (3.1.0-2.2) precise; urgency=low

  [ Andy Whitcroft ]

  * debian: add locking to protect debian/files from parallel update

  [ Leann Ogasawara ]

  * rebase to v3.1

  [ Upstream Kernel Changes ]

  * rebase to v3.1

 -- Leann Ogasawara <leann.ogasawara@canonical.com>  Wed, 19 Oct 2011 07:12:38 -0700

linux (3.1.0-1.1) precise; urgency=low

  [ Andiry Xu ]

  * SAUCE: (drop during 3.2 merge) xHCI: AMD isoc link TRB chain bit quirk
    - LP: #872811

  [ Andy Whitcroft ]

  * Revert "ubuntu: compcache -- follow changes to bd_claim/bd_release"
    - LP: #832694
  * Revert "ubuntu: compcache -- version 0.5.3"
    - LP: #832694
  * [Config] standardise CONFIG_NETFILTER_XT_TARGET_TCPOPTSTRIP=m
  * [Config] Enable CONFIG_MACVTAP=m
    - LP: #822601
  * record the compiler in the ABI and check for inconsistant builds
  * [Config] move ECRYPT_FS back to =y for all architectures
    - LP: #827197
  * [Config] enable CONFIG_DRM_VMWGFX=m
    - LP: #698009
  * [Config] re-fix ECRYPT_FS=y
    - LP: #827197
  * enforcer -- ensure we have CONFIG_ECRYPT_FS=y
    - LP: #827197
  * [Config] dropping compcache configuration options
  * [Config] standardise on HZ=250
  * SAUCE: headers_install: fix #include "..." usage for userspace
    - LP: #824377
  * make module-inclusion selection retain the left overs
  * add a new linux-image-extras package for virtual

  [ Colin Watson ]

  * Deliver more Atheros, Ralink, and iwlagn NIC drivers to d-i

  [ edwin_rong ]

  * SAUCE: Staging: add driver for Realtek RTS5139 cardreader
    - LP: #824273

  [ Greg Kroah-Hartman ]

  * SAUCE: staging: rts5139: add vmalloc.h to some files to fix the build.
    - LP: #824273

  [ Jesse Sung ]

  * SAUCE: Unregister input device only if it is registered
    - LP: #839238

  [ Jiri Kosina ]

  * SAUCE: HID: add MacBookAir4, 2 to hid_have_special_driver[]

  [ Joshua V. Dillon ]

  * SAUCE: HID: add support for MacBookAir4,2 keyboard.

  [ Kees Cook ]

  * [Config] enable and enforce SECCOMP_FILTER on x86

  [ Keng-Yu Lin ]

  * [Config] Enable CONFIG_RTS5139=m on i386/amd64
    - LP: #824273

  [ Leann Ogasawara ]

  * Revert "ubuntu: overlayfs -- ovl: make lower mount read-only"
  * Revert "ubuntu: overlayfs -- fs: limit filesystem stacking depth"
  * Revert "ubuntu: overlayfs -- ovl: improve stack use of lookup and
    readdir"
  * Revert "ubuntu: overlayfs -- ovl: fix overlayfs over overlayfs"
  * Revert "ubuntu: overlayfs -- overlayfs: implement show_options"
  * Revert "ubuntu: overlayfs -- overlayfs: add statfs support"
  * Revert "ubuntu: overlayfs -- overlay filesystem"
  * Revert "ubuntu: overlayfs -- overlay: overlay filesystem documentation"
  * Revert "SAUCE: ARM: OMAP: Add macros for comparing silicon revision"
  * Revert "SAUCE: OMAP: DSS2: check for both cpu type and revision, rather
    than just revision"
  * Revert "SAUCE: OMAP: DSS2: enable hsclk in dsi_pll_init for OMAP36XX"
  * Revert "ubuntu: fsam7400 disable driver"
    - LP: #876030
  * rebase to v3.1-rc1
  * [Config] updateconfigs after rebase to v3.1-rc1
  * rebase to v3.1-rc2
  * [Config] Updateconfigs after rebase to v3.1-rc2
  * ubuntu: Yama - update calls to generic_permission() and
    inode->i_op->permission()
  * ubuntu: ndiswrapper -- remove netdev_priv macro
  * ubuntu: aufs -- Temporarily disable due to build failure
  * [Config] Diable INTEL_MID_PTI on armel
  * [Config] Temporarily disable CONFIG_FTMAC100 on armel
  * [Config] Temporarily disable CONFIG_FTGMAC100 on armel
  * [Config] Temporarily disable CONFIG_CAN_TI_HECC on armel
  * [Config] Temporarily disable CONFIG_VIDEO_OMAP2_VOUT on armel
  * [Config] Set CONFIG_DM_MIRROR=m on amd64, i386, and arm
  * [Config] Set CONFIG_DM_MULTIPATH=m on amd64, i386, and arm
  * [Config] Set CONFIG_DM_SNAPSHOT=m on amd64, i386, and arm
  * [Config] Enable CONFIG_EDAC_AMD8111=m on powerpc
  * [Config] Enable CONFIG_EDAC_AMD8131=m on powerpc
  * [Config] Enable CONFIG_EDAC_CPC925=m on powerpc
  * [Config] Enable CONFIG_EDAC_PASEMI=m on powerpc
  * [Config] Enable CONFIG_ECHO=m on powerpc
  * [Config] Enable CONFIG_ET131X=m on powerpc
  * [Config] Set CONFIG_FB_MATROX=m
  * [Config] Enable CONFIG_FB_UDL=m on powerpc
  * [Config] Set CONFIG_FB_VIRTUAL=n
  * [Config] Enable CONFIG_FB_VGA16=m on powerpc
  * [Config] Enable CONFIG_GPIO_MAX732X=m on arm
  * [Config] Enable CONFIG_GPIO_PCF857X=m on arm
  * [Config] Set CONFIG_HOTPLUG_PCI_FAKE=m
  * [Config] Enable CONFIG_HOTPLUG_PCI=y on powerpc
  * [Config] Enable CONFIG_HOTPLUG_PCI_CPCI=y on powerpc
  * [Config] Enable CONFIG_HP_ILO=m on powerpc-smp
  * [Config] Enable CONFIG_I2C_PASEMI=m on powerpc
  * [Config] Enable CONFIG_IBM_BSR=m on powerpc
  * [Config] Enable CONFIG_IBMVETH=m on powerpc
  * [Config] Enable CONFIG_IDE_PHISON=m on powerpc
  * [Config] Enable CONFIG_IGB=m on powerpc
  * [Config] Enable CONFIG_IIO=m on powerpc
  * [Config] Enable CONFIG_INFINIBAND_NES=m
  * [Config] Enable CONFIG_IPMI_HANDLER=m on arm
  * [Config] Enable CONFIG_IWL3945=m on powerpc
  * [Config] Disable CONFIG_KVM_BOOK3S_64
  * [Config] Enable CONFIG_LAPBETHER=m on arm
  * [Config] Enable CONFIG_LEDS_GPIO=m on powerpc
  * [Config] Enable CONFIG_LEDS_CLEVO_MAIL=m all arch's
  * [Config] Enable CONFIG_LEDS_PCA9532=m on powerpc
  * [Config] Enable CONFIG_LEDS_PCA955X=m on powerpc
  * [Config] Enable CONFIG_LEDS_TRIGGER_DEFAULT_ON=m on powerpc
  * [Config] Set CONFIG_LEDS_TRIGGER_HEARTBEAT=m on arm and powerpc
  * [Config] Set CONFIG_LEDS_TRIGGER_TIMER=m on powerpc
  * [Config] Enable CONFIG_LINE6_USB=m on arm and powerpc
  * [Config] Enable CONFIG_MEMSTICK=m on arm
  * [Config] Enable CONFIG_MTD_AFS_PARTS=m on arm
  * [Config] Enable CONFIG_MTD_ALAUDA=m on arm
  * [Config] Enable CONFIG_MTD_AR7_PARTS=m on arm
  * [Config] Enable CONFIG_MTD_ARM_INTEGRATOR=m on arm
  * [Config] Enable CONFIG_MOXA_SMARTIO=m on powerpc
  * [Config] Enable CONFIG_MTD_DATAFLASH=m on arm
  * [Config] Enable CONFIG_MTD_GPIO_ADDR=m on arm
  * [Config] Enable CONFIG_MTD_IMPA7=m on arm
  * [Config] Enable CONFIG_MTD_NAND_GPIO=m on arm
  * [Config] Enable CONFIG_MTD_NAND_NANDSIM=m on arm
  * [Config] Enable CONFIG_MTD_NAND_PASEMI=m on powerpc
  * [Config] Enable CONFIG_MTD_NAND_PLATFORM=m on arm
  * [Config] Enable CONFIG_MTD_NAND_TMIO=m on arm
  * [Config] Enable CONFIG_MTD_SST25L=m on arm
  * [Config] Enable CONFIG_NET_CLS_CGROUP=y on arm
  * [Config] Enable CONFIG_NET_CLS_FLOW=m on arm
  * [Config] Enable CONFIG_NET_CLS_U32=m on arm
  * [Config] Enable CONFIG_NET_DCCPPROBE=m on arm
  * [Config] Enable CONFIG_NET_SCH_INGRESS=m on arm
  * [Config] Enable CONFIG_NET_TCPPROBE=m on arm
  * [Config] Enable CONFIG_PASEMI_MAC=m on powerpc
  * [Config] Enable CONFIG_PATA_NS87410=m on powerpc
  * [Config] Enable CONFIG_I2C_GPIO=m on powerpc64-smp
  * [Config] Enable CONFIG_PANEL=m on powerpc
  * [Config] Enable CONFIG_PATA_CMD640_PCI=m on powerpc
  * SAUCE: x86: reboot: Make Dell Latitude E6520 use reboot=pci
    - LP: #833705
  * [Config] Add CONFIG_EFI_VARS=y to the enforcer
    - LP: #837332
  * [Config] Update CONFIG_EFI_VARS enforcer check
  * [Config] Add aufs to virtual flavor inclusion list
    - LP: #844159
  * SAUCE: x86: reboot: Make Dell Optiplex 790 use reboot=pci
    - LP: #818933
  * SAUCE: x86: reboot: Make Dell Optiplex 990 use reboot=pci
    - LP: #768039
  * SAUCE: x86: reboot: Make Dell Latitude E6220 use reboot=pci
    - LP: #838402
  * [Config] Add igbvf to the virtual flavor inclusion list
    - LP: #794570
  * [Config] Add ixgbevf to the virtual inclusion list
    - LP: #872411
  * [Config] Transition -generic and -server to be identical
  * rebase to v3.1-rc10

  [ Luke Yelavich ]

  * [Config] Disable legacy IDE drivers on powerpc

  [ Ming Lei ]

  * SAUCE: fireware: add NO_MSI quirks for o2micro controller
    - LP: #801719
  * SAUCE: ata_piix: make DVD Drive recognisable on systems with Intel
    Sandybridge chipsets(v2)
    - LP: #737388, #782389, #794642

  [ Paolo Pisati ]

  * [Config] Compile-in vfat support for armel
    - LP: #853783

  [ Randy Dunlap ]

  * SAUCE: staging: fix rts5139 depends & build
    - LP: #824273

  [ Rene Bolldorf ]

  * SAUCE: (drop after 3.0) ideapad: Check if acpi already handle backlight
    power in 'ideapad_backlight_notify_power' to avoid a page fault

  [ Seth Forshee ]

  * SAUCE: (no-up) Input: elantech - Add v3 hardware support
    - LP: #681904
  * SAUCE: (drop after 3.1) usb_storage: Don't freeze in usb-stor-scan
    - LP: #810020

  [ Stefan Bader ]

  * (config) Package macvlan and macvtap for virtual
  * [Config] Force perf to use libiberty for demangling
    - LP: #783660
  * SAUCE: xen: Do not use pv spinlocks on HVM
    - LP: #838026

  [ Tim Gardner ]

  * [Config] Clean up tools rules
  * [Config] Package x86_energy_perf_policy and turbostat
    - LP: #797556
  * rebase to v3.1-rc3
  * [Config] Simplify binary-udebs dependencies
  * [Config] kernel preparation cannot be parallelized
  * [Config] Linearize module/abi checks
  * [Config] Linearize and simplify tree preparation rules
  * [Config] Build kernel image in parallel with modules
  * [Config] Set concurrency for kmake invocations
  * [Config] Improve install-arch-headers speed
  * [Config] Fix binary-perarch dependencies
  * [Config] Removed stamp-flavours target
  * [Config] Serialize binary indep targets
  * [Config] Use build stamp directly
  * [Config] Restore prepare-% target
  * rebase to v3.1-rc4
  * rebase to v3.1-rc5
  * [Config] Disable makedumpfile for i386/amd64
  * rebase to v3.1-rc6
  * [Config] Fix binary-% build target
  * rebase to v3.1-rc7
  * rebase to v3.1-rc8
  * SAUCE: Add a new entry (413c:8197) to Bluetooth USB device ID table
    - LP: #854399
  * [Config] Enable ftrace support in the mac80211 layer
    - LP: #865171
  * rebase to v3.1-rc9
  * SAUCE: usb/core/devio.c: Check for printer class specific request
    - LP: #872711

  [ Upstream Kernel Changes ]

  * overlay filesystem
  * overlayfs: add statfs support
  * overlayfs: implement show_options
  * overlay: overlay filesystem documentation
  * fs: limit filesystem stacking depth

  [ Will Drewry ]

  * SAUCE: seccomp_filter: new mode with configurable syscall filters
  * SAUCE: seccomp_filter: add process state reporting
  * SAUCE: seccomp_filter: Document what seccomp_filter is and how it
    works.
  * SAUCE: seccomp_filter: add HAVE_SECCOMP_FILTER and seccomp_execve

  [ Upstream Kernel Changes ]

  * rebase to v3.1-rc1
  * rebase to v3.1-rc2
  * rebase to v3.1-rc3
    +CONFIG_BLK_DEV_BSGLIB=y
    +CONFIG_BLK_DEV_LOOP_MIN_COUNT=8
    -CONFIG_VIDEO_OMAP2_VOUT_VRFB=y
  * rebase to v3.1-rc4
  * rebase to v3.1-rc5
  * rebase to v3.1-rc6
  * rebase to v3.1-rc7
  * rebase to v3.1-rc8
  * rebase to v3.1-rc9
  * rebase to v3.1-rc10

 -- Leann Ogasawara <leann.ogasawara@canonical.com>  Wed, 10 Aug 2011 15:43:38 -0700

linux (3.1.0-1.0) oneiric; urgency=low

  [ Leann Ogasawara ]

  * Open P-series

 -- Leann Ogasawara <leann.ogasawara@canonical.com>  Wed, 10 Aug 2011 13:42:40 -0700

linux (3.0.0-8.10) oneiric; urgency=low

  [ Adam Jackson ]

  * SAUCE: drm/i915/pch: Fix integer math bugs in panel fitting
    - LP: #753994

  [ John Johansen ]

  * [Config] Enable missing IPv6 options

  [ Leann Ogasawara ]

  * [Config] Disable config IWLWIFI_DEVICE_SVTOOL
    - LP: #819925
  * Rebase to 3.0.1

  [ Upstream Kernel Changes ]

  * x86, intel, power: Correct the MSR_IA32_ENERGY_PERF_BIAS message
  * ALSA: hda - Turn on extra EAPDs on Conexant codecs
    - LP: #783582
  * KVM: Remove SMEP bit from CR4_RESERVED_BITS
    - LP: #796476
  * KVM: Add SMEP support when setting CR4
    - LP: #796476
  * KVM: Mask function7 ebx against host capability word9
    - LP: #796476
  * KVM: Add instruction fetch checking when walking guest page table
    - LP: #796476

  [ Upstream Kernel Changes ]

  * rebase to v3.0.1

 -- Leann Ogasawara <leann.ogasawara@canonical.com>  Fri, 05 Aug 2011 11:32:25 -0700

linux (3.0.0-7.9) oneiric; urgency=low

  [ Andy Whitcroft ]

  * Revert "[Upstream] add local prefix to oss local change_bits"
  * Revert "SAUCE: add tracing for user initiated readahead requests"
  * Revert "SAUCE: vfs: Add a trace point in the mark_inode_dirty function"
  * Revert "SAUCE: Input: ALPS - Enable Intellimouse mode for Lenovo
    Zhaoyang E47"
  * Revert "SAUCE: fix documentation strings for struct input_keymap_entry"
  * Revert "SAUCE: vt -- fix handoff numbering to 1..n and add range checks
    (grub)"
  * Revert "SAUCE: vt -- fix handoff numbering to 1..n and add range
    checks"
  * Revert "SAUCE: vt -- allow grub to request automatic vt_handoff"
  * Revert "SAUCE: vt -- maintain bootloader screen mode and content until
    vt switch"
  * [Config] enable CONFIG_MTRR_SANITIZER_ENABLE_DEFAULT=1
    - LP: #816035
  * ubuntu: Yama: if an underlying filesystem provides a permissions op use
    it
  * SAUCE: (no-up) add tracing for user initiated readahead requests
  * SAUCE: vt -- maintain bootloader screen mode and content until vt
    switch
  * SAUCE: vt -- allow grub to request automatic vt_handoff

  [ Arjan van de Ven ]

  * SAUCE: (no-up) vfs: Add a trace point in the mark_inode_dirty function

  [ Kees Cook ]

  * Revert "SAUCE: (no-up) Disable building the ACPI debugfs source"
  * [Config] enforce ACPI_CUSTOM_METHOD disabled

  [ Keng-Yu Lin ]

  * SAUCE: (no-up) Input: ALPS - Enable Intellimouse mode for Lenovo
    Zhaoyang E47
    - LP: #632884, #803005

  [ Leann Ogasawara ]

  * [Config] Enable CONFIG_BLK_DEV_CMD64X=m on powerpc
    - LP: #513131
  * [Config] Enable CONFIG_RT2800PCI_RT53XX=y
    - LP: #815064

  [ Rezwanul Kabir ]

  * SAUCE: (no-up) Add support for Intellimouse Mode in ALPS touchpad on
    Dell E2 series Laptops
    - LP: #632884

  [ Upstream Kernel Changes ]

  * Revert "yama: if an underlying filesystem provides a permissions op use
    it"
  * Revert "Add support for Intellimouse Mode in ALPS touchpad on Dell E2
    series Laptops"
  * Revert "tty: include linux/slab.h for kfree"
  * Revert "gpio/ml_ioh_gpio: include linux/slab.h for kfree"
  * Revert "pch_dma: add include/slab.h for kfree"
  * mmc: Added quirks for Ricoh 1180:e823 lower base clock frequency
    - LP: #773524
  * oss: rename local change_bits to avoid powerpc bitsops.h definition

 -- Leann Ogasawara <leann.ogasawara@canonical.com>  Mon, 25 Jul 2011 09:08:01 -0700

linux (3.0.0-7.8) oneiric; urgency=low

  [ Andy Whitcroft ]

  * ubuntu: overlayfs -- overlayfs: add statfs support
  * [Config] enable CONFIG_OVERLAYFS

  [ Erez Zadok ]

  * ubuntu: overlayfs -- overlayfs: implement show_options

  [ Leann Ogasawara ]

  * [Config] Enable CONFIG_ALIM7101_WDT=m on powerpc
  * [Config] Enable CONFIG_ASUS_OLED=m on powerpc
  * [Config] Disable CONFIG_ATM_DUMMY on arm
  * [Config] Enable CONFIG_BLK_DEV_DRBD=m on powerpc
  * Temporarily disable module check on arm
  * Rebase to 3.0 final
  * [Config] Enable CONFIG_CAN_TI_HECC=m on arm
  * [Config] Set CONFIG_CDROM_PKTCDVD=m on amd64 and i386
  * [Config] Enable CONFIG_CRYPTO_CCM=m on powerpc
  * [Config] Enable CONFIG_CRYPTO_DEV_HIFN_795X=m on powerpc
  * [Config] Enable CONFIG_CRYPTO_GCM=m on powerpc
  * [Config] Set CRYPTO_LZO=m on powerpc64-smp
  * [Config] Enable CONFIG_DM9000=m on arm
  * [Config] Set CONFIG_DISPLAY_SUPPORT=m on arm
  * [Config] Enable CONFIG_DL2K=m on amd64 and i386

  [ Miklos Szeredi ]

  * ubuntu: overlayfs -- vfs: add i_op->open()
  * ubuntu: overlayfs -- vfs: export do_splice_direct() to modules
  * ubuntu: overlayfs -- vfs: introduce clone_private_mount()
  * ubuntu: overlayfs -- overlay filesystem
  * ubuntu: overlayfs -- ovl: fix overlayfs over overlayfs
  * ubuntu: overlayfs -- ovl: improve stack use of lookup and readdir
  * ubuntu: overlayfs -- fs: limit filesystem stacking depth
  * ubuntu: overlayfs -- ovl: make lower mount read-only

  [ Neil Brown ]

  * ubuntu: overlayfs -- overlay: overlay filesystem documentation

  [ Tim Gardner ]

  * [Config] Add enic/fnic to udebs
    - LP: #801610

  [ Upstream Kernel Changes ]

  * yama: if an underlying filesystem provides a permissions op use it

  [ Major Kernel Changes ]

  * Rebase to 3.0 final

 -- Leann Ogasawara <leann.ogasawara@canonical.com>  Thu, 21 Jul 2011 07:01:32 -0700

linux (3.0.0-6.7) oneiric; urgency=low

  [ Eagon Yager ]

  * [Config] Fix misspelled 'skipmodule' in arm makefile.

  [ Keng-Yu Lin ]

  * SAUCE: Input: ALPS - Enable Intellimouse mode for Lenovo Zhaoyang E47
    - LP: #632884, #803005

  [ Leann Ogasawara ]

  * Revert "[Config] Temporarily disable CONFIG_SMC91X on armel-omap"
  * Revert "[Config] Temporarily Disable CONFIG_BRCMSMAC on arm"
  * Revert "[Config] Temporarily Disable CONFIG_RTL8192SE on powerpc"
  * Revert "[Config] Temporarily Disable CONFIG_RTL8192SE on arm"
  * Revert "[Config] Temporarily disable CONFIG_BRCMSMAC on powerpc"
  * [Config] Set CONFIG_ACPI_PCI_SLOT=m
  * [Config] Set CONFIG_ACPI_SBS=m
  * [Config] Set CONFIG_ACPI_WMI=m
  * [Config] Set CONFIG_AD7150=m on arm
  * [Config] Set CONFIG_AD7152=m on arm
  * [Config] Drop CONFIG_GPIO_S5PV210
  * [Config] Drop CONFIG_GPIO_S5PC100
  * [Config] Drop CONFIG_GPIO_PLAT_SAMSUNG
  * [Config] Drop CONFIG_GPIO_EXYNOS4

  [ Stefan Bader ]

  * SAUCE: Re-enable RODATA for i386 virtual
    - LP: #809838

  [ Upstream Kernel Changes ]

  * Revert "Quirk to fix suspend/resume on Lenovo Edge 11,13,14,15"
  * (drop after 3.0.0) acer-wmi: Add support for Aspire 1830 wlan hotkey
    - LP: #771758

 -- Leann Ogasawara <leann.ogasawara@canonical.com>  Wed, 20 Jul 2011 06:36:02 -0700

linux (3.0.0-5.6) oneiric; urgency=low

  [ Tim Gardner ]

  * [Config] CONFIG_RTL8192CU=m
  * Rebase to -rc7

 --  Tim Gardner <tim.gardner@canonical.com>  Mon, 11 Jul 2011 22:13:50 +0100

linux (3.0.0-4.5) oneiric; urgency=low

  [ Ming Lei ]

  * SAUCE: fix yama_ptracer_del lockdep warning
    - LP: #791019

  [ Seth Forshee ]

  * SAUCE: (drop after 3.0) asus-wmi: Add callback for hotkey filtering
  * SAUCE: (drop after 3.0) eeepc-wmi: Add support for T101MT Home/Express Gate key
  * SAUCE: (drop after 3.0) asus-wmi: Enable autorepeat for hotkey input device
  * [Config] CONFIG_{ASUS,ASUS_NB,EEEPC}_WMI=m
    - LP: #805218

  [ Tim Gardner ]

  * [Config] updateconfigs after rebase to -rc6+
    Rebased against 4dd1b49c6d215dc41ce50c80b4868388b93f31a3
  * Adopt a 3 digit verion, e.g., 3.0.0-x.x
  * Revert "UBUNTU: add dependancies for module-init-tools"
    This dependency is no longer required for a 3 digit version.

 --  Tim Gardner <tim.gardner@canonical.com>  Tue, 05 Jul 2011 14:03:04 +0100

linux (3.0-3.4) oneiric; urgency=low

  [ Keng-Yu Lin ]

  * SAUCE: Revert: "dell-laptop: Toggle the unsupported hardware
    killswitch"
    - LP: #775281

  [ Leann Ogasawara ]

  * rebase to v3.0-rc5
  * [Config] updateconfigs after rebase to 3.0-rc5

  [ Tim Gardner ]

  * [Config] Remove ubuntu/rtl8192se
  * [Config] Added armel ABI files
  * [Config] Removed armel versatile flavour
  * [Config] CONFIG_INTEL_MEI=m
    - LP: #716867

  [ Upstream Kernel Changes ]

  * ALSA: hda - Enable auto-parser as default for Conexant codecs

  [ Upstream Kernel Changes ]

  * rebase to v3.0-rc5

 -- Leann Ogasawara <leann.ogasawara@canonical.com>  Thu, 30 Jun 2011 14:27:10 +0100

linux (3.0-2.3) oneiric; urgency=low

  [ Andy Whitcroft ]

  * ubuntu: AUFS -- update to 0e2bafab74f0d1463383faeb93f9fc5eb8c2c54e

  [ Leann Ogasawara ]

  * rebase to v3.0-rc4
  * [Config] updateconfigs after rebase to 3.0-rc4
  * fix ERROR: __devcgroup_inode_permission undefined

  [ Stefan Bader ]

  * SAUCE: iscsitarget: Remove driver from the kernel

  [ Tim Gardner ]

  * SAUCE: rtl8192se: Force a build for a 2.6/3.0 kernel
  * [Config] Add grub-efi as a recommended bootloader for server and
    generic
    - LP: #800910

  [ Upstream Kernel Changes ]

  * Fix node_start/end_pfn() definition for mm/page_cgroup.c

  [ Leann Ogasawara ]

  * rebase to v3.0-rc4

 -- Leann Ogasawara <leann.ogasawara@canonical.com>  Fri, 24 Jun 2011 11:51:12 -0700

linux (3.0-1.2) oneiric; urgency=low

  [ Andy Whitcroft ]

  * [Config] enable CONFIG_CAN_CALC_BITTIMING

  [ Leann Ogasawara ]

  * rebase to v3.0-rc3
  * [Config] updateconfigs after rebase to 3.0-rc3

  [ Upstream Kernel Changes ]

  * perf: clear out make flags when calling kernel make kernelver

  [ Leann Ogasawara ]

  * rebase to v3.0-rc3

 -- Leann Ogasawara <leann.ogasawara@canonical.com>  Tue, 14 Jun 2011 07:25:35 -0700

linux (3.0-0.1) oneiric; urgency=low

  [ Andy Whitcroft ]

  * use the packaging version in the kernel
  * use the kernels idea of its version for version_signature
  * add dependancies for module-init-tools
  * update control files to version 3
  * printchanges/insertchanges allow override of prev_release
  * correct Vcs-Git: to point to oneiric

  [ Leann Ogasawara ]

  * rebase to v3.0-rc1
  * [Config] updateconfigs after rebase to 3.0-rc1
  * ubuntu: dm-raid4-5 fix up build failure
  * [Config] Temporarily Disable CONFIG_GPIO_EXYNOS4 on arm
  * [Config] Temporarily Disable CONFIG_GPIO_PLAT_SAMSUNG on arm
  * [Config] Temporarily Disable CONFIG_GPIO_S5PC100 on arm
  * [Config] Temporarily Disable CONFIG_GPIO_S5PV210 on arm
  * [Config] Temporarily disable CONFIG_BRCMSMAC on powerpc
  * [Config] Temporarily Disable CONFIG_BRCMSMAC on arm
  * [Config] Temporarily Disable CONFIG_RTL8192SE on arm
  * [Config] Temporarily Disable CONFIG_RTL8192SE on powerpc
  * [Config] Temporarily disable CONFIG_SMC91X on armel-omap
  * rebase to v3.0-rc2

  [ Manoj Iyer ]

  * SAUCE: mmc: Enable MMC card reader for RICOH [1180:e823]
    - LP: #790754

  [ Upstream Kernel Changes ]

  * Revert "x86 idle: EXPORT_SYMBOL(default_idle, pm_idle) only when APM
    demands it"
  * drm/i915: fix regression after clock gating init split

  [ Major Kernel Changes ]

  * rebase from v2.6.39 to v3.0-rc1
  * rebase from v3.0-rc1 to v3.0-rc2

 -- Andy Whitcroft <apw@canonical.com>  Thu, 09 Jun 2011 15:18:33 +0100

linux (2.6.39-3.10) oneiric; urgency=low

  [ Colin Ian King ]

  * SAUCE: S3 early resume debug via keyboard LEDs

  [ Ingo Molnar ]

  * ubuntu: nx-emu - i386: NX emulation
  * ubuntu: nx-emu - i386: mmap randomization for executable mappings

  [ Leann Ogasawara ]

  * Revert "[Config] Disable CONFIG_FT1000 on powerpc64-smp"
  * Revert "[Config] Disable CONFIG_DM_RAID45"
  * [Config] enable CONFIG_BRCMFMAC=y
  * [Config] enable CONFIG_MDIO_BITBANG=m across all arch's and flavors
  * [Config] enable CONFIG_VIDEO_OUTPUT_CONTROL=m on armel-omap

  [ Robert Nelson ]

  * SAUCE: omap3: beagle: detect new xM revision B
    - LP: #770679
  * SAUCE: omap3: beagle: detect new xM revision C
    - LP: #770679
  * SAUCE: omap3: beagle: if rev unknown, assume xM revision C
    - LP: #770679

  [ Stefan Bader ]

  * SAUCE: Convert dm-raid45 to new block plugging

 -- Leann Ogasawara <leann.ogasawara@canonical.com>  Mon, 23 May 2011 11:46:43 -0700

linux (2.6.39-3.9) oneiric; urgency=low

  [ Leann Ogasawara ]

  * [Config] Disable CONFIG_SCSI_LPFC_DEBUG_FS
  * rebase to v2.6.39
  * [Config] enable CONFIG_LLC2=m across all arch's and flavours
  * [Config] enable CONFIG_INPUT_APANEL=m

  [ Thomas Schlichter ]

  * SAUCE: vesafb: mtrr module parameter is uint, not bool
    - LP: #778043
  * SAUCE: vesafb: enable mtrr WC by default
    - LP: #778043

  [ Major Kernel Changes ]

  * rebase from v2.6.39-rc7 to v2.6.39

 -- Andy Whitcroft <apw@canonical.com>  Fri, 20 May 2011 09:52:32 +0100

linux (2.6.39-2.8) oneiric; urgency=low

  [ Andy Whitcroft ]

  * Revert "ubuntu: AUFS -- aufs2-standalone.patch aufs2.1-37"
  * Revert "ubuntu: AUFS -- aufs2-base.patch aufs2.1-37"
  * Revert "[Config] Disable CONFIG_AUFS_FS"
  * ubuntu: AUFS -- aufs2-base.patch aufs2.1-39
  * ubuntu: AUFS -- aufs2-standalone.patch aufs2.1-39
  * ubuntu: AUFS -- update to c6b76974311efc5bf3eddf921cd015b6aae46935
  * ubuntu: AUFS -- clean up the aufs updater and BOM
  * ubuntu: AUFS -- documentation on updating aufs2

  [ Kees Cook ]

  * ubuntu: Yama - LSM hooks
  * ubuntu: Yama - create task_free security callback
  * ubuntu: Yama - add ptrace relationship tracking interface
  * ubuntu: Yama - unconditionally chain to Yama LSM

  [ Leann Ogasawara ]

  * Revert "SAUCE: Fix drivers/staging/easycap FTBS"
  * Revert "[Config] Disable CONFIG_EASYCAP"
  * ubuntu: fsam7400 disable driver
  * ubuntu: omnibook disable driver
  * ubuntu: rfkill disable driver

  [ Tim Gardner ]

  * SAUCE: Fix extra reference in fb_open()

 -- Leann Ogasawara <leann.ogasawara@canonical.com>  Mon, 16 May 2011 09:23:56 -0700

linux (2.6.39-2.7) oneiric; urgency=low

  [ Leann Ogasawara ]

  * rebase to v2.6.39-rc7

  [ Major Kernel Changes ]

  * rebase from v2.6.39-rc6 to v2.6.39-rc7

 -- Leann Ogasawara <leann.ogasawara@canonical.com>  Tue, 10 May 2011 10:18:28 +0200

linux (2.6.39-1.6) oneiric; urgency=low

  [ Leann Ogasawara ]

  * rebase to v2.6.39-rc6
  * SAUCE: [arm] fixup __aeabi_uldivmod undefined build error

  [ Tim Gardner ]

  * [Config] updateconfigs after rebase to 2.6.39-rc6

  [ Major Kernel Changes ]

  * rebase from v2.6.39-rc5 to v2.6.39-rc6
    - LP: #740126

 -- Leann Ogasawara <leann.ogasawara@canonical.com>  Thu, 05 May 2011 09:46:12 -0700

linux (2.6.39-0.5) oneiric; urgency=low

  [ Herton Ronaldo Krzesinski ]

  * SAUCE: Revert "x86, hibernate: Initialize mmu_cr4_features during boot"
    - LP: #764758

  [ Leann Ogasawara ]

  * rebase to v2.6.39-rc5
  * [Config] updateconfigs following rebase to v2.6.39-rc5

  [ Paolo Pisati ]

  * [Config] s/USB_MUSB_TUSB6010/USB_MUSB_OMAP2PLUS/ on omap3 to get musb
    - LP: #759913

  [ Stefan Bader ]

  * Include nls_iso8859-1 for virtual images
    - LP: #732046

  [ Major Kernel Changes ]

  * rebase from v2.6.39-rc4 to v2.6.39-rc5

 -- Leann Ogasawara <leann.ogasawara@canonical.com>  Wed, 27 Apr 2011 06:39:42 -0700

linux (2.6.39-0.4) oneiric; urgency=low

  [ Leann Ogasawara ]

  * rebase to v2.6.39-rc4
  * [Config] updateconfigs following rebase to v2.6.39-rc4
  * fixup powerpc implicit declaration of function
    'crash_kexec_wait_realmode'
  * [Config] Disable CONFIG_FT1000 on powerpc64-smp

  [ Tim Gardner ]

  * [Config] CONFIG_TRANSPARENT_HUGEPAGE=y
    - LP: #769503
  * [Config] Add cachefiles.ko to virtual flavour
    - LP: #770430

  [ Major Kernel Changes ]

  * rebase from v2.6.39-rc3 to v2.6.39-rc4

 -- Leann Ogasawara <leann.ogasawara@canonical.com>  Tue, 19 Apr 2011 06:25:20 -0700

linux (2.6.39-0.3) oneiric; urgency=low

  [ Leann Ogasawara ]

  * rebase to v2.6.39-rc3
  * crash_kexec_wait_realmode() undefined when !SMP

  [ Tim Gardner ]

  * [Config] CONFIG_PM_ADVANCED_DEBUG=y for i386/amd64
    - LP: #632327

  [ Major Kernel Changes ]

  * rebase from v2.6.39-rc2 to v2.6.39-rc3

 -- Leann Ogasawara <leann.ogasawara@canonical.com>  Tue, 12 Apr 2011 06:52:24 -0700

linux (2.6.39-0.2) oneiric; urgency=low

  [ Gustavo F. Padovan ]

  * SAUCE: Revert "Bluetooth: Add new PID for Atheros 3011"
    - LP: #720949

  [ John Johansen ]

  * AppArmor: Fix masking of capabilities in complain mode
    - LP: #748656

  [ Leann Ogasawara ]

  * rebase to v2.6.39-rc2
  * [Config] updateconfigs following rebase to v2.6.39-rc2
  * hv_mouse needs delay.h
  * olpc_dcon_xo_1 needs delay.h
  * olpc_dcon_xo_1_5 needs delay.h
  * Update dropped.txt for Oneiric

  [ Steve Langasek ]

  * [Config] Make linux-libc-dev coinstallable under multiarch
    - LP: #750585

  [ Upstream Kernel Changes ]

  * x86, hibernate: Initialize mmu_cr4_features during boot
    - LP: #752870

  [ Major Kernel Changes ]

  * rebase from v2.6.39-rc1 to v2.6.39-rc2

 -- Leann Ogasawara <leann.ogasawara@canonical.com>  Wed, 06 Apr 2011 11:04:15 -0700

linux (2.6.39-0.1) oneiric; urgency=low

  [ Brad Figg ]

  * [Config] Set CONFIG_NR_CPUS=256 for amd64 generic
    - LP: #737124

  [ Henrik Rydberg ]

  * SAUCE: HID: hid-ntrig: add support for 1b96:0006 model
  * SAUCE: HID: ntrig: fix suspend/resume on recent models

  [ Herton Ronaldo Krzesinski ]

  * SAUCE: (drop after 2.6.39) v4l: make sure drivers supply a zeroed
    struct v4l2_subdev
    - LP: #745213

  [ Kees Cook ]

  * [Config] packaging: adjust perms on vmlinuz as well
  * SAUCE: nx-emu: further clarify dmesg reporting
    - LP: #745181

  [ Leann Ogasawara ]

  * rebase to v2.6.39-rc1
  * [Config] updateconfigs following rebase to v2.6.39-rc1
  * [Config] Disable CONFIG_DM_RAID45
  * [Config] Disable CONFIG_SCSI_ISCSITARGET
  * [Config] Disable CONFIG_EASYCAP
  * [Config] Disable CONFIG_AUFS_FS
  * update bnx2 firmware files in d-i/firmware/nic-modules
  * xhci-pci.c resolve implicit declaration of kzalloc
  * [Config] Enable CONFIG_DRM_PSB for only x86
  * [Config] Enable CONFIG_RTS_PSTOR for only x86
  * mfd/asic3: Fix typo, s/irq_data/data/

  [ Luke Yelavich ]

  * [Config] Disable CONFIG_CRASH_DUMP on 32-bit powerpc kernels
    - LP: #745358
  * [Config] Disable CONFIG_DRM_RADEON_KMS on powerpc kernels
  * [Config] Build some framebuffer drivers as modules for powerpc kernels.

  [ Manoj Iyer ]

  * SAUCE: thinkpad-acpi: module autoloading for newer Lenovo ThinkPads.
    - LP: #745217

  [ Tim Gardner ]

  * SAUCE: INR_OPEN=4096
    - LP: #663090
  * SAUCE: Increase the default hard limit for open FDs to 4096
    - LP: #663090

  [ Upstream Kernel Changes ]

  * (drop after 2.6.39-rc1) arm: versatile : Fix typo introduced in irq
    namespace cleanup
  * (drop after 2.6.39-rc1) [media] staging: altera-jtag needs delay.h
  * ALSA: pcm: fix infinite loop in snd_pcm_update_hw_ptr0()

  [ Major Kernel Changes ]

  * rebase from v2.6.38 to v2.6.39-rc1

 -- Leann Ogasawara <leann.ogasawara@canonical.com>  Thu, 31 Mar 2011 12:50:10 -0700

linux (2.6.39-0.0) oneiric; urgency=low

  [ Leann Ogasawara ]

  * Open Oneiric 

 -- Leann Ogasawara <leann.ogasawara@canonical.com>  Thu, 31 Mar 2011 12:29:23 -0700

linux (2.6.38-7.39) natty; urgency=low

  [ Leann Ogasawara ]

  * No change upload.  This is just to rebuild with gcc-4.5.2-7ubuntu1.

 -- Leann Ogasawara <leann.ogasawara@canonical.com>  Thu, 24 Mar 2011 09:27:45 -0700

linux (2.6.38-7.38) natty; urgency=low

  [ Leann Ogasawara ]

  * No change upload take 2.  2.6.38-7.37 was accidentally uploaded before
    gcc-4.5.2-6ubuntu5 finished building on all arches.

 -- Leann Ogasawara <leann.ogasawara@canonical.com>  Tue, 22 Mar 2011 06:12:47 -0700

linux (2.6.38-7.37) natty; urgency=low

  [ Leann Ogasawara ]

  * No change upload.  This is just to rebuild with gcc-4.5.2-6ubuntu5.

 -- Leann Ogasawara <leann.ogasawara@canonical.com>  Sun, 20 Mar 2011 16:02:48 -0700

linux (2.6.38-7.36) natty; urgency=low

  [ Andy Whitcroft ]

  * Revert "SAUCE: KLUDGE: work around failed 'shrink-wrap' compiler
    optimisation"
  * purge last vestiges of maverick
  * [Config] switch CONFIG_FB_VESA back to module

  [ Chris Wilson ]

  * SAUCE: drm/i915: Fix pipelined fencing
    - LP: #717114

  [ Loïc Minier ]

  * Include nls_cp437 module in virtual for fat
    - LP: #732046
  * Support arch= cross-compilation for any arch
  * Fix couple of typos in 0-common-vars.mk
  * Enforce DEFAULT_MMAP_MIN_ADDR on armhf
  * Add armhf to Debian -> Linux arch map
  * Add initial armhf.mk
  * Enable common packages for armhf

  [ Upstream Kernel Changes ]

  * Yama: fix default relationship to check thread group
    - LP: #737676

 -- Andy Whitcroft <apw@canonical.com>  Fri, 18 Mar 2011 18:18:02 +0000

linux (2.6.38-7.35) natty; urgency=low

  [ Andy Whitcroft ]

  * rebase to 2fbfac4e053861925fa3fffcdc327649b09af54c
  * rebase fixes bug #715330
  * [Config] disable CONFIG_SCSI_QLA_ISCSI for powerpc 32bit to fix FTBS
  * rebase to v2.6.38 final

  [ Herton Ronaldo Krzesinski ]

  * SAUCE: Apply OPTION_BLACKLIST_SENDSETUP also for ZTE MF626
    - LP: #636091

  [ Tim Gardner ]

  * [Confg] CONFIG_BOOT_PRINTK_DELAY=y

  [ Upstream Kernel Changes ]

  * Yama: use thread group leader when creating match
    - LP: #729839
  * (drop after 2.6.38) ahci: AHCI mode SATA patch for Intel Patsburg SATA
    RAID controller
    - LP: #735240
  * (drop after v2.6.38) x86, quirk: Fix SB600 revision check

  [ Major Kernel Changes ]

  * rebase from v2.6.38-rc8 to v2.6.38 final
    - LP: #715330

 -- Andy Whitcroft <apw@canonical.com>  Tue, 15 Mar 2011 19:04:19 +0000

linux (2.6.38-6.34) natty; urgency=low

  [ Andy Whitcroft ]

  * [Config] normalise CONFIG_INTEL_TXT
  * SAUCE: KLUDGE: work around failed 'shrink-wrap' compiler optimisation
    - LP: #730860
  * rebase to mainline v2.6.38-rc8

  [ Major Kernel Changes ]

  * rebase from v2.6.38-rc7 + fb62c00a6d8942775abc23d1621db1252e2d93d1
    to v2.6.38-rc8

 -- Andy Whitcroft <apw@canonical.com>  Tue, 08 Mar 2011 11:54:48 +0000

linux (2.6.38-6.33) natty; urgency=low

  [ Andy Whitcroft ]

  * d-i -- enable speakup-modules udeb
    - LP: #672699
  * rebase to 493f3358cb289ccf716c5a14fa5bb52ab75943e5
  * [Config] debian PPC64 configuration
  * [Config] cleanup powerpc config fixing unexpected inconsistancies
  * [Config] resync ppc64 configuration
  * SAUCE: match up ENTRY/END naming for 32/64 bit
  * rebase to fb62c00a6d8942775abc23d1621db1252e2d93d1
  * [Config] update configs after rebase to
    fb62c00a6d8942775abc23d1621db1252e2d93d1
  * [Config] pps_gen_parport no longer built

  [ Corentin Chary ]

  * SAUCE: (drop after 2.6.38) eeepc-wmi: reorder keymap
    - LP: #689393
  * SAUCE: (drop after 2.6.38) eeepc-wmi: add wlan key found on 1015P
    - LP: #689393

  [ John Johansen ]

  * SAUCE: Fix aufs calling of security_path_mknod
    - LP: #724456

  [ Kees Cook ]

  * SAUCE: proc: hide kernel addresses via %pK in /proc/<pid>/stack

  [ Tim Gardner ]

  * rebase to 2.6.38-rc7

  [ Upstream Kernel Changes ]

  * Revert "drm/i915: fix corruptions on i8xx due to relaxed fencing"

  [ Major Kernel Changes ]

  * rebase from v2.6.38-rc6 to v2.6.38-rc7 +
    fb62c00a6d8942775abc23d1621db1252e2d93d1
    - LP: #721389
    - LP: #722925
    - LP: #723672
    - LP: #723676
    - LP: #715318

 -- Andy Whitcroft <apw@canonical.com>  Mon, 07 Mar 2011 15:33:17 +0000

linux (2.6.38-5.32) natty; urgency=low

  [ Andy Whitcroft ]

  * rebase to mainline 6f576d57f1fa0d6026b495d8746d56d949989161
  * [Config] updateconfigs following rebase to v2.6.38-rc6
  * [Config] enable CONFIG_DMAR
    - LP: #552311

  [ Upstream Kernel Changes ]

  * drm/i915: skip FDI & PCH enabling for DP_A
    - LP: #561802, #600453, #681877

  [ Major Kernel Changes ]

  * rebase from v2.6.38-rc5 to v2.6.38-rc6
    - LP: #718402
    - LP: #719524
    - LP: #721126
    - LP: #719691
    - LP: #722689
    - LP: #722310

 -- Andy Whitcroft <apw@canonical.com>  Tue, 22 Feb 2011 13:28:39 +0000

linux (2.6.38-4.31) natty; urgency=low

  [ Andy Whitcroft ]

  * add in bugs closed by upstream patches pulled in by rebases
  * rebase to 795abaf1e4e188c4171e3cd3dbb11a9fcacaf505
  * [Config] enable CONFIG_VSX to allow use of vector instuctions
  * resync with maverick 98defa1c5773a3d7e4c524967eb01d5bae035816
  * rebase to mainline v2.6.38-rc5
  * SAUCE: ecryptfs: read on a directory should return EISDIR if not
    supported
    - LP: #719691

  [ Colin Ian King ]

  * SAUCE: Dell All-In-One: Remove need for Dell module alias

  [ Manoj Iyer ]

  * SAUCE: (drop after 2.6.38) add ricoh 0xe823 pci id.
    - LP: #717435

  [ Tim Gardner ]

  * [Config] CONFIG_CRYPTO_CRC32C_INTEL=y

  [ Upstream Kernel Changes ]

  * Quirk to fix suspend/resume on Lenovo Edge 11,13,14,15
    - LP: #702434
  * vfs: fix BUG_ON() in fs/namei.c:1461

  [ Vladislav P ]

  * SAUCE: Release BTM while sleeping to avoid deadlock.
    - LP: #713837

  [ Major Kernel Changes ]

  * rebase from v2.6.38-rc4 to v2.6.38-rc5
    - LP: #579276
    - LP: #715877
    - LP: #713769
    - LP: #716811
  * resync with Maverick Ubuntu-2.6.35-27.47

 -- Andy Whitcroft <apw@canonical.com>  Fri, 11 Feb 2011 17:24:09 +0000

linux (2.6.38-3.30) natty; urgency=low

  [ Andy Whitcroft ]

  * rebase to v2.6.38-rc4
  * ppc64 -- add basic architecture
  * ubuntu: AUFS -- update to 65835da20b77c98fb538c9114fc31f5de1328230

  [ Colin Ian King ]

  * SAUCE: Add WMI hotkeys support for Dell All-In-One series
    - LP: #676997
  * SAUCE: Add WMI hotkeys support for another Dell All-In-One series
    - LP: #701530
  * SAUCE: Dell WMI: Use sparse keymaps and tidy up code.
    - LP: #701530

  [ Dan Rosenberg ]

  * SAUCE: (drop after 2.6.38) Convert net %p usage %pK

  [ Kees Cook ]

  * Revert "SAUCE: kernel: make /proc/kallsyms mode 400 to reduce ease of
    attacking"
  * SAUCE: (drop after 2.6.38) use %pK for /proc/kallsyms and /proc/modules

  [ Tim Gardner ]

  * [Config] CONFIG_BLK_CGROUP=y
    - LP: #706394
  * [Config] CONFIG_DELL_WMI_AIO=m

  [ Upstream Kernel Changes ]

  * drm/i915/lvds: Restore dithering on native modes for gen2/3
    - LP: #711568

  [ Upstream Kernel Changes ]

  * rebase from v2.6.38-rc3 to v2.6.38-rc4.
    - LP: #701271
    - LP: #708521
    - LP: #710371

 -- Andy Whitcroft <apw@canonical.com>  Tue, 08 Feb 2011 02:07:18 +0000

linux (2.6.38-2.29) natty; urgency=low

  [ Andy Whitcroft ]

  * rebase to 1f0324caefd39985e9fe052fac97da31694db31e
  * [Config] updateconfigs following rebase to
    1f0324caefd39985e9fe052fac97da31694db31e
  * rebase to 70d1f365568e0cdbc9f4ab92428e1830fdb09ab0
  * [Config] reenable HIBERNATE
    - LP: #710877
  * rebase to v2.6.38-rc3
  * [Config] reenable CONFIG_CRASH_DUMP

  [ Kamal Mostafa ]

  * SAUCE: rtl8192se: fix source file perms
  * SAUCE: rtl8192se: fix source file newline
  * SAUCE: omnibook: fix source file newline

  [ Kees Cook ]

  * [Config] packaging: really make System.map mode 0600

  [ Ricardo Salveti de Araujo ]

  * SAUCE: OMAP3630: PM: don't warn the user with a trace in case of
    PM34XX_ERRATUM

  [ Soren Hansen ]

  * SAUCE: nbd: Remove module-level ioctl mutex

  [ Tim Gardner ]

  * SAUCE: Disable building the ACPI debugfs source

  [ Upstream Kernel Changes ]

  * Set physical start and alignment 1M for virtual i386
    - LP: #710754

  [ Upstream Kernel Changes ]

  * rebase from v2.6.38-rc2 + c723fdab8aa728dc2bf0da6a0de8bb9c3f588d84
    to v2.6.38-rc3
    - LP: #707902

 -- Andy Whitcroft <apw@canonical.com>  Fri, 28 Jan 2011 16:30:32 +0000

linux (2.6.38-1.28) natty; urgency=low

  [ Andy Whitcroft ]

  * ubuntu: AUFS -- update to b1cee06249dfa0ab30951e7f06490a75c155b620

  [ Ricardo Salveti de Araujo ]

  * SAUCE: omap3: beaglexm: fix DVI initialization
  * [Config] omap: move CONFIG_PANEL_GENERIC_DPI to build in to make
    display work at Beagle

 -- Andy Whitcroft <apw@canonical.com>  Fri, 28 Jan 2011 10:51:57 +0000

linux (2.6.38-1.27) natty; urgency=low

  [ Andy Whitcroft ]

  * ubuntu: AUFS -- update aufs-update to track new locations of headers
  * ubuntu: AUFS -- update to c5021514085a5d96364e096dbd34cadb2251abfd
  * SAUCE: ensure root is ready before running usermodehelpers in it
  * correct the Vcs linkage to point to natty
  * rebase to linux tip e78bf5e6cbe837daa6ab628a5f679548742994d3
  * [Config] update configs following rebase
    e78bf5e6cbe837daa6ab628a5f679548742994d3
  * SAUCE: Yama: follow changes to generic_permission
  * ubuntu: compcache -- follow changes to bd_claim/bd_release
  * ubuntu: iscsitarget -- follow changes to open_bdev_exclusive
  * ubuntu: ndiswrapper -- fix interaction between __packed and packed
  * ubuntu: AUFS -- update to 806051bcbeec27748aae2b7957726a4e63ff308e
  * update package version to match payload version
  * rebase to e6f597a1425b5af64917be3448b29e2d5a585ac8
  * rebase to v2.6.38-rc1
  * [Config] updateconfigs following rebase to v2.6.38-rc1
  * SAUCE: x86 fix up jiffies/jiffies_64 handling
  * rebase to linus tip 2b1caf6ed7b888c95a1909d343799672731651a5
  * [Config] updateconfigs following rebase to
    2b1caf6ed7b888c95a1909d343799672731651a5
  * [Config] disable CONFIG_TRANSPARENT_HUGEPAGE to fix i386 boot crashes
  * ubuntu: AUFS -- suppress benign plink warning messages
    - LP: #621195
  * [Config] CONFIG_NR_CPUS=256 for amd64 -server flavour
  * rebase to v2.6.38-rc2
  * rebase to mainline d315777b32a4696feb86f2a0c9e9f39c94683649
  * rebase to c723fdab8aa728dc2bf0da6a0de8bb9c3f588d84
  * [Config] update configs following rebase to
    c723fdab8aa728dc2bf0da6a0de8bb9c3f588d84
  * [Config] disable CONFIG_AD7152 to fix FTBS on armel versatile
  * [Config] disable CONFIG_AD7150 to fix FTBS on armel versatile
  * [Config] disable CONFIG_RTL8192CE to fix FTBS on armel omap
  * [Config] disable CONFIG_MANTIS_CORE to fix FTBS on armel versatile

  [ Kees Cook ]

  * SAUCE: kernel: make /proc/kallsyms mode 400 to reduce ease of attacking

  [ Stefan Bader ]

  * Temporarily disable RODATA for virtual i386
    - LP: #699828

  [ Tim Gardner ]

  * [Config] CONFIG_NLS_DEFAULT=utf8
    - LP: #683690
  * [Config] CONFIG_HIBERNATION=n
  * update bnx2 firmware files in d-i/firmware/nic-modules

  [ Upstream Kernel Changes ]

  * Revert "drm/radeon/bo: add some fallback placements for VRAM only
    objects."
  * packaging: make System.map mode 0600
  * thinkpad_acpi: Always report scancodes for hotkeys
    - LP: #702407
  * sched: tg->se->load should be initialised to tg->shares
  * Input: sysrq -- ensure sysrq_enabled and __sysrq_enabled are consistent
  * brcm80211: include linux/slab.h for kfree
  * pch_dma: add include/slab.h for kfree
  * i2c-eg20t: include linux/slab.h for kfree
  * gpio/ml_ioh_gpio: include linux/slab.h for kfree
  * tty: include linux/slab.h for kfree
  * winbond: include linux/delay.h for mdelay et al

  [ Upstream Kernel Changes ]

  * mark the start of v2.6.38 versioning
  * rebase v2.6.37 to v2.6.38-rc2 + c723fdab8aa728dc2bf0da6a0de8bb9c3f588d84
    - LP: #689886
    - LP: #702125
    - LP: #608775
    - LP: #215802
    - LP: #686333
    - LP: #677830
    - LP: #677652
    - LP: #696493
    - LP: #697240
    - LP: #689036
    - LP: #705323
    - LP: #686692

 -- Andy Whitcroft <apw@canonical.com>  Sun, 09 Jan 2011 13:44:52 +0000

linux (2.6.37-12.26) natty; urgency=low

  [ Andy Whitcroft ]

  * rebase to v2.6.37-rc8
  * [Config] armel -- reenable omap flavour
  * [Config] disable CONFIG_MACH_OMAP3517EVM to fix FTBS on armel omap
  * [Config] disable CONFIG_GPIO_VX855 to fix FTBS on omap armel
  * [Config] disable CONFIG_WESTBRIDGE_ASTORIA to fix FTBS on omap armel
  * [Config] disable CONFIG_TI_DAVINCI_EMAC to fix FTBS on omap armel
  * rebase to mainline 989d873fc5b6a96695b97738dea8d9f02a60f8ab
  * [Config] track missing modules
  * rebase to v2.6.37 final

  [ Chase Douglas ]

  * SAUCE: (drop after 2.6.37) HID: magicmouse: Don't report REL_{X, Y} for
    Magic Trackpad

  [ Stefan Bader ]

  * Revert "SAUCE: blkfront: default to sd devices"
    - LP: #684875

  [ Tim Gardner ]

  * Revert "SAUCE: (no-up) libata: Ignore HPA by default."
    - LP: #380138
  * [Config] Added autofs4.ko to -virtual flavour
    - LP: #692917

  [ Upstream Kernel Changes ]

  * Add support for Intellimouse Mode in ALPS touchpad on Dell E2 series
    Laptops
    - LP: #632884

  [ Upstream Kernel Changes ]

  * rebase to v2.6.37-rc8
  * rebase to mainline 989d873fc5b6a96695b97738dea8d9f02a60f8ab
  * rebase to v2.6.37 final

 -- Andy Whitcroft <apw@canonical.com>  Thu, 23 Dec 2010 18:34:13 +0000

linux (2.6.37-11.25) natty; urgency=low

  [ Andy Whitcroft ]

  * [Config] d-i -- add hpsa to the list of block devices
    - LP: #684304
  * [Config] add vmw-balloon driver to -virtual flavour
    - LP: #592039
  * rebase to v2.6.37-rc7

  [ Upstream Kernel Changes ]

  * rebase to v2.6.37-rc7

 -- Andy Whitcroft <apw@canonical.com>  Tue, 21 Dec 2010 13:35:28 +0000

linux (2.6.37-10.24) natty; urgency=low

  [ Andy Whitcroft ]

  * rebase to v2.6.37-rc6
  * updateconfigs following rebase to v2.6.37-rc6

  [ Upstream Kernel Changes ]

  * rebase to v2.6.37-rc6

 -- Andy Whitcroft <apw@canonical.com>  Thu, 16 Dec 2010 12:34:19 +0000

linux (2.6.37-9.23) natty; urgency=low

  [ Andy Whitcroft ]

  * SAUCE: vt -- fix handoff numbering to 1..n and add range checks
    - LP: #689606
  * SAUCE: vt -- fix handoff numbering to 1..n and add range checks (grub)
    - LP: #689606

  [ Kees Cook ]

  * SAUCE: RO/NX protection for loadable kernel, fix ftrace
    - LP: #690190

 -- Andy Whitcroft <apw@canonical.com>  Wed, 15 Dec 2010 19:29:57 +0000

linux (2.6.37-9.22) natty; urgency=low

  [ Andy Whitcroft ]

  * rebase to v2.6.35-rc5
  * [Config] updateconfigs following rebase to v2.6.37-rc5
  * (no-up) add support for installed header files to ubuntu directory
    - LP: #684666
  * ubuntu: AUFS -- include the aufs_types.h file in linux-libc-headers
    - LP: #684666
  * ubuntu: dm-raid4-5 -- follow changes to bio flags
  * ubuntu: dm-raid4-5 -- re-enable
  * ubuntu: omnibook -- update BOM
  * ubuntu: ndiswrapper -- update BOM to match actual version
  * ubuntu: ndiswrapper -- follow removal of the BKL and locked ioctl
  * ubuntu: ndiswrapper -- re-enable
  * ubuntu: iscsitarget -- re-instate copy_io_context
  * ubuntu: iscsitarget -- follow changes to semaphore initialisation
  * ubuntu: iscsitarget -- convert NIPQUAD to %pI4
  * ubuntu: iscsitarget -- re-enable

  [ Kees Cook ]

  * [Config] update config for CONFIG_DEBUG_SET_MODULE_RONX

  [ Manoj Iyer ]

  * SAUCE: Enable jack sense for Thinkpad Edge 13
    - LP: #685015

  [ Tim Gardner ]

  * [Config] CONFIG_9P_FSCACHE=y,CONFIG_9P_FS_POSIX_ACL=y
  * [Config] CONFIG_CRYPTO_CRC32C=y
    - LP: #681819
  * [Config] CONFIG_9P_FSCACHE=n
  * [Config] Add nfsd modules to -virtual flavour
    - LP: #688070

  [ Upstream Kernel Changes ]

  * Revert "Staging: zram: work around oops due to startup ordering snafu"
  * NFS: Fix panic after nfs_umount()
    - LP: #683938
  * x86: Add NX protection for kernel data
  * x86: Add RO/NX protection for loadable kernel modules
  * x86: Resume trampoline must be executable
  * x86: RO/NX protection for loadable kernel, jump_table fix

  [ Upstream Kernel Changes ]

  * rebase to v2.6.37-rc5

 -- Andy Whitcroft <apw@canonical.com>  Thu, 09 Dec 2010 18:15:35 +0000

linux (2.6.37-8.21) natty; urgency=low

  [ Andy Whitcroft ]

  * Revert "ubuntu: AUFS -- include the aufs_types.h file in
    linux-libc-headers"
  * Revert "(no-up) add support for installed header files to ubuntu
    directory"

 -- Andy Whitcroft <apw@canonical.com>  Sun, 05 Dec 2010 17:33:28 +0000

linux (2.6.37-8.20) natty; urgency=low

  [ Andy Whitcroft ]

  * Revert "[Upstream] drivers/serial/mfd.c: Fix ARM compile error"
  * Revert "SAUCE: Nouveau: Disable acceleration on MacBook Pros"
  * Revert "SAUCE: Nouveau: Add quirk framework to disable acceleration"
  * Revert "SAUCE: i915 -- disable powersave by default"
  * SAUCE: enable Marvell 9128 PCIe SATA controller
    - LP: #658521
  * [Config] evtchn has been renamed
  * (no-up) add support for installed header files to ubuntu directory
    - LP: #684666
  * ubuntu: AUFS -- include the aufs_types.h file in linux-libc-headers
    - LP: #684666

  [ Tim Gardner ]

  * [Config] MISS: evtchn, NEW : xen-evtchn
  * rebase to v2.6.37-rc4

  [ Upstream Kernel Changes ]

  * drm/i915: Clean conflicting modesetting registers upon init
    - LP: #683775
  * rebase to v2.6.37-rc4

 -- Andy Whitcroft <apw@canonical.com>  Fri, 03 Dec 2010 18:42:07 +0000

linux (2.6.37-7.19) natty; urgency=low

  [ Tim Gardner ]

  * [Config] Add bnx2 firmware to nic-modules udeb
    - LP: #676245

 -- Andy Whitcroft <apw@canonical.com>  Fri, 26 Nov 2010 17:53:45 +0000

linux (2.6.37-7.18) natty; urgency=low

  [ Andy Whitcroft ]

  * Revert "[Upstream] USB: option: Remove duplicate AMOI_VENDOR_ID"
  * Revert "SAUCE: Add extra headers to linux-libc-dev"
  * Revert "SAUCE: Enable speedstep for sonoma processors."
  * [Config] enable CONFIG_BT_HCIUART_ATH3K
  * [Config] enable CONFIG_IWLWIFI_DEBUGFS
  * [Config] standardise CONFIG_MII
  * [Config] standardise CONFIG_PRISM2_USB
  * [Config] standardise CONFIG_SCSI_QLA_ISCSI
  * [Config] build in CONFIG_AGP
  * [Config] build in CONFIG_AGP_INTEL
  * [Config] build in CONFIG_AGP_AMD
  * [Config] build in CONFIG_AGP_AMD64
  * [Config] build in CONFIG_AGP_NVIDIA
  * [Config] build in CONFIG_AGP_VIA
  * [Config] disable CONFIG_SCSI_QLA_ISCSI for FTBS (arm)
  * (no-up): document the new ## scheme
  * [Config] harmonise CONFIG_SERIAL_8250_NR_UARTS
  * [Config] update CONFIG_SERIAL_8250_RUNTIME_UARTS=32
    - LP: #675453

  [ Mathieu J. Poirier ]

  * SAUCE: ARM: Adding vdd_sdi regulator supply to OMAP3EVM

  [ Upstream Kernel Changes ]

  * nx-emu: fix inverted report of disable_nx

 -- Andy Whitcroft <apw@canonical.com>  Tue, 23 Nov 2010 21:00:39 +0000

linux (2.6.37-6.17) natty; urgency=low

  [ Andy Whitcroft ]

  * Revert "ubuntu: AUFS -- aufs2-standalone.patch
    aufs2.1-36-UNRELEASED-20101103"
  * Revert "ubuntu: AUFS -- aufs2-base.patch
    aufs2.1-36-UNRELEASED-20101103"
  * [Config] standardise CONFIG_BT
  * [Config] standardise CONFIG_IRDA
  * [Config] standardise CONFIG_LAPB
  * [Config] standardise CONFIG_RDS
  * [Config] standardise CONFIG_RFKILL
  * [Config] standardise CONFIG_TIPC
  * [Config] standardise CONFIG_X25
  * [Config] standardise CONFIG_INPUT_EVDEV
  * [Config] standardise CONFIG_INPUT_JOYDEV
  * [Config] standardise CONFIG_INPUT_JOYSTICK
  * [Config] standardise CONFIG_INPUT_TOUCHSCREEN
  * [Config] CONFIG_INPUT_TOUCHSCREEN=n for FTBS (arm)
  * [Config] CONFIG_IRDA=n for FTBS (arm)
  * ubuntu: AUFS -- aufs2-base.patch aufs2.1-37
  * ubuntu: AUFS -- aufs2-standalone.patch aufs2.1-37
  * ubuntu: AUFS -- update to 097bf62d6f49619359d34bf17f242df38562489a

  [ Tim Gardner ]

  * SAUCE: Fix drivers/staging/easycap FTBS
  * [Config] CONFIG_EASYCAP=m after fixing FTBS

  [ Upstream Kernel Changes ]

  * Revert "x86: Add NX protection for kernel data"

 -- Andy Whitcroft <apw@canonical.com>  Mon, 22 Nov 2010 18:09:10 +0000

linux (2.6.37-6.16) natty; urgency=low

  [ Andy Whitcroft ]

  * Revert "[Config] update config for CONFIG_DEBUG_SET_MODULE_RONX"
  * rebase to v2.6.37-rc3

  [ Tim Gardner ]

  * [Config] CONFIG_SCHED_AUTOGROUP=y

  [ Upstream Kernel Changes ]

  * Revert "x86: Add RO/NX protection for loadable kernel modules"
  * sched: automated per session task groups
  * rebase to v2.6.37-rc3

 -- Andy Whitcroft <apw@canonical.com>  Mon, 22 Nov 2010 10:11:13 +0000

linux (2.6.37-6.15) natty; urgency=low

  [ Andy Whitcroft ]

  * [Config] standardise CONFIG_CEPH_FS
  * [Config] standardise CONFIG_SCSI_LPFC_DEBUG_FS
  * [Config] standardise CONFIG_SCSI_PROC_FS
  * [Config] standardise CONFIG_UBIFS_FS
  * [Config] standardise CONFIG_USB_GADGET_DEBUG_FS

  [ Kees Cook ]

  * [Config] update config for CONFIG_DEBUG_SET_MODULE_RONX

  [ Manoj Iyer ]

  * SAUCE: Enable jack sense for Thinkpad Edge 11
    - LP: #677210
  * SAUCE: enable rfkill for rtl8192se driver
    - LP: #640992

  [ Tim Gardner ]

  * [Config] CONFIG_EASYCAP=n for FTBS
  * Rebase to v2.6.32-rc2+git

  [ Upstream Kernel Changes ]

  * x86: Fix improper large page preservation
  * x86: Add NX protection for kernel data
  * x86: Add RO/NX protection for loadable kernel modules

  [ Upstream Kernel Changes ]

  * Rebase to Linus 2.6.37-rc2+git

 -- Andy Whitcroft <apw@canonical.com>  Sat, 20 Nov 2010 11:40:00 +0000

linux (2.6.37-5.14) natty; urgency=low

  [ Upstream Kernel Changes ]

  * PCI: fix offset check for sysfs mmapped files
    - LP: #676963

 -- Andy Whitcroft <apw@canonical.com>  Thu, 18 Nov 2010 18:12:27 +0000

linux (2.6.37-5.13) natty; urgency=low

  [ Andy Whitcroft ]

  * rebased to v2.6.37-rc2
  * updateconfigs following rebase to v2.6.37-rc2

  [ Tim Gardner ]

  * [Config] Added NFS and related modules to virtual flavour
    - LP: #659084

  [ Upstream Kernel Changes ]

  * x86, cpu: Rename verify_cpu_64.S to verify_cpu.S
  * x86, cpu: Clear XD_DISABLED flag on Intel to regain NX
  * x86, cpu: Call verify_cpu during 32bit CPU startup
  * x86, cpu: Only CPU features determine NX capabilities

  [ Upstream Changes ]

  * rebased to v2.67.37-rc2

 -- Andy Whitcroft <apw@canonical.com>  Tue, 16 Nov 2010 13:13:29 +0000

linux (2.6.37-4.12) natty; urgency=low

  [ Andy Whitcroft ]

  * Revert "[Upstream] HID: magicmouse: add param for scroll speed"
  * Revert "[Upstream] HID: magicmouse: properly account for scroll
    movement in state"
  * Revert "[Upstream] HID: magicmouse: disable and add module param for
    scroll acceleration"
  * Revert "[Upstream] HID: magicmouse: scroll on entire surface, not just
    middle of mouse"

  [ Henrik Rydberg ]

  * SAUCE: hid: ntrig: remove sysfs nodes
  * SAUCE: hid: ntrig: Setup input filtering manually
  * SAUCE: hid: ntrig: New ghost-filtering event logic

  [ Manoj Iyer ]

  * SAUCE: Added quirk to recognize GE0301 3G modem as an interface.
    - LP: #348861

  [ Upstream Kernel Changes ]

  * Revert "mmc: fix all hangs related to mmc/sd card insert/removal during
    suspend/resume"
  * Revert "[ARM] implement arch_randomize_brk()"
  * Revert "ARM: stack protector: change the canary value per task"
  * Revert "ARM: initial stack protector (-fstack-protector) support"
  * Revert "ALSA: hda - Handle pin NID 0x1a on ALC259/269"
  * Revert "ALSA: hda - Handle missing NID 0x1b on ALC259 codec"
  * Revert "perf probe: Add kernel source path option"
  * hid: ntrig: Support single-touch devices
  * hid: ntrig: Mask pen switch events
  * net: rtnetlink.h -- only include linux/netdevice.h when used by the
    kernel
    - LP: #673073
  * Fix userspace build of linux/fs.h

 -- Andy Whitcroft <apw@canonical.com>  Mon, 15 Nov 2010 19:31:44 +0000

linux (2.6.37-3.11) natty; urgency=low

  [ Andy Whitcroft ]

  * Revert "ubuntu: AUFS -- update to
    b37c575759dc4535ccc03241c584ad5fe69e3b25"
  * Revert "ubuntu: AUFS -- track changes to the arguements to fop fsync()"
  * Revert "ubuntu: AUFS -- update to standalone 2.6.35-rcN as at 20100601"
  * Revert "ubuntu: AUFS -- update to standalone 2.6.34 as at 20100601"
  * Revert "ubuntu: AUFS -- aufs2 base patch for linux-2.6.34"
  * [Config] Disable intel_idle for -virtual kernels
    - LP: #651370
  * [Config] enforcer -- ensure we never enable CONFIG_IMA
  * debian -- pass the correct flavour name when checking configs
  * [Config] enforcer -- ensure CONFIG_INTEL_IDLE is off for -virtual
  * [Config] ensure CONFIG_IPV6=y for powerpc
  * [Config] enforcer -- ensure CONFIG_IPV6=y
  * ubuntu: AUFS -- aufs2-base.patch aufs2.1-36-UNRELEASED-20101103
  * ubuntu: AUFS -- aufs2-standalone.patch aufs2.1-36-UNRELEASED-20101103
  * ubuntu: AUFS -- update to aufs2.1-36-UNRELEASED-20101103
  * ubuntu: AUFS -- re-enable
  * ubuntu: AUFS -- track changes to work queue initialisation
  * ubuntu: AUFS -- track changes to llseek in v2.6.37-rc1
  * SAUCE: fbcon -- fix race between open and removal of framebuffers
  * SAUCE: fbcon -- fix OOPs triggered by race prevention fixes
    - LP: #614008
  * SAUCE: drm -- stop early access to drm devices

  [ Jeremy Kerr ]

  * [Config] Build-in powermac ZILOG serial driver
    - LP: #673346

  [ Kees Cook ]

  * SAUCE: nx-emu: use upstream ASLR when possible

  [ Tim Gardner ]

  * [Config] Use correct be2iscsi module name in d-i/modules/scsi-modules
    - LP: #628776

  [ Upstream Kernel Changes ]

  * i386: NX emulation
  * nx-emu: drop exec-shield sysctl, merge with disable_nx
  * nx-emu: standardize boottime message prefix
  * mmap randomization for executable mappings on 32-bit
  * exec-randomization: brk away from exec rand area

 -- Andy Whitcroft <apw@canonical.com>  Thu, 11 Nov 2010 23:46:37 +0000

linux (2.6.37-2.10) natty; urgency=low

  [ Andy Whitcroft ]

  * reinstate armel config changes:
   * [Config] CONFIG_GPIO_PCH=n for armel FTBS
   * [Config] CONFIG_GPIO_VX855=n for armel FTBS

 -- Andy Whitcroft <apw@canonical.com>  Wed, 03 Nov 2010 22:20:35 +0000

linux (2.6.37-2.9) natty; urgency=low

  [ Andy Whitcroft ]

  * config -- fix genportsconfig
  * [Config] move powerpc over from ports to distro
  * bump master version number to match contained kernel
  * SAUCE: fix documentation strings for struct input_keymap_entry
  * usb: gadget: goku_udc: add registered flag bit

 -- Andy Whitcroft <apw@canonical.com>  Tue, 02 Nov 2010 15:14:11 +0000

linux (2.6.36-2.8) natty; urgency=low

  [ Tim Gardner ]

  * [Config]: fix changed CONFIG_SYSFS_DEPRECATED_V2 enforcement rules
  * [Config]: TWL4030_CORE=n for FTBS
  * [Config]: CONFIG_ATH6K_LEGACY=n for FTBS
  * [Config]: CONFIG_SOLO6X10=n for FTBS
  * [Config]: CONFIG_GPIO_PCH=n for armel FTBS
  * [Config]: CONFIG_GPIO_VX855=n for armel FTBS
  * [Config]: CONFIG_DRM_NOUVEAU=n for armel FTBS
  * [Config]: CONFIG_LINE6_USB=n for armel FTBS
  * [Config]: CONFIG_SENSORS_AK8975=n for armel FTBS
  * [Config]: CONFIG_I2C_I801=n for armel FTBS
  * UBUNTU: SAUCE: AppArmor: Fix unpack of network tables.
  * AppArmor: compatibility patch for v5 interface
  * AppArmor: compatibility patch for v5 network controll
  * Dropped (pre-stable): input: Support Clickpad devices in ClickZone mode
  * Dropped: UBUNTU: SAUCE: libata: Add ALPM power state accounting to the AHCI driver
  * Dropped: UBUNTU: SAUCE: Added quirk to recognize GE0301 3G modem as an interface.
  * Dropped: hid: 3m: Convert to MT slots
  * Dropped: HID: magicmouse: don't allow hidinput to initialize the device
  * Dropped: HID: magicmouse: simplify touch data bit manipulation
  * Dropped: HID: magicmouse: simplify touch down logic
  * Dropped: HID: magicmouse: enable Magic Trackpad support
  * Dropped: UBUNTU: SAUCE: hid: ntrig: remove sysfs nodes
  * Dropped: UBUNTU: SAUCE: hid: ntrig: Setup input filtering manually
  * Dropped: UBUNTU: SAUCE: hid: ntrig: New ghost-filtering event logic
  * Dropped: UBUNTU: SAUCE: hid: ntrig: identify firmware version (wiggled)
  * Dropped: UBUNTU: (pre-stable): input: Support Clickpad devices in ClickZone mode
  * Dropped: UBUNTU: SAUCE: KMS: cache the EDID information of the LVDS
  * Dropped: UBUNTU: SAUCE: fbcon -- fix race between open and removal of framebuffers
  * Dropped: UBUNTU: SAUCE: fbcon -- fix OOPs triggered by race prevention fixes
  * Dropped: UBUNTU: SAUCE: x86: implement cs-limit nx-emulation for ia32
  * Dropped: UBUNTU: SAUCE: x86: more tightly confine cs-limit nx-emulation to ia32 only
  * Dropped: UBUNTU: SAUCE: [um] Don't use nx_enabled under UML
  * Dropped: UBUNTU: SAUCE: x86: brk away from exec rand area

  [ Upstream Kernel Changes ]

  * rebased against 2.6.27-rc1

 --  Tim Gardner <tim.gardner@canonical.com>  Fri, 22 Oct 2010 19:35:05 -0600

linux (2.6.36-1.7) natty; urgency=low

  [ Andy Whitcroft ]

  * rebased to v2.6.36 final
  * [Config] update configs following rebase to v2.6.36 final
  * [Config] update ports configs following rebase to v2.6.36 final

  [ Upstream Kernel Changes ]

  * rebased to v2.6.36 final

 -- Andy Whitcroft <apw@canonical.com>  Thu, 21 Oct 2010 14:28:57 +0100

linux (2.6.36-1.6) natty; urgency=low

  [ Upstream Kernel Changes ]

  * drop broadcom staging driver preview:
   * Revert "Staging: Add initial release of brcm80211 - Broadcom 802.11n
     wireless LAN driver."

 -- Andy Whitcroft <apw@canonical.com>  Wed, 20 Oct 2010 10:41:25 +0100

linux (2.6.36-1.5) natty; urgency=low

  [ Andy Whitcroft ]

  * rebase to v2.6.36-rc8
  * updateconfigs following rebase to v2.6.36-rc8
  * updateportsconfigs following rebase to v2.6.36-rc8
  * config -- simplify the kernelconfig interface
  * config -- add new config mode 'dumpconfigs'

  [ Tim Gardner ]

  * Simplify the use of CROSS_COMPILER

  [ Upstream Kernel Changes ]

  * drop broadcom staging driver preview:
   * Revert "staging: brcm80211: Make compiling of brcm80211.ko and
     brcmfmac.ko mutually exclusive."
   * Revert "staging: brcm80211: Fix compile issue when BRCM80211_PCI is not
     set."
   * Revert "Staging: brcm80211: remove driver specific -W options"
   * Revert "Staging: brcm80211: clean up makefile cflag lines"
   * Revert "staging: brcm80211: add fullmac driver"
   * Revert "staging: brcm80211: use string native library"
   * Revert "staging: brcm80211: use native ctype library"
   * Revert "staging: brcm80211: fix remaining checkpatch errors."
   * Revert "staging: brcm80211: fix "ERROR: trailing whitespace.""
   * Revert "staging: brcm80211: fix "ERROR: spaces required around that
     ...""
   * Revert "staging: brcm80211: fix "ERROR: spaces prohibited around that
     ':' ...""
   * Revert "staging: brcm80211: fix "ERROR: space required before that
     ...""
   * Revert "staging: brcm80211: fix "ERROR: space required after that ...""
   * Revert "staging: brcm80211: fix "ERROR: space required after that close
     brace""
   * Revert "staging: brcm80211: fix "ERROR: space prohibited before
     ...close square bracket""
   * Revert "staging: brcm80211: fix "ERROR: space prohibited after that
     ...""
   * Revert "staging: brcm80211: fix "ERROR: need consistent spacing around
     '*'""
   * Revert "staging: brcm80211: fix 'ERROR: "(foo*)" should be "(foo *)"'"
   * Revert "staging: brcm80211: fix "ERROR: Macros w/ mult. statements ...
     do - while loop""
   * Revert "staging: brcm80211: fix "ERROR: Macros w/ complex values ...
     parenthesis""
   * Revert "staging: brcm80211: fix "ERROR: do not initialise statics to 0
     or NULL""
   * Revert "staging: brcm80211: fix "ERROR: do not initialise globals to 0
    or NULL""
   * Revert "staging: brcm80211: fix "ERROR: while should follow close brace
     '}'""
   * Revert "staging: brcm80211: fix "ERROR: that open brace { ... prev
     line""
   * Revert "staging: brcm80211: fix "ERROR: trailing statements should be
     on next line""
   * Revert "staging: brcm80211: fix "ERROR: do not use assignment in if
     condition""
   * Revert "staging: brcm80211: fix "ERROR: return is not a function,
     paren...""
   * Revert "staging: brcm80211: fix "ERROR: open brace '{' following
     function dec...""
   * Revert "staging: brcm80211: fix 'ERROR: "foo * bar" should be "foo
     *bar"'"
   * Revert "staging: brcm80211: Fix URLs for firmware files."
   * Revert "staging: brcm80211: use '%pM' format to print MAC address"
   * Revert "staging: brcm80211: Add contact info to TODO list."
   * Revert "staging: brcm80211: Fix some initialisation failure paths"
  * Export dump_{write,seek} to binary loader modules
  * rebase to v2.6.36-rc8.

 -- Andy Whitcroft <apw@canonical.com>  Tue, 19 Oct 2010 18:58:11 +0100

linux (2.6.36-0.4) natty; urgency=low

  [ Andy Whitcroft ]

  * SAUCE: perf: increase stack footprint to avoid stack-protector warning
    (fixes FTBS on powerpc)

 -- Andy Whitcroft <apw@canonical.com>  Thu, 14 Oct 2010 13:16:16 +0100

linux (2.6.36-0.3) natty; urgency=low

  [ Andy Whitcroft ]

  * [Config] disable CONFIG_SCSI_QLA_ISCSI to fix FTBS on powerpc

 -- Andy Whitcroft <apw@canonical.com>  Thu, 14 Oct 2010 03:01:30 +0100

linux (2.6.36-0.2) natty; urgency=low

  [ Andy Whitcroft ]

  * [Config] updateportsconfigs following rebase to 2.6.36-rc7
    (fix FTBS on powerpc)

 -- Andy Whitcroft <apw@canonical.com>  Wed, 13 Oct 2010 23:25:12 +0100

linux (2.6.36-0.1) natty; urgency=low

  [ Andy Whitcroft ]

  * reduce disk usage during buildd builds
    - LP: #645653
  * [Config] enforcer -- ensure CONFIG_INIT_PASS_ALL_PARAMS is y
  * [Config] armel -- drop omap flavour

  [ Tim Gardner ]

  * Added dropped patch list
  * more dropped patches
  * [Config] Disable aufs, dmraid-4.5, ndis-wrapper
  * [Config] Add support for cross compiling armel
  * [Config] CONFIG_SCSI_QLA_ISCSI=n for armel
  * [Upstream] drivers/serial/mfd.c: Fix ARM compile error
  * [Config]: updateconfigs after adding brcm80211
  * staging: brcm80211: Fix Makefile syntax error
  * rebased to v2.6.36-rc7

  [ Upstream Kernel Changes ]

  * (upstream) IPS driver: don't toggle CPU turbo on unsupported CPUs
  * (upstream) IPS driver: verify BIOS provided limits
  * intel_ips: Print MCP limit exceeded values.
  * Staging: Add initial release of brcm80211 - Broadcom 802.11n wireless
    LAN driver.
  * staging: brcm80211: Fix some initialisation failure paths
  * staging: brcm80211: Add contact info to TODO list.
  * staging: brcm80211: use '%pM' format to print MAC address
  * staging: brcm80211: Fix URLs for firmware files.
  * staging: brcm80211: fix 'ERROR: "foo * bar" should be "foo *bar"'
  * staging: brcm80211: fix "ERROR: open brace '{' following function
    dec..."
  * staging: brcm80211: fix "ERROR: return is not a function, paren..."
  * staging: brcm80211: fix "ERROR: do not use assignment in if condition"
  * staging: brcm80211: fix "ERROR: trailing statements should be on next
    line"
  * staging: brcm80211: fix "ERROR: that open brace { ... prev line"
  * staging: brcm80211: fix "ERROR: while should follow close brace '}'"
  * staging: brcm80211: fix "ERROR: do not initialise globals to 0 or NULL"
  * staging: brcm80211: fix "ERROR: do not initialise statics to 0 or NULL"
  * staging: brcm80211: fix "ERROR: Macros w/ complex values ...
    parenthesis"
  * staging: brcm80211: fix "ERROR: Macros w/ mult. statements ... do -
    while loop"
  * staging: brcm80211: fix 'ERROR: "(foo*)" should be "(foo *)"'
  * staging: brcm80211: fix "ERROR: need consistent spacing around '*'"
  * staging: brcm80211: fix "ERROR: space prohibited after that ..."
  * staging: brcm80211: fix "ERROR: space prohibited before ...close square
    bracket"
  * staging: brcm80211: fix "ERROR: space required after that close brace"
  * staging: brcm80211: fix "ERROR: space required after that ..."
  * staging: brcm80211: fix "ERROR: space required before that ..."
  * staging: brcm80211: fix "ERROR: spaces prohibited around that ':' ..."
  * staging: brcm80211: fix "ERROR: spaces required around that ..."
  * staging: brcm80211: fix "ERROR: trailing whitespace."
  * staging: brcm80211: fix remaining checkpatch errors.
  * staging: brcm80211: use native ctype library
  * staging: brcm80211: use string native library
  * staging: brcm80211: add fullmac driver
  * Staging: brcm80211: clean up makefile cflag lines
  * Staging: brcm80211: remove driver specific -W options
  * staging: brcm80211: Fix compile issue when BRCM80211_PCI is not set.
  * staging: brcm80211: Make compiling of brcm80211.ko and brcmfmac.ko
    mutually exclusive.

 -- Andy Whitcroft <apw@canonical.com>  Tue, 12 Oct 2010 16:00:27 +0100

linux (2.6.35-22.33) maverick; urgency=low

  [ Andy Whitcroft ]

  * Revert "SAUCE: Add support for Intellimouse Mode in ALPS touchpad on
    Dell E2 series Laptops"
    - LP: #641320

  [ Brian Rogers ]

  * SAUCE: ir-core: Fix null dereferences in the protocols sysfs interface
    - LP: #624701

  [ Christopher James Halse Rogers ]

  * SAUCE: Nouveau: Add quirk framework to disable acceleration
    - LP: #544088, #546393
  * SAUCE: Nouveau: Disable acceleration on MacBook Pros
    - LP: #546393

  [ John Johansen ]

  * Revert "SAUCE: AppArmor: allow newer tools to load policy on older
    kernels"
  * SAUCE: AppArmor: allow newer tools to load policy on older kernels
    - LP: #639758

  [ Mathieu J. Poirier ]

  * SAUCE: Adding vdd_sdi regulator supply to OMAP3EVM

  [ Upstream Kernel Changes ]

  * ALSA: HDA: Enable internal speaker on Dell M101z
    - LP: #640254

 -- Leann Ogasawara <leann.ogasawara@canonical.com>  Fri, 17 Sep 2010 13:21:28 -0700

linux (2.6.35-22.32) maverick; urgency=low

  [ Arjan van de Ven ]

  * SAUCE: libata: Add ALPM power state accounting to the AHCI driver

  [ David Henningsson ]

  * SAUCE: ALSA: HDA: Enable internal mic on Dell E6410 and Dell E6510
    - LP: #605047, #628961

  [ John Johansen ]

  * [Upstream] AppArmor: Fix splitting an fqname into separate namespace
    and profile names
    - LP: #615947
  * [Upstream] AppArmor: Fix locking from removal of profile namespace
    - LP: #615947
  * SAUCE: AppArmor: allow newer tools to load policy on older kernels
    - LP: #639758
  * SAUCE: Improve Amazon EBS performance for EC2
    - LP: #634316

  [ Leann Ogasawara ]

  * Revert "SAUCE: i915 KMS -- blacklist i855"
  * Revert "SAUCE: i915 KMS -- blacklist i845g"
  * Revert "SAUCE: i915 KMS -- blacklist i830"
  * Revert "SAUCE: i915 KMS -- support disabling KMS for known broken
    devices"
  * execute module-inclusion within a subshell
    - LP: #621175

  [ Upstream Kernel Changes ]

  * (pre-stable) bounce: call flush_dcache_page() after bounce_copy_vec()
    - LP: #633227
  * (pre-stable) drm/i915: don't enable self-refresh on Ironlake
    - LP: #629711
  * (pre-stable) mm: Move vma_stack_continue into mm.h
  * x86, hwmon: Fix unsafe smp_processor_id() in thermal_throttle_add_dev
    - LP: #601073
  * PM / Runtime: Make runtime_status attribute not debug-only (v. 2)
  * PM / Runtime: Add runtime PM statistics (v3)
  * compat: Make compat_alloc_user_space() incorporate the access_ok()
    - CVE-2010-3081
  * x86-64, compat: Test %rax for the syscall number, not %eax
    - CVE-2010-3301
  * x86-64, compat: Retruncate rax after ia32 syscall entry tracing
    - CVE-2010-3301

 -- Leann Ogasawara <leann.ogasawara@canonical.com>  Tue, 14 Sep 2010 08:46:49 -0700

linux (2.6.35-21.31) maverick; urgency=low

  [ Andy Whitcroft ]

  * bodge linux-libc-dev package version due to ti-omap4 error
  * linux-libc-dev -- ensure we can only build this on debian.master

 -- Leann Ogasawara <leann.ogasawara@canonical.com>  Mon, 13 Sep 2010 09:54:31 -0700

linux (2.6.35-21.30) maverick; urgency=low

  [ Andy Whitcroft ]

  * SAUCE: fbcon -- fix OOPs triggered by race prevention fixes
    - LP: #614008

  [ Daniel Lezcano ]

  * SAUCE: fix compilation warning when CONFIG_SECURITY is not set

  [ Henrik Rydberg ]

  * SAUCE: Input: wacom - add fuzz parameters to features
  * SAUCE: Input: wacom - collect device quirks into single function
  * SAUCE: Input: wacom - add support for the Bamboo Touch trackpad
  * SAUCE: Input: wacom - add a quirk for low resolution Bamboo devices
  * SAUCE: hid: ntrig: Remove unused device ids
  * SAUCE: hid: ntrig: remove sysfs nodes
  * SAUCE: hid: ntrig: Correct logic for quirks
  * SAUCE: hid: ntrig: zero-initialize ntrig struct
  * SAUCE: hid: ntrig: Setup input filtering manually
  * SAUCE: hid: ntrig: New ghost-filtering event logic

  [ Leann Ogasawara ]

  * SAUCE: ndiswrapper: Initialize buffer index and check its value
    - LP: #613796

  [ Manoj Iyer ]

  * SAUCE: Add support for Intellimouse Mode in ALPS touchpad on Dell E2
    series Laptops
    - LP: #632884

  [ Ping Cheng ]

  * SAUCE: Input: wacom - parse the Bamboo device family

  [ Rafi Rubin ]

  * SAUCE: hid: ntrig: identify firmware version (wiggled)

  [ Tim Gardner ]

  * [Config] CONFIG_NL80211_TESTMODE=n

  [ Upstream Kernel Changes ]

  * Revert "input: mt: Add support for the Bamboo Touch trackpad"
  * e1000e: initial support for 82579 LOMs
  * e1000e: correct MAC-PHY interconnect register offset for 82579
  * (pre-stable) ALSA: hda - Add a new hp-laptop model for Conexant 5066,
    tested on HP G60
    - LP: #587388
  * DSS2: Don't power off a panel twice
    - LP: #588243
  * mmc: build fix: mmc_pm_notify is only available with CONFIG_PM=y
  * Input: i8042 - reset keyboard controller wehen resuming from S2R
    - LP: #86820
  * ALSA: hda - Fix beep frequency on IDT 92HD73xx and 92HD71Bxx codecs
    - LP: #414795
  * agp/intel: Support the extended physical addressing bits on
    Sandybridge.
    - LP: #632488
  * drm/i915,intel_agp: Add support for Sandybridge D0
    - LP: #632488
  * (pre-stable) intel_agp,i915: Add more sandybridge graphics device ids
    - LP: #632488
  * mmc: omap: fix for bus width which improves SD card's peformance.

 -- Leann Ogasawara <leann.ogasawara@canonical.com>  Tue, 07 Sep 2010 09:58:52 -0700

linux (2.6.35-20.29) maverick; urgency=low

  [ Andy Whitcroft ]

  * SAUCE: i915 KMS -- support disabling KMS for known broken devices
    - LP: #563277
  * SAUCE: i915 KMS -- blacklist i830
    - LP: #542208, #563277
  * SAUCE: i915 KMS -- blacklist i845g
    - LP: #541492, #563277
  * SAUCE: i915 KMS -- blacklist i855
    - LP: #511001, #541511, #563277

  [ Leann Ogasawara ]

  * [Config] Enable CONFIG_SENSORS_PKGTEMP=m
    - LP: #601073
  * ARM: Temporarily disable module check for armel
  * rebase to v2.6.35.4
  * [Config] update configs following rebase to v2.6.35.4

  [ Ricardo Salveti de Araujo ]

  * [Config] Change CONFIG_LEDS_TRIGGER_HEARTBEAT from module to built-in
    in Omap

  [ Tim Gardner ]

  * [Config] Added be2net, be2scsi to udebs
    - LP: #628776

  [ Upstream Kernel Changes ]

  * x86, cpu: Package Level Thermal Control, Power Limit Notification
    definitions
    - LP: #601073
  * x86, hwmon: Package Level Thermal/Power: pkgtemp hwmon driver
    - LP: #601073
  * x86, hwmon: Package Level Thermal/Power: thermal throttling handler
    - LP: #601073
  * x86, hwmon: Package Level Thermal/Power: power limit
    - LP: #601073
  * x86, hwmon: Package Level Thermal/Power: pkgtemp documentation
    - LP: #601073
  * hid: 3m: Adjust to sequential MT HID protocol
  * hid: 3m: Convert to MT slots
  * hid: 3m: Correct touchscreen emulation
  * hid: 3m: Adjust major / minor axes to scale
  * input: bcm5974: Adjust major / minor to scale
  * HID: magicmouse: don't allow hidinput to initialize the device
  * HID: magicmouse: simplify multitouch feature request
  * HID: magicmouse: simplify touch data bit manipulation
  * HID: magicmouse: simplify touch down logic
  * HID: magicmouse: remove timestamp logic
  * HID: magicmouse: enable Magic Trackpad support
  * HID: magicmouse: Adjust major / minor axes to scale
  * mmc: fix all hangs related to mmc/sd card insert/removal during
    suspend/resume
    - LP: #477106
  * drm/i915: fix VGA plane disable for Ironlake+
    - LP: #602281

 -- Leann Ogasawara <leann.ogasawara@canonical.com>  Mon, 30 Aug 2010 08:38:01 -0700

linux (2.6.35-19.28) maverick; urgency=low

  [ Leann Ogasawara ]

  * No changes from 2.6.35-19.27.  Some armel udebs were accidentally deleted
    from the archive and a no-change rebuild was attempted.  However, the ABI
    did not get bumped and resulted in build failures for 2.6.35-19.27.  Fix
    up the ABI and re-upload.

 -- Leann Ogasawara <leann.ogasawara@canonical.com>  Sat, 28 Aug 2010 16:42:27 -0700

linux (2.6.35-19.27) maverick; urgency=low

  [ Leann Ogasawara ]

  * No changes from 2.6.35-19.26.  Some armel udebs were accidentally deleted
    from the archive.

 -- Leann Ogasawara <leann.ogasawara@canonical.com>  Fri, 27 Aug 2010 08:58:35 -0700

linux (2.6.35-19.26) maverick; urgency=low

  [ Upstream Kernel Changes ]

  * ARM: OMAP: Beagle: revision detection
  * ARM: OMAP: Beagle: only Cx boards use pin 23 for write protect
  * ARM: OMAP: Beagle: no gpio_wp pin connection on xM

 -- Leann Ogasawara <leann.ogasawara@canonical.com>  Thu, 26 Aug 2010 09:15:09 -0700

linux (2.6.35-19.25) maverick; urgency=low

  [ Jarod Wilson ]

  * SAUCE: Bring in staging/lirc from 2.6.36
    - LP: #609234
  * SAUCE: Update ir-core to linuxtv/other which should be merged for
    2.6.36.
    - LP: #609234
  * SAUCE: Fix memleaks in imon and mceusb drivers
    - LP: #609234
  * SAUCE: Bring in streamzap support from linuxtv/other
    - LP: #609234

  [ Mario Limonciello ]

  * Remove ubuntu/lirc in favor of staging/lirc from 2.6.36
    - LP: #609234

  [ Mathieu J. Poirier ]

  * SAUCE: ARM: adding i2c eeprom driver to read EDID
    - LP: #608279

  [ Upstream Kernel Changes ]

  * intel_idle: disable module support
    - LP: #615265
  * (pre-stable) ALSA: hda - Ensure codec patch files are checked for the
    correct codec ID
  * (pre-stable) ALSA: hda - Rename iMic to Int Mic on Lenovo NB0763
    - LP: #605101
  * (pre-stable) ALSA: HDA: Use model=auto for LG R510
    - LP: #495134
  * (pre-stable) ALSA: HDA: Add Sony VAIO quirk for ALC269
    - LP: #519066
  * (pre-stable) ALSA: HDA: Fix front mic on Dell Precision M6500
    - LP: #519066
  * input: mt: Initialize slots to unused (rev2)
  * input: mt: Add support for the Bamboo Touch trackpad
  * hid: Add a hid quirk for input sync override

 -- Leann Ogasawara <leann.ogasawara@canonical.com>  Mon, 23 Aug 2010 12:42:52 -0700

linux (2.6.35-18.24) maverick; urgency=low

  [ Colin Watson ]

  * Pass DEB_MAINT_PARAMS to hook scripts

  [ Leann Ogasawara ]

  * [Config] Add CONFIG_INPUT_UINPUT=y to config enforcer
    - LP: #584812
  * rebase to v2.6.35.3

  [ Upstream Kernel Changes ]

  * (pre-stable) dell-wmi: Add support for eject key on Dell Studio 1555
    - LP: #609234
  * can: add limit for nframes and clean up signed/unsigned variables
    - CVE-2010-2959
  * drm: Initialize ioctl struct when no user data is present
    - CVE-2010-2803
  * ARM: initial stack protector (-fstack-protector) support
  * ARM: stack protector: change the canary value per task
  * [ARM] implement arch_randomize_brk()
  * [ARM] add address randomization to mmap()
  * ARM: fix ASLR of PIE executables

 -- Leann Ogasawara <leann.ogasawara@canonical.com>  Sun, 22 Aug 2010 19:22:04 -0700

linux (2.6.35-17.23) maverick; urgency=low

  [ Jeremy Kerr ]

  * [Config] build-in uinput module
    - LP: #584812

  [ Leann Ogasawara ]

  * Revert "[Config] [FTBS] ia64: Temporarily disable CONFIG_CEPH_FS"
  * Revert "[Config] [FTBS] ia64: Temporarily disable gpiolib"
  * Revert "[Config] [FTBS] sparc: Temporarily disable
    CONFIG_MTD_NAND_DENALI"
  * Revert "[Config] [FTBS] sparc: Temporarily disable
    CONFIG_MFD_JANZ_CMODIO"
  * Revert "[Config] [FTBS] sparc: Temporarily disable
    CONFIG_INFINIBAND_QIB"
  * [Config] Enable INTEL_IPS
    - LP: #601057
  * Remove ia64 support
  * [Config] Update portsconfigs after removing ia64 support
  * Remove sparc support
  * [Config] Update portsconfigs after removing sparc support

  [ Linus Torvalds ]

  * (pre-stable) mm: fix page table unmap for stack guard page properly

  [ Mathieu J. Poirier ]

  * SAUCE: (no-up) ARM: Resetting power_mode to its original value.
    - LP: #591941

  [ Upstream Kernel Changes ]

  * timer: add on-stack deferrable timer interfaces
    - LP: #601057
  * x86 platform driver: intelligent power sharing driver
    - LP: #601057
  * IPS driver: add GPU busy and turbo checking
    - LP: #601057
  * X86: intel_ips, check for kzalloc properly
    - LP: #601057
  * ips driver: make it less chatty
    - LP: #601057

 -- Leann Ogasawara <leann.ogasawara@canonical.com>  Tue, 17 Aug 2010 09:38:08 -0700

linux (2.6.35-16.22) maverick; urgency=low

  [ Andy Whitcroft ]

  * debian -- more agressivly clean up after depmod on purge
    - LP: #618591

  [ Henrik Rydberg ]

  * SAUCE: hid: 3m: Simplify touchsreen emulation logic

  [ Leann Ogasawara ]

  * ubuntu: iscsitarget -- version 1.4.20.2
  * ubuntu: rtl8192se -- update to version 0017.0507.2010
  * rebase to v2.6.35.2
  * [Config] update configs following rebase to v2.6.35.2
  * [Config] update ports configs following rebase to v2.6.35.2

  [ Luke Yelavich ]

  * [Config] Enable new firewire stack on powerpc

  [ Mathieu J. Poirier ]

  * SAUCE: (drop after 2.6.35) ARM: Using gpmc function to init nand flash.
    - LP: #608266

 -- Leann Ogasawara <leann.ogasawara@canonical.com>  Thu, 12 Aug 2010 09:58:01 -0700

linux (2.6.35-15.21) maverick; urgency=low

  [ Luke Yelavich ]

  * [Config] CONFIG_SND_USB_UA101=m for all architectures

  [ Upstream Kernel Changes ]

  * Input: introduce MT event slots
  * Input: document the MT event slot protocol
  * (pre-stable) sched: Revert nohz_ratelimit() for now
  * (pre-stable) drm/radeon/kms: add missing copy from user
    - LP: #606081

  [ Leann Ogasawara ]

  * rebase to v2.6.35.1

 -- Leann Ogasawara <leann.ogasawara@canonical.com>  Mon, 09 Aug 2010 09:24:04 -0700

linux (2.6.35-14.20) maverick; urgency=low

  [ Andy Whitcroft ]

  * update Vcs-Git to point to maverick repo
  * debian -- include the debian packaging in the -source package
    - LP: #608674
  * select debian source format 1.0
  * add support for building selected stages of kernel
    - LP: #603087
  * cleanup conditional dependancy handling
    - LP: #603087

  [ Upstream Kernel Changes ]

  * ALSA: hda - Handle missing NID 0x1b on ALC259 codec
    - LP: #582199, #586418, #588031
  * ALSA: hda - Handle pin NID 0x1a on ALC259/269
    - LP: #582199, #586418, #588031
  * sched: Revert nohz_ratelimit() for now

 -- Leann Ogasawara <leann.ogasawara@canonical.com>  Tue, 03 Aug 2010 08:46:47 -0700

linux (2.6.35-14.19) maverick; urgency=low

  [ Leann Ogasawara ]

  * rebase to v2.6.35

 -- Leann Ogasawara <leann.ogasawara@canonical.com>  Sun, 01 Aug 2010 10:35:56 -0700

linux (2.6.35-13.18) maverick; urgency=low

  [ Andy Whitcroft ]

  * SAUCE: (no-up) Modularize vesafb -- fix initialisation
  * SAUCE: add tracing for user initiated readahead requests
  * SAUCE: vt -- maintain bootloader screen mode and content until vt
    switch
  * SAUCE: vt -- allow grub to request automatic vt_handoff
  * SAUCE: fbcon -- fix race between open and removal of framebuffers
  * SAUCE: drm -- stop early access to drm devices

  [ Bryan Wu ]

  * CONFIG: compile in OTG driver and Transceiver driver
    - LP: #566645
  * remove OTG modules from modules list file

  [ John Johansen ]

  * SAUCE: AppArmor: -- sync to AppArmor mainline 2010-07-27
    - LP: #581525, #599450
  * SAUCE: AppArmor: -- sync to AppArmor mainline 2010-07-29
  * SAUCE: AppArmor 2.4 compatibility patch
  * SAUCE: AppArmor: Allow dfa backward compatibility with broken userspace
  * SAUCE: fix pv-ops for legacy Xen
  * SAUCE: blkfront: default to sd devices
  * [Config] Build in drivers required for Xen pv-ops

  [ Leann Ogasawara ]

  * Revert "[Upstream] i915: Use the correct mask to detect i830 aperture
    size."

  [ Lee Jones ]

  * SAUCE: ARM: OMAP: Add macros for comparing silicon revision
    - LP: #608095
  * SAUCE: OMAP: DSS2: check for both cpu type and revision, rather than
    just revision
    - LP: #608095
  * SAUCE: OMAP: DSS2: enable hsclk in dsi_pll_init for OMAP36XX
    - LP: #608095
  * SAUCE: ARM: OMAP: Beagle: support twl gpio differences on xM
    - LP: #608095

  [ Upstream Kernel Changes ]

  * agp/intel: Use the correct mask to detect i830 aperture size.
    - LP: #597075

 -- Leann Ogasawara <leann.ogasawara@canonical.com>  Fri, 30 Jul 2010 15:46:59 -0700

linux (2.6.35-12.17) maverick; urgency=low

  [ Leann Ogasawara ]

  * rebase to v2.6.35-rc6
  * [Config] update configs following rebase to v2.6.35-rc6
  * [Config] update ports configs following rebase to v2.6.35-rc6
  * SAUCE: [FTBS] armel: define KEY_F10 and KEYF11

  [ Leann Ogasawara ]

  * rebase to v2.6.35-rc6

 -- Leann Ogasawara <leann.ogasawara@canonical.com>  Fri, 23 Jul 2010 16:16:38 +0200

linux (2.6.35-11.16) maverick; urgency=low

  [ Leann Ogasawara ]

  * Bump ABI for new compiler update 

 -- Leann Ogasawara <leann.ogasawara@canonical.com>  Fri, 23 Jul 2010 10:24:58 +0200

linux (2.6.35-10.15) maverick; urgency=low

  [ Leann Ogasawara ]

  * Revert "SAUCE: ensure vga16fb loads if no other driver claims the VGA
    device"
  * [Config] Enable CONFIG_M686=y
    - LP: #592495

  [ Upstream Kernel Changes ]

  * tracing: Add alignment to syscall metadata declarations

 -- Leann Ogasawara <leann.ogasawara@canonical.com>  Tue, 20 Jul 2010 18:18:49 +0200

linux (2.6.35-9.14) maverick; urgency=low

  [ Andy Whitcroft ]

  * ubuntu: AUFS -- add BOM and automated update script
  * ubuntu: AUFS -- update to b37c575759dc4535ccc03241c584ad5fe69e3b25

  [ John Johansen ]

  * [Config] Enable DRBD as a module

  [ Kees Cook ]

  * SAUCE: Yama: verify inode is symlink to avoid bind mounts
    - LP: #604407

  [ Leann Ogasawara ]

  * [Config] Disable CONFIG_DRM_VMWGFX (staging driver)
    - LP: #606139
  * [Config] ports: Disable CONFIG_DRM_VMWGFX (staging driver)
    - LP: #606139
  * [Config] Enable CONFIG_DEBUG_STRICT_USER_COPY_CHECKS=y
  * [Config] ports: Enable CONFIG_DEBUG_STRICT_USER_COPY_CHECKS=y

  [ Lee Jones ]

  * Stop ARM boards crashing when CUPS is loaded
    - LP: #601226

  [ Upstream Kernel Changes ]

  * perf probe: Support tracing an entry of array
  * perf probe: Support static and global variables

 -- Leann Ogasawara <leann.ogasawara@canonical.com>  Fri, 16 Jul 2010 14:38:17 -0700

linux (2.6.35-8.13) maverick; urgency=low

  [ Kees Cook ]

  * SAUCE: Yama: check PTRACE using thread group leader
  * SAUCE: Yama: search for PTRACE exceptions via thread group leader
    - LP: #603716

  [ Leann Ogasawara ]

  * rebase to v2.6.35-rc5
  * [Config] update configs following rebase to v2.6.35-rc5

  [ Nicolas Pitre ]

  * SAUCE: make ndiswrapper available on X86 only

  [ Tim Gardner ]

  * [Config] Added ums-cypress to udeb
    - LP: #576066
  * SAUCE: fix build error with CONFIG_BLK_DEV_INITRD=n
  * [Config] CONFIG_NDISWRAPPER=m across all configs

  [ Upstream Kernel Changes ]

  * HID: magicmouse: report last touch up
  * rebase to 2.6.35-rc5

 -- Leann Ogasawara <leann.ogasawara@canonical.com>  Tue, 13 Jul 2010 18:57:59 -0700

linux (2.6.35-7.12) maverick; urgency=low

  [ Tim Gardner ]

  * [Upstream] i915: Use the correct mask to detect i830 aperture size.
    - LP: #597075

  [ Upstream Kernel Changes ]

  * (drop after 2.6.35) drm/radeon/kms: add ioport register access
    (squashed)

 --  Tim Gardner <tim.gardner@canonical.com>  Thu, 08 Jul 2010 09:53:13 -0600

linux (2.6.35-7.11) maverick; urgency=low

  [ Tim Gardner ]

  * [Config] CONFIG_X86_MRST=n

  [ Upstream Kernel Changes ]

  * (drop after 2.6.35-rc5) writeback: remove writeback_inodes_wbc
  * (drop after 2.6.35-rc5) writeback: split writeback_inodes_wb
  * (drop after 2.6.35-rc5) writeback: simplify the write back thread queue

 --  Tim Gardner <tim.gardner@canonical.com>  Tue, 06 Jul 2010 18:39:08 -0600

linux (2.6.35-7.10) maverick; urgency=low

  [ Kees Cook ]

  * SAUCE: security: create task_free security callback
  * SAUCE: Yama: add PTRACE exception tracking and interface
  * SAUCE: security: unconditionally chain to Yama LSM
  * Revert "SAUCE: ptrace: restrict ptrace scope to children"
  * Revert "SAUCE: fs: block hardlinks to non-accessible sources"
  * Revert "SAUCE: fs: block cross-uid sticky symlinks"
  * [Upstream] security: Yama LSM
  * [Config] Enable CONFIG_SECURITY_YAMA=y

  [ Tim Gardner ]

  * [Config] updateconfigs/updateportsconfigs after rebase to 2.6.35-rc4

  [ Upstream Kernel Changes ]

  * rebase to 2.6.35-rc4

 -- Leann Ogasawara <leann.ogasawara@canonical.com>  Thu, 01 Jul 2010 08:55:57 -0700

linux (2.6.35-6.9) maverick; urgency=low

  [ Tim Gardner ]

  * [Upstream] direct_splice_actor() should not use pos in sd
    - LP: #588861

 -- Leann Ogasawara <leann.ogasawara@canonical.com>  Mon, 28 Jun 2010 12:35:49 -0700

linux (2.6.35-6.8) maverick; urgency=low

  [ Mathieu J. Poirier ]

  * ARM: Adding regulator supply for vdds_sdi.
    - LP: #597904

 -- Leann Ogasawara <leann.ogasawara@canonical.com>  Sun, 27 Jun 2010 16:34:43 -0700

linux (2.6.35-6.7) maverick; urgency=low

  [ Alberto Milone ]

  * [Upstream] Add support for the ATIF ACPI method to the radeon driver

  [ Chase Douglas ]

  * [Upstream] HID: magicmouse: scroll on entire surface, not just middle
    of mouse
  * [Upstream] HID: magicmouse: disable and add module param for scroll
    acceleration
  * [Upstream] HID: magicmouse: properly account for scroll movement in
    state
  * [Upstream] HID: magicmouse: add param for scroll speed
  * [Upstream] HID: magicmouse: enable horizontal scrolling

  [ Henrik Rydberg ]

  * [Upstream] Input: evdev - convert to dynamic event buffer
  * [Upstream] Input: evdev - use driver hint to compute size of event
    buffer
  * [Upstream] Input: bcm5974 - set the average number of events per MT
    event packet
  * [Upstream] Input: hid-input - use a larger event buffer for MT devices
  * [Upstream] Input: evdev - never leave the client buffer empty after
    write

  [ John Johansen ]

  * SAUCE: AppArmor: -- mainline 2010-06-23
  * SAUCE: AppArmor 2.4 compatibility patch
  * SAUCE: fs: block hardlinks to non-accessible sources AppArmor portion

  [ Leann Ogasawara ]

  * [Config] Enable CONFIG_INTR_REMAP=y
    - LP: #597091
  * [Config] Enable CONFIG_X86_X2APIC
    - LP: #597091

  [ Mathieu J. Poirier ]

  * [Config] ARM: Turning off CONFIG_CPU_IDLE on omap
    - LP: #594382

 -- Leann Ogasawara <leann.ogasawara@canonical.com>  Thu, 24 Jun 2010 12:19:48 -0700

linux (2.6.35-5.6) maverick; urgency=low

  [ Amit Kucheria ]

  * [Config] update omap flavour description

  [ Andy Whitcroft ]

  * update to ubuntu-debian:508b7aa34b578c0d1e51bfb571f2bfb824dc65ac
    - LP: #570500, #576274
  * SAUCE: add option to hand off all kernel parameters to init
    - LP: #586386
  * [Config] enable passing all kernel command line to init
    - LP: #586386
  * [Config] disable CONFIG_VMI
    - LP: #537601
  * [Config] enable CONFIG_IPV6_SIT_6RD
    - LP: #591869
  * [Config] enable CONFIG_VMWARE_BALOON as module
    - LP: #592039

  [ Leann Ogasawara ]

  * Revert "SAUCE: pm: Config option to disable handling of console during
    suspend/resume"
    - LP: #594885
  * [Config] Remove CONFIG_PM_DISABLE_CONSOLE
  * [Config] ports: enable passing all kernel command line to init
    - LP: #586386
  * [Config] Enable CONFIG_FB_VESA=y for x86
  * [Config] Add CONFIG_FRAMEBUFFER_CONSOLE=y to config enforcer
  * [Config] Add CONFIG_FB_VESA=y for x86 to config enforcer
  * [Config] Enable CONFIG_TASK_DELAY_ACCT=y
    - LP: #493156

  [ Mathieu Poirier ]

  * ARM: Adding MosChip MCS7830 to nic-usb
    - LP: #584920

  [ Upstream Kernel Changes ]

  * Revert "[Upstream] docbook: need xmldoclinks for all doc types"
  * docbook: need xmldoclinks for all doc types
  * perf probe: Add kernel source path option

 -- Leann Ogasawara <leann.ogasawara@canonical.com>  Thu, 17 Jun 2010 08:05:29 -0700

linux (2.6.35-4.5) maverick; urgency=low

  [ Leann Ogasawara ]

  * Revert "[Upstream] (evdev) Use driver hint to compute the evdev buffer
    size (rev2)"
  * Revert "[Upstream] (evdev) Convert to dynamic event buffer (rev4)"
  * Revert "[Upstream] (evdev) Use multi-reader buffer to save space
    (rev4)"
  * Revert "SAUCE: drivers: Remove some duplicate device entries in various
    modules"
  * [Upstream] USB: option: Remove duplicate AMOI_VENDOR_ID
  * [Upstream] Revert "USB: Adding support for HTC Smartphones to ipaq"
  * [Upstream] p54usb: Comment out duplicate Medion MD40900 device id

  [ Tim Gardner ]

  * [Config] CONFIG_NFS_FSCACHE=y
    - LP: #440522
  * [Config] CONFIG_FSCACHE_STATS=y, CONFIG_FSCACHE_HISTOGRAM=y
    - LP: #440522

 -- Leann Ogasawara <leann.ogasawara@canonical.com>  Wed, 16 Jun 2010 08:43:07 -0700

linux (2.6.35-3.4) maverick; urgency=low

  [ Andy Whitcroft ]

  * debian -- ensure the version number is clean

  [ Henrik Rydberg ]

  * [Upstream] Introduce MT event slots (rev 5)
  * [Upstream] Document the MT event slot protocol (rev5)
  * [Upstream] (evdev) Use multi-reader buffer to save space (rev4)
  * [Upstream] (evdev) Convert to dynamic event buffer (rev4)
  * [Upstream] (evdev) Use driver hint to compute the evdev buffer size
    (rev2)

  [ Leann Ogasawara ]

  * Revert "SAUCE: Add MODULE_ALIAS for Dell WMI module"
  * Revert "SAUCE: hostap: send events on data interface as well as master
    interface"
  * Revert "Fix webcam having USB ID 0ac8:303b"
  * Revert "SAUCE: toshiba_acpi -- pull in current -dev version of driver"
  * rebase to v2.6.35-rc3

  [ Maxim Levitsky ]

  * [Config] Enable new Smartmedia/xD translation layer
    - LP: #202490

  [ Upstream Kernel Changes ]

  * net: fix deliver_no_wcard regression on loopback device

  [ Upstream changes ]

  * rebased to v2.6.35-rc3

 -- Leann Ogasawara <leann.ogasawara@canonical.com>  Thu, 10 Jun 2010 16:15:22 -0700

linux (2.6.35-2.3) maverick; urgency=low

  [ Bryan Wu ]

  * CONFIG: enforce -- make sure we disable CONFIG_LOCALVERSION_AUTO

  [ Leann Ogasawara ]

  * [Config] armel: Enable CONFIG_BNX2=m
  * [Config] ports: Enable CONFIG_BNX2X=m
  * SAUCE: armel: define get_dma_ops to fix FTBS

  [ Tim Gardner ]

  * [Upstream] net: Print num_rx_queues imbalance warning only when there
    are allocated queues
    - LP: #591416

 -- Leann Ogasawara <leann.ogasawara@canonical.com>  Wed, 09 Jun 2010 08:27:41 -0700

linux (2.6.35-2.2) maverick; urgency=low

  [ Andy Whitcroft ]

  * [Config] d-i: make armel configuration versatile flavour specific
    - LP: #588805
  * [Config] d-i: enable .udebs for omap flavour
    - LP: #588805

  [ Kees Cook ]

  * ptrace: limit scope to attach only (allow read)
    - LP: #589656

  [ Leann Ogasawara ]

  * rebase to v2.6.35-rc2
  * [Config] update configs following rebase to v2.6.35-rc2
  * [Config] update port configs following rebase to v2.6.35-rc2

  [ Lee Jones ]

  * Enable perf to be more helpful when perf_<version> does not exist.
    - LP: #570500
  * 'fdr editconfig' modification. Easily skip over unwanted menuconfigs.

  [ Tim Gardner ]

  * [Config] Update bnx2 udeb firmware files
    - LP: #589304

  [ Upstream changes ]

  * rebased to v2.6.35-rc2

 -- Leann Ogasawara <leann.ogasawara@canonical.com>  Mon, 07 Jun 2010 09:45:04 -0700

linux (2.6.35-1.1) maverick; urgency=low

  [ Andy Whitcroft ]

  * ubuntu: AUFS -- update to standalone 2.6.35-rcN as at 20100601
    - LP: #587888
  * ubuntu: AUFS -- track changes to the arguements to fop fsync()

  [ Leann Ogasawara ]

  * rebase to v2.6.35-rc1
  * [Config] update configs following rebase to v2.6.35-rc1
  * [Config] update port configs following rebase to v2.6.35-rc1
  * SAUCE: lirc: rename usb_buffer_alloc() and usb_buffer_free()
  * SAUCE: ndiswrapper: rename usb_buffer_alloc() and usb_buffer_free()
  * SAUCE: ndiswrapper: convert multicast list to list_head
  * [Config] [FTBS] armel: Temporarily disable CONFIG_GPIO_JANZ_TTL
  * [Config] [FTBS] ia64: Temporarily disable gpiolib
  * [Config] [FTBS] ia64: Temporarily disable CONFIG_CEPH_FS
  * [Config] [FTBS] sparc: Temporarily disable CONFIG_INFINIBAND_QIB
  * [Config] [FTBS] sparc: Temporarily disable CONFIG_MFD_JANZ_CMODIO
  * [Config] [FTBS] armel: Temporarily disable CONFIG_MFD_JANZ_CMODIO
  * [Config] [FTBS] armel: Temporarily disable CONFIG_DT3155
  * [Config] [FTBS] sparc: Temporarily disable CONFIG_MTD_NAND_DENALI
  * [Config] [FTBS] armel: Temporarily disable bnx2
  * [Config] [FTBS] armel: Temporarily disable CONFIG_SERIAL_UARTLITE
  * SAUCE: [FTBS] armel: Don't include asm/agp.h for ttm
  * SAUCE: [FTBS] armel: include linux/dma-mapping.h
  * SAUCE: [FTBS] armel: replace omap_set_gpio_debounce with
    gpio_set_debounce

  [ Upstream Kernel Changes ]

  * of/usb: fix build error due to of_node pointer move
  * n2_crypto: Fix build after of_device/of_platform_driver changes.
  * powerpc/fsl-booke: fix the case where we are not in the first page
  * powerpc/fsl-booke: Move the entry setup code into a seperate file
  * powerpc/kexec: Add support for FSL-BookE
  * greth: Fix build after OF device conversions.

  [ Upstream changes ]

  * rebased to v2.6.35-rc1

 -- Leann Ogasawara <leann.ogasawara@canonical.com>  Fri, 04 Jun 2010 23:01:52 -0700

linux (2.6.35-1.0) UNRELEASED; urgency=low

  [ Leann Ogasawara ]

  * Null entry.

 -- Leann Ogasawara <leann.ogasawara@canonical.com>  Wed, 02 Jun 2010 15:17:41 -0700

linux (2.6.34-5.14) maverick; urgency=low

  [ Tim Gardner ]

  * [Config] Added module inclusion support
  * [Config] Added virtual flavour module inclusion list and d-i package
    definitions

 -- Leann Ogasawara <leann.ogasawara@canonical.com>  Wed, 02 Jun 2010 12:58:14 -0700

linux (2.6.34-5.13) maverick; urgency=low

  [ Andy Whitcroft ]

  * Revert "ubuntu: AUFS -- aufs2 20091209"
  * Revert "ubuntu: AUFS -- export various core functions
    (aufs2-standalone.patch)"
  * Revert "ubuntu: AUFS -- export various core functions
    (aufs2-base.patch)"
  * ubuntu: AUFS -- aufs2 base patch for linux-2.6.34
    - LP: #587888
  * ubuntu: AUFS -- aufs2 standalone patch for linux-2.6.34
    - LP: #587888
  * ubuntu: AUFS -- update to standalone 2.6.34 as at 20100601
    - LP: #587888
  * [Config] AUFS -- enable aufs options
    - LP: #587888

 -- Leann Ogasawara <leann.ogasawara@canonical.com>  Tue, 01 Jun 2010 08:56:43 -0700

linux (2.6.34-5.12) maverick; urgency=low

  [ Andy Whitcroft ]

  * enforce -- ensure SYSFS compatibility is disabled

  [ Chase Douglas ]

  * build with libdw-dev for perf probe symbol support
  * maverick ftrace configuration changes

  [ Kees Cook ]

  * Revert "SAUCE: x86: brk away from exec rand area"
  * Revert "SAUCE: [um] Don't use nx_enabled under UML"
  * Revert "SAUCE: [x86] implement cs-limit nx-emulation for ia32"
  * SAUCE: x86: implement cs-limit nx-emulation for ia32
    - LP: #369978
  * SAUCE: x86: more tightly confine cs-limit nx-emulation to ia32 only
  * SAUCE: x86: brk away from exec rand area
    - LP: #452175
  * SAUCE: ptrace: restrict ptrace scope to children

  [ Leann Ogasawara ]

  * Add new omap flavour to getabis
  * [Config] Enable CONFIG_FRAMEBUFFER_CONSOLE=y for all archs
    - LP: #585490
  * build/modules: Temorarily add ignore.modules
  * ubuntu: iscsitarget -- version 1.4.20.1

  [ Loïc Minier ]

  * SAUCE: [um] Don't use nx_enabled under UML
    - LP: #524849

 -- Leann Ogasawara <leann.ogasawara@canonical.com>  Fri, 28 May 2010 08:27:17 -0700

linux (2.6.34-4.11) maverick; urgency=low

  [ Amit Kucheria ]

  * SAUCE: omap: remove calls to usb_nop_xceiv_register from board files
  * [Config] Add support for OMAP-mainline flavour

  [ Andy Whitcroft ]

  * SAUCE: powerpc: fix compile error when ptrace.h is included from
    userspace
    - LP: #583733

  [ Chase Douglas ]

  * Revert "SAUCE: Don't register vga16fb framebuffer if other framebuffers
    are present"
  * Revert "SAUCE: Disable function tracing after hitting __schedule_bug"
  * Revert "SAUCE: drm/i915: don't change DRM configuration when releasing
    load detect pipe"

  [ Kees Cook ]

  * SAUCE: fs: block cross-uid sticky symlinks
  * SAUCE: fs: block hardlinks to non-accessible sources

  [ Koen Kooi ]

  * SAUCE: board-omap3-beagle: add DSS2 support

  [ Leann Ogasawara ]

  * Revert "staging/go7007 -- disable"
  * Revert "[Config] staging/winbond -- disable"
  * Revert "Disable 4MB page tables for Atom, work around errata AAE44"
  * Revert "SAUCE: sync before umount to reduce time taken by ext4 umount"
  * Revert "SAUCE: Enable an e1000e Intel Corporation 82567 Gigabit
    controller"
  * Revert "SAUCE: Fix MODULE_IMPORT/MODULE_EXPORT"
  * Revert "SAUCE: Created MODULE_EXPORT/MODULE_IMPORT macros"
  * Revert "SAUCE: input/mouse/alps: Do not call psmouse_reset() for alps"
  * Revert "SAUCE: r8169: disable TSO by default for RTL8111/8168B
    chipsets."
  * Revert "[Upstream] b43: Declare all possible firmware files."
  * Revert "add Breaks: against hardy lvm2"
  * Revert "SAUCE: Guest OS does not recognize a lun with non zero target
    id on Vmware ESX Server"
  * Revert "SAUCE: Catch nonsense keycodes and silently ignore"
  * [Config] Enable CONFIG_ECRYPT_FS=y for ports
  * [Config] Enable CONFIG_USB=y for armel and sparc
  * [Config] Enable CONFIG_SCSI=y for ia64 and sparc
  * [Config] Enable CONFIG_RFKILL=y for ports
  * [Config] Enable CONFIG_ATH9K_DEBUGFS=y
  * [Config] Enable CONFIG_IWMC3200TOP_DEBUGFS=y
  * [Config] Enable CONFIG_RCU_FAST_NO_HZ=y
  * [Config] Enable CONFIG_IWLWIFI_DEVICE_TRACING=y
  * [Config] Enable CONFIG_LIBERTAS_MESH=y
  * [Config] Enable CONFIG_MMC_RICOH_MMC=y
  * [Config] CONFIG_RT2800USB_UNKNOWN=y
  * [Config] Enable CONFIG_VGA_SWITCHEROO=y
  * [Config] Enable CONFIG_CEPH_FS=m
  * [Config] Enable CONFIG_CRYPTO_PCRYPT=m
  * [Config] Enable CONFIG_EEEPC_WMI=m
  * [Config] Enable CONFIG_RT2800PCI=m
  * [Config] Enable CONFIG_SCSI_HPSA=m
  * [Config] Enable CONFIG_VHOST_NET=m
  * [Config] Disable CONFIG_SND_HDA_INPUT_BEEP_MODE by default
    - LP: #582350
  * [Config] Disable CONFIG_SOUND_OSS* and CONFIG_SND_*OSS
    - LP: #579300
  * [Config] Enable CONFIG_PCIEASPM=y
    - LP: #333990
  * [Config] updateconfigs for OMAP flavour

  [ Loïc Minier ]

  * Enable perf tools on armel

  [ Tim Gardner ]

  * SAUCE: Updated ndiswrapper to 1.56
    - LP: #582555
  * [Config] Added virtual flavour
  * [Config] Remove support for sub-flavours
  * [Config] Removed amd64 preempt flavour
  * [Config] updateconfigs, updateportsconfigs after flavour munging

 -- Leann Ogasawara <leann.ogasawara@canonical.com>  Tue, 25 May 2010 09:34:55 -0700

linux (2.6.34-3.10) maverick; urgency=low

  [ Leann Ogasawara ]

  * rebase to v2.6.34

  [ Upstream changes ]

  * rebased to v2.6.34

 -- Leann Ogasawara <leann.ogasawara@canonical.com>  Tue, 18 May 2010 17:35:35 -0700

linux (2.6.34-2.9) maverick; urgency=low

  [ Leann Ogasawara ]

  * [Config] [FTBS] Disable comedi for armel

 -- Leann Ogasawara <leann.ogasawara@canonical.com>  Thu, 13 May 2010 23:20:55 +0200

linux (2.6.34-2.8) maverick; urgency=low

  [ Leann Ogasawara ]

  * Drop lpia
  * [Config] [FTBS] disable KVM
  * [Config] [FTBS] disable ipr for armel

 -- Leann Ogasawara <leann.ogasawara@canonical.com>  Thu, 13 May 2010 16:07:52 +0200

linux (2.6.34-2.7) maverick; urgency=low

  [ Leann Ogasawara ]

  * [Config] disable CONFIG_SCSI_IPR on powerpc
  * [Config] Remove 386 flavour per UDS discussion

 -- Leann Ogasawara <leann.ogasawara@canonical.com>  Wed, 12 May 2010 18:26:43 +0200

linux (2.6.34-1.6) maverick; urgency=low

  [ Chase Douglas ]

  * enforce CONFIG_TMPFS_POSIX_ACL=y
    - LP: #575940
  * don't force module dependency checking
    - LP: #577029

  [ Kees Cook ]

  * SAUCE: mmap_min_addr check CAP_SYS_RAWIO only for write
    - LP: #568844

  [ Leann Ogasawara ]

  * Revert "SAUCE: ata: blacklist FUJITSU MHW2160BH PL"
  * rebase to v2.6.34-rc7
  * [Config] update configs following rebase to v2.6.34-rc7
  * [Config] update port configs following rebase to v2.6.34-rc7
  * Add btrfs to the udebs

  [ Tim Gardner ]

  * [Config] Add atl1c to nic-modules udeb
    - LP: #557130

  [ Upstream changes ]

  * rebased to v2.6.34-rc7

 -- Leann Ogasawara <leann.ogasawara@canonical.com>  Tue, 11 May 2010 11:29:08 +0200

linux (2.6.34-1.5) UNRELEASED; urgency=low

  [ Leann Ogasawara ]

  * rebase to v2.6.34-rc6
  * [Config] update configs following rebase to v2.6.34-rc6
  * [Config] update port configs following rebase to v2.6.34-rc6

  [ Upstream changes ]

  * rebased to v2.6.34-rc6

 -- Leann Ogasawara <leann.ogasawara@canonical.com>  Fri, 30 Apr 2010 15:54:05 +0100

linux (2.6.34-1.4) UNRELEASED; urgency=low

  [ Leann Ogasawara ]

  * rebase to v2.6.34-rc5
  * [Config] update ports configs following rebase to v2.6.34-rc5

  [ Upstream changes ]

  * rebased to v2.6.34-rc5

 -- Leann Ogasawara <leann.ogasawara@canonical.com>  Thu, 22 Apr 2010 15:36:12 -0700

linux (2.6.34-1.3) UNRELEASED; urgency=low

  [ Leann Ogasawara ]

  * rebase to v2.6.34-rc4
  * [Config] update configs following rebase to v2.6.34-rc4
  * [Config] update port configs following rebase to v2.6.34-rc4
  * ubuntu: dm-raid4-5 -- update to compile with 2.6.34-rc4

  [ Upstream changes ]

  * rebased to v2.6.34-rc4

 -- Leann Ogasawara <leann.ogasawara@canonical.com>  Tue, 13 Apr 2010 18:33:44 -0700

linux (2.6.34-1.2) UNRELEASED; urgency=low

  [ Leann Ogasawara ]

  * Temorarily disable building linux-doc
  * rebase to v2.6.34-rc3
  * [Config] update configs following rebase to v2.6.34-rc3
  * [Config] update port configs following rebase to v2.6.34-rc3

  [ Upstream changes ]

  * rebased to v2.6.34-rc3

 -- Leann Ogasawara <leann.ogasawara@canonical.com>  Tue, 30 Mar 2010 16:55:44 -0700

linux (2.6.34-1.1) UNRELEASED; urgency=low

  [ Leann Ogasawara ]

  * rebase to v2.6.34-rc2
  * ubuntu: dm-raid4-5 -- update to compile with 2.6.34-rc2
  * [Config] update port configs following rebase to v2.6.34-rc2
  * [Config] update configs following rebase to v2.6.34-rc2

  [ Upstream changes ]

  * rebased to v2.6.34-rc2

 -- Leann Ogasawara <leann.ogasawara@canonical.com>  Wed, 24 Mar 2010 23:00:39 -0700

linux (2.6.33-1.1) UNRELEASED; urgency=low

  [ Leann Ogasawara ]

  * ubuntu: dm-raid4-5 -- update to compile with 2.6.33
  * ubuntu: lirc -- drop explicit include of linux/autoconf.h
  * ubuntu: lirc -- pass kfifo to kfifo_alloc and move spinlock
  * ubuntu: lirc -- rename kfifo_put and kfifo_get
  * ubuntu: iscsitarget -- rename daddr inet_sock field
  * rebased to v2.6.33
  * [Config] update configs following rebase to v2.6.33
  * [Config] update ports configs following rebase to v2.6.33

  [ Upstream changes ]

  * rebased to v2.6.33

 -- Leann Ogasawara <leann.ogasawara@canonical.com>  Tue, 23 Mar 2010 03:55:46 -0700

linux (2.6.33-0.0) UNRELEASED; urgency=low

  [ Leann Ogasawara ]

  * Null entry.

 -- Leann Ogasawara <leann.ogasawara@canonical.com>  Wed, 17 Mar 2010 07:48:56 -0700

linux (2.6.32-16.25) lucid; urgency=low

  [ Andy Whitcroft ]

  * linux-tools -- move to Suggests: with explicit seeding
    - LP: #534635

  [ Tim Gardner ]

  * [Config] CONFIG_HID=m

  [ Upstream Kernel Changes ]

  * (pre-stable) sched: Fix SMT scheduler regression in
    find_busiest_queue()
  * KVM: introduce kvm_vcpu_on_spin
  * KVM: VMX: Add support for Pause-Loop Exiting

 -- Andy Whitcroft <apw@canonical.com>  Tue, 09 Mar 2010 14:13:51 +0000

linux (2.6.32-16.24) lucid; urgency=low

  [ Andy Whitcroft ]

  * armel -- perf userspace does not support arm
  * ia64 -- libelf-dev/binutils-dev to not provide necessary libraries

 -- Andy Whitcroft <apw@canonical.com>  Sat, 06 Mar 2010 11:42:12 +0000

linux (2.6.32-16.23) lucid; urgency=low

  [ Andy Whitcroft ]

  * SAUCE: PM report driver and device suspend/resume times -- move config
  * update to standards version 3.8.4.0
  * printenv -- expose all of the package selectors
  * source package -- cleanup source content control
  * doc package -- ensure we do build package content on buildd
  * lintian -- correct the address in the debian/copyright
  * lintian -- update debhelper package version dependancy
  * lintian -- fix ghostscript dependancy
  * lintian -- add required misc:Depends
  * lintian -- move our debhelper compat level to debian/compat
  * perf -- build the kernel carried tools
  * perf -- add linux-tools carrying the version switches and manuals
  * SAUCE: fix up Kconfig for staging drivers
  * [Config] enable NOUVEAU etc following drm backport
  * update DRM to mainline v2.6.33
  * [Config] Remove AppArmor config options that no longer exist (ports)
  * [Config] updateportsconfigs following drm update

  [ John Johansen ]

  * ubuntu: AppArmor -- update to mainline 2010-03-04
  * SAUCE: AppArmor: Reintroduce AppArmor 2.4 compatibility
  * SAUCE: AppArmor: replace strim with strstrip for 2.6.32 kernels
  * [Config] Remove AppArmor config options that no longer exist

  [ Manoj Iyer ]

  * ubuntu: rtl8192se -- version 2010-0115,0014
    - LP: #530275
  * [Config] added CONFIG_RTL8192SE module.
    - LP: #530275

  [ Tim Gardner ]

  * [Config] Added vmw_pvscsi to d-i/scsi-modules
    - LP: #531017
  * [Upstream] netfilter: xt_recent: Add an entry reaper

  [ Upstream Kernel Changes ]

  * Revert "KVM: x86 emulator: Check CPL level during privilege instruction
    emulation"
  * Revert "KVM: x86 emulator: Fix popf emulation"
  * Revert "KVM: x86 emulator: Check IOPL level during io instruction
    emulation"
  * Revert "KVM: x86 emulator: Add Virtual-8086 mode of emulation"
  * Revert "KVM: fix memory access during x86 emulation."
  * Add vlan (8021.Q) module package for d-i.
  * (pre-stable) drm/i915: blacklist lid status: Sony VGN-BX196VP, Dell
    Inspiron 700m
    - LP: #515246
  * [Upstream] docbook: need xmldoclinks for all doc types
  * x86: set_personality_ia32() misses force_personality32
  * lib: Introduce generic list_sort function
  * drm/nv50: Implement ctxprog/state generation.
  * drm/nv50: Remove redundant/incorrect ctxvals initialisation.
  * (pre-stable) drm/i915: blacklist lid status: Sony VGN-BX196VP, Dell
    Inspiron 700m
    - LP: #515246

 -- Andy Whitcroft <apw@canonical.com>  Fri, 05 Mar 2010 15:40:38 +0000

linux (2.6.32-15.22) lucid; urgency=low

  [ Andy Whitcroft ]

  * Revert "[Config] added new config option CONFIG_SR_REPORT_TIME_LIMIT"
  * Revert "SAUCE: PM report driver and device suspend/resume times."
  * [Config] set CONFIG_SR_REPORT_TIME_LIMIT

  [ Manoj Iyer ]

  * SAUCE: PM report driver and device suspend/resume times.

 -- Andy Whitcroft <apw@canonical.com>  Tue, 02 Mar 2010 01:35:37 +0000

linux (2.6.32-15.21) lucid; urgency=low

  [ Andy Whitcroft ]

  * Revert "(pre-stable) drm/i915: Increase fb alignment to 64k"
  * Revert "[Config] lenovo-sl-laptop -- enable"
  * Revert "ubuntu: lenovo-sl-laptop -- git tip (b19a08f81f)"
  * armel -- cramfs module will no longer be built
  * d-i -- make all modules optional
  * rename the debug packages to match archive standard
    - LP: #527837
  * lenovo-sl-laptop is no longer built

  [ Colin Ian King ]

  * Disable 4MB page tables for Atom, work around errata AAE44
    - LP: #523112

  [ Colin Watson ]

  * ubuntu: dm-raid4-5: Depend on XOR_BLOCKS
  * ubuntu: fsam7400: Depend on CHECK_SIGNATURE

  [ Jesse Barnes ]

  * SAUCE: drm/i915: don't change DRM configuration when releasing load
    detect pipe
    - LP: #488328

  [ Loïc Minier ]

  * [Config] armel Update versatile initrd configs
    - LP: #524893
  * SAUCE: [um] Don't use nx_enabled under UML
    - LP: #524849

  [ Manoj Iyer ]

  * [Config] added new config option CONFIG_SR_REPORT_TIME_LIMIT

  [ Mario Limonciello ]

  * SAUCE: v3 - Add Dell Business Class Netbook LED driver

  [ Rafael J. Wysocki ]

  * SAUCE: PM report driver and device suspend/resume times.

  [ Surbhi Palande ]

  * Revert "[Upstream] e1000e: enhance frame fragment detection"
    - CVE-2009-4538
  * Revert "[Upstream] e1000: enhance frame fragment detection"
    - CVE-2009-4536

  [ Tim Gardner ]

  * [Config] Enabled CONFIG_LEDS_DELL_NETBOOKS=m
  * SAUCE: (pre-stable) netfilter: xt_recent: fix buffer overflow
  * SAUCE: (pre-stable) netfilter: xt_recent: fix false match

  [ Upstream Kernel Changes ]

  * Revert "(pre-stable) eCryptfs: Add getattr function"
  * Fix potential crash with sys_move_pages
  * futex_lock_pi() key refcnt fix
  * futex: Handle user space corruption gracefully
  * futex: Handle futex value corruption gracefully
  * Fix race in tty_fasync() properly
  * hwmon: (w83781d) Request I/O ports individually for probing
  * hwmon: (lm78) Request I/O ports individually for probing
  * hwmon: (adt7462) Wrong ADT7462_VOLT_COUNT
  * ALSA: ctxfi - fix PTP address initialization
  * drm/i915: disable hotplug detect before Ironlake CRT detect
  * drm/i915: enable self-refresh on 965
  * drm/i915: Disable SR when more than one pipe is enabled
  * drm/i915: Fix DDC on some systems by clearing BIOS GMBUS setup.
  * drm/i915: Add HP nx9020/SamsungSX20S to ACPI LID quirk list
  * drm/i915: Fix the incorrect DMI string for Samsung SX20S laptop
  * drm/i915: Add MALATA PC-81005 to ACPI LID quirk list
  * usb: r8a66597-hcd: Flush the D-cache for the pipe-in transfer buffers.
  * i2c-tiny-usb: Fix on big-endian systems
  * drm/i915: handle FBC and self-refresh better
  * drm/i915: Increase fb alignment to 64k
  * drm/i915: Update write_domains on active list after flush.
  * regulator: Fix display of null constraints for regulators
  * ALSA: hda-intel: Avoid divide by zero crash
  * CPUFREQ: Fix use after free of struct powernow_k8_data
  * freeze_bdev: don't deactivate successfully frozen MS_RDONLY sb
  * cciss: Make cciss_seq_show handle holes in the h->drv[] array
  * ioat: fix infinite timeout checking in ioat2_quiesce
  * resource: add helpers for fetching rlimits
  * fs/exec.c: restrict initial stack space expansion to rlimit
  * cifs: fix length calculation for converted unicode readdir names
  * NFS: Fix a reference leak in nfs_wb_cancel_page()
  * NFS: Try to commit unstable writes in nfs_release_page()
  * NFSv4: Don't allow posix locking against servers that don't support it
  * NFSv4: Ensure that the NFSv4 locking can recover from stateid errors
  * NFS: Fix an Oops when truncating a file
  * NFS: Fix a umount race
  * NFS: Fix a bug in nfs_fscache_release_page()
  * NFS: Fix the mapping of the NFSERR_SERVERFAULT error
  * md: fix 'degraded' calculation when starting a reshape.
  * V4L/DVB: dvb-core: fix initialization of feeds list in demux filter
  * Export the symbol of getboottime and mmonotonic_to_bootbased
  * kvmclock: count total_sleep_time when updating guest clock
  * KVM: PIT: control word is write-only
  * tpm_infineon: fix suspend/resume handler for pnp_driver
  * amd64_edac: Do not falsely trigger kerneloops
  * netfilter: nf_conntrack: fix memory corruption with multiple namespaces
  * netfilter: nf_conntrack: per netns nf_conntrack_cachep
  * netfilter: nf_conntrack: restrict runtime expect hashsize modifications
  * netfilter: xtables: compat out of scope fix
  * netfilter: nf_conntrack: fix hash resizing with namespaces
  * drm/i915: remove full registers dump debug
  * drm/i915: add i915_lp_ring_sync helper
  * drm/i915: Don't wait interruptible for possible plane buffer flush
  * dasd: remove strings from s390dbf
  * crypto: padlock-sha - Add import/export support
  * wmi: Free the allocated acpi objects through wmi_get_event_data
  * dell-wmi, hp-wmi, msi-wmi: check wmi_get_event_data() return value
  * /dev/mem: introduce size_inside_page()
  * devmem: check vmalloc address on kmem read/write
  * devmem: fix kmem write bug on memory holes
  * SCSI: mptfusion : mptscsih_abort return value should be SUCCESS instead
    of value 0.
  * sh: Couple kernel and user write page perm bits for CONFIG_X2TLB
  * ALSA: hda - use WARN_ON_ONCE() for zero-division detection
  * dst: call cond_resched() in dst_gc_task()
  * ALSA: hda - Improved MacBook (Pro) 5,1 / 5,2 support
  * befs: fix leak
  * rtc-fm3130: add missing braces
  * Call flush_dcache_page after PIO data transfers in libata-sff.c
  * ahci: add Acer G725 to broken suspend list
  * pktgen: Fix freezing problem
  * x86/amd-iommu: Fix IOMMU-API initialization for iommu=pt
  * x86/amd-iommu: Fix deassignment of a device from the pt_domain
  * x86: Re-get cfg_new in case reuse/move irq_desc
  * Staging: fix rtl8187se compilation errors with mac80211
  * ALSA: usb-audio - Avoid Oops after disconnect
  * serial: 8250: add serial transmitter fully empty test
  * sysfs: sysfs_sd_setattr set iattrs unconditionally
  * class: Free the class private data in class_release
  * USB: usbfs: only copy the actual data received
  * USB: usbfs: properly clean up the as structure on error paths
  * rtl8187: Add new device ID
  * ACPI: Add NULL pointer check in acpi_bus_start
  * ACPI: fix High cpu temperature with 2.6.32
  * drm/radeon/kms: use udelay for short delays
  * NFS: Too many GETATTR and ACCESS calls after direct I/O
  * eCryptfs: Add getattr function
  * b43: Fix throughput regression
  * ath9k: Fix sequence numbers for PAE frames
  * mac80211: Fix probe request filtering in IBSS mode
  * iwlwifi: Fix to set correct ht configuration
  * dm stripe: avoid divide by zero with invalid stripe count
  * dm log: userspace fix overhead_size calcuations
  * Linux 2.6.32.9
  * sfc: Fix SFE4002 initialisation
  * sfc: Fix sign of efx_mcdi_poll_reboot() error in efx_mcdi_poll()
  * sfc: SFE4002/SFN4112F: Widen temperature and voltage tolerances
  * (pre-stable) HID: handle joysticks with large number of buttons
    - LP: #492056
  * (pre-stable) HID: extend mask for BUTTON usage page
    - LP: #492056
  * PM: Measure device suspend and resume times
  * e1000: enhance frame fragment detection
    - CVE-2009-4536
  * e1000e: enhance frame fragment detection
    - CVE-2009-4538
  * KVM: fix memory access during x86 emulation.
    - CVE-2010-0306
  * KVM: x86 emulator: Add Virtual-8086 mode of emulation
    - CVE-2010-0306
  * KVM: x86 emulator: Check IOPL level during io instruction emulation
    - CVE-2010-0306
  * KVM: x86 emulator: Fix popf emulation
    - CVE-2010-0306
  * KVM: x86 emulator: Check CPL level during privilege instruction
    emulation
    - CVE-2010-0306
  * Input: wacom - ensure the device is initialized properly upon resume
  * Input: wacom - add defines for packet lengths of various devices
  * Input: wacom - add support for new LCD tablets
    - LP: #516777

 -- Andy Whitcroft <apw@canonical.com>  Mon, 01 Mar 2010 22:56:28 +0000

linux (2.6.32-14.20) lucid; urgency=low

  [ Andy Whitcroft ]

  * rebuild following the GCC update to match compiler for out of tree modules
  * Revert "[Config] drbd -- enable"
  * Revert "ubuntu: drbd -- version 8.3.1"
  * SAUCE: khubd -- switch USB product/manufacturer/serial handling to RCU
    - LP: #510937

 -- Andy Whitcroft <apw@canonical.com>  Fri, 19 Feb 2010 18:47:18 +0000

linux (2.6.32-14.19) lucid; urgency=low

  [ Andy Whitcroft ]

  * ensure we build the source package contents when enabled
    - LP: #522308
  * [Config] enable CONFIG_X86_MCE_XEON75XX
  * SAUCE: AppArmor -- add linux/kref.h for struct kref
  * [Config] enable CONFIG_HID_ORTEK
  * enable udeb generation for arm versatile flavour
    - LP: #522515

  [ John Johansen ]

  * ubuntu: AppArmor -- update to mainline 2010-02-18
    - LP: #439560, #496110, #507069

  [ Johnathon Harris ]

  * SAUCE: HID: add support for Ortek WKB-2000
    - LP: #405390

  [ Upstream Kernel Changes ]

  * tpm_tis: TPM_STS_DATA_EXPECT workaround
    - LP: #490487
  * x86, mce: Xeon75xx specific interface to get corrected memory error
    information
  * x86, mce: Rename cpu_specific_poll to mce_cpu_specific_poll
  * x86, mce: Make xeon75xx memory driver dependent on PCI
  * drm/edid: Unify detailed block parsing between base and extension
    blocks
    - LP: #500999
  * (pre-stable) eCryptfs: Add getattr function
    - LP: #390833

 -- Andy Whitcroft <apw@canonical.com>  Thu, 18 Feb 2010 19:22:02 +0000

linux (2.6.32-13.18) lucid; urgency=low

  [ Andy Whitcroft ]

  * Revert "enforcer -- make the enforcement configuration common"
  * Revert "(pre-stable) Input: ALPS - add interleaved protocol support
    (Dell E6x00 series)"
  * Revert "(pre-stable) driver-core: fix devtmpfs crash on s390"
  * Revert "(pre-stable) Driver-Core: devtmpfs - set root directory mode to
    0755"
  * Revert "SAUCE: Adds support for COMPAL JHL90 webcam"
  * Revert "SAUCE: fix kernel oops in VirtualBox during paravirt patching"
  * Revert "SAUCE: make fc transport removal of target configurable"
  * enforcer -- make the enforcement configuration common
  * getabis -- add preempt flavour to the list
  * [Config] enforce DEVTMPFS options
  * [Config] armel -- cleanup to-be builtin modules
  * [Config] cleanup ports configs
  * [Config] enable CRYPTO_GHASH_CLMUL_NI_INTEL
    - LP: #485536
  * add printdebian target to find branch target
  * distclean -- do not remove debian.env
  * [Config] generic-pae switch to M586TSC
    - LP: #519448
  * git-ubuntu-log -- commonise duplicated log handling
  * git-ubuntu-log -- tighten up Bug: NNNN matching
  * git-ubuntu-log -- sort the bug numbers

  [ Chris Wilson ]

  * (pre-stable) drm/i915: Increase fb alignment to 64k
    - LP: #404064

  [ Eric Miao ]

  * arm -- enable ubuntu/ directory

  [ Huang Ying ]

  * SAUCE: crypto: ghash - Add PCLMULQDQ accelerated implementation
  * SAUCE: crypto: ghash-intel - Fix building failure on x86_32

  [ Loïc Minier ]

  * [Config] cleanup preempt configuration
  * [Config] versatile: Fix video output
    - LP: #517594
  * [Config] armel DEFAULT_MMAP_MIN_ADDR=32768
  * [Config] Large update to armel/versatile
  * [Config] versatile: Add RTC support
  * [Config] armel: Enable NEON
  * [Config] versatile: Builtin MMC support
  * [Config] versatile Builtin SCSI controller
  * [Config] armel Disable dma_cache_sync callers
  * [Config] armel Disable asm/time.h users
  * [Config] armel Disable out of range udelay()
  * [Config] armel Disable flush_cache_range() users
  * [Config] armel -- Enable ubuntu/ drivers

  [ Steve Conklin ]

  * SAUCE: drm/i915: Add display hotplug event on Ironlake
  * SAUCE: drm/i915: Add ACPI OpRegion support for Ironlake

  [ Upstream Kernel Changes ]

  * Revert "[Upstream]: oprofile/x86: add Xeon 7500 series support"
  * Revert "Revert "[Bluetooth] Eliminate checks for impossible conditions
    in IRQ handler""
  * clockevent: Don't remove broadcast device when cpu is dead
  * clockevents: Add missing include to pacify sparse
  * ACPI: don't cond_resched if irq is disabled
  * be2net: Add support for next generation of BladeEngine device.
  * be2net: Add the new PCI IDs to PCI_DEVICE_TABLE.
  * mpt2sas: New device SAS2208 support is added
  * ar9170: Add support for D-Link DWA 160 A2
  * powerpc/fsl: Add PCI device ids for new QoirQ chips
  * davinci: dm646x: Add support for 3.x silicon revision
  * Input: ALPS - add interleaved protocol support (Dell E6x00 series)
  * Driver-Core: devtmpfs - set root directory mode to 0755
  * driver-core: fix devtmpfs crash on s390
  * vfs: get_sb_single() - do not pass options twice
  * ALSA: hda - Add PCI IDs for Nvidia G2xx-series
  * V4L/DVB (13569): smsusb: add autodetection support for five additional
    Hauppauge USB IDs
  * USB: mos7840: add device IDs for B&B electronics devices
  * USB: ftdi_sio: add USB device ID's for B&B Electronics line
  * V4L/DVB (13168): Add support for Asus Europa Hybrid DVB-T card (SAA7134
    SubVendor ID: 0x1043 Device ID: 0x4847)
  * iTCO_wdt: Add support for Intel Ibex Peak
  * atl1c:use common_task instead of reset_task and link_chg_task
  * atl1e:disable NETIF_F_TSO6 for hardware limit
  * V4L/DVB (13680a): DocBook/media: copy images after building HTML
  * V4L/DVB (13680b): DocBook/media: create links for included sources
  * netfilter: xtables: fix conntrack match v1 ipt-save output
  * partitions: read whole sector with EFI GPT header
  * partitions: use sector size for EFI GPT
  * ALSA: ice1724 - Patch for suspend/resume for ESI Juli@
  * sched: Fix isolcpus boot option
  * sched: Fix missing sched tunable recalculation on cpu add/remove
  * nohz: Prevent clocksource wrapping during idle
  * nfsd: Fix sort_pacl in fs/nfsd/nf4acl.c to actually sort groups
  * timers, init: Limit the number of per cpu calibration bootup messages
  * PCI: Always set prefetchable base/limit upper32 registers
  * iscsi class: modify handling of replacement timeout
  * NFS: Revert default r/wsize behavior
  * HID: fixup quirk for NCR devices
  * scsi_devinfo: update Hitachi entries (v2)
  * scsi_dh: create sysfs file, dh_state for all SCSI disk devices
  * scsi_transport_fc: remove invalid BUG_ON
  * lpfc: fix hang on SGI ia64 platform
  * libfc: fix typo in retry check on received PRLI
  * libfc: fix ddp in fc_fcp for 0 xid
  * fcoe: remove redundant checking of netdev->netdev_ops
  * libfc: Fix wrong scsi return status under FC_DATA_UNDRUN
  * libfc: lport: fix minor documentation errors
  * libfc: don't WARN_ON in lport_timeout for RESET state
  * fcoe: initialize return value in fcoe_destroy
  * libfc: Fix frags in frame exceeding SKB_MAX_FRAGS in fc_fcp_send_data
  * libfc: fix memory corruption caused by double frees and bad error
    handling
  * libfc: fix free of fc_rport_priv with timer pending
  * libfc: remote port gets stuck in restart state without really
    restarting
  * fcoe, libfc: fix an libfc issue with queue ramp down in libfc
  * fcoe: Fix checking san mac address
  * fcoe: Fix getting san mac for VLAN interface
  * qlge: Remove explicit setting of PCI Dev CTL reg.
  * qlge: Set PCIE max read request size.
  * qlge: Don't fail open when port is not initialized.
  * qlge: Add handler for DCBX firmware event.
  * qlge: Bonding fix for mode 6.
  * PCI: AER: fix aer inject result in kernel oops
  * DMI: allow omitting ident strings in DMI tables
  * Input: i8042 - remove identification strings from DMI tables
  * Input: i8042 - add Gigabyte M1022M to the noloop list
  * Input: i8042 - add Dritek quirk for Acer Aspire 5610.
  * ALSA: hda - select IbexPeak handler for Calpella
  * ALSA: hda - Fix quirk for Maxdata obook4-1
  * ALSA: hda - Add missing Line-Out and PCM switches as slave
  * iTCO_wdt.c - cleanup chipset documentation
  * iTCO_wdt: add PCI ID for the Intel EP80579 (Tolapai) SoC
  * iTCO_wdt: Add Intel Cougar Point and PCH DeviceIDs
  * ahci: disable SNotification capability for ich8
  * ata_piix: fix MWDMA handling on PIIX3
  * md: fix small irregularity with start_ro module parameter
  * V4L/DVB (13826): uvcvideo: Fix controls blacklisting
  * cio: fix double free in case of probe failure
  * cio: dont panic in non-fatal conditions
  * netiucv: displayed TX bytes value much too high
  * ipc ns: fix memory leak (idr)
  * ALSA: hda - Fix HP T5735 automute
  * hwmon: (fschmd) Fix a memleak on multiple opens of /dev/watchdog
  * UBI: fix memory leak in update path
  * UBI: initialise update marker
  * ASoC: fix a memory-leak in wm8903
  * mac80211: check that ieee80211_set_power_mgmt only handles STA
    interfaces.
  * cfg80211: fix channel setting for wext
  * KVM: S390: fix potential array overrun in intercept handling
  * KVM: only allow one gsi per fd
  * KVM: Fix race between APIC TMR and IRR
  * KVM: MMU: bail out pagewalk on kvm_read_guest error
  * KVM: x86: Fix host_mapping_level()
  * KVM: x86: Fix probable memory leak of vcpu->arch.mce_banks
  * KVM: x86: Fix leak of free lapic date in kvm_arch_vcpu_init()
  * KVM: fix lock imbalance in kvm_*_irq_source_id()
  * KVM: only clear irq_source_id if irqchip is present
  * IPoIB: Clear ipoib_neigh.dgid in ipoib_neigh_alloc()
  * x86: Reenable TSC sync check at boot, even with NONSTOP_TSC
  * ACPI: enable C2 and Turbo-mode on Nehalem notebooks on A/C
    - LP: #516325
  * iwlwifi: Fix throughput stall issue in HT mode for 5000
  * fnctl: f_modown should call write_lock_irqsave/restore
  * x86, msr/cpuid: Pass the number of minors when unregistering MSR and
    CPUID drivers.
  * Linux 2.6.32.7
  * scsi_lib: Fix bug in completion of bidi commands
  * mptsas: Fix issue with chain pools allocation on katmai
  * mm: add new 'read_cache_page_gfp()' helper function
  * drm/i915: Selectively enable self-reclaim
  * firewire: ohci: fix crashes with TSB43AB23 on 64bit systems
  * S390: fix single stepped svcs with TRACE_IRQFLAGS=y
  * x86: Set hotpluggable nodes in nodes_possible_map
  * x86: Remove "x86 CPU features in debugfs" (CONFIG_X86_CPU_DEBUG)
  * libata: retry FS IOs even if it has failed with AC_ERR_INVALID
  * zcrypt: Do not remove coprocessor for error 8/72
  * dasd: fix possible NULL pointer errors
  * ACPI: Add a generic API for _OSC -v2
  * ACPI: Add platform-wide _OSC support.
  * ACPI: fix OSC regression that caused aer and pciehp not to load
  * ACPI: Advertise to BIOS in _OSC: _OST on _PPC changes
  * UBI: fix volume creation input checking
  * e1000/e1000e: don't use small hardware rx buffers
  * drm/i915: Reload hangcheck timer too for Ironlake
  * Fix a leak in affs_fill_super()
  * Fix failure exits in bfs_fill_super()
  * fix oops in fs/9p late mount failure
  * fix leak in romfs_fill_super()
  * Fix remount races with symlink handling in affs
  * fix affs parse_options()
  * Fix failure exit in ipathfs
  * mm: fix migratetype bug which slowed swapping
  * FDPIC: Respect PT_GNU_STACK exec protection markings when creating
    NOMMU stack
  * Split 'flush_old_exec' into two functions
  * sparc: TIF_ABI_PENDING bit removal
  * x86: get rid of the insane TIF_ABI_PENDING bit
  * Input: winbond-cir - remove dmesg spam
  * x86: Disable HPET MSI on ATI SB700/SB800
  * iwlwifi: set default aggregation frame count limit to 31
  * drm/i915: only enable hotplug for detected outputs
  * firewire: core: add_descriptor size check
  * SECURITY: selinux, fix update_rlimit_cpu parameter
  * regulator: Specify REGULATOR_CHANGE_STATUS for WM835x LED constraints
  * x86: Add Dell OptiPlex 760 reboot quirk
    - LP: #488319
  * x86: Add quirk for Intel DG45FC board to avoid low memory corruption
  * x86/amd-iommu: Fix possible integer overflow
  * clocksource: fix compilation if no GENERIC_TIME
  * tcp: update the netstamp_needed counter when cloning sockets
  * sky2: Fix oops in sky2_xmit_frame() after TX timeout
  * net: restore ip source validation
  * af_packet: Don't use skb after dev_queue_xmit()
  * ax25: netrom: rose: Fix timer oopses
  * KVM: allow userspace to adjust kvmclock offset
  * oprofile/x86: add Xeon 7500 series support
  * oprofile/x86: fix crash when profiling more than 28 events
  * libata: retry link resume if necessary
  * mm: percpu-vmap fix RCU list walking
  * mm: purge fragmented percpu vmap blocks
  * block: fix bio_add_page for non trivial merge_bvec_fn case
  * Fix 'flush_old_exec()/setup_new_exec()' split
  * random: drop weird m_time/a_time manipulation
  * random: Remove unused inode variable
  * block: fix bugs in bio-integrity mempool usage
  * usb: r8a66597-hdc disable interrupts fix
  * connector: Delete buggy notification code.
  * be2net: Bug fix to support newer generation of BE ASIC
  * be2net: Fix memset() arg ordering.
  * mm: flush dcache before writing into page to avoid alias
  * mac80211: fix NULL pointer dereference when ftrace is enabled
  * imxfb: correct location of callbacks in suspend and resume
  * mx3fb: some debug and initialisation fixes
  * starfire: clean up properly if firmware loading fails
  * kernel/cred.c: use kmem_cache_free
  * uartlite: fix crash when using as console
  * pktcdvd: removing device does not remove its sysfs dir
  * ath9k: fix eeprom INI values override for 2GHz-only cards
  * ath9k: fix beacon slot/buffer leak
  * powerpc: TIF_ABI_PENDING bit removal
  * NET: fix oops at bootime in sysctl code
  * Linux 2.6.32.8

 -- Andy Whitcroft <apw@canonical.com>  Wed, 10 Feb 2010 18:56:52 +0000

linux (2.6.32-12.17) lucid; urgency=low

  [ Andy Whitcroft ]

  * restore linux-image prefix -- master
  * enforce -- we require SELINUX enabled -- master
  * enforce -- ensure APPARMOR is our default LSM -- master
  * make doc package completely optional -- master
  * make source package completely optional -- master
  * make linux-libc-dev completly optional -- master
  * convert package disable to a deps list -- master
  * allow common headers to switch from indep to arch -- master
  * convert binary package disable to a deps list -- master
  * add configuration option for a full source build tree -- master
  * add support for uImage kernels in package control scripts
  * getabis -- cleanup and parameterise repository list -- master
  * getabis -- move configuration to etc/getabi -- master
  * kernelconfig -- move configuration to etc -- master
  * rules -- make debian/debian.env master for branch name
  * set the current branch name -- master
  * pull back common debian.master files into debian -- master
  * enforcer -- make the enforcement configuration common
  * insert-changes -- correctly link to debian/rules in DROOT

  [ Colin Watson ]

  * future-proof ddeb handling against buildd changes

  [ Eric Miao ]

  * SAUCE: Make CONFIG_{OMNIBOOK, AVERATEC_5100P, PACKARDBELL_E5} depend on
    X86

  [ Loïc Minier ]

  * Add modules.builtin.bin to prerm rm list
    - LP: #516584

  [ Tim Gardner ]

  * [Config] Implement the amd64 preempt flavour

  [ Upstream Kernel Changes ]

  * syslog: distinguish between /proc/kmsg and syscalls
    - LP: #515623
  * sfc: Fix polling for slow MCDI operations
  * sfc: Fix conditions for MDIO self-test
  * sfc: QT202x: Remove unreliable MMD check at initialisation
  * sfc: Add workspace for GMAC bug workaround to MCDI MAC_STATS buffer
  * sfc: Use fixed-size buffers for MCDI NVRAM requests

 -- Andy Whitcroft <apw@canonical.com>  Fri, 05 Feb 2010 07:09:31 +0000

linux (2.6.32-12.16) lucid; urgency=low

  [ Andy Whitcroft ]

  * Revert "SAUCE: acpi battery -- delay first lookup of the battery until
    first use"
  * SAUCE: acpi battery -- move first lookup asynchronous
    - LP: #507211
  * [Config] update configs to cleanup generic configs
  * [Config] disable CONFIG_X86_CPU_DEBUG for amd64
  * [Config] enable USER_NS
    - LP: #480739, #509808

  [ Heiko Carstens ]

  * (pre-stable) driver-core: fix devtmpfs crash on s390
    - LP: #512370

  [ John Johansen ]

  * [Config] for server and virtual flavours make CONFIG_SCSI_SYM53C8XX_2=y
    - LP: #494565
  * [Config] VIRTIO=y for server/virtual flavours
    - LP: #494565

  [ Kay Sievers ]

  * (pre-stable) Driver-Core: devtmpfs - set root directory mode to 0755
    - LP: #512370

  [ Kees Cook ]

  * SAUCE: x86: brk away from exec rand area
    - LP: #452175

  [ Leann Ogasawara ]

  * [Upstream] e1000: enhance frame fragment detection
    - CVE-2009-4536
  * [Upstream] e1000e: enhance frame fragment detection
    - CVE-2009-4538

  [ Sebastian Kapfer ]

  * (pre-stable) Input: ALPS - add interleaved protocol support (Dell E6x00
    series)
    - LP: #296610

  [ Upstream Kernel Changes ]

  * inotify: do not reuse watch descriptors
    - LP: #485556
  * inotify: only warn once for inotify problems
  * revert "drivers/video/s3c-fb.c: fix clock setting for Samsung SoC
    Framebuffer"
  * memcg: ensure list is empty at rmdir
  * drm/i915: remove loop in Ironlake interrupt handler
  * block: Fix incorrect reporting of partition alignment
  * x86, mce: Thermal monitoring depends on APIC being enabled
  * futexes: Remove rw parameter from get_futex_key()
  * page allocator: update NR_FREE_PAGES only when necessary
  * x86, apic: use physical mode for IBM summit platforms
  * edac: i5000_edac critical fix panic out of bounds
  * x86: SGI UV: Fix mapping of MMIO registers
  * mfd: WM835x GPIO direction register is not locked
  * mfd: Correct WM835x ISINK ramp time defines
  * ALSA: hda - Fix missing capture mixer for ALC861/660 codecs
  * V4L/DVB (13868): gspca - sn9c20x: Fix test of unsigned.
  * reiserfs: truncate blocks not used by a write
  * HID: add device IDs for new model of Apple Wireless Keyboard
  * PCI/cardbus: Add a fixup hook and fix powerpc
  * Input: pmouse - move Sentelic probe down the list
  * asus-laptop: add Lenovo SL hotkey support
  * sched: Fix cpu_clock() in NMIs, on !CONFIG_HAVE_UNSTABLE_SCHED_CLOCK
  * sparc64: Fix NMI programming when perf events are active.
  * sparc64: Fix Niagara2 perf event handling.
  * i2c: Do not use device name after device_unregister
  * i2c/pca: Don't use *_interruptible
  * serial/8250_pnp: add a new Fujitsu Wacom Tablet PC device
  * sched: Fix task priority bug
  * vfs: Fix vmtruncate() regression
  * Linux 2.6.32.5
  * x86, msr/cpuid: Register enough minors for the MSR and CPUID drivers
  * V4L/DVB (13900): gspca - sunplus: Fix bridge exchanges.
  * Staging: asus_oled: fix oops in 2.6.32.2
  * Staging: hv: fix smp problems in the hyperv core code
  * tty: fix race in tty_fasync
  * ecryptfs: use after free
  * ecryptfs: initialize private persistent file before dereferencing
    pointer
  * nozomi: quick fix for the close/close bug
  * serial: 8250_pnp: use wildcard for serial Wacom tablets
  * usb: serial: fix memory leak in generic driver
  * USB: fix bitmask merge error
  * USB: Don't use GFP_KERNEL while we cannot reset a storage device
  * USB: EHCI: fix handling of unusual interrupt intervals
  * USB: EHCI & UHCI: fix race between root-hub suspend and port resume
  * USB: add missing delay during remote wakeup
  * USB: add speed values for USB 3.0 and wireless controllers
  * ACPI: EC: Accelerate query execution
  * ACPI: EC: Add wait for irq storm
  * SCSI: enclosure: fix oops while iterating enclosure_status array
  * drm/i915: Read the response after issuing DDC bus switch command
  * drm/i915: try another possible DDC bus for the SDVO device with
    multiple outputs
  * block: bdev_stack_limits wrapper
  * DM: Fix device mapper topology stacking
  * x86/PCI/PAT: return EINVAL for pci mmap WC request for !pat_enabled
  * USB: fix usbstorage for 2770:915d delivers no FAT
  * vmalloc: remove BUG_ON due to racy counting of VM_LAZY_FREE
  * perf timechart: Use tid not pid for COMM change
  * perf events: Dont report side-band events on each cpu for
    per-task-per-cpu events
  * perf: Honour event state for aux stream data
  * Linux 2.6.32.6

 -- Andy Whitcroft <apw@canonical.com>  Wed, 27 Jan 2010 16:40:23 +0000

linux (2.6.32-11.15) lucid; urgency=low

  [ Andy Whitcroft ]

  * Revert "(pre-stable) drm/radeon/kms: fix crtc vblank update for r600"
  * Revert "(pre-stable) sched: Fix balance vs hotplug race"
  * Revert "[Upstream] acerhdf: Limit modalias matching to supported
    boards"
  * Revert "[Upstream] mmc: prevent dangling block device from accessing
    stale queues"
  * Revert "SAUCE: Fix nx_enable reporting"
  * Revert "SAUCE: [x86] fix report of cs-limit nx-emulation"
  * Revert "SAUCE: [x86] implement cs-limit nx-emulation for ia32"
  * SAUCE: i915 -- disable powersave by default
    - LP: #492392

  [ Kees Cook ]

  * SAUCE: [x86] implement cs-limit nx-emulation for ia32
    - LP: #369978
  * SAUCE: [x86] fix report of cs-limit nx-emulation
    - LP: #454285
  * SAUCE: Fix nx_enable reporting
    - LP: #454285

  [ Tim Gardner ]

  * [Upstream] b43: Declare all possible firmware files.
    - LP: #488636
  * [Config] updateconfigs after adding pvscsi
    - LP: #497156
  * [Config] CONFIG_BT=m

  [ Upstream Kernel Changes ]

  * Revert "x86: Side-step lguest problem by only building cmpxchg8b_emu
    for pre-Pentium"
  * SCSI: ipr: fix EEH recovery
  * SCSI: qla2xxx: dpc thread can execute before scsi host has been added
  * SCSI: st: fix mdata->page_order handling
  * SCSI: fc class: fix fc_transport_init error handling
  * sched: Fix task_hot() test order
  * x86, cpuid: Add "volatile" to asm in native_cpuid()
  * sched: Select_task_rq_fair() must honour SD_LOAD_BALANCE
  * clockevents: Prevent clockevent_devices list corruption on cpu hotplug
  * pata_hpt3x2n: fix clock turnaround
  * pata_cmd64x: fix overclocking of UDMA0-2 modes
  * ASoC: wm8974: fix a wrong bit definition
  * sound: sgio2audio/pdaudiocf/usb-audio: initialize PCM buffer
  * ALSA: hda - Fix missing capsrc_nids for ALC88x
  * acerhdf: limit modalias matching to supported
    - LP: #435958
  * ACPI: EC: Fix MSI DMI detection
  * ACPI: Use the return result of ACPI lid notifier chain correctly
  * powerpc: Handle VSX alignment faults correctly in little-endian mode
  * ASoC: Do not write to invalid registers on the wm9712.
  * drm/radeon: fix build on 64-bit with some compilers.
  * USB: emi62: fix crash when trying to load EMI 6|2 firmware
  * USB: option: support hi speed for modem Haier CE100
  * USB: Fix a bug on appledisplay.c regarding signedness
  * USB: musb: gadget_ep0: avoid SetupEnd interrupt
  * Bluetooth: Prevent ill-timed autosuspend in USB driver
  * USB: rename usb_configure_device
  * USB: fix bugs in usb_(de)authorize_device
  * drivers/net/usb: Correct code taking the size of a pointer
  * x86: SGI UV: Fix writes to led registers on remote uv hubs
  * md: Fix unfortunate interaction with evms
  * dma: at_hdmac: correct incompatible type for argument 1 of
    'spin_lock_bh'
  * dma-debug: Do not add notifier when dma debugging is disabled.
  * dma-debug: Fix bug causing build warning
  * cifs: NULL out tcon, pSesInfo, and srvTcp pointers when chasing DFS
    referrals
  * x86/amd-iommu: Fix initialization failure panic
  * ioat3: fix p-disabled q-continuation
  * ioat2,3: put channel hardware in known state at init
  * KVM: MMU: remove prefault from invlpg handler
  * KVM: LAPIC: make sure IRR bitmap is scanned after vm load
  * Libertas: fix buffer overflow in lbs_get_essid()
  * iwmc3200wifi: fix array out-of-boundary access
  * mac80211: fix propagation of failed hardware reconfigurations
  * mac80211: fix WMM AP settings application
  * mac80211: Fix IBSS merge
  * cfg80211: fix race between deauth and assoc response
  * ath5k: fix SWI calibration interrupt storm
  * ath9k: wake hardware for interface IBSS/AP/Mesh removal
  * ath9k: Fix TX queue draining
  * ath9k: fix missed error codes in the tx status check
  * ath9k: wake hardware during AMPDU TX actions
  * ath9k: fix suspend by waking device prior to stop
  * ath9k_hw: Fix possible OOB array indexing in gen_timer_index[] on
    64-bit
  * ath9k_hw: Fix AR_GPIO_INPUT_EN_VAL_BT_PRIORITY_BB and its shift value
    in 0x4054
  * iwl3945: disable power save
  * iwl3945: fix panic in iwl3945 driver
  * iwlwifi: fix EEPROM/OTP reading endian annotations and a bug
  * iwlwifi: fix more eeprom endian bugs
  * iwlwifi: fix 40MHz operation setting on cards that do not allow it
  * mac80211: fix race with suspend and dynamic_ps_disable_work
  * NOMMU: Optimise away the {dac_,}mmap_min_addr tests
  * 'sysctl_max_map_count' should be non-negative
  * kernel/sysctl.c: fix the incomplete part of
    sysctl_max_map_count-should-be-non-negative.patch
  * V4L/DVB (13596): ov511.c typo: lock => unlock
  * x86/ptrace: make genregs[32]_get/set more robust
  * memcg: avoid oom-killing innocent task in case of use_hierarchy
  * e100: Fix broken cbs accounting due to missing memset.
  * ipv6: reassembly: use seperate reassembly queues for conntrack and
    local delivery
  * netfilter: fix crashes in bridge netfilter caused by fragment jumps
  * hwmon: (sht15) Off-by-one error in array index + incorrect constants
  * b43: avoid PPC fault during resume
  * Keys: KEYCTL_SESSION_TO_PARENT needs TIF_NOTIFY_RESUME architecture
    support
  * sched: Fix balance vs hotplug race
  * drm/radeon/kms: fix crtc vblank update for r600
  * drm: disable all the possible outputs/crtcs before entering KMS mode
  * S390: dasd: support DIAG access for read-only devices
  * xen: fix is_disconnected_device/exists_disconnected_device
  * xen: improvement to wait_for_devices()
  * xen: wait up to 5 minutes for device connetion
  * orinoco: fix GFP_KERNEL in orinoco_set_key with interrupts disabled
  * udf: Try harder when looking for VAT inode
  * Add unlocked version of inode_add_bytes() function
  * quota: decouple fs reserved space from quota reservation
  * ext4: Convert to generic reserved quota's space management.
  * ext4: fix sleep inside spinlock issue with quota and dealloc (#14739)
  * x86, msr: Unify rdmsr_on_cpus/wrmsr_on_cpus
  * cpumask: use modern cpumask style in drivers/edac/amd64_edac.c
  * amd64_edac: unify MCGCTL ECC switching
  * x86, msr: Add support for non-contiguous cpumasks
  * x86, msr: msrs_alloc/free for CONFIG_SMP=n
  * amd64_edac: fix driver instance freeing
  * amd64_edac: make driver loading more robust
  * amd64_edac: fix forcing module load/unload
  * sched: Sched_rt_periodic_timer vs cpu hotplug
  * ext4: Update documentation to correct the inode_readahead_blks option
    name
  * lguest: fix bug in setting guest GDT entry
  * vmscan: do not evict inactive pages when skipping an active list scan
  * ksm: fix mlockfreed to munlocked
  * rt2x00: Disable powersaving for rt61pci and rt2800pci.
  * generic_permission: MAY_OPEN is not write access
  * Linux 2.6.32.3
  * untangle the do_mremap() mess
  * fasync: split 'fasync_helper()' into separate add/remove functions
  * ASoC: fix params_rate() macro use in several codecs
  * modules: Skip empty sections when exporting section notes
  * exofs: simple_write_end does not mark_inode_dirty
  * nfsd: make sure data is on disk before calling ->fsync
  * sunrpc: fix peername failed on closed listener
  * SUNRPC: Fix up an error return value in
    gss_import_sec_context_kerberos()
  * SUNRPC: Fix the return value in gss_import_sec_context()
  * sunrpc: on successful gss error pipe write, don't return error
  * drm/i915: Update LVDS connector status when receiving ACPI LID event
  * drm/i915: fix order of fence release wrt flushing
  * drm/i915: Permit pinning whilst the device is 'suspended'
  * drm: remove address mask param for drm_pci_alloc()
  * drm/i915: Enable/disable the dithering for LVDS based on VBT setting
  * drm/i915: Make the BPC in FDI rx/transcoder be consistent with that in
    pipeconf on Ironlake
  * drm/i915: Select the correct BPC for LVDS on Ironlake
  * drm/i915: fix unused var
  * rtc_cmos: convert shutdown to new pnp_driver->shutdown
  * drivers/cpuidle/governors/menu.c: fix undefined reference to
    `__udivdi3'
  * cgroups: fix 2.6.32 regression causing BUG_ON() in cgroup_diput()
  * lib/rational.c needs module.h
  * dma-debug: allow DMA_BIDIRECTIONAL mappings to be synced with
    DMA_FROM_DEVICE and
  * kernel/signal.c: fix kernel information leak with print-fatal-signals=1
  * mmc_block: add dev_t initialization check
  * mmc_block: fix probe error cleanup bug
  * mmc_block: fix queue cleanup
  * ALSA: hda - Fix ALC861-VD capture source mixer
  * ALSA: ac97: Add Dell Dimension 2400 to Headphone/Line Jack Sense
    blacklist
  * ALSA: atiixp: Specify codec for Foxconn RC4107MA-RS2
    - LP: #498863
  * ASoC: Fix WM8350 DSP mode B configuration
  * netfilter: ebtables: enforce CAP_NET_ADMIN
  * netfilter: nf_ct_ftp: fix out of bounds read in update_nl_seq()
  * hwmon: (coretemp) Fix TjMax for Atom N450/D410/D510 CPUs
  * hwmon: (adt7462) Fix pin 28 monitoring
  * quota: Fix dquot_transfer for filesystems different from ext4
  * xen: fix hang on suspend.
  * iwlwifi: fix iwl_queue_used bug when read_ptr == write_ptr
  * ath5k: Fix eeprom checksum check for custom sized eeproms
  * cfg80211: fix syntax error on user regulatory hints
  * iwl: off by one bug
  * mac80211: add missing sanity checks for action frames
  * drm/i915: remove render reclock support
  * libertas: Remove carrier signaling from the scan code
  * kernel/sysctl.c: fix stable merge error in NOMMU mmap_min_addr
  * mac80211: fix skb buffering issue (and fixes to that)
  * fix braindamage in audit_tree.c untag_chunk()
  * fix more leaks in audit_tree.c tag_chunk()
  * module: handle ppc64 relocating kcrctabs when CONFIG_RELOCATABLE=y
  * ipv6: skb_dst() can be NULL in ipv6_hop_jumbo().
  * agp/intel-agp: Clear entire GTT on startup
  * Linux 2.6.32.4
  * ethtool: Add reset operation
  * gro: Name the GRO result enumeration type
  * gro: Change all receive functions to return GRO result codes
  * sfc: 10Xpress: Initialise pause advertising flags
  * sfc: 10Xpress: Report support for pause frames
  * sfc: Remove redundant header gmii.h
  * sfc: Remove redundant hardware initialisation
  * sfc: Rename Falcon-specific board code and types
  * sfc: Remove boards.h, moving last remaining declaration to falcon.h
  * sfc: Remove versioned bitfield macros
  * sfc: Move RX data FIFO thresholds out of struct efx_nic_type
  * sfc: Update hardware definitions for Siena
  * sfc: Rename register I/O header and functions used by both Falcon and
    Siena
  * sfc: Eliminate indirect lookups of queue size constants
  * sfc: Define DMA address mask explicitly in terms of descriptor field
    width
  * sfc: Move all TX DMA length limiting into tx.c
  * sfc: Change order of device removal to reverse of probe order
  * sfc: Remove declarations of nonexistent functions
  * sfc: Move efx_xmit_done() declaration into correct stanza
  * sfc: Move shared members of struct falcon_nic_data into struct efx_nic
  * sfc: Maintain interrupt moderation values in ticks, not microseconds
  * sfc: Removed kernel-doc for nonexistent member of efx_phy_operations
  * sfc: Remove pointless abstraction of memory BAR number
  * sfc: Remove incorrect assertion from efx_pci_remove_main()
  * sfc: Remove unnecessary tests of efx->membase
  * sfc: Move MTD probe after netdev registration and name allocation
  * sfc: Remove unused code for non-autoneg speed/duplex switching
  * sfc: Rename 'xfp' file and functions to reflect reality
  * sfc: Really allow RX checksum offload to be disabled
  * sfc: Feed GRO result into RX allocation policy and interrupt moderation
  * sfc: Enable heuristic selection between page and skb RX buffers
  * sfc: Remove pointless abstraction of memory BAR number (2)
  * sfc: Remove redundant gotos from __efx_rx_packet()
  * sfc: Remove ridiculously paranoid assertions
  * sfc: Move assertions and buffer cleanup earlier in efx_rx_packet_lro()
  * sfc: Record RX queue number on GRO path
  * sfc: SFT9001: Reset LED configuration correctly after blinking
  * sfc: Use a single blink implementation
  * sfc: Rename efx_board::init_leds to init_phy and use for SFN4111T
  * sfc: Make board information explicitly Falcon-specific
  * sfc: Move definition of struct falcon_nic_data into falcon.h
  * sfc: Move struct falcon_board into struct falcon_nic_data
  * sfc: Move all I2C stuff into struct falcon_board
  * sfc: Gather link state fields in struct efx_nic into new struct
    efx_link_state
  * sfc: Remove unnecessary casts to struct sk_buff *
  * sfc: Remove redundant efx_xmit() function
  * sfc: Combine high-level header files
  * sfc: Log interrupt and reset type names, not numbers
  * sfc: Fix descriptor cache sizes
  * sfc: Treat all MAC registers as 128-bit
  * sfc: Strengthen EFX_ASSERT_RESET_SERIALISED
  * sfc: Comment corrections
  * sfc: Remove unused constant
  * sfc: Clean up struct falcon_board and struct falcon_board_data
  * sfc: Fix bugs in RX queue flushing
  * sfc: Remove unused function efx_flush_queues()
  * sfc: Only switch Falcon MAC clocks as necessary
  * sfc: Hold MAC lock for longer in efx_init_port()
  * sfc: Split MAC stats DMA initiation and completion
  * sfc: Move Falcon board/PHY/MAC monitoring code to falcon.c
  * sfc: Simplify XMAC link polling
  * sfc: Change MAC promiscuity and multicast hash at the same time
  * sfc: Move inline comment into kernel-doc
  * sfc: Do not set net_device::trans_start in self-test
  * sfc: Simplify PHY polling
  * sfc: QT202x: Reset before reading PHY id
  * sfc: Replace MDIO spinlock with mutex
  * sfc: Always start Falcon using the XMAC
  * sfc: Limit some hardware workarounds to Falcon
  * sfc: Remove EFX_WORKAROUND_9141 macro
  * sfc: Remove another unused workaround macro
  * sfc: Remove some redundant whitespace
  * sfc: Decouple NIC revision number from Falcon PCI revision number
  * sfc: Move descriptor cache base addresses to struct efx_nic_type
  * sfc: Clean up RX event handling
  * sfc: Remove redundant writes to INT_ADR_KER
  * sfc: Remove duplicate hardware structure definitions
  * sfc: Turn pause frame generation on and off at the MAC, not the RX FIFO
  * sfc: Move Falcon NIC operations to efx_nic_type
  * sfc: Refactor link configuration
  * sfc: Generalise link state monitoring
  * sfc: Add power-management and wake-on-LAN support
  * sfc: Implement ethtool reset operation
  * sfc: Add efx_nic_type operation for register self-test
  * sfc: Add efx_nic_type operation for NVRAM self-test
  * sfc: Add efx_nic_type operation for identity LED control
  * sfc: Separate shared NIC code from Falcon-specific and rename
    accordingly
  * sfc: Fold falcon_probe_nic_variant() into falcon_probe_nic()
  * sfc: Extend loopback mode enumeration
  * sfc: Remove static PHY data and enumerations
  * sfc: Extend MTD driver for use with new NICs
  * sfc: Allow for additional checksum offload features
  * sfc: Rename falcon.h to nic.h
  * sfc: Move shared NIC code from falcon.c to new source file nic.c
  * sfc: Add firmware protocol definitions (MCDI)
  * sfc: Add support for SFC9000 family (1)
  * sfc: Add support for SFC9000 family (2)
  * sfc: Implement TSO for TCP/IPv6
  * sfc: Update version, copyright dates, authors
  * drivers/net/sfc: Correct code taking the size of a pointer
  * sfc: Move PHY software state initialisation from init() into probe()
  * sfc: Include XGXS in XMAC link status check except in XGMII loopback
  * sfc: Fix DMA mapping cleanup in case of an error in TSO
  * sfc: QT2025C: Work around PHY bug
  * sfc: QT2025C: Switch into self-configure mode when not in loopback
  * sfc: QT2025C: Work around PHY firmware initialisation bug
  * sfc: QT2025C: Add error message for suspected bad SFP+ cables
  * sfc: Disable TX descriptor prefetch watchdog
  * [SCSI] vmw_pvscsi: SCSI driver for VMware's virtual HBA.
    - LP: #497156

 -- Andy Whitcroft <apw@canonical.com>  Tue, 19 Jan 2010 16:12:47 +0000

linux (2.6.32-10.14) lucid; urgency=low

  [ Alex Deucher ]

  * SAUCE: drm/radeon/kms: fix LVDS setup on r4xx
    - LP: #493795

  [ Andy Whitcroft ]

  * Revert "(pre-stable) acpi: Use the ARB_DISABLE for the CPU which model
    id is less than 0x0f."
  * config-check -- ensure the checks get run at build time
  * config-check -- check the processed config during updateconfigs
  * config-check -- CONFIG_SECCOMP may not be present
  * TUN is now built in ignore
  * SAUCE: acpi battery -- delay first lookup of the battery until first
    use
  * SAUCE: async_populate_rootfs: move rootfs init earlier
  * ubuntu: AppArmor -- update to mainline 2010-01-06
  * SAUCE: move RLIMIT_CORE pipe dumper marker to 1
    - LP: #498525

  [ Dave Airlie ]

  * (pre-stable) drm/radeon/kms: fix crtc vblank update for r600

  [ Leann Ogasawara ]

  * Add asix to nic-usb-modules file
    - LP: #499785

  [ Peter Zijlstra ]

  * (pre-stable) sched: Fix balance vs hotplug race

  [ Tim Gardner ]

  * [Config] Enable CONFIG_FUNCTION_TRACER
    - LP: #497989
  * [Config] Drop lpia from getabis
  * [Config] Build in TUN/TAP driver
    - LP: #499491
  * [Config] DH_COMPAT=5

  [ Upstream Kernel Changes ]

  * Revert "(pre-stable) drm/i915: Avoid NULL dereference with
    component_only tv_modes"
  * Revert "(pre-stable) drm/i915: Fix sync to vblank when VGA output is
    turned off"
  * USB: usb-storage: fix bug in fill_inquiry
  * USB: option: add pid for ZTE
  * firewire: ohci: handle receive packets with a data length of zero
  * rcu: Prepare for synchronization fixes: clean up for non-NO_HZ handling
    of ->completed counter
  * rcu: Fix synchronization for rcu_process_gp_end() uses of ->completed
    counter
  * rcu: Fix note_new_gpnum() uses of ->gpnum
  * rcu: Remove inline from forward-referenced functions
  * perf_event: Fix invalid type in ioctl definition
  * perf_event: Initialize data.period in perf_swevent_hrtimer()
  * perf: Don't free perf_mmap_data until work has been done
  * PM / Runtime: Fix lockdep warning in __pm_runtime_set_status()
  * sched: Check for an idle shared cache in select_task_rq_fair()
  * sched: Fix affinity logic in select_task_rq_fair()
  * sched: Rate-limit newidle
  * sched: Fix and clean up rate-limit newidle code
  * x86/amd-iommu: attach devices to pre-allocated domains early
  * x86/amd-iommu: un__init iommu_setup_msi
  * x86, Calgary IOMMU quirk: Find nearest matching Calgary while walking
    up the PCI tree
  * x86: Fix iommu=nodac parameter handling
  * x86: GART: pci-gart_64.c: Use correct length in strncmp
  * x86: ASUS P4S800 reboot=bios quirk
    - LP: #366682
  * x86, apic: Enable lapic nmi watchdog on AMD Family 11h
  * ssb: Fix range check in sprom write
  * ath5k: allow setting txpower to 0
  * ath5k: enable EEPROM checksum check
  * hrtimer: Fix /proc/timer_list regression
  * ALSA: hrtimer - Fix lock-up
  * ALSA: hda - Terradici HDA controllers does not support 64-bit mode
  * KVM: x86 emulator: limit instructions to 15 bytes
  * KVM: s390: Fix prefix register checking in arch/s390/kvm/sigp.c
  * KVM: s390: Make psw available on all exits, not just a subset
  * KVM: fix irq_source_id size verification
  * KVM: x86: include pvclock MSRs in msrs_to_save
  * x86: Prevent GCC 4.4.x (pentium-mmx et al) function prologue wreckage
  * x86: Use -maccumulate-outgoing-args for sane mcount prologues
  * x86, mce: don't restart timer if disabled
  * x86/mce: Set up timer unconditionally
  * x86: SGI UV: Fix BAU initialization
  * x86: Fix duplicated UV BAU interrupt vector
  * x86: Add new Intel CPU cache size descriptors
  * x86: Fix typo in Intel CPU cache size descriptor
  * pata_hpt{37x|3x2n}: fix timing register masks (take 2)
  * s390: clear high-order bits of registers after sam64
  * V4L/DVB: Fix test in copy_reg_bits()
  * bsdacct: fix uid/gid misreporting
  * UBI: flush wl before clearing update marker
  * jbd2: don't wipe the journal on a failed journal checksum
  * USB: xhci: Add correct email and files to MAINTAINERS entry.
  * USB: musb_gadget_ep0: fix unhandled endpoint 0 IRQs, again
  * USB: option.c: add support for D-Link DWM-162-U5
  * USB: usbtmc: repeat usb_bulk_msg until whole message is transfered
  * USB: usb-storage: add BAD_SENSE flag
  * USB: Close usb_find_interface race v3
  * pxa/em-x270: fix usb hub power up/reset sequence
  * hfs: fix a potential buffer overflow
  * SUNRPC: IS_ERR/PTR_ERR confusion
  * NFS: Fix nfs_migrate_page()
  * md/bitmap: protect against bitmap removal while being updated.
  * futex: Take mmap_sem for get_user_pages in fault_in_user_writeable
  * devpts_get_tty() should validate inode
  * debugfs: fix create mutex racy fops and private data
  * Driver core: fix race in dev_driver_string
  * Serial: Do not read IIR in serial8250_start_tx when UART_BUG_TXEN
  * mac80211: Fix bug in computing crc over dynamic IEs in beacon
  * mac80211: Fixed bug in mesh portal paths
  * mac80211: Revert 'Use correct sign for mesh active path refresh'
  * mac80211: fix scan abort sanity checks
  * wireless: correctly report signal value for IEEE80211_HW_SIGNAL_UNSPEC
  * rtl8187: Fix wrong rfkill switch mask for some models
  * x86: Fix bogus warning in apic_noop.apic_write()
  * mm: hugetlb: fix hugepage memory leak in mincore()
  * mm: hugetlb: fix hugepage memory leak in walk_page_range()
  * powerpc/windfarm: Add detection for second cpu pump
  * powerpc/therm_adt746x: Record pwm invert bit at module load time]
  * powerpc: Fix usage of 64-bit instruction in 32-bit altivec code
  * drm/radeon/kms: Add quirk for HIS X1300 board
  * drm/radeon/kms: handle vblanks properly with dpms on
  * drm/radeon/kms: fix legacy crtc2 dpms
  * drm/radeon/kms: fix vram setup on rs600
  * drm/radeon/kms: rs6xx/rs740: clamp vram to aperture size
  * drm/ttm: Fix build failure due to missing struct page
  * drm/i915: Set the error code after failing to insert new offset into mm
    ht.
  * drm/i915: Add the missing clonemask for display port on Ironlake
  * xen/xenbus: make DEVICE_ATTR()s static
  * xen: re-register runstate area earlier on resume.
  * xen: restore runstate_info even if !have_vcpu_info_placement
  * xen: correctly restore pfn_to_mfn_list_list after resume
  * xen: register timer interrupt with IRQF_TIMER
  * xen: register runstate on secondary CPUs
  * xen: don't call dpm_resume_noirq() with interrupts disabled.
  * xen: register runstate info for boot CPU early
  * xen: call clock resume notifier on all CPUs
  * xen: improve error handling in do_suspend.
  * xen: don't leak IRQs over suspend/resume.
  * xen: use iret for return from 64b kernel to 32b usermode
  * xen: explicitly create/destroy stop_machine workqueues outside
    suspend/resume region.
  * Xen balloon: fix totalram_pages counting.
  * xen: try harder to balloon up under memory pressure.
  * dm exception store: free tmp_store on persistent flag error
  * dm snapshot: only take lock for statustype info not table
  * dm crypt: move private iv fields to structs
  * dm crypt: restructure essiv error path
  * dm: avoid _hash_lock deadlock
  * dm snapshot: cope with chunk size larger than origin
  * dm crypt: separate essiv allocation from initialisation
  * dm crypt: make wipe message also wipe essiv key
  * slc90e66: fix UDMA handling
  * tcp: Stalling connections: Fix timeout calculation routine
  * ip_fragment: also adjust skb->truesize for packets not owned by a
    socket
  * b44 WOL setup: one-bit-off stack corruption kernel panic fix
  * sparc64: Don't specify IRQF_SHARED for LDC interrupts.
  * sparc64: Fix overly strict range type matching for PCI devices.
  * sparc64: Fix stack debugging IRQ stack regression.
  * sparc: Set UTS_MACHINE correctly.
  * b43legacy: avoid PPC fault during resume
  * tracing: Fix event format export
  * ath9k: Fix TX hang poll routine
  * ath9k: fix processing of TX PS null data frames
  * ath9k: Fix maximum tx fifo settings for single stream devices
  * ath9k: fix tx status reporting
  * mac80211: Fix dynamic power save for scanning.
  * drm/i915: Fix sync to vblank when VGA output is turned off
  * memcg: fix memory.memsw.usage_in_bytes for root cgroup
  * thinkpad-acpi: fix default brightness_mode for R50e/R51
  * thinkpad-acpi: preserve rfkill state across suspend/resume
  * ipw2100: fix rebooting hang with driver loaded
  * matroxfb: fix problems with display stability
  * acerhdf: add new BIOS versions
  * asus-laptop: change light sens default values.
  * vmalloc: conditionalize build of pcpu_get_vm_areas()
  * ACPI: Use the ARB_DISABLE for the CPU which model id is less than 0x0f.
  * net: Fix userspace RTM_NEWLINK notifications.
  * ext3: Fix data / filesystem corruption when write fails to copy data
  * V4L/DVB (13116): gspca - ov519: Webcam 041e:4067 added.
  * bcm63xx_enet: fix compilation failure after get_stats_count removal
  * x86: Under BIOS control, restore AP's APIC_LVTTHMR to the BSP value
  * drm/i915: Avoid NULL dereference with component_only tv_modes
  * drm/i915: PineView only has LVDS and CRT ports
  * drm/i915: Fix LVDS stability issue on Ironlake
  * mm: sigbus instead of abusing oom
  * ipvs: zero usvc and udest
  * jffs2: Fix long-standing bug with symlink garbage collection.
  * intel-iommu: Detect DMAR in hyperspace at probe time.
  * intel-iommu: Apply BIOS sanity checks for interrupt remapping too.
  * intel-iommu: Check for an RMRR which ends before it starts.
  * intel-iommu: Fix oops with intel_iommu=igfx_off
  * intel-iommu: ignore page table validation in pass through mode
  * netfilter: xtables: document minimal required version
  * perf_event: Fix incorrect range check on cpu number
  * implement early_io{re,un}map for ia64
  * Linux 2.6.32.2

 -- Andy Whitcroft <apw@canonical.com>  Thu, 07 Jan 2010 15:28:43 +0000

linux (2.6.32-9.13) lucid; urgency=low

  [ Andy Whitcroft ]

  * [Config] enable CONFIG_B43_PHY_LP
    - LP: #493059
  * include modules.builtin in the binary debs
  * config-check -- add a configuration enforcer
  * config-check -- add a unit-test suite to the checker
  * [Config] Enable CONFIG_SYN_COOKIES for versatile
  * [Config] Enable CONFIG_SECURITY_SMACK for ports
  * [Config] Enable CONFIG_SECURITY_FILE_CAPABILITIES for ports
  * [Config] Disable CONFIG_COMPAT_BRK for ports
  * getabis -- add armel versatile to the list

  [ Brad Figg ]

  * SAUCE: Increase the default prealloc buffer for HDA audio devices
    (non-modem)

  [ Manoj Iyer ]

  * ubuntu: onmibook -- Added missing BOM file

  [ Tim Gardner ]

  * ubuntu: fsam7400 -- Cleanup Makefile

  [ Upstream Kernel Changes ]

  * Revert "ext4: Fix insufficient checks in EXT4_IOC_MOVE_EXT"
  * signal: Fix alternate signal stack check
  * SCSI: scsi_lib_dma: fix bug with dma maps on nested scsi objects
  * SCSI: osd_protocol.h: Add missing #include
  * SCSI: megaraid_sas: fix 64 bit sense pointer truncation
  * ext4: fix potential buffer head leak when add_dirent_to_buf() returns
    ENOSPC
  * ext4: avoid divide by zero when trying to mount a corrupted file system
  * ext4: fix the returned block count if EXT4_IOC_MOVE_EXT fails
  * ext4: fix lock order problem in ext4_move_extents()
  * ext4: fix possible recursive locking warning in EXT4_IOC_MOVE_EXT
  * ext4: plug a buffer_head leak in an error path of ext4_iget()
  * ext4: make sure directory and symlink blocks are revoked
  * ext4: fix i_flags access in ext4_da_writepages_trans_blocks()
  * ext4: journal all modifications in ext4_xattr_set_handle
  * ext4: don't update the superblock in ext4_statfs()
  * ext4: fix uninit block bitmap initialization when s_meta_first_bg is
    non-zero
  * ext4: fix block validity checks so they work correctly with meta_bg
  * ext4: avoid issuing unnecessary barriers
  * ext4: fix error handling in ext4_ind_get_blocks()
  * ext4: make trim/discard optional (and off by default)
  * ext4: make "norecovery" an alias for "noload"
  * ext4: Fix double-free of blocks with EXT4_IOC_MOVE_EXT
  * ext4: initialize moved_len before calling ext4_move_extents()
  * ext4: move_extent_per_page() cleanup
  * jbd2: Add ENOMEM checking in and for
    jbd2_journal_write_metadata_buffer()
  * ext4: Return the PTR_ERR of the correct pointer in
    setup_new_group_blocks()
  * ext4: Avoid data / filesystem corruption when write fails to copy data
  * ext4: wait for log to commit when umounting
  * ext4: remove blocks from inode prealloc list on failure
  * ext4: ext4_get_reserved_space() must return bytes instead of blocks
  * ext4: quota macros cleanup
  * ext4: fix incorrect block reservation on quota transfer.
  * ext4: Wait for proper transaction commit on fsync
  * ext4: Fix insufficient checks in EXT4_IOC_MOVE_EXT
  * ext4: Fix potential fiemap deadlock (mmap_sem vs. i_data_sem)
  * Linux 2.6.32.1
  * kbuild: generate modules.builtin
  * (pre-stable) drm/i915: Fix sync to vblank when VGA output is turned off
    - LP: #494461
  * (pre-stable) drm/i915: Avoid NULL dereference with component_only
    tv_modes
    - LP: #494045

  [ Zhao Yakui ]

  * (pre-stable) acpi: Use the ARB_DISABLE for the CPU which model id is
    less than 0x0f.
    - LP: #481765

 -- Andy Whitcroft <apw@canonical.com>  Thu, 17 Dec 2009 15:41:21 +0000

linux (2.6.32-8.12) lucid; urgency=low

  [ Andy Whitcroft ]

  * SAUCE: AppArmor -- add linux/err.h for ERR_PTR

 -- Andy Whitcroft <apw@canonical.com>  Sat, 12 Dec 2009 10:56:16 +0000

linux (2.6.32-8.11) lucid; urgency=low

  [ Andy Whitcroft ]

  * Revert "SAUCE: default ATI Radeon KMS to off until userspace catches
    up"
  * Revert "SAUCE: AppArmor: Fix oops there is no tracer and doing unsafe
    transition."
  * Revert "SAUCE: AppArmor: Fix refcounting bug causing leak of creds"
  * Revert "SAUCE: AppArmor: Fix cap audit_caching preemption disabling"
  * Revert "SAUCE: AppArmor: Fix Oops when in apparmor_bprm_set_creds"
  * Revert "SAUCE: AppArmor: Fix oops after profile removal"
  * Revert "SAUCE: AppArmor: AppArmor disallows truncate of deleted files."
  * Revert "SAUCE: AppArmor: AppArmor fails to audit change_hat correctly"
  * Revert "SAUCE: AppArmor: Policy load and replacement can fail to alloc
    mem"
  * Revert "SAUCE: AppArmor: AppArmor wrongly reports allow perms as
    denied"
  * Revert "SAUCE: AppArmor: Fix mediation of "deleted" paths"
  * Revert "SAUCE: AppArmor: Fix off by 2 error in getprocattr mem
    allocation"
  * Revert "SAUCE: AppArmor: Set error code after structure
    initialization."
  * Revert "AppArmor -- fix pstrace_may_access rename"
  * Revert "ubuntu: AppArmor security module"
  * Revert "SAUCE: Add config option to set a default LSM"
  * Revert "ubuntu: fsam7400 -- sw kill switch driver"
  * Revert "[Config] fsam7400 -- enable"
  * Revert "[Config] AUFS -- enable"
  * Revert "ubuntu: AUFS -- aufs2-30 20090727"
  * Revert "ubuntu: AUFS -- export various core functions -- fixes"
  * Revert "ubuntu: AUFS -- export various core functions"
  * Revert "[Config] ubuntu/iscsitarget -- disable"
  * Revert "[Config] iscsitarget -- enable"
  * Revert "ubuntu: iscsitarget -- SVN revision r214"
  * update Vcs-Git to point to the correct repository
    - LP: #493589
  * update build environment overrides to lucid
    - LP: #493589
  * [Config] enable CONFIG_DEVTMPFS
  * [Config] update all configs following AppArmor 2009-12-08 update
  * SAUCE: isapnp_init: make isa PNP scans occur async
  * [Config] fsam7400 -- enable
  * [Config] omnibook -- enable
  * [Config] cleanup CONFIG_AUDIT
  * ubuntu: AUFS -- export various core functions (aufs2-base.patch)
  * ubuntu: AUFS -- export various core functions (aufs2-standalone.patch)
  * ubuntu: AUFS -- aufs2 20091209
  * [Config] AUFS -- enable
  * [Config] iscsitarget -- enable

  [ Arjan van de Ven ]

  * SAUCE: KMS: cache the EDID information of the LVDS

  [ Colin Watson ]

  * bnx2: update d-i firmware filenames
    - LP: #494052
  * add cdc_ether to nic-usb-modules udeb
    - LP: #495060

  [ John Johansen ]

  * ubuntu: AppArmor -- mainline 2009-10-08

  [ Manoj Iyer ]

  * ubuntu: fsam7400 -- kill switch for Fujitsu Siemens Amilo M 7400
  * ubuntu: omnibook -- support Toshiba (HP) netbooks
  * ubuntu: iscsitarget --- version 1.4.19
    - LP: #494693

  [ Surbhi Palande ]

  * SAUCE: Make populate_rootfs asynchronous

  [ Tim Gardner ]

  * Parallelize flavour builds and packaging
  * [Config] Enable CONFIG_KSM

  [ Upstream Kernel Changes ]

  * Config option to set a default LSM
  * LSM: Add security_path_chroot().
  * LSM: Add security_path_chroot().
  * LSM: Move security_path_chmod()/security_path_chown() to after
    mutex_lock().
  * ext4: Fix insufficient checks in EXT4_IOC_MOVE_EXT

 -- Andy Whitcroft <apw@canonical.com>  Fri, 11 Dec 2009 17:45:19 +0000

linux (2.6.32-7.10) lucid; urgency=low

  [ Andy Whitcroft ]

  * [Config] disable CONFIG_THUMB2_KERNEL to fix arm FTBFS

 -- Andy Whitcroft <apw@canonical.com>  Sun, 06 Dec 2009 12:56:48 +0000

linux (2.6.32-7.9) lucid; urgency=low

  [ Andy Whitcroft ]

  * SAUCE: set /proc/acpi/video/*/DOS to 4 by default
    - LP: #458982
  * SAUCE: ensure vga16fb loads if no other driver claims the VGA device
  * [Config] update configs following versatile switch to V7
  * rebased to v2.6.32
  * [Config] update configs following rebase to v2.6.32
  * [Config] update ports configs following rebase to v2.6.32
  * SAUCE: default ATI Radeon KMS to off until userspace catches up

  [ Arjan van de Ven ]

  * SAUCE: vfs: Add a trace point in the mark_inode_dirty function

  [ Leann Ogasawara ]

  * [SCSI] megaraid_sas: remove sysfs poll_mode_io world writeable
    permissions
    - CVE-2009-3939

  [ Loic Minier ]

  * SAUCE: select a v7 CPU for versatile

  [ Takashi Iwai ]

  * SAUCE: ALSA: hda - Add power on/off counter

  [ Upstream changes ]

  * rebased to v2.6.32

 -- Andy Whitcroft <apw@canonical.com>  Fri, 04 Dec 2009 10:44:50 +0000

linux (2.6.32-6.8) lucid; urgency=low

  [ Andy Whitcroft ]

  * [Config] disable SSB devices for armel

 -- Andy Whitcroft <apw@canonical.com>  Sat, 28 Nov 2009 12:16:40 +0000

linux (2.6.32-6.7) lucid; urgency=low

  [ Andy Whitcroft ]

  * Revert "SAUCE: default ATI Radeon KMS to off until userspace catches up"
  * Revert "SAUCE: Dell XPS710 reboot quirk"
  * Revert "SAUCE: Link acpi-cpufreq.o first"
  * Revert "SAUCE: LPIA  Logical reset of USB port on resume"
  * Revert "SAUCE: LPIA Reboot fix for Intel Crownbeach development boards"
  * Revert "SAUCE: Enable HDMI audio codec on Studio XPS 1340"
  * Revert "SAUCE: Dell laptop digital mic does not work, PCI 1028:0271"
  * Revert "Add Dell Dimension 9200 reboot quirk"
  * Revert "SAUCE: Correctly blacklist Thinkpad r40e in ACPI"
  * Revert "SAUCE: tulip: Define ULI PCI ID's"
  * Revert "SAUCE: Lower warning level of some PCI messages"
  * Revert "mac80211: fix two issues in debugfs"
    Drop a number of known redundant commits as identified in the Ubuntu
    delta review blueprint.

  * reenable armel versatile flavour
  * [Config] disable CONFIG_USB_DEVICEFS

  [ Tim Gardner ]

  * [Config] udeb: Add squashfs to fs-core-modules
    - LP: #352615
  * [Config] Create a real squashfs udeb
    - LP: #352615


 -- Andy Whitcroft <apw@canonical.com>  Fri, 27 Nov 2009 17:31:16 +0000

linux (2.6.32-5.6) lucid; urgency=low

  [ Andy Whitcroft ]

  * rebase to v2.6.32-rc8
  * update configs following rebase to v2.6.32-rc8
  * update ports configs since rebase to v2.6.32-rc8
  * [Config] enable cgroup options
    - LP: #480739

  [ Upstream Kernel Changes ]

  * rebase to v2.6.32-rc8

 -- Andy Whitcroft <apw@canonical.com>  Mon, 23 Nov 2009 11:16:14 +0000

linux (2.6.32-4.5) lucid; urgency=low

  [ Andy Whitcroft ]

  * [Config] SERIO_LIBPS2 and SERIO_I8042 must match
  * rebase to v2.6.32-rc7
  * resync with Karmic proposed

  [ John Johansen ]

  * SAUCE: AppArmor: Fix oops after profile removal
    - LP: #475619
  * SAUCE: AppArmor: Fix Oops when in apparmor_bprm_set_creds
    - LP: #437258
  * SAUCE: AppArmor: Fix cap audit_caching preemption disabling
    - LP: #479102
  * SAUCE: AppArmor: Fix refcounting bug causing leak of creds
    - LP: #479115
  * SAUCE: AppArmor: Fix oops there is no tracer and doing unsafe
    transition.
    - LP: #480112

  [ Ubuntu Changes ]

  * resync with Karmic proposed (ddbc670a86a3dee18541a3734149f250ff307adf)

  [ Upstream Kernel Changes ]

  * rebase to v2.6.32-rc7

 -- Andy Whitcroft <apw@canonical.com>  Fri, 13 Nov 2009 11:35:13 +0000

linux (2.6.32-3.4) lucid; urgency=low

  [ Andy Whitcroft ]

  * [Config] SERIO_LIBPS2 and SERIO_I8042 must match
  * [Upstream] add local prefix to oss local change_bits

  [ Upstream Kernel Changes ]

  * mtd/maps: gpio-addr-flash: pull in linux/ headers rather than asm/
  * mtd/maps: gpio-addr-flash: depend on GPIO arch support

 -- Andy Whitcroft <apw@canonical.com>  Wed, 11 Nov 2009 14:47:04 +0000

linux (2.6.32-3.3) lucid; urgency=low

  [ Andy Whitcroft ]

  * rebase to v2.6.32-rc6
  * [Config] update configs following rebase to v2.6.32-rc6
  * [Config] update ports configs following rebase to v2.6.32-rc6
  * resync with Karmic Ubuntu-2.6.31-15.49
  * [Config] add module ignores for broken drivers

  [ John Johansen ]

  * SAUCE: AppArmor: AppArmor wrongly reports allow perms as denied
    - LP: #453335
  * SAUCE: AppArmor: Policy load and replacement can fail to alloc mem
    - LP: #458299
  * SAUCE: AppArmor: AppArmor fails to audit change_hat correctly
    - LP: #462824
  * SAUCE: AppArmor: AppArmor disallows truncate of deleted files.
    - LP: #451375

  [ Kees Cook ]

  * SAUCE: Fix nx_enable reporting
    - LP: #454285

  [ Scott James Remnant ]

  * Revert "SAUCE: trace: add trace_event for the open() syscall"
  * SAUCE: trace: add trace events for open(), exec() and uselib()
    - LP: #462111

  [ Stefan Bader ]

  * SAUCE: Fix sub-flavour script to not stop on missing directories
    - LP: #453073

  [ Ubuntu Changes ]

  * resync with Karmic Ubuntu-2.6.31-15.49

  [ Upstream Kernel Changes ]

  * rebase to v2.6.32-rc6
    - LP: #464552

 -- Andy Whitcroft <apw@canonical.com>  Tue, 10 Nov 2009 15:00:57 +0000

linux (2.6.32-2.2) lucid; urgency=low

  [ Andy Whitcroft ]

  * install the full changelog with the binary package
  * changelog -- explicitly note rebases and clean history
  * reinstate armel.mk with no flavours
    - LP: #449637
  * [Upstream] block: silently error unsupported empty barriers too
    - LP: #420423
  * [Config] udate configs following karmic resync
  * [Config] update ports configs following karmic resync
  * [Upstream] lirc -- follow removal of .id element

  [ Colin Watson ]

  * Use section 'admin' rather than 'base'
  * Add more e100 firmware to nic-modules
    - LP: #451872
  * Add qla1280 firmware to scsi-modules
    - LP: #381037

  [ John Johansen ]

  * SAUCE: AppArmor: Set error code after structure initialization.
    - LP: #427948
  * SAUCE: AppArmor: Fix off by 2 error in getprocattr mem allocation
    - LP: #446595
  * SAUCE: AppArmor: Fix mediation of "deleted" paths

  [ Kees Cook ]

  * SAUCE: [x86] fix report of cs-limit nx-emulation
    - LP: #454285

  [ Leann Ogasawara ]

  * SAUCE: (drop after 2.6.31) input: Add support for filtering input
    events
    - LP: #430809
  * SAUCE: (drop after 2.6.31) dell-laptop: Trigger rfkill updates on wifi
    toggle switch press
    - LP: #430809

  [ Luke Yelavich ]

  * SAUCE: Add sr_mod to the scsi-modules udeb for powerpc
  * [Config] Add sd_mod to scsi-modules udeb for powerpc

  [ Mario Limonciello ]

  * SAUCE: Update to LIRC 0.8.6
    - LP: #432678
  * SAUCE: dell-laptop: Store the HW switch status internally rather than
    requerying every time
    - LP: #430809
  * SAUCE: dell-laptop: Blacklist machines not supporting dell-laptop
    - LP: #430809

  [ Stefan Bader ]

  * [Upstream] acerhdf: Limit modalias matching to supported boards
    - LP: #435958

  [ Tim Gardner ]

  * [Upstream] i915: Fix i2c init message
    - LP: #409361
  * [Config] Add sym53c8xx.ko to virtual sub-flavour
    - LP: #439415
  * [Config] Add d101m_ucode.bin to d-i/firmware/nic-modules
    - LP: #439456
  * [Config] Set default I/O scheduler back to CFQ for desktop flavours
    - LP: #381300
  * SAUCE: Created MODULE_EXPORT/MODULE_IMPORT macros
    - LP: #430694
  * SAUCE: Use MODULE_IMPORT macro to tie intel_agp to i915
    - LP: #430694
  * [Config] CONFIG_GFS2_FS_LOCKING_DLM=y
    - LP: #416325
  * SAUCE: Fix MODULE_IMPORT/MODULE_EXPORT
    - LP: #430694
  * SAUCE: Raise the default console 'quiet' level to 2
  * [Config] CONFIG_X86_PAT=y
  * [Config] Add armel arch to linux-libc-dev arches.
    - LP: #449637
  * [Config] CONFIG_X86_MCE
  * [Upstream] (drop after 2.6.31) Input: synaptics - add another Protege
    M300 to rate blacklist
    - LP: #433801

  [ Upstream Kernel Changes ]

  * sgi-gru: Fix kernel stack buffer overrun, CVE-2009-2584
  * drm/i915: Fix FDI M/N setting according with correct color depth
    - LP: #416792

 -- Andy Whitcroft <apw@canonical.com>  Thu, 22 Oct 2009 16:53:33 +0100

linux (2.6.32-1.1) lucid; urgency=low

  [ Andy Whitcroft ]

  * rebase to v2.6.32-rc3
  * [Config] update configs following rebase to 2.6.32-rc3
  * [Config] update ports configs following rebase to 2.6.32-rc3
  * AppArmor -- fix pstrace_may_access rename
  * staging/android -- disable
  * ubuntu: dm-raid-45 -- update to compile with 2.6.32
  * ubuntu: drbd -- disable
  * staging/comdi -- disable
  * staging/go7007 -- disable
  * [Config] staging/winbond -- disable
  * [Config] ubuntu/iscsitarget -- disable
  * [d-i] cbc and ecb are builtin make them optional in udebs
  * rebase to v2.6.32-rc5
  * [Config] update configs following rebase to v2.6.32-rc5
  * [Config] update ports configs following rebase to v2.6.31-rc5

  [ Tim Gardner ]

  * [Config] Add cpio as a build dependency.

  [ Upstream Kernel Changes ]

  * rebase to v2.6.32-rc3
  * rebase to v2.6.32-rc5

 -- Andy Whitcroft <apw@canonical.com>  Mon, 05 Oct 2009 15:48:58 +0100

linux (2.6.31-11.37) karmic; urgency=low

  [ Tim Gardner ]

  * [Config] Increase kernel log buffer to 256K for amd64 flavours
    - LP: #424810
  * [Config] Set HZ=100 for amd64 flavours
    - LP: #438234
  * [Upstream] e1000e: Emit notice instead of an error when
    pci_enable_pcie_error_reporting() fails
    - LP: #436370

  [ Upstream Kernel Changes ]

  * n_tty: honor opost flag for echoes
  * n_tty: move echoctl check and clean up logic
    - LP: #438310

  * Revert "[Upstream] drm/i915: Check that the relocation points to within
    the target" - Use upstream cherry-pick.
  * drm/i915: Check that the relocation points to within the target
    - LP: #429241

  * drm/i915: fix tiling on IGDNG
  * drm/i915: add B43 chipset support
  * agp/intel: Add B43 chipset support
    Intel request from kernel team mailing list.

  * HID: completely remove apple mightymouse from blacklist
    - LP: #428111

 --  Tim Gardner <tim.gardner@canonical.com>  Mon, 28 Sep 2009 11:47:29 -0600

linux (2.6.31-11.36) karmic; urgency=low

  [ Brian Rogers ]

  * SAUCE: (drop after 2.6.31) em28xx: ir-kbd-i2c init data needs a
    persistent object
  * SAUCE: (drop after 2.6.31) saa7134: ir-kbd-i2c init data needs a
    persistent object

  [ Takashi Iwai ]

  * [Upstream] ALSA: hda - Add another entry for Nvidia HDMI device
    - LP: #416482

  [ Tyler Hicks ]

  * SAUCE: (drop after 2.6.31) eCryptfs: Prevent lower dentry from going
    negative during unlink

  [ Upstream Kernel Changes ]

  * sg: fix oops in the error path in sg_build_indirect()
  * mpt2sas : Rescan topology from Interrupt context instead of work thread
  * mpt2sas: Prevent sending command to FW while Host Reset
  * mpt2sas: setting SDEV into RUNNING state from Interrupt context
  * mpt2sas: Raid 10 Volume is showing as Raid 1E in dmesg
  * SCSI: fix oops during scsi scanning
  * SCSI: libsrp: fix memory leak in srp_ring_free()
  * cfg80211: fix looping soft lockup in find_ie()
  * ath5k: write PCU registers on initial reset
  * binfmt_elf: fix PT_INTERP bss handling
  * TPM: Fixup boot probe timeout for tpm_tis driver
  * md: Fix "strchr" [drivers/md/dm-log-userspace.ko] undefined!
  * x86/amd-iommu: fix broken check in amd_iommu_flush_all_devices
  * fix undefined reference to user_shm_unlock
  * perf_counter: Fix buffer overflow in perf_copy_attr()
  * perf_counter: Start counting time enabled when group leader gets
    enabled
  * powerpc/perf_counters: Reduce stack usage of power_check_constraints
  * powerpc: Fix bug where perf_counters breaks oprofile
  * powerpc/ps3: Workaround for flash memory I/O error
  * block: don't assume device has a request list backing in nr_requests
    store
  * agp/intel: remove restore in resume
  * ALSA: cs46xx - Fix minimum period size
  * ASoC: Fix WM835x Out4 capture enumeration
  * sound: oxygen: work around MCE when changing volume
  * mlx4_core: Allocate and map sufficient ICM memory for EQ context
  * perf stat: Change noise calculation to use stddev
  * x86: Fix x86_model test in es7000_apic_is_cluster()
  * x86/i386: Make sure stack-protector segment base is cache aligned
  * PCI: apply nv_msi_ht_cap_quirk on resume too
  * x86, pat: Fix cacheflush address in change_page_attr_set_clr()
  * ARM: 5691/1: fix cache aliasing issues between kmap() and kmap_atomic()
    with highmem
  * KVM guest: do not batch pte updates from interrupt context
  * KVM: Fix coalesced interrupt reporting in IOAPIC
  * KVM: VMX: Check cpl before emulating debug register access
  * KVM guest: fix bogus wallclock physical address calculation
  * KVM: x86: Disallow hypercalls for guest callers in rings > 0
  * KVM: VMX: Fix cr8 exiting control clobbering by EPT
  * KVM: x86 emulator: Implement zero-extended immediate decoding
  * KVM: MMU: make __kvm_mmu_free_some_pages handle empty list
  * KVM: x86 emulator: fix jmp far decoding (opcode 0xea)
  * KVM: limit lapic periodic timer frequency
  * libata: fix off-by-one error in ata_tf_read_block()
  * PCI quirk: update 82576 device ids in SR-IOV quirks list
  * PCI: Unhide the SMBus on the Compaq Evo D510 USDT
  * powerpc/pseries: Fix to handle slb resize across migration
  * Linux 2.6.31.1

 --  Tim Gardner <tim.gardner@canonical.com>  Thu, 24 Sep 2009 13:04:28 -0600

linux (2.6.31-10.35) karmic; urgency=low

  [ Amit Kucheria ]

  * Disable CONFIG_UEVENT_HELPER_PATH

  [ Andy Whitcroft ]

  * [Config] Enable CONFIG_USB_GADGET_DUMMY_HCD
  * remove the tlsup driver
  * remove lmpcm logitech driver support

  [ Bryan Wu ]

  * Add 3 missing files to prerm remove file list
    - LP: #345623, #415832

  [ Chris Wilson ]

  * [Upstream] drm/i915: Check that the relocation points to within the
    target
    - LP: #429241

  [ Luke Yelavich ]

  * [Config] Set CONFIG_EXT4_FS=y on ports architectures

  [ Manoj Iyer ]

  * SAUCE: Added quirk to recognize GE0301 3G modem as an interface.
    - LP: #348861

  [ Tim Gardner ]

  * Revert "[Upstream] ACPI: Add Thinkpad W500, W700, & W700ds to OSI(Linux) white-list"
  * Revert "[Upstream] ACPI: Add Thinkpad R400 & Thinkpad R500 to OSI(Linux) white-list"
  * Revert "[Upstream] ACPI: Add Thinkpad X300 & Thinkpad X301 to OSI(Linux) white-list"
  * Revert "[Upstream] ACPI: Add Thinkpad X200, X200s, X200t to OSI(Linux) white-list"
  * Revert "[Upstream] ACPI: Add Thinkpad T400 & Thinkpad T500 to OSI(Linux) white-list"
    Upstream suggests that this is not the right approach.

  * [Config] Set default I/O scheduler to DEADLINE
    CFQ seems to have some load related problems which are often exacerbated by sreadahead.
    - LP: #381300

  [ ubuntu@tjworld.net ]

  * SAUCE: ipw2200: Enable LED by default
    - LP: #21367

  [ Upstream Kernel Changes ]

  * ALSA: hda - Add support for new AMD HD audio devices
    - LP: #430564

 -- Andy Whitcroft <apw@canonical.com>  Wed, 16 Sep 2009 15:37:49 +0100

linux (2.6.31-10.34) karmic; urgency=low

  [ Ted Tso ]

  * [Upstream] ext3: Don't update superblock write time when filesystem is
    read-only
    - LP: #427822

 --  Tim Gardner <tim.gardner@canonical.com>  Tue, 15 Sep 2009 16:00:45 -0600

linux (2.6.31-10.33) karmic; urgency=low

  [ Leann Ogasawara ]

  * [Upstream] dvb-usb: fix tuning with Cinergy T2
    - LP: #421258

  [ Tim Gardner ]

  * [Config] Unconditionally copy files from sub-flavours lists.
    (really, really fix it this time)
    - LP: #423426
  * [Config] Set CONFIG_CACHEFILES=m for all flavours

  [ Upstream Kernel Changes ]

  * ext4: Don't update superblock write time when filesystem is read-only
    - LP: #427822

 --  Tim Gardner <tim.gardner@canonical.com>  Tue, 15 Sep 2009 07:50:21 -0600

linux (2.6.31-10.32) karmic; urgency=low

  [ Eric Miao ]

  * [Config] enable module support for memory stick
    - LP: #159951

  [ Tim Gardner ]

  * [Config] Unconditionally copy files from sub-flavours lists.
    - LP: #423426

 --  Tim Gardner <tim.gardner@canonical.com>  Thu, 10 Sep 2009 15:57:55 -0600

linux (2.6.31-10.31) karmic; urgency=low

  [ Andy Whitcroft ]

  * rebase to v2.6.31 final

  [ Colin Watson ]

  * [Config] Recommend grub-pc in linux-image
    - LP: #385741

  [ Ike Panhc ]

  * [Upstream] Pull latest update of lenovo-sl-laptop

  [ Peter Feuerer ]

  * [Upstream] (drop after 2.6.31) acerhdf: fix fan control for AOA150
    model
    - LP: #426691

  [ Tim Gardner ]

  * [Config] De-macro some package names.

  [ Upstream Changes ]

  * rebase to 2.6.31 final.

 -- Andy Whitcroft <apw@canonical.com>  Thu, 10 Sep 2009 09:38:10 +0100

linux (2.6.31-10.30) karmic; urgency=low

  [ Amit Kucheria ]

  * [Config] Enable CONFIG_USB_DEVICEFS
    - LP: #417748
  * [Config] Populate the config-update template a bit more

  [ Andy Whitcroft ]

  * rebase to v2.6.31-rc9
  * [Config] update configs following rebase to v2.6.31-rc9
  * [Config] update ports configs following rebase to v2.6.31-rc9

  [ Colin Ian King ]

  * SAUCE: wireless: hostap, fix oops due to early probing interrupt
    - LP: #254837

  [ Jerone Young ]

  * [Upstream] ACPI: Add Thinkpad T400 & Thinkpad T500 to OSI(Linux)
    white-list
    - LP: #281732
  * [Upstream] ACPI: Add Thinkpad X200, X200s, X200t to OSI(Linux)
    white-list
    - LP: #281732
  * [Upstream] ACPI: Add Thinkpad X300 & Thinkpad X301 to OSI(Linux)
    white-list
    - LP: #281732
  * [Upstream] ACPI: Add Thinkpad R400 & Thinkpad R500 to OSI(Linux)
    white-list
    - LP: #281732
  * [Upstream] ACPI: Add Thinkpad W500, W700, & W700ds to OSI(Linux)
    white-list
    - LP: #281732

  [ John Johansen ]

  * SAUCE: AppArmor: Fix profile attachment for regexp based profile names
    - LP: #419308
  * SAUCE: AppArmor: Return the correct error codes on profile
    addition/removal
    - LP: #408473
  * SAUCE: AppArmor: Fix OOPS in profile listing, and display full list
    - LP: #408454
  * SAUCE: AppArmor: Fix mapping of pux to new internal permission format
    - LP: #419222
  * SAUCE: AppArmor: Fix change_profile failure
    - LP: #401931
  * SAUCE: AppArmor: Tell git to ignore generated include files
    - LP: #419505

  [ Stefan Bader ]

  * [Upstream] acpi: video: Loosen strictness of video bus detection code
    - LP: #333386
  * SAUCE: Remove ov511 driver from ubuntu subdirectory

  [ Tim Gardner ]

  * [Config] Exclude char-modules from non-x86 udeb creation
  * SAUCE: Notify the ACPI call chain of AC events
  * [Config] CONFIG_SATA_VIA=m
    - LP: #403385
  * [Config] Build in all phylib support modules.
  * [Config] Don't fail when sub-flavour files are missing
    - LP: #423426
  * [Config] Set CONFIG_LSM_MMAP_MIN_ADDR=0
    - LP: #423513

  [ Upstream ]

  * Rebased against v2.6.31-rc9

 -- Andy Whitcroft <apw@canonical.com>  Mon, 07 Sep 2009 11:33:45 +0100

linux (2.6.31-9.29) karmic; urgency=low

  [ Leann Ogasawara ]

  * [Upstream] agp/intel: support for new chip variant of IGDNG mobile
    - LP: #419993
  * [Config] d-i/modules: Add new char-modules file, initialize with
    intel-agp
    - LP: #420605

  [ Upstream ]

  * Rebased against 2.6.31-rc8 plus some inotify regression patches:
    up through git://git.kernel.org/pub/scm/linux/kernel/git/torvalds/linux-2.6.git
    adda766193ea1cf3137484a9521972d080d0b7af.

 --  Tim Gardner <tim.gardner@canonical.com>  Fri, 28 Aug 2009 06:31:30 -0600

linux (2.6.31-8.28) karmic; urgency=low

  [ Ike Panhc ]

  * [Config] Let nic-shared-modules depends on crypto-modules
    - LP: #360966

  [ Leann Ogasawara ]

  * [Upstream] (drop after 2.6.31) drm/i915: increase default latency
    constant
    - LP: #412492

  [ Mario Limonciello ]

  * [Upstream]: (drop after 2.6.31) dell-laptop: don't change softblock
    status if HW switch is disabled
    - LP: #418721
  * [Upstream]: (drop after 2.6.31) compal-laptop: Add support for known
    Compal made Dell laptops
  * [Upstream]: (drop after 2.6.31) compal-laptop: Replace sysfs support
    with rfkill support

  [ Tim Gardner ]

  * [Config] Add acpiphp to virtual sub-flavour
    - LP: #364916
  * Drop KSM patch set for now because of instabilities with encrypted swap.
    - LP: #418781

 --  Tim Gardner <tim.gardner@canonical.com>  Wed, 26 Aug 2009 08:14:26 -0600

linux (2.6.31-7.27) karmic; urgency=low

  [ Tim Gardner ]

  * [Config] updateconfigs updateportsconfigs after 2.6.31-rc7 rebase
  * SAUCE: (drop after 2.6.31) Added KSM from mmotm-2009-08-20-19-18
    Replaces previous ksm patches from 2.6.31-6.25
  * [Config] KSM=y

  [ Upstream ]

  * Rebased against v2.6.31-rc7

 --  Tim Gardner <tim.gardner@canonical.com>  Sat, 22 Aug 2009 20:32:11 -0600

linux (2.6.31-6.26) karmic; urgency=low

  [ Andy Whitcroft ]

  * [Config] enable CONFIG_AUFS_BR_RAMFS
    - LP: #414738
  * split out debian directory ready for abstraction
  * add printdebian target to find branch target
  * abstracted debian -- debian/files is not abstracted
  * abstracted debian -- packages must be built in debian/<pkg>
  * abstracted debian -- kernel-wedge needs to work in debian/
  * abstracted debian -- ensure we install the copyright file
  * abstracted-debian -- drop the debian directories from headers
  * abstracted-debian -- drop the debian directories from headers part 2
  * SAUCE: ubuntu-insert-changes -- follow abstracted debian
  * [Upstream] aoe: ensure we initialise the request_queue correctly V2
    - LP: #410198

  [ Luke Yelavich ]

  * [Config] Ports: Disable CONFIG_CPU_FREQ_DEBUG on powerpc-smp
  * [Config] Ports: Re-enable windfarm modules on powerpc64-smp
    - LP: #413150
  * [Config] Ports: Build all cpu frequency scaling governors into ports
    kernels
  * [Config] Ports: Build ext2 and ext3 modules into ports kernels
  * [Config] Ports: CONFIG_PACKET=y for all ports kernels
  * [Config] Ports: Enable PS3 network driver

  [ Stefan Bader ]

  * abstracted debian -- call $(DEBIAN)/rules using make

  [ Tim Gardner ]

  * [Config] Abstract the debian directory
  * SAUCE: Improve error reporting in postinst
    - LP: #358564

 --  Tim Gardner <tim.gardner@canonical.com>  Sun, 16 Aug 2009 20:33:28 -0600

linux (2.6.31-6.25) karmic; urgency=low

  [ Andy Whitcroft ]

  * script to generate Ubuntu changes from changelog
  * [Config] standardise ANDROID options
  * [Config] standardise CONFIG_ATM as module
  * [Config] standardise CONFIG_LIB80211 as module
  * [Config] disable CONFIG_PRINT_QUOTA_WARNING
  * [Config] set CONFIG_CRAMFS as module
  * [Config] enable CONFIG_DAB and modules
  * [Config] set CONFIG_MAC80211_HWSIM as module
  * [Config] set CONFIG_NET_CLS_FLOW as module
  * [Config] set CONFIG_NF_CONNTRACK_SANE as module
  * [Config] set CONFIG_NF_CT_PROTO_DCCP as module
  * [Config] set CONFIG_RTC_DRV_DS1511 as module
  * [Config] set CONFIG_RTC_DRV_R9701 as module
  * [Config] set CONFIG_RTC_DRV_S35390A as module
  * [Config] set CONFIG_TOIM3232_DONGLE as module
  * [Config] standardise CONFIG_USB_MIDI_GADGET as module
  * [Config] standardise CONFIG_USB_G_PRINTER as module
  * [Config] standardise CONFIG_USB_SERIAL_IR as module
  * [Config] set CONFIG_USB_SERIAL_IUU as module
  * [Config] standardise CONFIG_USB_STORAGE_CYPRESS_ATACB as module
  * [Config] standardise CONFIG_USB_STORAGE_ONETOUCH as module
  * cleanup remains of dm-loop
  * drop thinkpad ec and smapi support
  * drop appleir
  * [Config] update configs following rebase to v2.6.31-rc6
  * rebase to v2.6.31-rc6

  [ Hugh Dickins ]

  * SAUCE: ksm patch 1, drop after 2.6.31
  * SAUCE: ksm patch 2, drop after 2.6.31
  * SAUCE: ksm patch 3, drop after 2.6.31
  * SAUCE: ksm patch 4, drop after 2.6.31
  * SAUCE: ksm patch 5, drop after 2.6.31
  * SAUCE: ksm patch 7, drop after 2.6.31

  [ Izik Eidus ]

  * SAUCE: ksm patch 0, drop after 2.6.31
  * SAUCE: ksm patch 6, drop after 2.6.31
  * SAUCE: ksm patch 8, drop after 2.6.31
  * SAUCE: ksm patch 9, drop after 2.6.31

  [ Luke Yelavich ]

  * [Config] Ports: Re-add PS3 modules to udebs

  [ Michael Casadevall ]

  * [Config] Update SPARC config and d-i files to reflect what can be built

  [ Tim Gardner ]

  * [Config] Removed armel package support
  * [Config] Enabled CONFIG_KSM=y

  [ Upstream Kernel Changes ]

  * Rebased against v2.6.31-rc6
  * ARM: Cleanup: Revert "ARM: Add more cache memory types macros"
  * ARM: Cleanup: Revert "Do not use OOB with MLC NAND"
  * ARM: Cleanup: Revert "ARM: Make ARM arch aware of ubuntu/ drivers"
  * ARM: Cleanup: Revert "ARM: IMX51: Make video capture drivers compile"
  * ARM: Cleanup: Revert "ARM: IMX51: Fix isl29003 HWMON driver for i2c
    changes"
  * ARM: Cleanup: Revert "ARM: IMX51: IPU irq handler deadlock fix"
  * ARM: Cleanup: Revert "ARM: IMX51: Babbage 2.5 needs a different system
    revision"
  * ARM: Cleanup: Revert "ARM: IMX51: Compile-in the IMX51 cpufreq driver
    by default"
  * ARM: Cleanup: Revert "ARM: IMX51: Enable ZONE_DMA for ARCH_MXC"
  * ARM: Cleanup: Revert "ARM: IMX51: Make ARCH_MXC auto-enable
    ARCH_MXC_CANONICAL"
  * ARM: Cleanup: Revert "ARM: IMX51: Unconditionally disable
    CONFIG_GPIOLIB"
  * ARM: Cleanup: Revert "ARM: IMX51: Minimal changes for USB to work on
    2.6.31"
  * ARM: Cleanup: Revert "ARM: IMX51: Fix plat-mxc/timer.c to handle imx51"
  * ARM: Cleanup: Revert "ARM: IMX51: Make it compile."
  * ARM: Cleanup: Revert "ARM: IMX51: Clean-up the craziness of including
    mxc_uart.h _everywhere_"
  * ARM: Cleanup: Revert "ARM: IMX51: Move board-mx51* header files to the
    correct location"
  * ARM: Cleanup: Revert "ARM: IMX51: Changed from snd_card_new to
    snd_card_create"
  * ARM: Cleanup: Revert "ARM: IMX51: Fix up merge error in Kconfig"
  * ARM: Cleanup: Revert "ARM: IMX51: mxc_timer_init prototype"
  * ARM: Cleanup: Revert "ARM: IMX51: Removed the mxc_gpio_port structure."
  * ARM: Cleanup: Revert "ARM: IMX51: Added external declaration for
    mxc_map_io."
  * ARM: Cleanup: Revert "ARM: IMX51: Get to bus_id by calling dev_name."
  * ARM: Cleanup: Revert "ARM: IMX51: Get to bus_id by calling dev_name."
  * ARM: Cleanup: Revert "ARM: IMX51: snd_soc_machine structure replaced
    with snd_soc_card."
  * ARM: Cleanup: Revert "ARM: IMX51: codec structure was moved to the card
    structure"
  * ARM: Cleanup: Revert "ARM: IMX51: Hack to add defines for
    DMA_MODE_READ/WRITE/MASK"
  * ARM: Cleanup: Revert "ARM: IMX51: Add SoC and board support for
    Freescale mx51 platform"
  * Driver core: add new device to bus's list before probing
  * [Upstream] (drop after 2.6.31) ALSA: hda - Reduce click noise at
    power-saving
    - LP: #381693, #399750, #380892

 -- Andy Whitcroft <apw@canonical.com>  Fri, 14 Aug 2009 11:32:23 +0100

linux (2.6.31-5.24) karmic; urgency=low

  [ Amit Kucheria ]

  * ARM: IMX51: Make video capture drivers compile
  * [Config] IMX51: Config updates

  [ Andy Whitcroft ]

  * remove leftovers of dm-bbr

  [ Leann Ogasawara ]

  * Add pata_cs5535 to pata-modules
    - LP: #318805

  [ Luke Yelavich ]

  * [Config] CONFIG_PPC64=y for powerpc64-smp
  * [Config] Set the maximum number of CPUs to 1024 for powerpc64-smp
  * [Config] CONFIG_PPC_PS3=y for powerpc64-smp
  * [Config] CONFIG_PPC_MAPLE=y on powerpc64-smp
  * [Config] CONFIG_PPC_PASEMI=y on powerpc64-smp
  * [Config] CONFIG_CPU_FREQ_PMAC64=y on powerpc64-smp
  * [Config] Enable all PS3 drivers in powerpc64-smp

  [ Mario Limonciello ]

  * LIRC -- fix lirc-i2c 2.6.31 compilation

  [ Matthew Garrett ]

  * [Upstream] dell-laptop: Fix rfkill state queries

  [ Tim Gardner ]

  * [Config] Ignore armel ABI and module changes
  * [Config] Update configs after rebase against 2.6.31-rc5

  [ Upstream ]

  * Rebased to 2.6.31-rc5

 -- Andy Whitcroft <apw@canonical.com>  Tue, 28 Jul 2009 10:10:09 +0100

linux (2.6.31-4.23) karmic; urgency=low

  [ Andy Whitcroft ]

  * AUFS -- update to aufs2-30 20090727
  * [Config] enable AUFS FUSE support

  [ Luke Yelavich ]

  * [Config] CONFIG_JFS_FS=m on sparc

  [ Tim Gardner ]

  * [Upstream] dell-laptop: Fix rfkill state setting.

 -- Andy Whitcroft <apw@canonical.com>  Mon, 27 Jul 2009 11:11:47 +0100

linux (2.6.31-4.22) karmic; urgency=low

  [ Amit Kucheria ]

  * ARM: IMX51: Add SoC and board support for Freescale mx51 platform
  * ARM: IMX51: Move board-mx51* header files to the correct location
  * ARM: IMX51: Clean-up the craziness of including mxc_uart.h _everywhere_
  * ARM: IMX51: Make it compile.
  * ARM: IMX51: Unconditionally disable CONFIG_GPIOLIB
  * ARM: IMX51: Make ARCH_MXC auto-enable ARCH_MXC_CANONICAL
  * ARM: IMX51: Enable ZONE_DMA for ARCH_MXC
  * ARM: IMX51: Compile-in the IMX51 cpufreq driver by default
  * ARM: IMX51: Fix isl29003 HWMON driver for i2c changes
  * ARM: USB: musb: Refer to musb_otg_timer_func under correct #ifdef
  * ARM: staging: udlfb: Add vmalloc.h include
  * UBUNTU [Config]: Bring imx51 config upto date with other flavours

  [ Brad Figg ]

  * ARM: IMX51: Hack to add defines for DMA_MODE_READ/WRITE/MASK
  * ARM: IMX51: codec structure was moved to the card structure
  * ARM: IMX51: snd_soc_machine structure replaced with snd_soc_card.
  * ARM: IMX51: Get to bus_id by calling dev_name.
  * ARM: IMX51: Get to bus_id by calling dev_name.
  * ARM: IMX51: Added external declaration for mxc_map_io.
  * ARM: IMX51: Removed the mxc_gpio_port structure.
  * ARM: IMX51: mxc_timer_init prototype
  * ARM: IMX51: Fix up merge error in Kconfig
  * ARM: IMX51: Changed from snd_card_new to snd_card_create

  [ Dinh Nguyen ]

  * ARM: IMX51: Fix plat-mxc/timer.c to handle imx51
  * ARM: IMX51: Minimal changes for USB to work on 2.6.31
  * ARM: IMX51: Babbage 2.5 needs a different system revision
  * ARM: IMX51: IPU irq handler deadlock fix

  [ Tim Gardner ]

  * [Config] Enabled CONFIG_CAN=m
    - LP: #327243
  * [Config] Enabled CONFIG_SERIAL=m
    - LP: #397189

 --  Tim Gardner <tim.gardner@canonical.com>  Fri, 24 Jul 2009 06:19:10 -0600

linux (2.6.31-4.21) karmic; urgency=low

  [ Amit Kucheria ]

  * dm-raid-4-5: Add missing brackets around test_bit()

  [ John Johansen ]

  * AppArmor: Fix change_profile failing lpn401931
  * AppArmor: Fix determination of forced AUDIT messages.
  * AppArmor: Fix oops in auditing of the policy interface offset

 -- Andy Whitcroft <apw@canonical.com>  Thu, 23 Jul 2009 19:18:30 +0100

linux (2.6.31-4.20) karmic; urgency=low

  [ Andy Whitcroft ]

  * SAUCE: iscsitarget -- update to SVN revision r214
  * SAUCE: iscsitarget -- renable driver
  * [Config] consolidate lpia/lpia and i386/generic configs
  * [Config] enable CRYPTO modules for all architectures
  * [Config] enable cryptoloop
  * [Config] enable various filesystems for armel
  * [Config] sync i386 generic and generic-pae
  * [Config] add the 386 (486 processors and above) flavour
  * [Config] re-set DEFAULT_MMAP_MIN_ADDR
    - LP: #399914
  * add genconfigs/genportsconfigs to extract the built configs
  * updateconfigs -- alter concatenation order allow easier updates
  * intelfb -- INTELFB now conflicts with DRM_I915
  * printchanges -- rebase tree does not have stable tags use changelog
  * AppArmor: fix argument size missmatch on 64 bit builds

  [ Ike Panhc ]

  * Ship bnx2x firmware in nic-modules udeb
    - LP: #360966

  [ Jeff Mahoney ]

  * AppArmor: fix build failure on ia64

  [ John Johansen ]

  * AppArmour: ensure apparmor enabled parmater is off if AppArmor fails to
    initialize.
  * AppArmour: fix auditing of domain transitions to include target profile
    information
  * AppArmor: fix C99 violation
  * AppArmor: revert reporting of create to write permission.
  * SAUCE: Add config option to set a default LSM
  * [Config] enable AppArmor by default
  * AppArmor: Fix NULL pointer dereference oops in profile attachment.

  [ Keith Packard ]

  * SAUCE: drm/i915: Allow frame buffers up to 4096x4096 on 915/945 class
    hardware
    - LP: #351756

  [ Luke Yelavich ]

  * [Config] add .o files found in arch/powerpc/lib to all powerpc kernel
    header packages
    - LP: #355344

  [ Michael Casadevall ]

  * [Config] update SPARC config files to allow success build

  [ Scott James Remnant ]

  * SAUCE: trace: add trace_event for the open() syscall

  [ Stefan Bader ]

  * SAUCE: jfs: Fix early release of acl in jfs_get_acl
    - LP: #396780

  [ Tim Gardner ]

  * [Upstream] Fix Soltech TA12 volume hotkeys not sending key release
    - LP: #397499
  * [Upstream] USB Option driver - Add USB ID for Novatel MC727/U727/USB727
    refresh
    - LP: #365291
  * [Config] SSB/B44 are common across all arches/flavours.

  [ Upstream ]

  * Rebased to 2.6.31-rc4

 -- Andy Whitcroft <apw@canonical.com>  Thu, 23 Jul 2009 08:41:39 +0100

linux (2.6.31-3.19) karmic; urgency=low

  [ Andy Whitcroft ]

  * Revert "[Config] Disabled NDISWRAPPER"
  * ndiswrapper -- fix i386 compilation failures on cmpxchg8b
  * AUFS -- export various core functions
  * AUFS -- export various core functions -- fixes
  * AUFS -- core filesystem
  * AUFS -- track changes in v2.6.31
  * [Config] Enable AUFS
  * droppped 'iwl3945: do not send scan command if channel count zero' as it
    is already upstream but failed to auto-drop on rebase.

  [ Eric Paris ]

  * SAUCE: fsnotify: use def_bool in kconfig instead of letting the user
    choose
  * SAUCE: inotify: check filename before dropping repeat events
  * SAUCE: fsnotify: fix inotify tail drop check with path entries

 -- Andy Whitcroft <apw@canonical.com>  Tue, 14 Jul 2009 12:52:55 +0100

linux (2.6.31-3.18) karmic; urgency=low

  [ Andy Whitcroft ]

  * Revert "Add splice-2.6.23.patch from AUFS to export a symbol needed by
    AUFS"
  * Revert "Add put_filp.patch from AUFS to export a symbol needed by AUFS"
  * Revert "Add sec_perm-2.6.24.patch from AUFS - export
    security_inode_permission"
  * clear out left over AUFS files and modifications

  [ Luke Yelavich ]

  * [Config] Enable CONFIG_USB_ISP116X_HCD on sparc
  * SAUCE: Explicitly include header files to allow apparmor to build on
    powerpc
  * [Config] Enable CONFIG_BLK_DEV_IDECD on powerpc

  [ Tim Gardner ]

  * [Config] Dropped ubuntu/misc/wireless/acx
  * [Config] Disabled NDISWRAPPER until the compile issues are fixed.

  [ Upstream ]

  * Rebased to 2.6.31-rc3

 -- Andy Whitcroft <apw@canonical.com>  Fri, 10 Jul 2009 18:59:33 +0100

linux (2.6.31-2.17) karmic; urgency=low

  [ Andy Whitcroft ]

  * [Config] CONFIG_BLK_DEV_CRYPTOLOOP=m for sparc
  * compcache -- remove redundant Kconfig entries part 2
  * compcache -- clean up CCFLAGS declarations
  * [Config] enable AppArmor
  * AppArmor: fix operator precidence issue in as_path_link

  [ John Johansen ]

  * AppArmor security module
  * AppArmor: Correct mapping of file permissions.
  * AppArmor: Turn auditing of ptrace on

  [ Luke Yelavich ]

  * [Config] disable CONFIG_DM_RAID45 on powerpc

 -- Andy Whitcroft <apw@canonical.com>  Fri, 10 Jul 2009 15:02:05 +0100

linux (2.6.31-2.16) karmic; urgency=low

  [ Andy Whitcroft ]

  * compcache -- remove redundant Kconfig entries
    added ignore and ignore.modules for all arches since the compcache update
    changes the modules names as well as some compcache ABI values.

  [ Manoj Iyer ]

  * SAUCE: updated dm-raid45 module version to 2009.04.24 (2.6.30-rc3)
  * SAUCE: update compcache version to 0.5.3

  [ Tim Gardner ]

  * [Config]: Fix sparc FTBS by adding ignore.modules

 --  Tim Gardner <tim.gardner@canonical.com>  Mon, 06 Jul 2009 13:35:29 -0600

linux (2.6.31-2.15) karmic; urgency=low

  [ Andy Whitcroft ]

  * SAUCE: default ATI Radeon KMS to off until userspace catches up
  * [Config] Update configs following rebase to 2.6.31-rc2
  * [Config] update ports configs following update to 2.6.31-rc2

  [ Luke Yelavich ]

  * [Config] powerpc - Disable CONFIG_RDS

  [ Matt Zimmerman ]

  * Rename linux-doc-PKGVER to linux-doc and clean up its description
    - LP: #382115

  [ Upstream Kernel Changes ]

  * rebased to mainline 2.6.31-rc2

 -- Andy Whitcroft <apw@canonical.com>  Sat, 04 Jul 2009 17:39:13 +0100

linux (2.6.31-1.14) karmic; urgency=low

  [ Andy Whitcroft ]

  * update ndiswrapper to 1.55
  * remove leftovers of gfs
  * [Config] powerpc: enable CONFIG_PPC_DISABLE_WERROR

  [ Luke Yelavich ]

  * [Config] re-enable and build the ide-pmac driver into powerpc kernels
  * [Config] Build the ServerWorks Frodo / Apple K2 SATA driver into the
    kernel

  [ Manoj Iyer ]

  * Remove snd-bt-sco ubuntu driver

  [ Michael Casadevall ]

  * [Config] updates ia64 config and d-i folders to allow succesful build
  * [Config] Update powerpc and sparc for 2.6.31

  [ Upstream Kernel Changes ]

  * intel-iommu: fix Identity Mapping to be arch independent
    - LP: #384695
  * ACPI: video: prevent NULL deref in acpi_get_pci_dev()

 -- Andy Whitcroft <apw@canonical.com>  Tue, 30 Jun 2009 17:47:32 +0100

linux (2.6.31-1.13) karmic; urgency=low

  [ Andy Whitcroft ]

  * REBASE: rebased to mainline 2.6.31-rc1
    - "UBUNTU: SAUCE: UHCI USB quirk for resume"
      no longer applies, using deprecated interfaces, LPIA only, dropped
    - "UBUNTU: SAUCE: Mask off garbage in Dell WMI scan code data"
      changes now upstream, dropped
  * [Config] Update configs following rebase to 2.6.31-rc1
  * [Config] update ports configs following update to 2.6.31-rc1

  * [Config] disable broken staging driver CONFIG_STLC45XX
  * SAUCE: fix compcache to use updates accessors
  * [Config] disable staging driver CONFIG_VT6655
  * SAUCE: fix DRDB to use updates accessors
  * [Disable] ndiswrapper needs update
  * [Disable] LIRC I2C needs update
  * [Disable] CONFIG_LENOVO_SL_LAPTOP needs update
  * [Config] disable I2C_DESIGNWARE does not compile
  * [Config] disable CONFIG_TLSUP for lpia
  * [Config] disable CONFIG_FB_UDL for arm
  * SAUCE: disable adding scsi headers to linux-libc-dev

  [ Mario Limonciello ]

  * SAUCE: Add LIRC drivers

 -- Andy Whitcroft <apw@canonical.com>  Thu, 25 Jun 2009 12:06:22 +0100

linux (2.6.30-10.12) karmic; urgency=low

  [ Andy Whitcroft ]

  * [Config] split out the ports configs into their own family
  * [Config] update configs following introduction of ports family

  [ Upstream Kernel Changes ]

  * Revert "Rename linux-doc-PKGVER to linux-doc and clean up its
    description". Fixes linux-doc package name conflicts for now.
    - LP: #382115

 --  Tim Gardner <tim.gardner@canonical.com>  Mon, 22 Jun 2009 09:17:14 -0600

linux (2.6.30-10.11) karmic; urgency=low

  [ Amit Kucheria ]

  * [Config] Comment splitconfig.pl and misc cleanup
  * [Config] Rename all configs to the new naming scheme
  * [Config] Splitconfig rework
  * [Config] Rename scripts/misc/oldconfig to kernelconfig
  * [Config] Fix build system for new config split
  * [Config] Run updateconfigs after the splitconfig rework

  [ Andy Whitcroft ]

  * Revert "SAUCE: Default to i915.modeset=0 if CONFIG_DRM_I915_KMS=y"
  * [Config] standardise CONFIG_STAGING=y
  * [Config] standardise CONFIG_RD_LZMA=y
  * [Config] CONFIG_PCI_IOV=y
  * [Config] CONFIG_PCI_STUB=m
  * [Config] merge kernel configs more agressively

  [ Colin Watson ]

  * [Config] Run kernel-wedge in $(builddir) rather than at the top level
  * [Config] Add support for including firmware in udebs
  * [Config] Ship bnx2 firmware in nic-modules udeb
    - LP: #384861

  [ Luke Yelavich ]

  * [Config] ports - Import of ports architectures into kernel packaging
    infrastructure
  * [Config] ports - Do not update ports kernel configurations by default
  * [Config] ports - Disable ABI checking for ports architectures
  * [Config] ports - Build drivers in ubuntu sub-directory on powerpc
  * [Config] ports - Add control.d/vars.* files for ports architectures
  * [Config] ports - Add ports architectures for linux-libc-dev
  * [Config] ports - Create powerpc specific message-modules and
    block-modules udebs
  * [Config] ports - Add configuration files for ports architectures

  [ Manoj Iyer ]

  * [Config] Enable CONFIG_BLK_DEV_AEC62XX=m for amd64 and i386
    - LP: #329864

  [ Michael Casadevall ]

  * [Config] ports - Fix compression of kernels

  [ Stefan Bader ]

  * [Upstream] mmc: prevent dangling block device from accessing stale
    queues
    - LP: #383668

  [ Tim Gardner ]

  * [Config] Recommend grub-pc in linux-image
    - LP: #385741
  * [Config] Implement i386 generic and generic-pae flavours
  * [Config] ports - Add control info after integrating ports arches
  * [Config] Removed auto-generated files from git
  * [Config] Added netxen_nic to nic-modules
    - LP: #389603

  [ Matt Zimmerman ]

  * Rename linux-doc-PKGVER to linux-doc and clean up its description
    - LP: #382115

 --  Tim Gardner <tim.gardner@canonical.com>  Mon, 15 Jun 2009 14:38:26 -0600

linux (2.6.30-9.10) karmic; urgency=low

  [ Andy Whitcroft ]

  * [Config] CONFIG_SECURITY_TOMOYO=y (amd64, i386, lpia)
  * [Config] CONFIG_KEXEC_JUMP=y (amd64, lpia)
  * [Config] CONFIG_LENOVO_SL_LAPTOP=m (amd64, lpia)
  * [Config] CONFIG_POHMELFS_CRYPTO=y (i386, amd64)
  * [Config] CONFIG_SERIAL_MAX3100=m (i386, amd64, lpia)
  * [Config] CONFIG_VIDEO_GO7007=m (amd64, i386)

  [ Upstream Kernel Changes ]

  * rebased to 2.6.30 final

 -- Andy Whitcroft <apw@canonical.com>  Fri, 05 Jun 2009 11:42:53 +0100

linux (2.6.30-8.9) karmic; urgency=low

  [ Andy Whitcroft ]

  * Config update removed the following options:
        CONFIG_EDAC_AMD8111=m
        CONFIG_EDAC_AMD8131=m

  [ Upstream Kernel Changes ]

  * rebased to 2.6.30-rc8

 -- Andy Whitcroft <apw@canonical.com>  Wed, 03 Jun 2009 09:21:13 +0100

linux (2.6.30-7.8) karmic; urgency=low

  [ Andy Whitcroft ]

  * Enabled NEW configration options:
      Paravirtualization layer for spinlocks (PARAVIRT_SPINLOCKS) [N/y/?] Y
      Cisco FNIC Driver (FCOE_FNIC) [N/m/y/?] M

  [ Upstream Kernel Changes ]

  * rebased to 2.6.30-rc7

 -- Andy Whitcroft <apw@canonical.com>  Sat, 23 May 2009 23:47:24 +0100

linux (2.6.30-6.7) karmic; urgency=low

  [ Andy Whitcroft ]

  * Dropped: UBUNTU: SAUCE: input: Blacklist digitizers from joydev.c (now
    upstream)

  [ Upstream Kernel Changes ]

  * rebased to 2.6.30-rc6

 -- Andy Whitcroft <apw@canonical.com>  Mon, 18 May 2009 18:05:54 +0100

linux (2.6.30-5.6) karmic; urgency=low

  [ Tim Gardner ]

  * [Config] Enable Keyspan USB serial device firmware in kernel module
    - LP: #334285

  [ Upstream Kernel Changes ]

  * rebased to 2.6.30-rc5

 --  Tim Gardner <tim.gardner@canonical.com>  Mon, 11 May 2009 12:02:16 -0600

linux (2.6.30-4.5) karmic; urgency=low

  [ Colin Watson ]

  * Build-Conflict with findutils (= 4.4.1-1ubuntu1), to avoid
    /usr/include/asm/* going missing
    - LP: #373214

 -- Stefan Bader <stefan.bader@canonical.com>  Fri, 08 May 2009 11:09:08 +0200

linux (2.6.30-3.4) karmic; urgency=low

  [ Kees Cook ]

  * SAUCE: [x86] implement cs-limit nx-emulation for ia32
    - LP: #369978

  [ Stefan Bader ]

  * SAUCE: input: Blacklist digitizers from joydev.c
    - LP: #300143

 --  Tim Gardner <tim.gardner@canonical.com>  Fri, 01 May 2009 14:00:42 -0600

linux (2.6.30-2.3) karmic; urgency=low

  [ Tim Gardner ]

  * [Config] Enabled CC_STACKPROTECTOR=y for all x86en
    - LP: #369152
  * SAUCE: Default to i915_modeset=0 if CONFIG_DRM_I915_KMS=y
  * [Config] CONFIG_DRM_I915_KMS=y
  * [Config] Set CONFIG_SECURITY_DEFAULT_MMAP_MIN_ADDR to appropriate ARCH
    minimums

  [ Upstream Kernel Changes ]

  * rebased to 2.6.30-rc4

 --  Tim Gardner <tim.gardner@canonical.com>  Thu, 30 Apr 2009 09:17:05 -0600

linux (2.6.30-1.2) karmic; urgency=low

  [ Tim Gardner ]

  * [Config] armel: disable staging drivers, fixes FTBS
  * [Config] armel imx51: Disable CONFIG_MTD_NAND_MXC, fixes FTBS

  [ Upstream Kernel Changes ]

  * mpt2sas: Change reset_type enum to avoid namespace collision.
    Submitted upstream.

 --  Tim Gardner <tim.gardner@canonical.com>  Tue, 28 Apr 2009 16:54:41 -0600

linux (2.6.30-1.1) karmic; urgency=low

  * Initial release after rebasing against v2.6.30-rc3

 --  Tim Gardner <tim.gardner@canonical.com>  Thu, 12 Mar 2009 19:16:07 -0600<|MERGE_RESOLUTION|>--- conflicted
+++ resolved
@@ -1,4 +1,3 @@
-<<<<<<< HEAD
 linux (3.13.0-31.55) trusty; urgency=low
 
   [ Luis Henriques ]
@@ -973,7 +972,7 @@
     - LP: #1188091
 
  -- Luis Henriques <luis.henriques@canonical.com>  Tue, 01 Jul 2014 15:10:43 +0100
-=======
+
 linux (3.13.0-30.55) trusty; urgency=low
 
   [ Upstream Kernel Changes ]
@@ -983,7 +982,6 @@
     - CVE-2014-4699
 
  -- Luis Henriques <luis.henriques@canonical.com>  Thu, 03 Jul 2014 16:15:57 +0100
->>>>>>> 6b71c30c
 
 linux (3.13.0-30.54) trusty; urgency=low
 
