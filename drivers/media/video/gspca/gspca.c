--- conflicted
+++ resolved
@@ -440,12 +440,6 @@
 		frame->v4l2_buf.sequence = ++gspca_dev->sequence;
 		gspca_dev->image = frame->data;
 		gspca_dev->image_len = 0;
-<<<<<<< HEAD
-	} else if (gspca_dev->last_packet_type == DISCARD_PACKET) {
-		if (packet_type == LAST_PACKET)
-			gspca_dev->last_packet_type = packet_type;
-		return;
-=======
 	} else {
 		switch (gspca_dev->last_packet_type) {
 		case DISCARD_PACKET:
@@ -455,7 +449,6 @@
 		case LAST_PACKET:
 			return;
 		}
->>>>>>> 56385a12
 	}
 
 	/* append the packet to the frame buffer */
@@ -466,15 +459,12 @@
 				gspca_dev->frsz);
 			packet_type = DISCARD_PACKET;
 		} else {
-<<<<<<< HEAD
-=======
 /* !! image is NULL only when last pkt is LAST or DISCARD
 			if (gspca_dev->image == NULL) {
 				err("gspca_frame_add() image == NULL");
 				return;
 			}
  */
->>>>>>> 56385a12
 			memcpy(gspca_dev->image + gspca_dev->image_len,
 				data, len);
 			gspca_dev->image_len += len;
