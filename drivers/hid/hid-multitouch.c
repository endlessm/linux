/*
 *  HID driver for multitouch panels
 *
 *  Copyright (c) 2010-2012 Stephane Chatty <chatty@enac.fr>
 *  Copyright (c) 2010-2013 Benjamin Tissoires <benjamin.tissoires@gmail.com>
 *  Copyright (c) 2010-2012 Ecole Nationale de l'Aviation Civile, France
 *  Copyright (c) 2012-2013 Red Hat, Inc
 *
 *  This code is partly based on hid-egalax.c:
 *
 *  Copyright (c) 2010 Stephane Chatty <chatty@enac.fr>
 *  Copyright (c) 2010 Henrik Rydberg <rydberg@euromail.se>
 *  Copyright (c) 2010 Canonical, Ltd.
 *
 *  This code is partly based on hid-3m-pct.c:
 *
 *  Copyright (c) 2009-2010 Stephane Chatty <chatty@enac.fr>
 *  Copyright (c) 2010      Henrik Rydberg <rydberg@euromail.se>
 *  Copyright (c) 2010      Canonical, Ltd.
 *
 */

/*
 * This program is free software; you can redistribute it and/or modify it
 * under the terms of the GNU General Public License as published by the Free
 * Software Foundation; either version 2 of the License, or (at your option)
 * any later version.
 */

/*
 * This driver is regularly tested thanks to the tool hid-test[1].
 * This tool relies on hid-replay[2] and a database of hid devices[3].
 * Please run these regression tests before patching this module so that
 * your patch won't break existing known devices.
 *
 * [1] https://github.com/bentiss/hid-test
 * [2] https://github.com/bentiss/hid-replay
 * [3] https://github.com/bentiss/hid-devices
 */

#include <linux/device.h>
#include <linux/hid.h>
#include <linux/module.h>
#include <linux/slab.h>
#include <linux/input/mt.h>
#include <linux/jiffies.h>
#include <linux/string.h>
#include <linux/timer.h>


MODULE_AUTHOR("Stephane Chatty <chatty@enac.fr>");
MODULE_AUTHOR("Benjamin Tissoires <benjamin.tissoires@gmail.com>");
MODULE_DESCRIPTION("HID multitouch panels");
MODULE_LICENSE("GPL");

#include "hid-ids.h"

/* quirks to control the device */
#define MT_QUIRK_NOT_SEEN_MEANS_UP	BIT(0)
#define MT_QUIRK_SLOT_IS_CONTACTID	BIT(1)
#define MT_QUIRK_CYPRESS		BIT(2)
#define MT_QUIRK_SLOT_IS_CONTACTNUMBER	BIT(3)
#define MT_QUIRK_ALWAYS_VALID		BIT(4)
#define MT_QUIRK_VALID_IS_INRANGE	BIT(5)
#define MT_QUIRK_VALID_IS_CONFIDENCE	BIT(6)
#define MT_QUIRK_CONFIDENCE		BIT(7)
#define MT_QUIRK_SLOT_IS_CONTACTID_MINUS_ONE	BIT(8)
#define MT_QUIRK_NO_AREA		BIT(9)
#define MT_QUIRK_IGNORE_DUPLICATES	BIT(10)
#define MT_QUIRK_HOVERING		BIT(11)
#define MT_QUIRK_CONTACT_CNT_ACCURATE	BIT(12)
#define MT_QUIRK_FORCE_GET_FEATURE	BIT(13)
#define MT_QUIRK_FIX_CONST_CONTACT_ID	BIT(14)
#define MT_QUIRK_TOUCH_SIZE_SCALING	BIT(15)
#define MT_QUIRK_STICKY_FINGERS		BIT(16)
#define MT_QUIRK_ASUS_CUSTOM_UP		BIT(17)

#define MT_INPUTMODE_TOUCHSCREEN	0x02
#define MT_INPUTMODE_TOUCHPAD		0x03

#define MT_BUTTONTYPE_CLICKPAD		0

#define MT_IO_FLAGS_RUNNING		0
#define MT_IO_FLAGS_ACTIVE_SLOTS	1
#define MT_IO_FLAGS_PENDING_SLOTS	2

struct mt_slot {
	__s32 x, y, cx, cy, p, w, h;
	__s32 contactid;	/* the device ContactID assigned to this slot */
	bool touch_state;	/* is the touch valid? */
	bool inrange_state;	/* is the finger in proximity of the sensor? */
	bool confidence_state;  /* is the touch made by a finger? */
};

struct mt_class {
	__s32 name;	/* MT_CLS */
	__s32 quirks;
	__s32 sn_move;	/* Signal/noise ratio for move events */
	__s32 sn_width;	/* Signal/noise ratio for width events */
	__s32 sn_height;	/* Signal/noise ratio for height events */
	__s32 sn_pressure;	/* Signal/noise ratio for pressure events */
	__u8 maxcontacts;
	bool is_indirect;	/* true for touchpads */
	bool export_all_inputs;	/* do not ignore mouse, keyboards, etc... */
};

struct mt_fields {
	unsigned usages[HID_MAX_FIELDS];
	unsigned int length;
};

struct mt_device {
	struct mt_slot curdata;	/* placeholder of incoming data */
	struct mt_class mtclass;	/* our mt device class */
	struct timer_list release_timer;	/* to release sticky fingers */
	struct hid_device *hdev;	/* hid_device we're attached to */
	struct mt_fields *fields;	/* temporary placeholder for storing the
					   multitouch fields */
	unsigned long mt_io_flags;	/* mt flags (MT_IO_FLAGS_*) */
	int cc_index;	/* contact count field index in the report */
	int cc_value_index;	/* contact count value index in the field */
	unsigned last_slot_field;	/* the last field of a slot */
	unsigned mt_report_id;	/* the report ID of the multitouch device */
	unsigned long initial_quirks;	/* initial quirks state */
	__s16 inputmode;	/* InputMode HID feature, -1 if non-existent */
	__s16 inputmode_index;	/* InputMode HID feature index in the report */
	__s16 maxcontact_report_id;	/* Maximum Contact Number HID feature,
				   -1 if non-existent */
	__u8 inputmode_value;  /* InputMode HID feature value */
	__u8 num_received;	/* how many contacts we received */
	__u8 num_expected;	/* expected last contact index */
	__u8 maxcontacts;
	__u8 touches_by_report;	/* how many touches are present in one report:
				* 1 means we should use a serial protocol
				* > 1 means hybrid (multitouch) protocol */
	__u8 buttons_count;	/* number of physical buttons per touchpad */
	bool is_buttonpad;	/* is this device a button pad? */
	bool serial_maybe;	/* need to check for serial protocol */
	bool curvalid;		/* is the current contact valid? */
	unsigned mt_flags;	/* flags to pass to input-mt */
	__s32 dev_time;		/* the scan time provided by the device */
	unsigned long jiffies;	/* the frame's jiffies */
	int timestamp;		/* the timestamp to be sent */
};

static void mt_post_parse_default_settings(struct mt_device *td);
static void mt_post_parse(struct mt_device *td);

/* classes of device behavior */
#define MT_CLS_DEFAULT				0x0001

#define MT_CLS_SERIAL				0x0002
#define MT_CLS_CONFIDENCE			0x0003
#define MT_CLS_CONFIDENCE_CONTACT_ID		0x0004
#define MT_CLS_CONFIDENCE_MINUS_ONE		0x0005
#define MT_CLS_DUAL_INRANGE_CONTACTID		0x0006
#define MT_CLS_DUAL_INRANGE_CONTACTNUMBER	0x0007
/* reserved					0x0008 */
#define MT_CLS_INRANGE_CONTACTNUMBER		0x0009
#define MT_CLS_NSMU				0x000a
/* reserved					0x0010 */
/* reserved					0x0011 */
#define MT_CLS_WIN_8				0x0012
#define MT_CLS_EXPORT_ALL_INPUTS		0x0013
#define MT_CLS_WIN_8_DUAL			0x0014

/* vendor specific classes */
#define MT_CLS_3M				0x0101
/* reserved					0x0102 */
#define MT_CLS_EGALAX				0x0103
#define MT_CLS_EGALAX_SERIAL			0x0104
#define MT_CLS_TOPSEED				0x0105
#define MT_CLS_PANASONIC			0x0106
#define MT_CLS_FLATFROG				0x0107
#define MT_CLS_GENERALTOUCH_TWOFINGERS		0x0108
#define MT_CLS_GENERALTOUCH_PWT_TENFINGERS	0x0109
#define MT_CLS_LG				0x010a
#define MT_CLS_ASUS				0x010b
#define MT_CLS_VTL				0x0110
#define MT_CLS_GOOGLE				0x0111

#define MT_DEFAULT_MAXCONTACT	10
#define MT_MAX_MAXCONTACT	250

/*
 * Resync device and local timestamps after that many microseconds without
 * receiving data.
 */
#define MAX_TIMESTAMP_INTERVAL	1000000

#define MT_USB_DEVICE(v, p)	HID_DEVICE(BUS_USB, HID_GROUP_MULTITOUCH, v, p)
#define MT_BT_DEVICE(v, p)	HID_DEVICE(BUS_BLUETOOTH, HID_GROUP_MULTITOUCH, v, p)

/*
 * these device-dependent functions determine what slot corresponds
 * to a valid contact that was just read.
 */

static int cypress_compute_slot(struct mt_device *td)
{
	if (td->curdata.contactid != 0 || td->num_received == 0)
		return td->curdata.contactid;
	else
		return -1;
}

static struct mt_class mt_classes[] = {
	{ .name = MT_CLS_DEFAULT,
		.quirks = MT_QUIRK_ALWAYS_VALID |
			MT_QUIRK_CONTACT_CNT_ACCURATE },
	{ .name = MT_CLS_NSMU,
		.quirks = MT_QUIRK_NOT_SEEN_MEANS_UP },
	{ .name = MT_CLS_SERIAL,
		.quirks = MT_QUIRK_ALWAYS_VALID},
	{ .name = MT_CLS_CONFIDENCE,
		.quirks = MT_QUIRK_VALID_IS_CONFIDENCE },
	{ .name = MT_CLS_CONFIDENCE_CONTACT_ID,
		.quirks = MT_QUIRK_VALID_IS_CONFIDENCE |
			MT_QUIRK_SLOT_IS_CONTACTID },
	{ .name = MT_CLS_CONFIDENCE_MINUS_ONE,
		.quirks = MT_QUIRK_VALID_IS_CONFIDENCE |
			MT_QUIRK_SLOT_IS_CONTACTID_MINUS_ONE },
	{ .name = MT_CLS_DUAL_INRANGE_CONTACTID,
		.quirks = MT_QUIRK_VALID_IS_INRANGE |
			MT_QUIRK_SLOT_IS_CONTACTID,
		.maxcontacts = 2 },
	{ .name = MT_CLS_DUAL_INRANGE_CONTACTNUMBER,
		.quirks = MT_QUIRK_VALID_IS_INRANGE |
			MT_QUIRK_SLOT_IS_CONTACTNUMBER,
		.maxcontacts = 2 },
	{ .name = MT_CLS_INRANGE_CONTACTNUMBER,
		.quirks = MT_QUIRK_VALID_IS_INRANGE |
			MT_QUIRK_SLOT_IS_CONTACTNUMBER },
	{ .name = MT_CLS_WIN_8,
		.quirks = MT_QUIRK_ALWAYS_VALID |
			MT_QUIRK_IGNORE_DUPLICATES |
			MT_QUIRK_HOVERING |
			MT_QUIRK_CONTACT_CNT_ACCURATE |
			MT_QUIRK_STICKY_FINGERS },
	{ .name = MT_CLS_EXPORT_ALL_INPUTS,
		.quirks = MT_QUIRK_ALWAYS_VALID |
			MT_QUIRK_CONTACT_CNT_ACCURATE,
		.export_all_inputs = true },
	{ .name = MT_CLS_WIN_8_DUAL,
		.quirks = MT_QUIRK_ALWAYS_VALID |
			MT_QUIRK_IGNORE_DUPLICATES |
			MT_QUIRK_HOVERING |
			MT_QUIRK_CONTACT_CNT_ACCURATE,
		.export_all_inputs = true },

	/*
	 * vendor specific classes
	 */
	{ .name = MT_CLS_3M,
		.quirks = MT_QUIRK_VALID_IS_CONFIDENCE |
			MT_QUIRK_SLOT_IS_CONTACTID |
			MT_QUIRK_TOUCH_SIZE_SCALING,
		.sn_move = 2048,
		.sn_width = 128,
		.sn_height = 128,
		.maxcontacts = 60,
	},
	{ .name = MT_CLS_EGALAX,
		.quirks =  MT_QUIRK_SLOT_IS_CONTACTID |
			MT_QUIRK_VALID_IS_INRANGE,
		.sn_move = 4096,
		.sn_pressure = 32,
	},
	{ .name = MT_CLS_EGALAX_SERIAL,
		.quirks =  MT_QUIRK_SLOT_IS_CONTACTID |
			MT_QUIRK_ALWAYS_VALID,
		.sn_move = 4096,
		.sn_pressure = 32,
	},
	{ .name = MT_CLS_TOPSEED,
		.quirks = MT_QUIRK_ALWAYS_VALID,
		.is_indirect = true,
		.maxcontacts = 2,
	},
	{ .name = MT_CLS_PANASONIC,
		.quirks = MT_QUIRK_NOT_SEEN_MEANS_UP,
		.maxcontacts = 4 },
	{ .name	= MT_CLS_GENERALTOUCH_TWOFINGERS,
		.quirks	= MT_QUIRK_NOT_SEEN_MEANS_UP |
			MT_QUIRK_VALID_IS_INRANGE |
			MT_QUIRK_SLOT_IS_CONTACTID,
		.maxcontacts = 2
	},
	{ .name	= MT_CLS_GENERALTOUCH_PWT_TENFINGERS,
		.quirks	= MT_QUIRK_NOT_SEEN_MEANS_UP |
			MT_QUIRK_SLOT_IS_CONTACTID
	},

	{ .name = MT_CLS_FLATFROG,
		.quirks = MT_QUIRK_NOT_SEEN_MEANS_UP |
			MT_QUIRK_NO_AREA,
		.sn_move = 2048,
		.maxcontacts = 40,
	},
	{ .name = MT_CLS_LG,
		.quirks = MT_QUIRK_ALWAYS_VALID |
			MT_QUIRK_FIX_CONST_CONTACT_ID |
			MT_QUIRK_IGNORE_DUPLICATES |
			MT_QUIRK_HOVERING |
			MT_QUIRK_CONTACT_CNT_ACCURATE },
	{ .name = MT_CLS_ASUS,
		.quirks = MT_QUIRK_ALWAYS_VALID |
			MT_QUIRK_CONTACT_CNT_ACCURATE |
			MT_QUIRK_ASUS_CUSTOM_UP },
	{ .name = MT_CLS_VTL,
		.quirks = MT_QUIRK_ALWAYS_VALID |
			MT_QUIRK_CONTACT_CNT_ACCURATE |
			MT_QUIRK_FORCE_GET_FEATURE,
	},
	{ .name = MT_CLS_GOOGLE,
		.quirks = MT_QUIRK_ALWAYS_VALID |
			MT_QUIRK_CONTACT_CNT_ACCURATE |
			MT_QUIRK_SLOT_IS_CONTACTID |
			MT_QUIRK_HOVERING
	},
	{ }
};

static ssize_t mt_show_quirks(struct device *dev,
			   struct device_attribute *attr,
			   char *buf)
{
	struct hid_device *hdev = to_hid_device(dev);
	struct mt_device *td = hid_get_drvdata(hdev);

	return sprintf(buf, "%u\n", td->mtclass.quirks);
}

static ssize_t mt_set_quirks(struct device *dev,
			  struct device_attribute *attr,
			  const char *buf, size_t count)
{
	struct hid_device *hdev = to_hid_device(dev);
	struct mt_device *td = hid_get_drvdata(hdev);

	unsigned long val;

	if (kstrtoul(buf, 0, &val))
		return -EINVAL;

	td->mtclass.quirks = val;

	if (td->cc_index < 0)
		td->mtclass.quirks &= ~MT_QUIRK_CONTACT_CNT_ACCURATE;

	return count;
}

static DEVICE_ATTR(quirks, S_IWUSR | S_IRUGO, mt_show_quirks, mt_set_quirks);

static struct attribute *sysfs_attrs[] = {
	&dev_attr_quirks.attr,
	NULL
};

static const struct attribute_group mt_attribute_group = {
	.attrs = sysfs_attrs
};

static void mt_get_feature(struct hid_device *hdev, struct hid_report *report)
{
	struct mt_device *td = hid_get_drvdata(hdev);
	int ret, size = hid_report_len(report);
	u8 *buf;

	/*
	 * Do not fetch the feature report if the device has been explicitly
	 * marked as non-capable.
	 */
	if (td->initial_quirks & HID_QUIRK_NO_INIT_REPORTS)
		return;

	buf = hid_alloc_report_buf(report, GFP_KERNEL);
	if (!buf)
		return;

	ret = hid_hw_raw_request(hdev, report->id, buf, size,
				 HID_FEATURE_REPORT, HID_REQ_GET_REPORT);
	if (ret < 0) {
		dev_warn(&hdev->dev, "failed to fetch feature %d\n",
			 report->id);
	} else {
		ret = hid_report_raw_event(hdev, HID_FEATURE_REPORT, buf,
					   size, 0);
		if (ret)
			dev_warn(&hdev->dev, "failed to report feature\n");
	}

	kfree(buf);
}

static void mt_feature_mapping(struct hid_device *hdev,
		struct hid_field *field, struct hid_usage *usage)
{
	struct mt_device *td = hid_get_drvdata(hdev);

	switch (usage->hid) {
	case HID_DG_INPUTMODE:
		/* Ignore if value index is out of bounds. */
		if (usage->usage_index >= field->report_count) {
			dev_err(&hdev->dev, "HID_DG_INPUTMODE out of range\n");
			break;
		}

		if (td->inputmode < 0) {
			td->inputmode = field->report->id;
			td->inputmode_index = usage->usage_index;
		} else {
			/*
			 * Some elan panels wrongly declare 2 input mode
			 * features, and silently ignore when we set the
			 * value in the second field. Skip the second feature
			 * and hope for the best.
			 */
			dev_info(&hdev->dev,
				 "Ignoring the extra HID_DG_INPUTMODE\n");
		}

		break;
	case HID_DG_CONTACTMAX:
		mt_get_feature(hdev, field->report);

		td->maxcontact_report_id = field->report->id;
		td->maxcontacts = field->value[0];
		if (!td->maxcontacts &&
		    field->logical_maximum <= MT_MAX_MAXCONTACT)
			td->maxcontacts = field->logical_maximum;
		if (td->mtclass.maxcontacts)
			/* check if the maxcontacts is given by the class */
			td->maxcontacts = td->mtclass.maxcontacts;

		break;
	case HID_DG_BUTTONTYPE:
		if (usage->usage_index >= field->report_count) {
			dev_err(&hdev->dev, "HID_DG_BUTTONTYPE out of range\n");
			break;
		}

		mt_get_feature(hdev, field->report);
		if (field->value[usage->usage_index] == MT_BUTTONTYPE_CLICKPAD)
			td->is_buttonpad = true;

		break;
	case 0xff0000c5:
		/* Retrieve the Win8 blob once to enable some devices */
		if (usage->usage_index == 0)
			mt_get_feature(hdev, field->report);
		break;
	}
}

static void set_abs(struct input_dev *input, unsigned int code,
		struct hid_field *field, int snratio)
{
	int fmin = field->logical_minimum;
	int fmax = field->logical_maximum;
	int fuzz = snratio ? (fmax - fmin) / snratio : 0;
	input_set_abs_params(input, code, fmin, fmax, fuzz, 0);
	input_abs_set_res(input, code, hidinput_calc_abs_res(field, code));
}

static void mt_store_field(struct hid_usage *usage, struct mt_device *td,
		struct hid_input *hi)
{
	struct mt_fields *f = td->fields;

	if (f->length >= HID_MAX_FIELDS)
		return;

	f->usages[f->length++] = usage->hid;
}

static int mt_touch_input_mapping(struct hid_device *hdev, struct hid_input *hi,
		struct hid_field *field, struct hid_usage *usage,
		unsigned long **bit, int *max)
{
	struct mt_device *td = hid_get_drvdata(hdev);
	struct mt_class *cls = &td->mtclass;
	int code;
	struct hid_usage *prev_usage = NULL;

	if (field->application == HID_DG_TOUCHSCREEN)
		td->mt_flags |= INPUT_MT_DIRECT;

	/*
	 * Model touchscreens providing buttons as touchpads.
	 */
	if (field->application == HID_DG_TOUCHPAD ||
	    (usage->hid & HID_USAGE_PAGE) == HID_UP_BUTTON) {
		td->mt_flags |= INPUT_MT_POINTER;
		td->inputmode_value = MT_INPUTMODE_TOUCHPAD;
	}

	/* count the buttons on touchpads */
	if ((usage->hid & HID_USAGE_PAGE) == HID_UP_BUTTON)
		td->buttons_count++;

	if (usage->usage_index)
		prev_usage = &field->usage[usage->usage_index - 1];

	switch (usage->hid & HID_USAGE_PAGE) {

	case HID_UP_GENDESK:
		switch (usage->hid) {
		case HID_GD_X:
			if (prev_usage && (prev_usage->hid == usage->hid)) {
				hid_map_usage(hi, usage, bit, max,
					EV_ABS, ABS_MT_TOOL_X);
				set_abs(hi->input, ABS_MT_TOOL_X, field,
					cls->sn_move);
			} else {
				hid_map_usage(hi, usage, bit, max,
					EV_ABS, ABS_MT_POSITION_X);
				set_abs(hi->input, ABS_MT_POSITION_X, field,
					cls->sn_move);
			}

			mt_store_field(usage, td, hi);
			return 1;
		case HID_GD_Y:
			if (prev_usage && (prev_usage->hid == usage->hid)) {
				hid_map_usage(hi, usage, bit, max,
					EV_ABS, ABS_MT_TOOL_Y);
				set_abs(hi->input, ABS_MT_TOOL_Y, field,
					cls->sn_move);
			} else {
				hid_map_usage(hi, usage, bit, max,
					EV_ABS, ABS_MT_POSITION_Y);
				set_abs(hi->input, ABS_MT_POSITION_Y, field,
					cls->sn_move);
			}

			mt_store_field(usage, td, hi);
			return 1;
		}
		return 0;

	case HID_UP_DIGITIZER:
		switch (usage->hid) {
		case HID_DG_INRANGE:
			if (cls->quirks & MT_QUIRK_HOVERING) {
				hid_map_usage(hi, usage, bit, max,
					EV_ABS, ABS_MT_DISTANCE);
				input_set_abs_params(hi->input,
					ABS_MT_DISTANCE, 0, 1, 0, 0);
			}
			mt_store_field(usage, td, hi);
			return 1;
		case HID_DG_CONFIDENCE:
			if ((cls->name == MT_CLS_WIN_8 ||
				cls->name == MT_CLS_WIN_8_DUAL) &&
				field->application == HID_DG_TOUCHPAD)
				cls->quirks |= MT_QUIRK_CONFIDENCE;
			mt_store_field(usage, td, hi);
			return 1;
		case HID_DG_TIPSWITCH:
			hid_map_usage(hi, usage, bit, max, EV_KEY, BTN_TOUCH);
			input_set_capability(hi->input, EV_KEY, BTN_TOUCH);
			mt_store_field(usage, td, hi);
			return 1;
		case HID_DG_CONTACTID:
			mt_store_field(usage, td, hi);
			td->touches_by_report++;
			td->mt_report_id = field->report->id;
			return 1;
		case HID_DG_WIDTH:
			hid_map_usage(hi, usage, bit, max,
					EV_ABS, ABS_MT_TOUCH_MAJOR);
			if (!(cls->quirks & MT_QUIRK_NO_AREA))
				set_abs(hi->input, ABS_MT_TOUCH_MAJOR, field,
					cls->sn_width);
			mt_store_field(usage, td, hi);
			return 1;
		case HID_DG_HEIGHT:
			hid_map_usage(hi, usage, bit, max,
					EV_ABS, ABS_MT_TOUCH_MINOR);
			if (!(cls->quirks & MT_QUIRK_NO_AREA)) {
				set_abs(hi->input, ABS_MT_TOUCH_MINOR, field,
					cls->sn_height);
				input_set_abs_params(hi->input,
					ABS_MT_ORIENTATION, 0, 1, 0, 0);
			}
			mt_store_field(usage, td, hi);
			return 1;
		case HID_DG_TIPPRESSURE:
			hid_map_usage(hi, usage, bit, max,
					EV_ABS, ABS_MT_PRESSURE);
			set_abs(hi->input, ABS_MT_PRESSURE, field,
				cls->sn_pressure);
			mt_store_field(usage, td, hi);
			return 1;
		case HID_DG_SCANTIME:
			hid_map_usage(hi, usage, bit, max,
				EV_MSC, MSC_TIMESTAMP);
			input_set_capability(hi->input, EV_MSC, MSC_TIMESTAMP);
			mt_store_field(usage, td, hi);
			return 1;
		case HID_DG_CONTACTCOUNT:
			/* Ignore if indexes are out of bounds. */
			if (field->index >= field->report->maxfield ||
			    usage->usage_index >= field->report_count)
				return 1;
			td->cc_index = field->index;
			td->cc_value_index = usage->usage_index;
			return 1;
		case HID_DG_CONTACTMAX:
			/* we don't set td->last_slot_field as contactcount and
			 * contact max are global to the report */
			return -1;
		case HID_DG_TOUCH:
			/* Legacy devices use TIPSWITCH and not TOUCH.
			 * Let's just ignore this field. */
			return -1;
		}
		/* let hid-input decide for the others */
		return 0;

	case HID_UP_BUTTON:
		code = BTN_MOUSE + ((usage->hid - 1) & HID_USAGE);
		/*
		 * MS PTP spec says that external buttons left and right have
		 * usages 2 and 3.
		 */
		if ((cls->name == MT_CLS_WIN_8 ||
			cls->name == MT_CLS_WIN_8_DUAL) &&
		    field->application == HID_DG_TOUCHPAD &&
		    (usage->hid & HID_USAGE) > 1)
			code--;
		hid_map_usage(hi, usage, bit, max, EV_KEY, code);
		input_set_capability(hi->input, EV_KEY, code);
		return 1;

	case 0xff000000:
		/* we do not want to map these: no input-oriented meaning */
		return -1;
	}

	return 0;
}

static int mt_compute_slot(struct mt_device *td, struct input_dev *input)
{
	__s32 quirks = td->mtclass.quirks;

	if (quirks & MT_QUIRK_SLOT_IS_CONTACTID)
		return td->curdata.contactid;

	if (quirks & MT_QUIRK_CYPRESS)
		return cypress_compute_slot(td);

	if (quirks & MT_QUIRK_SLOT_IS_CONTACTNUMBER)
		return td->num_received;

	if (quirks & MT_QUIRK_SLOT_IS_CONTACTID_MINUS_ONE)
		return td->curdata.contactid - 1;

	return input_mt_get_slot_by_key(input, td->curdata.contactid);
}

/*
 * this function is called when a whole contact has been processed,
 * so that it can assign it to a slot and store the data there
 */
static void mt_complete_slot(struct mt_device *td, struct input_dev *input)
{
	if ((td->mtclass.quirks & MT_QUIRK_CONTACT_CNT_ACCURATE) &&
	    td->num_received >= td->num_expected)
		return;

	if (td->curvalid || (td->mtclass.quirks & MT_QUIRK_ALWAYS_VALID)) {
		int active;
		int slotnum = mt_compute_slot(td, input);
		struct mt_slot *s = &td->curdata;
		struct input_mt *mt = input->mt;

		if (slotnum < 0 || slotnum >= td->maxcontacts)
			return;

		if ((td->mtclass.quirks & MT_QUIRK_IGNORE_DUPLICATES) && mt) {
			struct input_mt_slot *slot = &mt->slots[slotnum];
			if (input_mt_is_active(slot) &&
			    input_mt_is_used(mt, slot))
				return;
		}

		if (!(td->mtclass.quirks & MT_QUIRK_CONFIDENCE))
			s->confidence_state = 1;
		active = (s->touch_state || s->inrange_state) &&
							s->confidence_state;

		input_mt_slot(input, slotnum);
		input_mt_report_slot_state(input, MT_TOOL_FINGER, active);
		if (active) {
			/* this finger is in proximity of the sensor */
			int wide = (s->w > s->h);
			int major = max(s->w, s->h);
			int minor = min(s->w, s->h);

			/*
			 * divided by two to match visual scale of touch
			 * for devices with this quirk
			 */
			if (td->mtclass.quirks & MT_QUIRK_TOUCH_SIZE_SCALING) {
				major = major >> 1;
				minor = minor >> 1;
			}

			input_event(input, EV_ABS, ABS_MT_POSITION_X, s->x);
			input_event(input, EV_ABS, ABS_MT_POSITION_Y, s->y);
			input_event(input, EV_ABS, ABS_MT_TOOL_X, s->cx);
			input_event(input, EV_ABS, ABS_MT_TOOL_Y, s->cy);
			input_event(input, EV_ABS, ABS_MT_DISTANCE,
				!s->touch_state);
			input_event(input, EV_ABS, ABS_MT_ORIENTATION, wide);
			input_event(input, EV_ABS, ABS_MT_PRESSURE, s->p);
			input_event(input, EV_ABS, ABS_MT_TOUCH_MAJOR, major);
			input_event(input, EV_ABS, ABS_MT_TOUCH_MINOR, minor);

			set_bit(MT_IO_FLAGS_ACTIVE_SLOTS, &td->mt_io_flags);
		}
	}

	td->num_received++;
}

/*
 * this function is called when a whole packet has been received and processed,
 * so that it can decide what to send to the input layer.
 */
static void mt_sync_frame(struct mt_device *td, struct input_dev *input)
{
	input_mt_sync_frame(input);
	input_event(input, EV_MSC, MSC_TIMESTAMP, td->timestamp);
	input_sync(input);
	td->num_received = 0;
	if (test_bit(MT_IO_FLAGS_ACTIVE_SLOTS, &td->mt_io_flags))
		set_bit(MT_IO_FLAGS_PENDING_SLOTS, &td->mt_io_flags);
	else
		clear_bit(MT_IO_FLAGS_PENDING_SLOTS, &td->mt_io_flags);
	clear_bit(MT_IO_FLAGS_ACTIVE_SLOTS, &td->mt_io_flags);
}

static int mt_compute_timestamp(struct mt_device *td, struct hid_field *field,
		__s32 value)
{
	long delta = value - td->dev_time;
	unsigned long jdelta = jiffies_to_usecs(jiffies - td->jiffies);

	td->jiffies = jiffies;
	td->dev_time = value;

	if (delta < 0)
		delta += field->logical_maximum;

	/* HID_DG_SCANTIME is expressed in 100us, we want it in us. */
	delta *= 100;

	if (jdelta > MAX_TIMESTAMP_INTERVAL)
		/* No data received for a while, resync the timestamp. */
		return 0;
	else
		return td->timestamp + delta;
}

static int mt_touch_event(struct hid_device *hid, struct hid_field *field,
				struct hid_usage *usage, __s32 value)
{
	/* we will handle the hidinput part later, now remains hiddev */
	if (hid->claimed & HID_CLAIMED_HIDDEV && hid->hiddev_hid_event)
		hid->hiddev_hid_event(hid, field, usage, value);

	return 1;
}

static void mt_process_mt_event(struct hid_device *hid, struct hid_field *field,
				struct hid_usage *usage, __s32 value,
				bool first_packet)
{
	struct mt_device *td = hid_get_drvdata(hid);
	__s32 cls = td->mtclass.name;
	__s32 quirks = td->mtclass.quirks;
	struct input_dev *input = field->hidinput->input;

	if (hid->claimed & HID_CLAIMED_INPUT) {
		switch (usage->hid) {
		case HID_DG_INRANGE:
			if (quirks & MT_QUIRK_VALID_IS_INRANGE)
				td->curvalid = value;
			if (quirks & MT_QUIRK_HOVERING)
				td->curdata.inrange_state = value;
			break;
		case HID_DG_TIPSWITCH:
			if (quirks & MT_QUIRK_NOT_SEEN_MEANS_UP)
				td->curvalid = value;
			td->curdata.touch_state = value;
			break;
		case HID_DG_CONFIDENCE:
			if (quirks & MT_QUIRK_CONFIDENCE)
				td->curdata.confidence_state = value;
			if (quirks & MT_QUIRK_VALID_IS_CONFIDENCE)
				td->curvalid = value;
			break;
		case HID_DG_CONTACTID:
			td->curdata.contactid = value;
			break;
		case HID_DG_TIPPRESSURE:
			td->curdata.p = value;
			break;
		case HID_GD_X:
			if (usage->code == ABS_MT_TOOL_X)
				td->curdata.cx = value;
			else
				td->curdata.x = value;
			break;
		case HID_GD_Y:
			if (usage->code == ABS_MT_TOOL_Y)
				td->curdata.cy = value;
			else
				td->curdata.y = value;
			break;
		case HID_DG_WIDTH:
			td->curdata.w = value;
			break;
		case HID_DG_HEIGHT:
			td->curdata.h = value;
			break;
		case HID_DG_SCANTIME:
			td->timestamp = mt_compute_timestamp(td, field, value);
			break;
		case HID_DG_CONTACTCOUNT:
			break;
		case HID_DG_TOUCH:
			/* do nothing */
			break;

		default:
			/*
			 * For Win8 PTP touchpads we should only look at
			 * non finger/touch events in the first_packet of
			 * a (possible) multi-packet frame.
			 */
			if ((cls == MT_CLS_WIN_8 || cls == MT_CLS_WIN_8_DUAL) &&
			    !first_packet)
				return;

			if (usage->type)
				input_event(input, usage->type, usage->code,
						value);
			return;
		}

		if (usage->usage_index + 1 == field->report_count) {
			/* we only take into account the last report. */
			if (usage->hid == td->last_slot_field)
				mt_complete_slot(td, field->hidinput->input);
		}

	}
}

static void mt_touch_report(struct hid_device *hid, struct hid_report *report)
{
	struct mt_device *td = hid_get_drvdata(hid);
	struct hid_field *field;
	bool first_packet;
	unsigned count;
	int r, n;

	/* sticky fingers release in progress, abort */
	if (test_and_set_bit(MT_IO_FLAGS_RUNNING, &td->mt_io_flags))
		return;

	/*
	 * Includes multi-packet support where subsequent
	 * packets are sent with zero contactcount.
	 */
	if (td->cc_index >= 0) {
		struct hid_field *field = report->field[td->cc_index];
		int value = field->value[td->cc_value_index];
		if (value)
			td->num_expected = value;
	}

	first_packet = td->num_received == 0;
	for (r = 0; r < report->maxfield; r++) {
		field = report->field[r];
		count = field->report_count;

		if (!(HID_MAIN_ITEM_VARIABLE & field->flags))
			continue;

		for (n = 0; n < count; n++)
			mt_process_mt_event(hid, field, &field->usage[n],
<<<<<<< HEAD
					field->value[n], first_packet);
=======
					    field->value[n], first_packet);
>>>>>>> 9b4816de
	}

	if (td->num_received >= td->num_expected)
		mt_sync_frame(td, report->field[0]->hidinput->input);

	/*
	 * Windows 8 specs says 2 things:
	 * - once a contact has been reported, it has to be reported in each
	 *   subsequent report
	 * - the report rate when fingers are present has to be at least
	 *   the refresh rate of the screen, 60 or 120 Hz
	 *
	 * I interprete this that the specification forces a report rate of
	 * at least 60 Hz for a touchscreen to be certified.
	 * Which means that if we do not get a report whithin 16 ms, either
	 * something wrong happens, either the touchscreen forgets to send
	 * a release. Taking a reasonable margin allows to remove issues
	 * with USB communication or the load of the machine.
	 *
	 * Given that Win 8 devices are forced to send a release, this will
	 * only affect laggish machines and the ones that have a firmware
	 * defect.
	 */
	if (td->mtclass.quirks & MT_QUIRK_STICKY_FINGERS) {
		if (test_bit(MT_IO_FLAGS_PENDING_SLOTS, &td->mt_io_flags))
			mod_timer(&td->release_timer,
				  jiffies + msecs_to_jiffies(100));
		else
			del_timer(&td->release_timer);
	}

	clear_bit(MT_IO_FLAGS_RUNNING, &td->mt_io_flags);
}

static int mt_touch_input_configured(struct hid_device *hdev,
					struct hid_input *hi)
{
	struct mt_device *td = hid_get_drvdata(hdev);
	struct mt_class *cls = &td->mtclass;
	struct input_dev *input = hi->input;
	int ret;

	if (!td->maxcontacts)
		td->maxcontacts = MT_DEFAULT_MAXCONTACT;

	mt_post_parse(td);
	if (td->serial_maybe)
		mt_post_parse_default_settings(td);

	if (cls->is_indirect)
		td->mt_flags |= INPUT_MT_POINTER;

	if (cls->quirks & MT_QUIRK_NOT_SEEN_MEANS_UP)
		td->mt_flags |= INPUT_MT_DROP_UNUSED;

	/* check for clickpads */
	if ((td->mt_flags & INPUT_MT_POINTER) && (td->buttons_count == 1))
		td->is_buttonpad = true;

	if (td->is_buttonpad)
		__set_bit(INPUT_PROP_BUTTONPAD, input->propbit);

	ret = input_mt_init_slots(input, td->maxcontacts, td->mt_flags);
	if (ret)
		return ret;

	td->mt_flags = 0;
	return 0;
}

#define mt_map_key_clear(c)	hid_map_usage_clear(hi, usage, bit, \
						    max, EV_KEY, (c))
static int mt_input_mapping(struct hid_device *hdev, struct hid_input *hi,
		struct hid_field *field, struct hid_usage *usage,
		unsigned long **bit, int *max)
{
	struct mt_device *td = hid_get_drvdata(hdev);

	/*
	 * If mtclass.export_all_inputs is not set, only map fields from
	 * TouchScreen or TouchPad collections. We need to ignore fields
	 * that belong to other collections such as Mouse that might have
	 * the same GenericDesktop usages.
	 */
	if (!td->mtclass.export_all_inputs &&
	    field->application != HID_DG_TOUCHSCREEN &&
	    field->application != HID_DG_PEN &&
	    field->application != HID_DG_TOUCHPAD &&
	    field->application != HID_GD_KEYBOARD &&
	    field->application != HID_GD_SYSTEM_CONTROL &&
	    field->application != HID_CP_CONSUMER_CONTROL &&
	    field->application != HID_GD_WIRELESS_RADIO_CTLS &&
	    !(field->application == HID_VD_ASUS_CUSTOM_MEDIA_KEYS &&
	      td->mtclass.quirks & MT_QUIRK_ASUS_CUSTOM_UP))
		return -1;

	/*
	 * Some Asus keyboard+touchpad devices have the hotkeys defined in the
	 * touchpad report descriptor. We need to treat these as an array to
	 * map usages to input keys.
	 */
	if (field->application == HID_VD_ASUS_CUSTOM_MEDIA_KEYS &&
	    td->mtclass.quirks & MT_QUIRK_ASUS_CUSTOM_UP &&
	    (usage->hid & HID_USAGE_PAGE) == HID_UP_CUSTOM) {
		set_bit(EV_REP, hi->input->evbit);
		if (field->flags & HID_MAIN_ITEM_VARIABLE)
			field->flags &= ~HID_MAIN_ITEM_VARIABLE;
		switch (usage->hid & HID_USAGE) {
		case 0x10: mt_map_key_clear(KEY_BRIGHTNESSDOWN);	break;
		case 0x20: mt_map_key_clear(KEY_BRIGHTNESSUP);		break;
		case 0x35: mt_map_key_clear(KEY_DISPLAY_OFF);		break;
		case 0x6b: mt_map_key_clear(KEY_F21);			break;
		case 0x6c: mt_map_key_clear(KEY_SLEEP);			break;
		default:
			return -1;
		}
		return 1;
	}

	/*
	 * some egalax touchscreens have "application == HID_DG_TOUCHSCREEN"
	 * for the stylus.
	 * The check for mt_report_id ensures we don't process
	 * HID_DG_CONTACTCOUNT from the pen report as it is outside the physical
	 * collection, but within the report ID.
	 */
	if (field->physical == HID_DG_STYLUS)
		return 0;
	else if ((field->physical == 0) &&
		 (field->report->id != td->mt_report_id) &&
		 (td->mt_report_id != -1))
		return 0;

	if (field->application == HID_DG_TOUCHSCREEN ||
	    field->application == HID_DG_TOUCHPAD)
		return mt_touch_input_mapping(hdev, hi, field, usage, bit, max);

	/* let hid-core decide for the others */
	return 0;
}

static int mt_input_mapped(struct hid_device *hdev, struct hid_input *hi,
		struct hid_field *field, struct hid_usage *usage,
		unsigned long **bit, int *max)
{
	/*
	 * some egalax touchscreens have "application == HID_DG_TOUCHSCREEN"
	 * for the stylus.
	 */
	if (field->physical == HID_DG_STYLUS)
		return 0;

	if (field->application == HID_DG_TOUCHSCREEN ||
	    field->application == HID_DG_TOUCHPAD) {
		/* We own these mappings, tell hid-input to ignore them */
		return -1;
	}

	/* let hid-core decide for the others */
	return 0;
}

static int mt_event(struct hid_device *hid, struct hid_field *field,
				struct hid_usage *usage, __s32 value)
{
	struct mt_device *td = hid_get_drvdata(hid);

	if (field->report->id == td->mt_report_id)
		return mt_touch_event(hid, field, usage, value);

	return 0;
}

static void mt_report(struct hid_device *hid, struct hid_report *report)
{
	struct mt_device *td = hid_get_drvdata(hid);
	struct hid_field *field = report->field[0];

	if (!(hid->claimed & HID_CLAIMED_INPUT))
		return;

	if (report->id == td->mt_report_id)
		return mt_touch_report(hid, report);

	if (field && field->hidinput && field->hidinput->input)
		input_sync(field->hidinput->input);
}

static void mt_set_input_mode(struct hid_device *hdev)
{
	struct mt_device *td = hid_get_drvdata(hdev);
	struct hid_report *r;
	struct hid_report_enum *re;
	struct mt_class *cls = &td->mtclass;
	char *buf;
	int report_len;

	if (td->inputmode < 0)
		return;

	re = &(hdev->report_enum[HID_FEATURE_REPORT]);
	r = re->report_id_hash[td->inputmode];
	if (r) {
		if (cls->quirks & MT_QUIRK_FORCE_GET_FEATURE) {
			report_len = hid_report_len(r);
			buf = hid_alloc_report_buf(r, GFP_KERNEL);
			if (!buf) {
				hid_err(hdev, "failed to allocate buffer for report\n");
				return;
			}
			hid_hw_raw_request(hdev, r->id, buf, report_len,
					   HID_FEATURE_REPORT,
					   HID_REQ_GET_REPORT);
			kfree(buf);
		}
		r->field[0]->value[td->inputmode_index] = td->inputmode_value;
		hid_hw_request(hdev, r, HID_REQ_SET_REPORT);
	}
}

static void mt_set_maxcontacts(struct hid_device *hdev)
{
	struct mt_device *td = hid_get_drvdata(hdev);
	struct hid_report *r;
	struct hid_report_enum *re;
	int fieldmax, max;

	if (td->maxcontact_report_id < 0)
		return;

	if (!td->mtclass.maxcontacts)
		return;

	re = &hdev->report_enum[HID_FEATURE_REPORT];
	r = re->report_id_hash[td->maxcontact_report_id];
	if (r) {
		max = td->mtclass.maxcontacts;
		fieldmax = r->field[0]->logical_maximum;
		max = min(fieldmax, max);
		if (r->field[0]->value[0] != max) {
			r->field[0]->value[0] = max;
			hid_hw_request(hdev, r, HID_REQ_SET_REPORT);
		}
	}
}

static void mt_post_parse_default_settings(struct mt_device *td)
{
	__s32 quirks = td->mtclass.quirks;

	/* unknown serial device needs special quirks */
	if (td->touches_by_report == 1) {
		quirks |= MT_QUIRK_ALWAYS_VALID;
		quirks &= ~MT_QUIRK_NOT_SEEN_MEANS_UP;
		quirks &= ~MT_QUIRK_VALID_IS_INRANGE;
		quirks &= ~MT_QUIRK_VALID_IS_CONFIDENCE;
		quirks &= ~MT_QUIRK_CONTACT_CNT_ACCURATE;
	}

	td->mtclass.quirks = quirks;
}

static void mt_post_parse(struct mt_device *td)
{
	struct mt_fields *f = td->fields;
	struct mt_class *cls = &td->mtclass;

	if (td->touches_by_report > 0) {
		int field_count_per_touch = f->length / td->touches_by_report;
		td->last_slot_field = f->usages[field_count_per_touch - 1];
	}

	if (td->cc_index < 0)
		cls->quirks &= ~MT_QUIRK_CONTACT_CNT_ACCURATE;
}

static int mt_input_configured(struct hid_device *hdev, struct hid_input *hi)
{
	struct mt_device *td = hid_get_drvdata(hdev);
	char *name;
	const char *suffix = NULL;
	struct hid_field *field = hi->report->field[0];
	int ret;

	if (hi->report->id == td->mt_report_id) {
		ret = mt_touch_input_configured(hdev, hi);
		if (ret)
			return ret;
	}

	/*
	 * some egalax touchscreens have "application == HID_DG_TOUCHSCREEN"
	 * for the stylus. Check this first, and then rely on the application
	 * field.
	 */
	if (hi->report->field[0]->physical == HID_DG_STYLUS) {
		suffix = "Pen";
		/* force BTN_STYLUS to allow tablet matching in udev */
		__set_bit(BTN_STYLUS, hi->input->keybit);
	} else {
		switch (field->application) {
		case HID_GD_KEYBOARD:
			suffix = "Keyboard";
			break;
		case HID_GD_KEYPAD:
			suffix = "Keypad";
			break;
		case HID_GD_MOUSE:
			suffix = "Mouse";
			break;
		case HID_DG_STYLUS:
			suffix = "Pen";
			/* force BTN_STYLUS to allow tablet matching in udev */
			__set_bit(BTN_STYLUS, hi->input->keybit);
			break;
		case HID_DG_TOUCHSCREEN:
			/* we do not set suffix = "Touchscreen" */
			break;
		case HID_DG_TOUCHPAD:
			suffix = "Touchpad";
			break;
		case HID_GD_SYSTEM_CONTROL:
			suffix = "System Control";
			break;
		case HID_CP_CONSUMER_CONTROL:
			suffix = "Consumer Control";
			break;
		case HID_GD_WIRELESS_RADIO_CTLS:
			suffix = "Wireless Radio Control";
			break;
		case HID_VD_ASUS_CUSTOM_MEDIA_KEYS:
			suffix = "Custom Media Keys";
			break;
		default:
			suffix = "UNKNOWN";
			break;
		}
	}

	if (suffix) {
		name = devm_kzalloc(&hi->input->dev,
				    strlen(hdev->name) + strlen(suffix) + 2,
				    GFP_KERNEL);
		if (name) {
			sprintf(name, "%s %s", hdev->name, suffix);
			hi->input->name = name;
		}
	}

	return 0;
}

static void mt_fix_const_field(struct hid_field *field, unsigned int usage)
{
	if (field->usage[0].hid != usage ||
	    !(field->flags & HID_MAIN_ITEM_CONSTANT))
		return;

	field->flags &= ~HID_MAIN_ITEM_CONSTANT;
	field->flags |= HID_MAIN_ITEM_VARIABLE;
}

static void mt_fix_const_fields(struct hid_device *hdev, unsigned int usage)
{
	struct hid_report *report;
	int i;

	list_for_each_entry(report,
			    &hdev->report_enum[HID_INPUT_REPORT].report_list,
			    list) {

		if (!report->maxfield)
			continue;

		for (i = 0; i < report->maxfield; i++)
			if (report->field[i]->maxusage >= 1)
				mt_fix_const_field(report->field[i], usage);
	}
}

static void mt_release_contacts(struct hid_device *hid)
{
	struct hid_input *hidinput;
	struct mt_device *td = hid_get_drvdata(hid);

	list_for_each_entry(hidinput, &hid->inputs, list) {
		struct input_dev *input_dev = hidinput->input;
		struct input_mt *mt = input_dev->mt;
		int i;

		if (mt) {
			for (i = 0; i < mt->num_slots; i++) {
				input_mt_slot(input_dev, i);
				input_mt_report_slot_state(input_dev,
							   MT_TOOL_FINGER,
							   false);
			}
			input_mt_sync_frame(input_dev);
			input_sync(input_dev);
		}
	}

	td->num_received = 0;
}

static void mt_expired_timeout(struct timer_list *t)
{
	struct mt_device *td = from_timer(td, t, release_timer);
	struct hid_device *hdev = td->hdev;

	/*
	 * An input report came in just before we release the sticky fingers,
	 * it will take care of the sticky fingers.
	 */
	if (test_and_set_bit(MT_IO_FLAGS_RUNNING, &td->mt_io_flags))
		return;
	if (test_bit(MT_IO_FLAGS_PENDING_SLOTS, &td->mt_io_flags))
		mt_release_contacts(hdev);
	clear_bit(MT_IO_FLAGS_RUNNING, &td->mt_io_flags);
}

static int mt_probe(struct hid_device *hdev, const struct hid_device_id *id)
{
	int ret, i;
	struct mt_device *td;
	struct mt_class *mtclass = mt_classes; /* MT_CLS_DEFAULT */

	for (i = 0; mt_classes[i].name ; i++) {
		if (id->driver_data == mt_classes[i].name) {
			mtclass = &(mt_classes[i]);
			break;
		}
	}

	td = devm_kzalloc(&hdev->dev, sizeof(struct mt_device), GFP_KERNEL);
	if (!td) {
		dev_err(&hdev->dev, "cannot allocate multitouch data\n");
		return -ENOMEM;
	}
	td->hdev = hdev;
	td->mtclass = *mtclass;
	td->inputmode = -1;
	td->maxcontact_report_id = -1;
	td->inputmode_value = MT_INPUTMODE_TOUCHSCREEN;
	td->cc_index = -1;
	td->mt_report_id = -1;
	hid_set_drvdata(hdev, td);

	td->fields = devm_kzalloc(&hdev->dev, sizeof(struct mt_fields),
				  GFP_KERNEL);
	if (!td->fields) {
		dev_err(&hdev->dev, "cannot allocate multitouch fields data\n");
		return -ENOMEM;
	}

	if (id->vendor == HID_ANY_ID && id->product == HID_ANY_ID)
		td->serial_maybe = true;

	/*
	 * Store the initial quirk state
	 */
	td->initial_quirks = hdev->quirks;

	/* This allows the driver to correctly support devices
	 * that emit events over several HID messages.
	 */
	hdev->quirks |= HID_QUIRK_NO_INPUT_SYNC;

	/*
	 * This allows the driver to handle different input sensors
	 * that emits events through different reports on the same HID
	 * device.
	 */
	hdev->quirks |= HID_QUIRK_MULTI_INPUT;
	hdev->quirks |= HID_QUIRK_NO_EMPTY_INPUT;

	/*
	 * Some multitouch screens do not like to be polled for input
	 * reports. Fortunately, the Win8 spec says that all touches
	 * should be sent during each report, making the initialization
	 * of input reports unnecessary. For Win7 devices, well, let's hope
	 * they will still be happy (this is only be a problem if a touch
	 * was already there while probing the device).
	 *
	 * In addition some touchpads do not behave well if we read
	 * all feature reports from them. Instead we prevent
	 * initial report fetching and then selectively fetch each
	 * report we are interested in.
	 */
	hdev->quirks |= HID_QUIRK_NO_INIT_REPORTS;

	timer_setup(&td->release_timer, mt_expired_timeout, 0);

	ret = hid_parse(hdev);
	if (ret != 0)
		return ret;

	if (mtclass->quirks & MT_QUIRK_FIX_CONST_CONTACT_ID)
		mt_fix_const_fields(hdev, HID_DG_CONTACTID);

	ret = hid_hw_start(hdev, HID_CONNECT_DEFAULT);
	if (ret)
		return ret;

	ret = sysfs_create_group(&hdev->dev.kobj, &mt_attribute_group);
	if (ret)
		dev_warn(&hdev->dev, "Cannot allocate sysfs group for %s\n",
				hdev->name);

	mt_set_maxcontacts(hdev);
	mt_set_input_mode(hdev);

	/* release .fields memory as it is not used anymore */
	devm_kfree(&hdev->dev, td->fields);
	td->fields = NULL;

	return 0;
}

#ifdef CONFIG_PM
static int mt_reset_resume(struct hid_device *hdev)
{
	mt_release_contacts(hdev);
	mt_set_maxcontacts(hdev);
	mt_set_input_mode(hdev);
	return 0;
}

static int mt_resume(struct hid_device *hdev)
{
	/* Some Elan legacy devices require SET_IDLE to be set on resume.
	 * It should be safe to send it to other devices too.
	 * Tested on 3M, Stantum, Cypress, Zytronic, eGalax, and Elan panels. */

	hid_hw_idle(hdev, 0, 0, HID_REQ_SET_IDLE);

	return 0;
}
#endif

static void mt_remove(struct hid_device *hdev)
{
	struct mt_device *td = hid_get_drvdata(hdev);

	del_timer_sync(&td->release_timer);

	sysfs_remove_group(&hdev->dev.kobj, &mt_attribute_group);
	hid_hw_stop(hdev);
	hdev->quirks = td->initial_quirks;
}

/*
 * This list contains only:
 * - VID/PID of products not working with the default multitouch handling
 * - 2 generic rules.
 * So there is no point in adding here any device with MT_CLS_DEFAULT.
 */
static const struct hid_device_id mt_devices[] = {

	/* 3M panels */
	{ .driver_data = MT_CLS_3M,
		MT_USB_DEVICE(USB_VENDOR_ID_3M,
			USB_DEVICE_ID_3M1968) },
	{ .driver_data = MT_CLS_3M,
		MT_USB_DEVICE(USB_VENDOR_ID_3M,
			USB_DEVICE_ID_3M2256) },
	{ .driver_data = MT_CLS_3M,
		MT_USB_DEVICE(USB_VENDOR_ID_3M,
			USB_DEVICE_ID_3M3266) },

	/* Alps devices */
	{ .driver_data = MT_CLS_WIN_8_DUAL,
		HID_DEVICE(BUS_I2C, HID_GROUP_MULTITOUCH_WIN_8,
			USB_VENDOR_ID_ALPS_JP,
			HID_DEVICE_ID_ALPS_U1_DUAL_PTP) },
	{ .driver_data = MT_CLS_WIN_8_DUAL,
		HID_DEVICE(BUS_I2C, HID_GROUP_MULTITOUCH_WIN_8,
			USB_VENDOR_ID_ALPS_JP,
			HID_DEVICE_ID_ALPS_U1_DUAL_3BTN_PTP) },
	{ .driver_data = MT_CLS_WIN_8_DUAL,
		HID_DEVICE(BUS_I2C, HID_GROUP_MULTITOUCH_WIN_8,
			USB_VENDOR_ID_ALPS_JP,
			HID_DEVICE_ID_ALPS_U1_PTP_2) },

	/* Lenovo X1 TAB Gen 2 */
	{ .driver_data = MT_CLS_WIN_8_DUAL,
		HID_DEVICE(BUS_USB, HID_GROUP_MULTITOUCH_WIN_8,
			   USB_VENDOR_ID_LENOVO,
			   USB_DEVICE_ID_LENOVO_X1_TAB) },

	/* Anton devices */
	{ .driver_data = MT_CLS_EXPORT_ALL_INPUTS,
		MT_USB_DEVICE(USB_VENDOR_ID_ANTON,
			USB_DEVICE_ID_ANTON_TOUCH_PAD) },

	/* Asus T304UA */
	{ .driver_data = MT_CLS_ASUS,
		HID_DEVICE(BUS_USB, HID_GROUP_MULTITOUCH_WIN_8,
			USB_VENDOR_ID_ASUSTEK,
			USB_DEVICE_ID_ASUSTEK_T304_KEYBOARD) },

	/* Atmel panels */
	{ .driver_data = MT_CLS_SERIAL,
		MT_USB_DEVICE(USB_VENDOR_ID_ATMEL,
			USB_DEVICE_ID_ATMEL_MXT_DIGITIZER) },

	/* Baanto multitouch devices */
	{ .driver_data = MT_CLS_NSMU,
		MT_USB_DEVICE(USB_VENDOR_ID_BAANTO,
			USB_DEVICE_ID_BAANTO_MT_190W2) },

	/* Cando panels */
	{ .driver_data = MT_CLS_DUAL_INRANGE_CONTACTNUMBER,
		MT_USB_DEVICE(USB_VENDOR_ID_CANDO,
			USB_DEVICE_ID_CANDO_MULTI_TOUCH) },
	{ .driver_data = MT_CLS_DUAL_INRANGE_CONTACTNUMBER,
		MT_USB_DEVICE(USB_VENDOR_ID_CANDO,
			USB_DEVICE_ID_CANDO_MULTI_TOUCH_15_6) },

	/* Chunghwa Telecom touch panels */
	{  .driver_data = MT_CLS_NSMU,
		MT_USB_DEVICE(USB_VENDOR_ID_CHUNGHWAT,
			USB_DEVICE_ID_CHUNGHWAT_MULTITOUCH) },

	/* CJTouch panels */
	{ .driver_data = MT_CLS_NSMU,
		MT_USB_DEVICE(USB_VENDOR_ID_CJTOUCH,
			USB_DEVICE_ID_CJTOUCH_MULTI_TOUCH_0020) },
	{ .driver_data = MT_CLS_NSMU,
		MT_USB_DEVICE(USB_VENDOR_ID_CJTOUCH,
			USB_DEVICE_ID_CJTOUCH_MULTI_TOUCH_0040) },

	/* CVTouch panels */
	{ .driver_data = MT_CLS_NSMU,
		MT_USB_DEVICE(USB_VENDOR_ID_CVTOUCH,
			USB_DEVICE_ID_CVTOUCH_SCREEN) },

	/* eGalax devices (resistive) */
	{ .driver_data = MT_CLS_EGALAX,
		MT_USB_DEVICE(USB_VENDOR_ID_DWAV,
			USB_DEVICE_ID_DWAV_EGALAX_MULTITOUCH_480D) },
	{ .driver_data = MT_CLS_EGALAX,
		MT_USB_DEVICE(USB_VENDOR_ID_DWAV,
			USB_DEVICE_ID_DWAV_EGALAX_MULTITOUCH_480E) },

	/* eGalax devices (capacitive) */
	{ .driver_data = MT_CLS_EGALAX_SERIAL,
		MT_USB_DEVICE(USB_VENDOR_ID_DWAV,
			USB_DEVICE_ID_DWAV_EGALAX_MULTITOUCH_7207) },
	{ .driver_data = MT_CLS_EGALAX,
		MT_USB_DEVICE(USB_VENDOR_ID_DWAV,
			USB_DEVICE_ID_DWAV_EGALAX_MULTITOUCH_720C) },
	{ .driver_data = MT_CLS_EGALAX_SERIAL,
		MT_USB_DEVICE(USB_VENDOR_ID_DWAV,
			USB_DEVICE_ID_DWAV_EGALAX_MULTITOUCH_7224) },
	{ .driver_data = MT_CLS_EGALAX_SERIAL,
		MT_USB_DEVICE(USB_VENDOR_ID_DWAV,
			USB_DEVICE_ID_DWAV_EGALAX_MULTITOUCH_722A) },
	{ .driver_data = MT_CLS_EGALAX_SERIAL,
		MT_USB_DEVICE(USB_VENDOR_ID_DWAV,
			USB_DEVICE_ID_DWAV_EGALAX_MULTITOUCH_725E) },
	{ .driver_data = MT_CLS_EGALAX_SERIAL,
		MT_USB_DEVICE(USB_VENDOR_ID_DWAV,
			USB_DEVICE_ID_DWAV_EGALAX_MULTITOUCH_7262) },
	{ .driver_data = MT_CLS_EGALAX,
		MT_USB_DEVICE(USB_VENDOR_ID_DWAV,
			USB_DEVICE_ID_DWAV_EGALAX_MULTITOUCH_726B) },
	{ .driver_data = MT_CLS_EGALAX,
		MT_USB_DEVICE(USB_VENDOR_ID_DWAV,
			USB_DEVICE_ID_DWAV_EGALAX_MULTITOUCH_72A1) },
	{ .driver_data = MT_CLS_EGALAX_SERIAL,
		MT_USB_DEVICE(USB_VENDOR_ID_DWAV,
			USB_DEVICE_ID_DWAV_EGALAX_MULTITOUCH_72AA) },
	{ .driver_data = MT_CLS_EGALAX,
		HID_USB_DEVICE(USB_VENDOR_ID_DWAV,
			USB_DEVICE_ID_DWAV_EGALAX_MULTITOUCH_72C4) },
	{ .driver_data = MT_CLS_EGALAX,
		HID_USB_DEVICE(USB_VENDOR_ID_DWAV,
			USB_DEVICE_ID_DWAV_EGALAX_MULTITOUCH_72D0) },
	{ .driver_data = MT_CLS_EGALAX,
		MT_USB_DEVICE(USB_VENDOR_ID_DWAV,
			USB_DEVICE_ID_DWAV_EGALAX_MULTITOUCH_72FA) },
	{ .driver_data = MT_CLS_EGALAX,
		MT_USB_DEVICE(USB_VENDOR_ID_DWAV,
			USB_DEVICE_ID_DWAV_EGALAX_MULTITOUCH_7302) },
	{ .driver_data = MT_CLS_EGALAX_SERIAL,
		MT_USB_DEVICE(USB_VENDOR_ID_DWAV,
			USB_DEVICE_ID_DWAV_EGALAX_MULTITOUCH_7349) },
	{ .driver_data = MT_CLS_EGALAX_SERIAL,
		MT_USB_DEVICE(USB_VENDOR_ID_DWAV,
			USB_DEVICE_ID_DWAV_EGALAX_MULTITOUCH_73F7) },
	{ .driver_data = MT_CLS_EGALAX_SERIAL,
		MT_USB_DEVICE(USB_VENDOR_ID_DWAV,
			USB_DEVICE_ID_DWAV_EGALAX_MULTITOUCH_A001) },

	/* Elitegroup panel */
	{ .driver_data = MT_CLS_SERIAL,
		MT_USB_DEVICE(USB_VENDOR_ID_ELITEGROUP,
			USB_DEVICE_ID_ELITEGROUP_05D8) },

	/* Flatfrog Panels */
	{ .driver_data = MT_CLS_FLATFROG,
		MT_USB_DEVICE(USB_VENDOR_ID_FLATFROG,
			USB_DEVICE_ID_MULTITOUCH_3200) },

	/* FocalTech Panels */
	{ .driver_data = MT_CLS_SERIAL,
		MT_USB_DEVICE(USB_VENDOR_ID_CYGNAL,
			USB_DEVICE_ID_FOCALTECH_FTXXXX_MULTITOUCH) },

	/* GeneralTouch panel */
	{ .driver_data = MT_CLS_GENERALTOUCH_TWOFINGERS,
		MT_USB_DEVICE(USB_VENDOR_ID_GENERAL_TOUCH,
			USB_DEVICE_ID_GENERAL_TOUCH_WIN7_TWOFINGERS) },
	{ .driver_data = MT_CLS_GENERALTOUCH_PWT_TENFINGERS,
		MT_USB_DEVICE(USB_VENDOR_ID_GENERAL_TOUCH,
			USB_DEVICE_ID_GENERAL_TOUCH_WIN8_PWT_TENFINGERS) },
	{ .driver_data = MT_CLS_GENERALTOUCH_TWOFINGERS,
		MT_USB_DEVICE(USB_VENDOR_ID_GENERAL_TOUCH,
			USB_DEVICE_ID_GENERAL_TOUCH_WIN8_PIT_0101) },
	{ .driver_data = MT_CLS_GENERALTOUCH_PWT_TENFINGERS,
		MT_USB_DEVICE(USB_VENDOR_ID_GENERAL_TOUCH,
			USB_DEVICE_ID_GENERAL_TOUCH_WIN8_PIT_0102) },
	{ .driver_data = MT_CLS_GENERALTOUCH_PWT_TENFINGERS,
		MT_USB_DEVICE(USB_VENDOR_ID_GENERAL_TOUCH,
			USB_DEVICE_ID_GENERAL_TOUCH_WIN8_PIT_0106) },
	{ .driver_data = MT_CLS_GENERALTOUCH_PWT_TENFINGERS,
		MT_USB_DEVICE(USB_VENDOR_ID_GENERAL_TOUCH,
			USB_DEVICE_ID_GENERAL_TOUCH_WIN8_PIT_010A) },
	{ .driver_data = MT_CLS_GENERALTOUCH_PWT_TENFINGERS,
		MT_USB_DEVICE(USB_VENDOR_ID_GENERAL_TOUCH,
			USB_DEVICE_ID_GENERAL_TOUCH_WIN8_PIT_E100) },

	/* Gametel game controller */
	{ .driver_data = MT_CLS_NSMU,
		MT_BT_DEVICE(USB_VENDOR_ID_FRUCTEL,
			USB_DEVICE_ID_GAMETEL_MT_MODE) },

	/* GoodTouch panels */
	{ .driver_data = MT_CLS_NSMU,
		MT_USB_DEVICE(USB_VENDOR_ID_GOODTOUCH,
			USB_DEVICE_ID_GOODTOUCH_000f) },

	/* Hanvon panels */
	{ .driver_data = MT_CLS_DUAL_INRANGE_CONTACTID,
		MT_USB_DEVICE(USB_VENDOR_ID_HANVON_ALT,
			USB_DEVICE_ID_HANVON_ALT_MULTITOUCH) },

	/* Ilitek dual touch panel */
	{  .driver_data = MT_CLS_NSMU,
		MT_USB_DEVICE(USB_VENDOR_ID_ILITEK,
			USB_DEVICE_ID_ILITEK_MULTITOUCH) },

	/* LG Melfas panel */
	{ .driver_data = MT_CLS_LG,
		HID_USB_DEVICE(USB_VENDOR_ID_LG,
			USB_DEVICE_ID_LG_MELFAS_MT) },

	/* MosArt panels */
	{ .driver_data = MT_CLS_CONFIDENCE_MINUS_ONE,
		MT_USB_DEVICE(USB_VENDOR_ID_ASUS,
			USB_DEVICE_ID_ASUS_T91MT)},
	{ .driver_data = MT_CLS_CONFIDENCE_MINUS_ONE,
		MT_USB_DEVICE(USB_VENDOR_ID_ASUS,
			USB_DEVICE_ID_ASUSTEK_MULTITOUCH_YFO) },
	{ .driver_data = MT_CLS_CONFIDENCE_MINUS_ONE,
		MT_USB_DEVICE(USB_VENDOR_ID_TURBOX,
			USB_DEVICE_ID_TURBOX_TOUCHSCREEN_MOSART) },

	/* Panasonic panels */
	{ .driver_data = MT_CLS_PANASONIC,
		MT_USB_DEVICE(USB_VENDOR_ID_PANASONIC,
			USB_DEVICE_ID_PANABOARD_UBT780) },
	{ .driver_data = MT_CLS_PANASONIC,
		MT_USB_DEVICE(USB_VENDOR_ID_PANASONIC,
			USB_DEVICE_ID_PANABOARD_UBT880) },

	/* Novatek Panel */
	{ .driver_data = MT_CLS_NSMU,
		MT_USB_DEVICE(USB_VENDOR_ID_NOVATEK,
			USB_DEVICE_ID_NOVATEK_PCT) },

	/* Ntrig Panel */
	{ .driver_data = MT_CLS_NSMU,
		HID_DEVICE(BUS_I2C, HID_GROUP_MULTITOUCH_WIN_8,
			USB_VENDOR_ID_NTRIG, 0x1b05) },

	/* PixArt optical touch screen */
	{ .driver_data = MT_CLS_INRANGE_CONTACTNUMBER,
		MT_USB_DEVICE(USB_VENDOR_ID_PIXART,
			USB_DEVICE_ID_PIXART_OPTICAL_TOUCH_SCREEN) },
	{ .driver_data = MT_CLS_INRANGE_CONTACTNUMBER,
		MT_USB_DEVICE(USB_VENDOR_ID_PIXART,
			USB_DEVICE_ID_PIXART_OPTICAL_TOUCH_SCREEN1) },
	{ .driver_data = MT_CLS_INRANGE_CONTACTNUMBER,
		MT_USB_DEVICE(USB_VENDOR_ID_PIXART,
			USB_DEVICE_ID_PIXART_OPTICAL_TOUCH_SCREEN2) },

	/* PixCir-based panels */
	{ .driver_data = MT_CLS_DUAL_INRANGE_CONTACTID,
		MT_USB_DEVICE(USB_VENDOR_ID_CANDO,
			USB_DEVICE_ID_CANDO_PIXCIR_MULTI_TOUCH) },

	/* Quanta-based panels */
	{ .driver_data = MT_CLS_CONFIDENCE_CONTACT_ID,
		MT_USB_DEVICE(USB_VENDOR_ID_QUANTA,
			USB_DEVICE_ID_QUANTA_OPTICAL_TOUCH_3001) },

	/* Stantum panels */
	{ .driver_data = MT_CLS_CONFIDENCE,
		MT_USB_DEVICE(USB_VENDOR_ID_STANTUM_STM,
			USB_DEVICE_ID_MTP_STM)},

	/* TopSeed panels */
	{ .driver_data = MT_CLS_TOPSEED,
		MT_USB_DEVICE(USB_VENDOR_ID_TOPSEED2,
			USB_DEVICE_ID_TOPSEED2_PERIPAD_701) },

	/* Touch International panels */
	{ .driver_data = MT_CLS_NSMU,
		MT_USB_DEVICE(USB_VENDOR_ID_TOUCH_INTL,
			USB_DEVICE_ID_TOUCH_INTL_MULTI_TOUCH) },

	/* Unitec panels */
	{ .driver_data = MT_CLS_NSMU,
		MT_USB_DEVICE(USB_VENDOR_ID_UNITEC,
			USB_DEVICE_ID_UNITEC_USB_TOUCH_0709) },
	{ .driver_data = MT_CLS_NSMU,
		MT_USB_DEVICE(USB_VENDOR_ID_UNITEC,
			USB_DEVICE_ID_UNITEC_USB_TOUCH_0A19) },

	/* VTL panels */
	{ .driver_data = MT_CLS_VTL,
		MT_USB_DEVICE(USB_VENDOR_ID_VTL,
			USB_DEVICE_ID_VTL_MULTITOUCH_FF3F) },

	/* Wistron panels */
	{ .driver_data = MT_CLS_NSMU,
		MT_USB_DEVICE(USB_VENDOR_ID_WISTRON,
			USB_DEVICE_ID_WISTRON_OPTICAL_TOUCH) },

	/* XAT */
	{ .driver_data = MT_CLS_NSMU,
		MT_USB_DEVICE(USB_VENDOR_ID_XAT,
			USB_DEVICE_ID_XAT_CSR) },

	/* Xiroku */
	{ .driver_data = MT_CLS_NSMU,
		MT_USB_DEVICE(USB_VENDOR_ID_XIROKU,
			USB_DEVICE_ID_XIROKU_SPX) },
	{ .driver_data = MT_CLS_NSMU,
		MT_USB_DEVICE(USB_VENDOR_ID_XIROKU,
			USB_DEVICE_ID_XIROKU_MPX) },
	{ .driver_data = MT_CLS_NSMU,
		MT_USB_DEVICE(USB_VENDOR_ID_XIROKU,
			USB_DEVICE_ID_XIROKU_CSR) },
	{ .driver_data = MT_CLS_NSMU,
		MT_USB_DEVICE(USB_VENDOR_ID_XIROKU,
			USB_DEVICE_ID_XIROKU_SPX1) },
	{ .driver_data = MT_CLS_NSMU,
		MT_USB_DEVICE(USB_VENDOR_ID_XIROKU,
			USB_DEVICE_ID_XIROKU_MPX1) },
	{ .driver_data = MT_CLS_NSMU,
		MT_USB_DEVICE(USB_VENDOR_ID_XIROKU,
			USB_DEVICE_ID_XIROKU_CSR1) },
	{ .driver_data = MT_CLS_NSMU,
		MT_USB_DEVICE(USB_VENDOR_ID_XIROKU,
			USB_DEVICE_ID_XIROKU_SPX2) },
	{ .driver_data = MT_CLS_NSMU,
		MT_USB_DEVICE(USB_VENDOR_ID_XIROKU,
			USB_DEVICE_ID_XIROKU_MPX2) },
	{ .driver_data = MT_CLS_NSMU,
		MT_USB_DEVICE(USB_VENDOR_ID_XIROKU,
			USB_DEVICE_ID_XIROKU_CSR2) },

	/* Google MT devices */
	{ .driver_data = MT_CLS_GOOGLE,
		HID_DEVICE(HID_BUS_ANY, HID_GROUP_ANY, USB_VENDOR_ID_GOOGLE,
			USB_DEVICE_ID_GOOGLE_TOUCH_ROSE) },

	/* Generic MT device */
	{ HID_DEVICE(HID_BUS_ANY, HID_GROUP_MULTITOUCH, HID_ANY_ID, HID_ANY_ID) },

	/* Generic Win 8 certified MT device */
	{  .driver_data = MT_CLS_WIN_8,
		HID_DEVICE(HID_BUS_ANY, HID_GROUP_MULTITOUCH_WIN_8,
			HID_ANY_ID, HID_ANY_ID) },
	{ }
};
MODULE_DEVICE_TABLE(hid, mt_devices);

static const struct hid_usage_id mt_grabbed_usages[] = {
	{ HID_ANY_ID, HID_ANY_ID, HID_ANY_ID },
	{ HID_ANY_ID - 1, HID_ANY_ID - 1, HID_ANY_ID - 1}
};

static struct hid_driver mt_driver = {
	.name = "hid-multitouch",
	.id_table = mt_devices,
	.probe = mt_probe,
	.remove = mt_remove,
	.input_mapping = mt_input_mapping,
	.input_mapped = mt_input_mapped,
	.input_configured = mt_input_configured,
	.feature_mapping = mt_feature_mapping,
	.usage_table = mt_grabbed_usages,
	.event = mt_event,
	.report = mt_report,
#ifdef CONFIG_PM
	.reset_resume = mt_reset_resume,
	.resume = mt_resume,
#endif
};
module_hid_driver(mt_driver);<|MERGE_RESOLUTION|>--- conflicted
+++ resolved
@@ -896,11 +896,7 @@
 
 		for (n = 0; n < count; n++)
 			mt_process_mt_event(hid, field, &field->usage[n],
-<<<<<<< HEAD
-					field->value[n], first_packet);
-=======
 					    field->value[n], first_packet);
->>>>>>> 9b4816de
 	}
 
 	if (td->num_received >= td->num_expected)
