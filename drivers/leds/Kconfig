config LEDS_GPIO_REGISTER
	bool
	help
	  This option provides the function gpio_led_register_device.
	  As this function is used by arch code it must not be compiled as a
	  module.

menuconfig NEW_LEDS
	bool "LED Support"
	help
	  Say Y to enable Linux LED support.  This allows control of supported
	  LEDs from both userspace and optionally, by kernel events (triggers).

if NEW_LEDS

config LEDS_CLASS
	tristate "LED Class Support"
	help
	  This option enables the led sysfs class in /sys/class/leds.  You'll
	  need this to do anything useful with LEDs.  If unsure, say N.

config LEDS_CLASS_FLASH
	tristate "LED Flash Class Support"
	depends on LEDS_CLASS
	help
	  This option enables the flash LED sysfs class in /sys/class/leds.
	  It wraps LED Class and adds flash LEDs specific sysfs attributes
	  and kernel internal API to it. You'll need this to provide support
	  for the flash related features of a LED device. It can be built
	  as a module.

config LEDS_BRIGHTNESS_HW_CHANGED
	bool "LED Class brightness_hw_changed attribute support"
	depends on LEDS_CLASS
	help
	  This option enables support for the brightness_hw_changed attribute
	  for led sysfs class devices under /sys/class/leds.

	  See Documentation/ABI/testing/sysfs-class-led for details.

comment "LED drivers"

config LEDS_88PM860X
	tristate "LED Support for Marvell 88PM860x PMIC"
	depends on LEDS_CLASS
	depends on MFD_88PM860X
	help
	  This option enables support for on-chip LED drivers found on Marvell
	  Semiconductor 88PM8606 PMIC.

config LEDS_AAT1290
	tristate "LED support for the AAT1290"
	depends on LEDS_CLASS_FLASH
	depends on V4L2_FLASH_LED_CLASS || !V4L2_FLASH_LED_CLASS
	depends on GPIOLIB || COMPILE_TEST
	depends on OF
	depends on PINCTRL
	help
	  This option enables support for the LEDs on the AAT1290.

config LEDS_AN30259A
	tristate "LED support for Panasonic AN30259A"
	depends on LEDS_CLASS && I2C && OF
	help
	  This option enables support for the AN30259A 3-channel
	  LED driver.

	  To compile this driver as a module, choose M here: the module
	  will be called leds-an30259a.

config LEDS_APU
	tristate "Front panel LED support for PC Engines APU/APU2/APU3 boards"
	depends on LEDS_CLASS
	depends on X86 && DMI
	help
	  This driver makes the PC Engines APU/APU2/APU3 front panel LEDs
	  accessible from userspace programs through the LED subsystem.

	  To compile this driver as a module, choose M here: the
	  module will be called leds-apu.

config LEDS_AS3645A
	tristate "AS3645A and LM3555 LED flash controllers support"
	depends on I2C && LEDS_CLASS_FLASH
	depends on V4L2_FLASH_LED_CLASS || !V4L2_FLASH_LED_CLASS
	help
	  Enable LED flash class support for AS3645A LED flash
	  controller. V4L2 flash API is provided as well if
	  CONFIG_V4L2_FLASH_API is enabled.

config LEDS_BCM6328
	tristate "LED Support for Broadcom BCM6328"
	depends on LEDS_CLASS
	depends on HAS_IOMEM
	depends on OF
	help
	  This option enables support for LEDs connected to the BCM6328
	  LED HW controller accessed via MMIO registers.

config LEDS_BCM6358
	tristate "LED Support for Broadcom BCM6358"
	depends on LEDS_CLASS
	depends on HAS_IOMEM
	depends on OF
	help
	  This option enables support for LEDs connected to the BCM6358
	  LED HW controller accessed via MMIO registers.

config LEDS_CPCAP
	tristate "LED Support for Motorola CPCAP"
	depends on LEDS_CLASS
	depends on MFD_CPCAP
	depends on OF
	help
	  This option enables support for LEDs offered by Motorola's
	  CPCAP PMIC.

config LEDS_CR0014114
	tristate "LED Support for Crane CR0014114"
	depends on LEDS_CLASS
	depends on SPI
	depends on OF
	help
	  This option enables support for CR0014114 LED Board which
	  is widely used in vending machines produced by
	  Crane Merchandising Systems.

	  To compile this driver as a module, choose M here: the module
	  will be called leds-cr0014114.

config LEDS_LM3530
	tristate "LCD Backlight driver for LM3530"
	depends on LEDS_CLASS
	depends on I2C
	help
	  This option enables support for the LCD backlight using
	  LM3530 ambient light sensor chip. This ALS chip can be
	  controlled manually or using PWM input or using ambient
	  light automatically.

config LEDS_LM3532
	tristate "LCD Backlight driver for LM3532"
	depends on LEDS_CLASS
	depends on I2C
	help
	  This option enables support for the LCD backlight using
	  LM3532 ambient light sensor chip. This ALS chip can be
	  controlled manually or using PWM input or using ambient
	  light automatically.

config LEDS_LM3533
	tristate "LED support for LM3533"
	depends on LEDS_CLASS
	depends on MFD_LM3533
	help
	  This option enables support for the LEDs on National Semiconductor /
	  TI LM3533 Lighting Power chips.

	  The LEDs can be controlled directly, through PWM input, or by the
	  ambient-light-sensor interface. The chip supports
	  hardware-accelerated blinking with maximum on and off periods of 9.8
	  and 77 seconds respectively.

config LEDS_LM3642
	tristate "LED support for LM3642 Chip"
	depends on LEDS_CLASS && I2C
	select REGMAP_I2C
	help
	  This option enables support for LEDs connected to LM3642.
	  The LM3642 is a 4MHz fixed-frequency synchronous boost
	  converter plus 1.5A constant current driver for a high-current
	  white LED.

config LEDS_LM3692X
	tristate "LED support for LM3692x Chips"
	depends on LEDS_CLASS && I2C && OF
	select REGMAP_I2C
	help
	  This option enables support for the TI LM3692x family
	  of white LED string drivers used for backlighting.

config LEDS_LM3601X
	tristate "LED support for LM3601x Chips"
	depends on LEDS_CLASS && I2C
	depends on LEDS_CLASS_FLASH
	select REGMAP_I2C
	help
	  This option enables support for the TI LM3601x family
	  of flash, torch and indicator classes.

config LEDS_LOCOMO
	tristate "LED Support for Locomo device"
	depends on LEDS_CLASS
	depends on SHARP_LOCOMO
	help
	  This option enables support for the LEDs on Sharp Locomo.
	  Zaurus models SL-5500 and SL-5600.

config LEDS_MIKROTIK_RB532
	tristate "LED Support for Mikrotik Routerboard 532"
	depends on LEDS_CLASS
	depends on MIKROTIK_RB532
	help
	  This option enables support for the so called "User LED" of
	  Mikrotik's Routerboard 532.

config LEDS_MT6323
	tristate "LED Support for Mediatek MT6323 PMIC"
	depends on LEDS_CLASS
	depends on MFD_MT6397
	help
	  This option enables support for on-chip LED drivers found on
	  Mediatek MT6323 PMIC.

config LEDS_S3C24XX
	tristate "LED Support for Samsung S3C24XX GPIO LEDs"
	depends on LEDS_CLASS
	depends on ARCH_S3C24XX
	help
	  This option enables support for LEDs connected to GPIO lines
	  on Samsung S3C24XX series CPUs, such as the S3C2410 and S3C2440.

config LEDS_NET48XX
	tristate "LED Support for Soekris net48xx series Error LED"
	depends on LEDS_CLASS
	depends on SCx200_GPIO
	help
	  This option enables support for the Soekris net4801 and net4826 error
	  LED.

config LEDS_FSG
	tristate "LED Support for the Freecom FSG-3"
	depends on LEDS_CLASS
	depends on MACH_FSG
	help
	  This option enables support for the LEDs on the Freecom FSG-3.

config LEDS_WRAP
	tristate "LED Support for the WRAP series LEDs"
	depends on LEDS_CLASS
	depends on SCx200_GPIO
	help
	  This option enables support for the PCEngines WRAP programmable LEDs.

config LEDS_COBALT_QUBE
	tristate "LED Support for the Cobalt Qube series front LED"
	depends on LEDS_CLASS
	depends on MIPS_COBALT
	help
	  This option enables support for the front LED on Cobalt Qube series

config LEDS_COBALT_RAQ
	bool "LED Support for the Cobalt Raq series"
	depends on LEDS_CLASS=y && MIPS_COBALT
	select LEDS_TRIGGERS
	help
	  This option enables support for the Cobalt Raq series LEDs.

config LEDS_SUNFIRE
	tristate "LED support for SunFire servers."
	depends on LEDS_CLASS
	depends on SPARC64
	select LEDS_TRIGGERS
	help
	  This option enables support for the Left, Middle, and Right
	  LEDs on the I/O and CPU boards of SunFire UltraSPARC servers.

config LEDS_IPAQ_MICRO
	tristate "LED Support for the Compaq iPAQ h3xxx"
	depends on LEDS_CLASS
	depends on MFD_IPAQ_MICRO
	help
	  Choose this option if you want to use the notification LED on
	  Compaq/HP iPAQ h3100 and h3600.

config LEDS_HP6XX
	tristate "LED Support for the HP Jornada 6xx"
	depends on LEDS_CLASS
	depends on SH_HP6XX
	help
	  This option enables LED support for the handheld
	  HP Jornada 620/660/680/690.

config LEDS_PCA9532
	tristate "LED driver for PCA9532 dimmer"
	depends on LEDS_CLASS
	depends on I2C && INPUT
	help
	  This option enables support for NXP pca9532
	  LED controller. It is generally only useful
	  as a platform driver

config LEDS_PCA9532_GPIO
	bool "Enable GPIO support for PCA9532"
	depends on LEDS_PCA9532
	depends on GPIOLIB
	help
	  Allow unused pins on PCA9532 to be used as gpio.

	  To use a pin as gpio pca9532_type in pca9532_platform data needs to
	  set to PCA9532_TYPE_GPIO.

config LEDS_GPIO
	tristate "LED Support for GPIO connected LEDs"
	depends on LEDS_CLASS
	depends on GPIOLIB || COMPILE_TEST
	help
	  This option enables support for the LEDs connected to GPIO
	  outputs. To be useful the particular board must have LEDs
	  and they must be connected to the GPIO lines.  The LEDs must be
	  defined as platform devices and/or OpenFirmware platform devices.
	  The code to use these bindings can be selected below.

config LEDS_LP3944
	tristate "LED Support for N.S. LP3944 (Fun Light) I2C chip"
	depends on LEDS_CLASS
	depends on I2C
	help
	  This option enables support for LEDs connected to the National
	  Semiconductor LP3944 Lighting Management Unit (LMU) also known as
	  Fun Light Chip.

	  To compile this driver as a module, choose M here: the
	  module will be called leds-lp3944.

config LEDS_LP3952
	tristate "LED Support for TI LP3952 2 channel LED driver"
	depends on LEDS_CLASS
	depends on I2C
	depends on GPIOLIB
	select REGMAP_I2C
	help
	  This option enables support for LEDs connected to the Texas
	  Instruments LP3952 LED driver.

	  To compile this driver as a module, choose M here: the
	  module will be called leds-lp3952.

config LEDS_LP55XX_COMMON
	tristate "Common Driver for TI/National LP5521/5523/55231/5562/8501"
	depends on LEDS_LP5521 || LEDS_LP5523 || LEDS_LP5562 || LEDS_LP8501
	select FW_LOADER
	select FW_LOADER_USER_HELPER
	help
	  This option supports common operations for LP5521/5523/55231/5562/8501
	  devices.

config LEDS_LP5521
	tristate "LED Support for N.S. LP5521 LED driver chip"
	depends on LEDS_CLASS && I2C
	select LEDS_LP55XX_COMMON
	help
	  If you say yes here you get support for the National Semiconductor
	  LP5521 LED driver. It is 3 channel chip with programmable engines.
	  Driver provides direct control via LED class and interface for
	  programming the engines.

config LEDS_LP5523
	tristate "LED Support for TI/National LP5523/55231 LED driver chip"
	depends on LEDS_CLASS && I2C
	select LEDS_LP55XX_COMMON
	help
	  If you say yes here you get support for TI/National Semiconductor
	  LP5523/55231 LED driver.
	  It is 9 channel chip with programmable engines.
	  Driver provides direct control via LED class and interface for
	  programming the engines.

config LEDS_LP5562
	tristate "LED Support for TI LP5562 LED driver chip"
	depends on LEDS_CLASS && I2C
	select LEDS_LP55XX_COMMON
	help
	  If you say yes here you get support for TI LP5562 LED driver.
	  It is 4 channels chip with programmable engines.
	  Driver provides direct control via LED class and interface for
	  programming the engines.

config LEDS_LP8501
	tristate "LED Support for TI LP8501 LED driver chip"
	depends on LEDS_CLASS && I2C
	select LEDS_LP55XX_COMMON
	help
	  If you say yes here you get support for TI LP8501 LED driver.
	  It is 9 channel chip with programmable engines.
	  Driver provides direct control via LED class and interface for
	  programming the engines.
	  It is similar as LP5523, but output power selection is available.
	  And register layout and engine program schemes are different.

config LEDS_LP8788
	tristate "LED support for the TI LP8788 PMIC"
	depends on LEDS_CLASS
	depends on MFD_LP8788
	help
	  This option enables support for the Keyboard LEDs on the LP8788 PMIC.

config LEDS_LP8860
	tristate "LED support for the TI LP8860 4 channel LED driver"
	depends on LEDS_CLASS && I2C && OF
	select REGMAP_I2C
	help
	  If you say yes here you get support for the TI LP8860 4 channel
	  LED driver.
	  This option enables support for the display cluster LEDs
	  on the LP8860 4 channel LED driver using the I2C communication
	  bus.

config LEDS_CLEVO_MAIL
	tristate "Mail LED on Clevo notebook"
	depends on LEDS_CLASS
	depends on X86 && SERIO_I8042 && DMI
	help
	  This driver makes the mail LED accessible from userspace
	  programs through the leds subsystem. This LED have three
	  known mode: off, blink at 0.5Hz and blink at 1Hz.

	  The driver supports two kinds of interface: using ledtrig-timer
	  or through /sys/class/leds/clevo::mail/brightness. As this LED
	  cannot change it's brightness it blinks instead. The brightness
	  value 0 means off, 1..127 means blink at 0.5Hz and 128..255 means
	  blink at 1Hz.

	  This module can drive the mail LED for the following notebooks:

	        Clevo D400P
	        Clevo D410J
	        Clevo D410V
	        Clevo D400V/D470V (not tested, but might work)
	        Clevo M540N
	        Clevo M5x0N (not tested, but might work)
	        Positivo Mobile (Clevo M5x0V)

	  If your model is not listed here you can try the "nodetect"
	  module parameter.

	  To compile this driver as a module, choose M here: the
	  module will be called leds-clevo-mail.

config LEDS_PCA955X
	tristate "LED Support for PCA955x I2C chips"
	depends on LEDS_CLASS
	depends on I2C
	help
	  This option enables support for LEDs connected to PCA955x
	  LED driver chips accessed via the I2C bus.  Supported
	  devices include PCA9550, PCA9551, PCA9552, and PCA9553.

config LEDS_PCA955X_GPIO
	bool "Enable GPIO support for PCA955X"
	depends on LEDS_PCA955X
	depends on GPIOLIB
	help
	  Allow unused pins on PCA955X to be used as gpio.

	  To use a pin as gpio the pin type should be set to
	  PCA955X_TYPE_GPIO in the device tree.


config LEDS_PCA963X
	tristate "LED support for PCA963x I2C chip"
	depends on LEDS_CLASS
	depends on I2C
	help
	  This option enables support for LEDs connected to the PCA963x
	  LED driver chip accessed via the I2C bus. Supported
	  devices include PCA9633 and PCA9634

config LEDS_WM831X_STATUS
	tristate "LED support for status LEDs on WM831x PMICs"
	depends on LEDS_CLASS
	depends on MFD_WM831X
	help
	  This option enables support for the status LEDs of the WM831x
	  series of PMICs.

config LEDS_WM8350
	tristate "LED Support for WM8350 AudioPlus PMIC"
	depends on LEDS_CLASS
	depends on MFD_WM8350
	help
	  This option enables support for LEDs driven by the Wolfson
	  Microelectronics WM8350 AudioPlus PMIC.

config LEDS_DA903X
	tristate "LED Support for DA9030/DA9034 PMIC"
	depends on LEDS_CLASS
	depends on PMIC_DA903X
	help
	  This option enables support for on-chip LED drivers found
	  on Dialog Semiconductor DA9030/DA9034 PMICs.

config LEDS_DA9052
	tristate "Dialog DA9052/DA9053 LEDS"
	depends on LEDS_CLASS
	depends on PMIC_DA9052
	help
	  This option enables support for on-chip LED drivers found
	  on Dialog Semiconductor DA9052-BC and DA9053-AA/Bx PMICs.

config LEDS_DAC124S085
	tristate "LED Support for DAC124S085 SPI DAC"
	depends on LEDS_CLASS
	depends on SPI
	help
	  This option enables support for DAC124S085 SPI DAC from NatSemi,
	  which can be used to control up to four LEDs.

config LEDS_PWM
	tristate "PWM driven LED Support"
	depends on LEDS_CLASS
	depends on PWM
	help
	  This option enables support for pwm driven LEDs

config LEDS_REGULATOR
	tristate "REGULATOR driven LED support"
	depends on LEDS_CLASS
	depends on REGULATOR
	help
	  This option enables support for regulator driven LEDs.

config LEDS_BD2802
	tristate "LED driver for BD2802 RGB LED"
	depends on LEDS_CLASS
	depends on I2C
	help
	  This option enables support for BD2802GU RGB LED driver chips
	  accessed via the I2C bus.

config LEDS_INTEL_SS4200
	tristate "LED driver for Intel NAS SS4200 series"
	depends on LEDS_CLASS
	depends on PCI && DMI
	depends on X86
	help
	  This option enables support for the Intel SS4200 series of
	  Network Attached Storage servers. You may control the hard
	  drive or power LEDs on the front panel. Using this driver
	  can stop the front LED from blinking after startup.

config LEDS_LT3593
	tristate "LED driver for LT3593 controllers"
	depends on LEDS_CLASS
	depends on GPIOLIB || COMPILE_TEST
	depends on OF
	help
	  This option enables support for LEDs driven by a Linear Technology
	  LT3593 controller. This controller uses a special one-wire pulse
	  coding protocol to set the brightness.

config LEDS_ADP5520
	tristate "LED Support for ADP5520/ADP5501 PMIC"
	depends on LEDS_CLASS
	depends on PMIC_ADP5520
	help
	  This option enables support for on-chip LED drivers found
	  on Analog Devices ADP5520/ADP5501 PMICs.

	  To compile this driver as a module, choose M here: the module will
	  be called leds-adp5520.

config LEDS_MC13783
	tristate "LED Support for MC13XXX PMIC"
	depends on LEDS_CLASS
	depends on MFD_MC13XXX
	help
	  This option enables support for on-chip LED drivers found
	  on Freescale Semiconductor MC13783/MC13892/MC34708 PMIC.

config LEDS_NS2
	tristate "LED support for Network Space v2 GPIO LEDs"
	depends on LEDS_CLASS
	depends on MACH_KIRKWOOD || MACH_ARMADA_370
	default y
	help
	  This option enables support for the dual-GPIO LEDs found on the
	  following LaCie/Seagate boards:

		Network Space v2 (and parents: Max, Mini)
		Internet Space v2
		d2 Network v2
		n090401 (Seagate NAS 4-Bay)

config LEDS_NETXBIG
	tristate "LED support for Big Network series LEDs"
	depends on LEDS_CLASS
	depends on MACH_KIRKWOOD
	default y
	help
	  This option enables support for LEDs found on the LaCie 2Big
	  and 5Big Network v2 boards. The LEDs are wired to a CPLD and are
	  controlled through a GPIO extension bus.

config LEDS_ASIC3
	bool "LED support for the HTC ASIC3"
	depends on LEDS_CLASS=y
	depends on MFD_ASIC3
	default y
	help
	  This option enables support for the LEDs on the HTC ASIC3. The HTC
	  ASIC3 LED GPIOs are inputs, not outputs, thus the leds-gpio driver
	  cannot be used. This driver supports hardware blinking with an on+off
	  period from 62ms to 125s. Say Y to enable LEDs on the HP iPAQ hx4700.

config LEDS_TCA6507
	tristate "LED Support for TCA6507 I2C chip"
	depends on LEDS_CLASS && I2C
	help
	  This option enables support for LEDs connected to TC6507
	  LED driver chips accessed via the I2C bus.
	  Driver support brightness control and hardware-assisted blinking.

config LEDS_TLC591XX
	tristate "LED driver for TLC59108 and TLC59116 controllers"
	depends on LEDS_CLASS && I2C
	select REGMAP_I2C
	help
	  This option enables support for Texas Instruments TLC59108
	  and TLC59116 LED controllers.

config LEDS_MAX77650
	tristate "LED support for Maxim MAX77650 PMIC"
	depends on LEDS_CLASS && MFD_MAX77650
	help
	  LEDs driver for MAX77650 family of PMICs from Maxim Integrated.

config LEDS_MAX77693
	tristate "LED support for MAX77693 Flash"
	depends on LEDS_CLASS_FLASH
	depends on V4L2_FLASH_LED_CLASS || !V4L2_FLASH_LED_CLASS
	depends on MFD_MAX77693
	depends on OF
	help
	  This option enables support for the flash part of the MAX77693
	  multifunction device. It has build in control for two leds in flash
	  and torch mode.

config LEDS_MAX8997
	tristate "LED support for MAX8997 PMIC"
	depends on LEDS_CLASS && MFD_MAX8997
	help
	  This option enables support for on-chip LED drivers on
	  MAXIM MAX8997 PMIC.

config LEDS_LM355x
	tristate "LED support for LM3554 and LM3556 chips"
	depends on LEDS_CLASS && I2C
	select REGMAP_I2C
	help
	  This option enables support for LEDs connected to LM3554
	  and LM3556. It includes Torch, Flash and Indicator functions.

config LEDS_OT200
	tristate "LED support for the Bachmann OT200"
	depends on LEDS_CLASS && HAS_IOMEM && (X86_32 || COMPILE_TEST)
	help
	  This option enables support for the LEDs on the Bachmann OT200.
	  Say Y to enable LEDs on the Bachmann OT200.

config LEDS_MENF21BMC
	tristate "LED support for the MEN 14F021P00 BMC"
	depends on LEDS_CLASS && MFD_MENF21BMC
	help
	  Say Y here to include support for the MEN 14F021P00 BMC LEDs.

	  This driver can also be built as a module. If so the module
	  will be called leds-menf21bmc.

config LEDS_KTD2692
	tristate "LED support for KTD2692 flash LED controller"
	depends on LEDS_CLASS_FLASH && OF
	depends on GPIOLIB || COMPILE_TEST
	help
	  This option enables support for KTD2692 LED flash connected
	  through ExpressWire interface.

	  Say Y to enable this driver.

config LEDS_IS31FL319X
	tristate "LED Support for ISSI IS31FL319x I2C LED controller family"
	depends on LEDS_CLASS && I2C && OF
	select REGMAP_I2C
	help
	  This option enables support for LEDs connected to ISSI IS31FL319x
	  fancy LED driver chips accessed via the I2C bus.
	  Driver supports individual PWM brightness control for each channel.

	  This driver can also be built as a module. If so the module will be
	  called leds-is31fl319x.

config LEDS_IS31FL32XX
	tristate "LED support for ISSI IS31FL32XX I2C LED controller family"
	depends on LEDS_CLASS && I2C && OF
	help
	  Say Y here to include support for ISSI IS31FL32XX and Si-En SN32xx
	  LED controllers. They are I2C devices with multiple constant-current
	  channels, each with independent 256-level PWM control.

config LEDS_SC27XX_BLTC
	tristate "LED support for the SC27xx breathing light controller"
	depends on LEDS_CLASS && MFD_SC27XX_PMIC
	depends on OF
	help
	  Say Y here to include support for the SC27xx breathing light controller
	  LEDs.

	  This driver can also be built as a module. If so the module will be
	  called leds-sc27xx-bltc.

comment "LED driver for blink(1) USB RGB LED is under Special HID drivers (HID_THINGM)"

config LEDS_BLINKM
	tristate "LED support for the BlinkM I2C RGB LED"
	depends on LEDS_CLASS
	depends on I2C
	help
	  This option enables support for the BlinkM RGB LED connected
	  through I2C. Say Y to enable support for the BlinkM LED.

config LEDS_POWERNV
	tristate "LED support for PowerNV Platform"
	depends on LEDS_CLASS
	depends on PPC_POWERNV
	depends on OF
	help
	  This option enables support for the system LEDs present on
	  PowerNV platforms. Say 'y' to enable this support in kernel.
	  To compile this driver as a module, choose 'm' here: the module
	  will be called leds-powernv.

config LEDS_SYSCON
	bool "LED support for LEDs on system controllers"
	depends on LEDS_CLASS=y
	depends on MFD_SYSCON
	depends on OF
	help
	  This option enables support for the LEDs on syscon type
	  devices. This will only work with device tree enabled
	  devices.

config LEDS_PM8058
	tristate "LED Support for the Qualcomm PM8058 PMIC"
	depends on MFD_PM8XXX
	depends on LEDS_CLASS
	help
	  Choose this option if you want to use the LED drivers in
	  the Qualcomm PM8058 PMIC.

config LEDS_MLXCPLD
	tristate "LED support for the Mellanox boards"
	depends on X86 && DMI
	depends on LEDS_CLASS
	help
	  This option enables support for the LEDs on the Mellanox
	  boards. Say Y to enable these.

config LEDS_MLXREG
	tristate "LED support for the Mellanox switches management control"
	depends on LEDS_CLASS
	help
	  This option enables support for the LEDs on the Mellanox Ethernet and
	  InfiniBand switches. The driver can be activated by the platform device
	  device add call. Say Y to enable these. To compile this driver as a
	  module, choose 'M' here: the module will be called leds-mlxreg.

config LEDS_USER
	tristate "Userspace LED support"
	depends on LEDS_CLASS
	help
	  This option enables support for userspace LEDs. Say 'y' to enable this
	  support in kernel. To compile this driver as a module, choose 'm' here:
	  the module will be called uleds.

config LEDS_NIC78BX
	tristate "LED support for NI PXI NIC78bx devices"
	depends on LEDS_CLASS
	depends on X86 && ACPI
	help
	  This option enables support for the User1 and User2 LEDs on NI
	  PXI NIC78bx devices.

	  To compile this driver as a module, choose M here: the module
	  will be called leds-nic78bx.

<<<<<<< HEAD
config LEDS_SPI_BYTE
	tristate "LED support for SPI LED controller with a single byte"
	depends on LEDS_CLASS
	depends on SPI
	depends on OF
	help
	  This option enables support for LED controller which use a single byte
	  for controlling the brightness. Currently the following controller is
	  supported: Ubiquiti airCube ISP microcontroller based LED controller.
=======
config LEDS_TI_LMU_COMMON
	tristate "LED driver for TI LMU"
	depends on LEDS_CLASS
	depends on REGMAP
	help
	  Say Y to enable the LED driver for TI LMU devices.
	  This supports common features between the TI LM3532, LM3631, LM3632,
	  LM3633, LM3695 and LM3697.

config LEDS_LM3697
	tristate "LED driver for LM3697"
	depends on LEDS_TI_LMU_COMMON
	depends on I2C && OF
	help
	  Say Y to enable the LM3697 LED driver for TI LMU devices.
	  This supports the LED device LM3697.

config LEDS_LM36274
	tristate "LED driver for LM36274"
	depends on LEDS_TI_LMU_COMMON
	depends on MFD_TI_LMU
	help
	  Say Y to enable the LM36274 LED driver for TI LMU devices.
	  This supports the LED device LM36274.
>>>>>>> 11e1bbc1

comment "LED Triggers"
source "drivers/leds/trigger/Kconfig"

endif # NEW_LEDS<|MERGE_RESOLUTION|>--- conflicted
+++ resolved
@@ -783,7 +783,6 @@
 	  To compile this driver as a module, choose M here: the module
 	  will be called leds-nic78bx.
 
-<<<<<<< HEAD
 config LEDS_SPI_BYTE
 	tristate "LED support for SPI LED controller with a single byte"
 	depends on LEDS_CLASS
@@ -793,7 +792,7 @@
 	  This option enables support for LED controller which use a single byte
 	  for controlling the brightness. Currently the following controller is
 	  supported: Ubiquiti airCube ISP microcontroller based LED controller.
-=======
+
 config LEDS_TI_LMU_COMMON
 	tristate "LED driver for TI LMU"
 	depends on LEDS_CLASS
@@ -818,7 +817,6 @@
 	help
 	  Say Y to enable the LM36274 LED driver for TI LMU devices.
 	  This supports the LED device LM36274.
->>>>>>> 11e1bbc1
 
 comment "LED Triggers"
 source "drivers/leds/trigger/Kconfig"
