/*
 * Copyright © 2016 Intel Corporation
 *
 * Permission is hereby granted, free of charge, to any person obtaining a
 * copy of this software and associated documentation files (the "Software"),
 * to deal in the Software without restriction, including without limitation
 * the rights to use, copy, modify, merge, publish, distribute, sublicense,
 * and/or sell copies of the Software, and to permit persons to whom the
 * Software is furnished to do so, subject to the following conditions:
 *
 * The above copyright notice and this permission notice (including the next
 * paragraph) shall be included in all copies or substantial portions of the
 * Software.
 *
 * THE SOFTWARE IS PROVIDED "AS IS", WITHOUT WARRANTY OF ANY KIND, EXPRESS OR
 * IMPLIED, INCLUDING BUT NOT LIMITED TO THE WARRANTIES OF MERCHANTABILITY,
 * FITNESS FOR A PARTICULAR PURPOSE AND NONINFRINGEMENT.  IN NO EVENT SHALL
 * THE AUTHORS OR COPYRIGHT HOLDERS BE LIABLE FOR ANY CLAIM, DAMAGES OR OTHER
 * LIABILITY, WHETHER IN AN ACTION OF CONTRACT, TORT OR OTHERWISE, ARISING
 * FROM, OUT OF OR IN CONNECTION WITH THE SOFTWARE OR THE USE OR OTHER DEALINGS
 * IN THE SOFTWARE.
 *
 */

#include "intel_uc.h"
#include "intel_guc_submission.h"
#include "intel_guc.h"
#include "i915_drv.h"
#include "i915_reset.h"

static void guc_free_load_err_log(struct intel_guc *guc);

/* Reset GuC providing us with fresh state for both GuC and HuC.
 */
static int __intel_uc_reset_hw(struct drm_i915_private *dev_priv)
{
	int ret;
	u32 guc_status;

	ret = intel_reset_guc(dev_priv);
	if (ret) {
		DRM_ERROR("Failed to reset GuC, ret = %d\n", ret);
		return ret;
	}

	guc_status = I915_READ(GUC_STATUS);
	WARN(!(guc_status & GS_MIA_IN_RESET),
	     "GuC status: 0x%x, MIA core expected to be in reset\n",
	     guc_status);

	return ret;
}

static int __get_platform_enable_guc(struct drm_i915_private *i915)
{
	struct intel_uc_fw *guc_fw = &i915->guc.fw;
	struct intel_uc_fw *huc_fw = &i915->huc.fw;
	int enable_guc = 0;

	/* Default is to enable GuC/HuC if we know their firmwares */
	if (intel_uc_fw_is_selected(guc_fw))
		enable_guc |= ENABLE_GUC_SUBMISSION;
	if (intel_uc_fw_is_selected(huc_fw))
		enable_guc |= ENABLE_GUC_LOAD_HUC;

	/* Any platform specific fine-tuning can be done here */

	return enable_guc;
}

static int __get_default_guc_log_level(struct drm_i915_private *i915)
{
	int guc_log_level;

	if (!HAS_GUC(i915) || !intel_uc_is_using_guc(i915))
		guc_log_level = GUC_LOG_LEVEL_DISABLED;
	else if (IS_ENABLED(CONFIG_DRM_I915_DEBUG) ||
		 IS_ENABLED(CONFIG_DRM_I915_DEBUG_GEM))
		guc_log_level = GUC_LOG_LEVEL_MAX;
	else
		guc_log_level = GUC_LOG_LEVEL_NON_VERBOSE;

	/* Any platform specific fine-tuning can be done here */

	return guc_log_level;
}

/**
 * sanitize_options_early - sanitize uC related modparam options
 * @i915: device private
 *
 * In case of "enable_guc" option this function will attempt to modify
 * it only if it was initially set to "auto(-1)". Default value for this
 * modparam varies between platforms and it is hardcoded in driver code.
 * Any other modparam value is only monitored against availability of the
 * related hardware or firmware definitions.
 *
 * In case of "guc_log_level" option this function will attempt to modify
 * it only if it was initially set to "auto(-1)" or if initial value was
 * "enable(1..4)" on platforms without the GuC. Default value for this
 * modparam varies between platforms and is usually set to "disable(0)"
 * unless GuC is enabled on given platform and the driver is compiled with
 * debug config when this modparam will default to "enable(1..4)".
 */
static void sanitize_options_early(struct drm_i915_private *i915)
{
	struct intel_uc_fw *guc_fw = &i915->guc.fw;
	struct intel_uc_fw *huc_fw = &i915->huc.fw;

	/* A negative value means "use platform default" */
	if (i915_modparams.enable_guc < 0)
		i915_modparams.enable_guc = __get_platform_enable_guc(i915);

	DRM_DEBUG_DRIVER("enable_guc=%d (submission:%s huc:%s)\n",
			 i915_modparams.enable_guc,
			 yesno(intel_uc_is_using_guc_submission(i915)),
			 yesno(intel_uc_is_using_huc(i915)));

	/* Verify GuC firmware availability */
	if (intel_uc_is_using_guc(i915) && !intel_uc_fw_is_selected(guc_fw)) {
		DRM_WARN("Incompatible option detected: %s=%d, %s!\n",
			 "enable_guc", i915_modparams.enable_guc,
			 !HAS_GUC(i915) ? "no GuC hardware" :
					  "no GuC firmware");
	}

	/* Verify HuC firmware availability */
	if (intel_uc_is_using_huc(i915) && !intel_uc_fw_is_selected(huc_fw)) {
		DRM_WARN("Incompatible option detected: %s=%d, %s!\n",
			 "enable_guc", i915_modparams.enable_guc,
			 !HAS_HUC(i915) ? "no HuC hardware" :
					  "no HuC firmware");
	}

	/* A negative value means "use platform/config default" */
	if (i915_modparams.guc_log_level < 0)
		i915_modparams.guc_log_level =
			__get_default_guc_log_level(i915);

	if (i915_modparams.guc_log_level > 0 && !intel_uc_is_using_guc(i915)) {
		DRM_WARN("Incompatible option detected: %s=%d, %s!\n",
			 "guc_log_level", i915_modparams.guc_log_level,
			 !HAS_GUC(i915) ? "no GuC hardware" :
					  "GuC not enabled");
		i915_modparams.guc_log_level = 0;
	}

	if (i915_modparams.guc_log_level > GUC_LOG_LEVEL_MAX) {
		DRM_WARN("Incompatible option detected: %s=%d, %s!\n",
			 "guc_log_level", i915_modparams.guc_log_level,
			 "verbosity too high");
		i915_modparams.guc_log_level = GUC_LOG_LEVEL_MAX;
	}

	DRM_DEBUG_DRIVER("guc_log_level=%d (enabled:%s, verbose:%s, verbosity:%d)\n",
			 i915_modparams.guc_log_level,
			 yesno(i915_modparams.guc_log_level),
			 yesno(GUC_LOG_LEVEL_IS_VERBOSE(i915_modparams.guc_log_level)),
			 GUC_LOG_LEVEL_TO_VERBOSITY(i915_modparams.guc_log_level));

	/* Make sure that sanitization was done */
	GEM_BUG_ON(i915_modparams.enable_guc < 0);
	GEM_BUG_ON(i915_modparams.guc_log_level < 0);
}

void intel_uc_init_early(struct drm_i915_private *i915)
{
	struct intel_guc *guc = &i915->guc;
	struct intel_huc *huc = &i915->huc;

	intel_guc_init_early(guc);
	intel_huc_init_early(huc);

	sanitize_options_early(i915);
}

void intel_uc_cleanup_early(struct drm_i915_private *i915)
{
	struct intel_guc *guc = &i915->guc;

	guc_free_load_err_log(guc);
}

/**
 * intel_uc_init_mmio - setup uC MMIO access
 * @i915: device private
 *
 * Setup minimal state necessary for MMIO accesses later in the
 * initialization sequence.
 */
void intel_uc_init_mmio(struct drm_i915_private *i915)
{
	intel_guc_init_send_regs(&i915->guc);
}

static void guc_capture_load_err_log(struct intel_guc *guc)
{
	if (!guc->log.vma || !intel_guc_log_get_level(&guc->log))
		return;

	if (!guc->load_err_log)
		guc->load_err_log = i915_gem_object_get(guc->log.vma->obj);

	return;
}

static void guc_free_load_err_log(struct intel_guc *guc)
{
	if (guc->load_err_log)
		i915_gem_object_put(guc->load_err_log);
}

static int guc_enable_communication(struct intel_guc *guc)
{
	struct drm_i915_private *i915 = guc_to_i915(guc);

	gen9_enable_guc_interrupts(i915);

	if (HAS_GUC_CT(i915))
		return intel_guc_ct_enable(&guc->ct);

	guc->send = intel_guc_send_mmio;
	guc->handler = intel_guc_to_host_event_handler_mmio;
	return 0;
}

static void guc_disable_communication(struct intel_guc *guc)
{
	struct drm_i915_private *i915 = guc_to_i915(guc);

	if (HAS_GUC_CT(i915))
		intel_guc_ct_disable(&guc->ct);

	gen9_disable_guc_interrupts(i915);

	guc->send = intel_guc_send_nop;
	guc->handler = intel_guc_to_host_event_handler_nop;
}

int intel_uc_init_misc(struct drm_i915_private *i915)
{
	struct intel_guc *guc = &i915->guc;
	struct intel_huc *huc = &i915->huc;
	int ret;

	if (!USES_GUC(i915))
		return 0;

	ret = intel_guc_init_misc(guc);
	if (ret)
		return ret;

	if (USES_HUC(i915)) {
		ret = intel_huc_init_misc(huc);
		if (ret)
			goto err_guc;
	}

	return 0;

err_guc:
	intel_guc_fini_misc(guc);
	return ret;
}

void intel_uc_fini_misc(struct drm_i915_private *i915)
{
	struct intel_guc *guc = &i915->guc;
	struct intel_huc *huc = &i915->huc;

	if (!USES_GUC(i915))
		return;

	if (USES_HUC(i915))
		intel_huc_fini_misc(huc);

	intel_guc_fini_misc(guc);
}

int intel_uc_init(struct drm_i915_private *i915)
{
	struct intel_guc *guc = &i915->guc;
	int ret;

	if (!USES_GUC(i915))
		return 0;

	if (!HAS_GUC(i915))
		return -ENODEV;

	ret = intel_guc_init(guc);
	if (ret)
		return ret;

	if (USES_GUC_SUBMISSION(i915)) {
		/*
		 * This is stuff we need to have available at fw load time
		 * if we are planning to enable submission later
		 */
		ret = intel_guc_submission_init(guc);
		if (ret) {
			intel_guc_fini(guc);
			return ret;
		}
	}

	return 0;
}

void intel_uc_fini(struct drm_i915_private *i915)
{
	struct intel_guc *guc = &i915->guc;

	if (!USES_GUC(i915))
		return;

	GEM_BUG_ON(!HAS_GUC(i915));

	if (USES_GUC_SUBMISSION(i915))
		intel_guc_submission_fini(guc);

	intel_guc_fini(guc);
}

void intel_uc_sanitize(struct drm_i915_private *i915)
{
	struct intel_guc *guc = &i915->guc;
	struct intel_huc *huc = &i915->huc;

	if (!USES_GUC(i915))
		return;

	GEM_BUG_ON(!HAS_GUC(i915));

	intel_huc_sanitize(huc);
	intel_guc_sanitize(guc);

	__intel_uc_reset_hw(i915);
}

int intel_uc_init_hw(struct drm_i915_private *i915)
{
	struct intel_guc *guc = &i915->guc;
	struct intel_huc *huc = &i915->huc;
	int ret, attempts;

	if (!USES_GUC(i915))
		return 0;

	GEM_BUG_ON(!HAS_GUC(i915));

	gen9_reset_guc_interrupts(i915);

	/* WaEnableuKernelHeaderValidFix:skl */
	/* WaEnableGuCBootHashCheckNotSet:skl,bxt,kbl */
	if (IS_GEN(i915, 9))
		attempts = 3;
	else
		attempts = 1;

	while (attempts--) {
		/*
		 * Always reset the GuC just before (re)loading, so
		 * that the state and timing are fairly predictable
		 */
		ret = __intel_uc_reset_hw(i915);
		if (ret)
			goto err_out;

		if (USES_HUC(i915)) {
			ret = intel_huc_fw_upload(huc);
			if (ret)
				goto err_out;
		}

		intel_guc_init_params(guc);
		ret = intel_guc_fw_upload(guc);
<<<<<<< HEAD
		if (ret == 0 || ret != -ETIMEDOUT)
=======
		if (ret == 0)
>>>>>>> 0ecfebd2
			break;

		DRM_DEBUG_DRIVER("GuC fw load failed: %d; will reset and "
				 "retry %d more time(s)\n", ret, attempts);
	}

	/* Did we succeded or run out of retries? */
	if (ret)
		goto err_log_capture;

	ret = guc_enable_communication(guc);
	if (ret)
		goto err_log_capture;

	if (USES_HUC(i915)) {
		ret = intel_huc_auth(huc);
		if (ret)
			goto err_communication;
	}

	if (USES_GUC_SUBMISSION(i915)) {
		ret = intel_guc_submission_enable(guc);
		if (ret)
			goto err_communication;
	} else if (INTEL_GEN(i915) < 11) {
		ret = intel_guc_sample_forcewake(guc);
		if (ret)
			goto err_communication;
	}

	dev_info(i915->drm.dev, "GuC firmware version %u.%u\n",
		 guc->fw.major_ver_found, guc->fw.minor_ver_found);
	dev_info(i915->drm.dev, "GuC submission %s\n",
		 enableddisabled(USES_GUC_SUBMISSION(i915)));
	dev_info(i915->drm.dev, "HuC %s\n",
		 enableddisabled(USES_HUC(i915)));

	return 0;

	/*
	 * We've failed to load the firmware :(
	 */
err_communication:
	guc_disable_communication(guc);
err_log_capture:
	guc_capture_load_err_log(guc);
err_out:
	/*
	 * Note that there is no fallback as either user explicitly asked for
	 * the GuC or driver default option was to run with the GuC enabled.
	 */
	if (GEM_WARN_ON(ret == -EIO))
		ret = -EINVAL;

	dev_err(i915->drm.dev, "GuC initialization failed %d\n", ret);
	return ret;
}

void intel_uc_fini_hw(struct drm_i915_private *i915)
{
	struct intel_guc *guc = &i915->guc;

	if (!USES_GUC(i915))
		return;

	GEM_BUG_ON(!HAS_GUC(i915));

	if (USES_GUC_SUBMISSION(i915))
		intel_guc_submission_disable(guc);

	guc_disable_communication(guc);
}

/**
 * intel_uc_reset_prepare - Prepare for reset
 * @i915: device private
 *
 * Preparing for full gpu reset.
 */
void intel_uc_reset_prepare(struct drm_i915_private *i915)
{
	struct intel_guc *guc = &i915->guc;

	if (!USES_GUC(i915))
		return;

	guc_disable_communication(guc);
	intel_uc_sanitize(i915);
}

int intel_uc_suspend(struct drm_i915_private *i915)
{
	struct intel_guc *guc = &i915->guc;
	int err;

	if (!USES_GUC(i915))
		return 0;

	if (guc->fw.load_status != INTEL_UC_FIRMWARE_SUCCESS)
		return 0;

	err = intel_guc_suspend(guc);
	if (err) {
		DRM_DEBUG_DRIVER("Failed to suspend GuC, err=%d", err);
		return err;
	}

	guc_disable_communication(guc);

	return 0;
}

int intel_uc_resume(struct drm_i915_private *i915)
{
	struct intel_guc *guc = &i915->guc;
	int err;

	if (!USES_GUC(i915))
		return 0;

	if (guc->fw.load_status != INTEL_UC_FIRMWARE_SUCCESS)
		return 0;

	guc_enable_communication(guc);

	err = intel_guc_resume(guc);
	if (err) {
		DRM_DEBUG_DRIVER("Failed to resume GuC, err=%d", err);
		return err;
	}

	return 0;
}<|MERGE_RESOLUTION|>--- conflicted
+++ resolved
@@ -375,11 +375,7 @@
 
 		intel_guc_init_params(guc);
 		ret = intel_guc_fw_upload(guc);
-<<<<<<< HEAD
-		if (ret == 0 || ret != -ETIMEDOUT)
-=======
 		if (ret == 0)
->>>>>>> 0ecfebd2
 			break;
 
 		DRM_DEBUG_DRIVER("GuC fw load failed: %d; will reset and "
