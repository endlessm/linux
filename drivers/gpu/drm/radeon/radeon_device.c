--- conflicted
+++ resolved
@@ -1127,9 +1127,6 @@
 	/* defines number of bits in page table versus page directory,
 	 * a page is 4KB so we have 12 bits offset, minimum 9 bits in the
 	 * page table and the remaining bits are in the page directory */
-<<<<<<< HEAD
-	if (radeon_vm_block_size < 9) {
-=======
 	if (radeon_vm_block_size == -1) {
 
 		/* Total bits covered by PD + PTs */
@@ -1143,7 +1140,6 @@
 			radeon_vm_block_size = (bits + 3) / 2;
 
 	} else if (radeon_vm_block_size < 9) {
->>>>>>> bfe01a5b
 		dev_warn(rdev->dev, "VM page table size (%d) too small\n",
 			 radeon_vm_block_size);
 		radeon_vm_block_size = 9;
