/*
 *  acpi_bus.c - ACPI Bus Driver ($Revision: 80 $)
 *
 *  Copyright (C) 2001, 2002 Paul Diefenbaugh <paul.s.diefenbaugh@intel.com>
 *
 * ~~~~~~~~~~~~~~~~~~~~~~~~~~~~~~~~~~~~~~~~~~~~~~~~~~~~~~~~~~~~~~~~~~~~~~~~~~
 *
 *  This program is free software; you can redistribute it and/or modify
 *  it under the terms of the GNU General Public License as published by
 *  the Free Software Foundation; either version 2 of the License, or (at
 *  your option) any later version.
 *
 *  This program is distributed in the hope that it will be useful, but
 *  WITHOUT ANY WARRANTY; without even the implied warranty of
 *  MERCHANTABILITY or FITNESS FOR A PARTICULAR PURPOSE.  See the GNU
 *  General Public License for more details.
 *
 *  You should have received a copy of the GNU General Public License along
 *  with this program; if not, write to the Free Software Foundation, Inc.,
 *  59 Temple Place, Suite 330, Boston, MA 02111-1307 USA.
 *
 * ~~~~~~~~~~~~~~~~~~~~~~~~~~~~~~~~~~~~~~~~~~~~~~~~~~~~~~~~~~~~~~~~~~~~~~~~~~
 */

#include <linux/module.h>
#include <linux/init.h>
#include <linux/ioport.h>
#include <linux/kernel.h>
#include <linux/list.h>
#include <linux/sched.h>
#include <linux/pm.h>
#include <linux/device.h>
#include <linux/proc_fs.h>
#include <linux/acpi.h>
#ifdef CONFIG_X86
#include <asm/mpspec.h>
#endif
#include <linux/pci.h>
#include <acpi/acpi_bus.h>
#include <acpi/acpi_drivers.h>
#include <linux/dmi.h>

#include "internal.h"

#define _COMPONENT		ACPI_BUS_COMPONENT
ACPI_MODULE_NAME("bus");

struct acpi_device *acpi_root;
struct proc_dir_entry *acpi_root_dir;
EXPORT_SYMBOL(acpi_root_dir);

#define STRUCT_TO_INT(s)	(*((int*)&s))

static int set_power_nocheck(const struct dmi_system_id *id)
{
	printk(KERN_NOTICE PREFIX "%s detected - "
		"disable power check in power transistion\n", id->ident);
	acpi_power_nocheck = 1;
	return 0;
}
static struct dmi_system_id __cpuinitdata power_nocheck_dmi_table[] = {
	{
	set_power_nocheck, "HP Pavilion 05", {
	DMI_MATCH(DMI_BIOS_VENDOR, "Phoenix Technologies LTD"),
	DMI_MATCH(DMI_SYS_VENDOR, "HP Pavilion 05"),
	DMI_MATCH(DMI_PRODUCT_VERSION, "2001211RE101GLEND") }, NULL},
	{},
};


/* --------------------------------------------------------------------------
                                Device Management
   -------------------------------------------------------------------------- */

int acpi_bus_get_device(acpi_handle handle, struct acpi_device **device)
{
	acpi_status status = AE_OK;


	if (!device)
		return -EINVAL;

	/* TBD: Support fixed-feature devices */

	status = acpi_get_data(handle, acpi_bus_data_handler, (void **)device);
	if (ACPI_FAILURE(status) || !*device) {
		ACPI_DEBUG_PRINT((ACPI_DB_INFO, "No context for object [%p]\n",
				  handle));
		return -ENODEV;
	}

	return 0;
}

EXPORT_SYMBOL(acpi_bus_get_device);

acpi_status acpi_bus_get_status_handle(acpi_handle handle,
				       unsigned long long *sta)
{
	acpi_status status;

	status = acpi_evaluate_integer(handle, "_STA", NULL, sta);
	if (ACPI_SUCCESS(status))
		return AE_OK;

	if (status == AE_NOT_FOUND) {
		*sta = ACPI_STA_DEVICE_PRESENT | ACPI_STA_DEVICE_ENABLED |
		       ACPI_STA_DEVICE_UI      | ACPI_STA_DEVICE_FUNCTIONING;
		return AE_OK;
	}
	return status;
}

int acpi_bus_get_status(struct acpi_device *device)
{
	acpi_status status;
	unsigned long long sta;

	status = acpi_bus_get_status_handle(device->handle, &sta);
	if (ACPI_FAILURE(status))
		return -ENODEV;

	STRUCT_TO_INT(device->status) = (int) sta;

	if (device->status.functional && !device->status.present) {
		ACPI_DEBUG_PRINT((ACPI_DB_INFO, "Device [%s] status [%08x]: "
		       "functional but not present;\n",
			device->pnp.bus_id,
			(u32) STRUCT_TO_INT(device->status)));
	}

	ACPI_DEBUG_PRINT((ACPI_DB_INFO, "Device [%s] status [%08x]\n",
			  device->pnp.bus_id,
			  (u32) STRUCT_TO_INT(device->status)));
	return 0;
}
EXPORT_SYMBOL(acpi_bus_get_status);

void acpi_bus_private_data_handler(acpi_handle handle,
				   void *context)
{
	return;
}
EXPORT_SYMBOL(acpi_bus_private_data_handler);

int acpi_bus_get_private_data(acpi_handle handle, void **data)
{
	acpi_status status = AE_OK;

	if (!*data)
		return -EINVAL;

	status = acpi_get_data(handle, acpi_bus_private_data_handler, data);
	if (ACPI_FAILURE(status) || !*data) {
		ACPI_DEBUG_PRINT((ACPI_DB_INFO, "No context for object [%p]\n",
				handle));
		return -ENODEV;
	}

	return 0;
}
EXPORT_SYMBOL(acpi_bus_get_private_data);

/* --------------------------------------------------------------------------
                                 Power Management
   -------------------------------------------------------------------------- */

int acpi_bus_get_power(acpi_handle handle, int *state)
{
	int result = 0;
	acpi_status status = 0;
	struct acpi_device *device = NULL;
	unsigned long long psc = 0;


	result = acpi_bus_get_device(handle, &device);
	if (result)
		return result;

	*state = ACPI_STATE_UNKNOWN;

	if (!device->flags.power_manageable) {
		/* TBD: Non-recursive algorithm for walking up hierarchy */
		if (device->parent)
			*state = device->parent->power.state;
		else
			*state = ACPI_STATE_D0;
	} else {
		/*
		 * Get the device's power state either directly (via _PSC) or
		 * indirectly (via power resources).
		 */
		if (device->power.flags.explicit_get) {
			status = acpi_evaluate_integer(device->handle, "_PSC",
						       NULL, &psc);
			if (ACPI_FAILURE(status))
				return -ENODEV;
			device->power.state = (int)psc;
		} else if (device->power.flags.power_resources) {
			result = acpi_power_get_inferred_state(device);
			if (result)
				return result;
		}

		*state = device->power.state;
	}

	ACPI_DEBUG_PRINT((ACPI_DB_INFO, "Device [%s] power state is D%d\n",
			  device->pnp.bus_id, device->power.state));

	return 0;
}

EXPORT_SYMBOL(acpi_bus_get_power);

int acpi_bus_set_power(acpi_handle handle, int state)
{
	int result = 0;
	acpi_status status = AE_OK;
	struct acpi_device *device = NULL;
	char object_name[5] = { '_', 'P', 'S', '0' + state, '\0' };


	result = acpi_bus_get_device(handle, &device);
	if (result)
		return result;

	if ((state < ACPI_STATE_D0) || (state > ACPI_STATE_D3))
		return -EINVAL;

	/* Make sure this is a valid target state */

	if (!device->flags.power_manageable) {
		ACPI_DEBUG_PRINT((ACPI_DB_INFO, "Device `[%s]' is not power manageable\n",
				kobject_name(&device->dev.kobj)));
		return -ENODEV;
	}
	/*
	 * Get device's current power state
	 */
	if (!acpi_power_nocheck) {
		/*
		 * Maybe the incorrect power state is returned on the bogus
		 * bios, which is different with the real power state.
		 * For example: the bios returns D0 state and the real power
		 * state is D3. OS expects to set the device to D0 state. In
		 * such case if OS uses the power state returned by the BIOS,
		 * the device can't be transisted to the correct power state.
		 * So if the acpi_power_nocheck is set, it is unnecessary to
		 * get the power state by calling acpi_bus_get_power.
		 */
		acpi_bus_get_power(device->handle, &device->power.state);
	}
	if ((state == device->power.state) && !device->flags.force_power_state) {
		ACPI_DEBUG_PRINT((ACPI_DB_INFO, "Device is already at D%d\n",
				  state));
		return 0;
	}

	if (!device->power.states[state].flags.valid) {
		printk(KERN_WARNING PREFIX "Device does not support D%d\n", state);
		return -ENODEV;
	}
	if (device->parent && (state < device->parent->power.state)) {
		printk(KERN_WARNING PREFIX
			      "Cannot set device to a higher-powered"
			      " state than parent\n");
		return -ENODEV;
	}

	/*
	 * Transition Power
	 * ----------------
	 * On transitions to a high-powered state we first apply power (via
	 * power resources) then evalute _PSx.  Conversly for transitions to
	 * a lower-powered state.
	 */
	if (state < device->power.state) {
		if (device->power.flags.power_resources) {
			result = acpi_power_transition(device, state);
			if (result)
				goto end;
		}
		if (device->power.states[state].flags.explicit_set) {
			status = acpi_evaluate_object(device->handle,
						      object_name, NULL, NULL);
			if (ACPI_FAILURE(status)) {
				result = -ENODEV;
				goto end;
			}
		}
	} else {
		if (device->power.states[state].flags.explicit_set) {
			status = acpi_evaluate_object(device->handle,
						      object_name, NULL, NULL);
			if (ACPI_FAILURE(status)) {
				result = -ENODEV;
				goto end;
			}
		}
		if (device->power.flags.power_resources) {
			result = acpi_power_transition(device, state);
			if (result)
				goto end;
		}
	}

      end:
	if (result)
		printk(KERN_WARNING PREFIX
			      "Device [%s] failed to transition to D%d\n",
			      device->pnp.bus_id, state);
	else {
		device->power.state = state;
		ACPI_DEBUG_PRINT((ACPI_DB_INFO,
				  "Device [%s] transitioned to D%d\n",
				  device->pnp.bus_id, state));
	}

	return result;
}

EXPORT_SYMBOL(acpi_bus_set_power);

bool acpi_bus_power_manageable(acpi_handle handle)
{
	struct acpi_device *device;
	int result;

	result = acpi_bus_get_device(handle, &device);
	return result ? false : device->flags.power_manageable;
}

EXPORT_SYMBOL(acpi_bus_power_manageable);

bool acpi_bus_can_wakeup(acpi_handle handle)
{
	struct acpi_device *device;
	int result;

	result = acpi_bus_get_device(handle, &device);
	return result ? false : device->wakeup.flags.valid;
}

EXPORT_SYMBOL(acpi_bus_can_wakeup);

static void acpi_print_osc_error(acpi_handle handle,
	struct acpi_osc_context *context, char *error)
{
	struct acpi_buffer buffer = {ACPI_ALLOCATE_BUFFER};
	int i;

	if (ACPI_FAILURE(acpi_get_name(handle, ACPI_FULL_PATHNAME, &buffer)))
		printk(KERN_DEBUG "%s\n", error);
	else {
		printk(KERN_DEBUG "%s:%s\n", (char *)buffer.pointer, error);
		kfree(buffer.pointer);
	}
	printk(KERN_DEBUG"_OSC request data:");
	for (i = 0; i < context->cap.length; i += sizeof(u32))
		printk("%x ", *((u32 *)(context->cap.pointer + i)));
	printk("\n");
}

static u8 hex_val(unsigned char c)
{
	return isdigit(c) ? c - '0' : toupper(c) - 'A' + 10;
}

static acpi_status acpi_str_to_uuid(char *str, u8 *uuid)
{
	int i;
	static int opc_map_to_uuid[16] = {6, 4, 2, 0, 11, 9, 16, 14, 19, 21,
		24, 26, 28, 30, 32, 34};

	if (strlen(str) != 36)
		return AE_BAD_PARAMETER;
	for (i = 0; i < 36; i++) {
		if (i == 8 || i == 13 || i == 18 || i == 23) {
			if (str[i] != '-')
				return AE_BAD_PARAMETER;
		} else if (!isxdigit(str[i]))
			return AE_BAD_PARAMETER;
	}
	for (i = 0; i < 16; i++) {
		uuid[i] = hex_val(str[opc_map_to_uuid[i]]) << 4;
		uuid[i] |= hex_val(str[opc_map_to_uuid[i] + 1]);
	}
	return AE_OK;
}

acpi_status acpi_run_osc(acpi_handle handle, struct acpi_osc_context *context)
{
	acpi_status status;
	struct acpi_object_list input;
	union acpi_object in_params[4];
	union acpi_object *out_obj;
	u8 uuid[16];
	u32 errors;
<<<<<<< HEAD
=======
	struct acpi_buffer output = {ACPI_ALLOCATE_BUFFER, NULL};
>>>>>>> 6be32571

	if (!context)
		return AE_ERROR;
	if (ACPI_FAILURE(acpi_str_to_uuid(context->uuid_str, uuid)))
		return AE_ERROR;
	context->ret.length = ACPI_ALLOCATE_BUFFER;
	context->ret.pointer = NULL;

	/* Setting up input parameters */
	input.count = 4;
	input.pointer = in_params;
	in_params[0].type 		= ACPI_TYPE_BUFFER;
	in_params[0].buffer.length 	= 16;
	in_params[0].buffer.pointer	= uuid;
	in_params[1].type 		= ACPI_TYPE_INTEGER;
	in_params[1].integer.value 	= context->rev;
	in_params[2].type 		= ACPI_TYPE_INTEGER;
	in_params[2].integer.value	= context->cap.length/sizeof(u32);
	in_params[3].type		= ACPI_TYPE_BUFFER;
	in_params[3].buffer.length 	= context->cap.length;
	in_params[3].buffer.pointer 	= context->cap.pointer;

<<<<<<< HEAD
	status = acpi_evaluate_object(handle, "_OSC", &input, &context->ret);
	if (ACPI_FAILURE(status))
		return status;

	/* return buffer should have the same length as cap buffer */
	if (context->ret.length != context->cap.length)
		return AE_NULL_OBJECT;

	out_obj = context->ret.pointer;
	if (out_obj->type != ACPI_TYPE_BUFFER) {
=======
	status = acpi_evaluate_object(handle, "_OSC", &input, &output);
	if (ACPI_FAILURE(status))
		return status;

	if (!output.length)
		return AE_NULL_OBJECT;

	out_obj = output.pointer;
	if (out_obj->type != ACPI_TYPE_BUFFER
		|| out_obj->buffer.length != context->cap.length) {
>>>>>>> 6be32571
		acpi_print_osc_error(handle, context,
			"_OSC evaluation returned wrong type");
		status = AE_TYPE;
		goto out_kfree;
	}
	/* Need to ignore the bit0 in result code */
	errors = *((u32 *)out_obj->buffer.pointer) & ~(1 << 0);
	if (errors) {
		if (errors & OSC_REQUEST_ERROR)
			acpi_print_osc_error(handle, context,
				"_OSC request failed");
		if (errors & OSC_INVALID_UUID_ERROR)
			acpi_print_osc_error(handle, context,
				"_OSC invalid UUID");
		if (errors & OSC_INVALID_REVISION_ERROR)
			acpi_print_osc_error(handle, context,
				"_OSC invalid revision");
		if (errors & OSC_CAPABILITIES_MASK_ERROR) {
			if (((u32 *)context->cap.pointer)[OSC_QUERY_TYPE]
			    & OSC_QUERY_ENABLE)
				goto out_success;
			status = AE_SUPPORT;
			goto out_kfree;
		}
		status = AE_ERROR;
		goto out_kfree;
	}
out_success:
<<<<<<< HEAD
	return AE_OK;

out_kfree:
	kfree(context->ret.pointer);
	context->ret.pointer = NULL;
=======
	context->ret.length = out_obj->buffer.length;
	context->ret.pointer = kmalloc(context->ret.length, GFP_KERNEL);
	if (!context->ret.pointer) {
		status =  AE_NO_MEMORY;
		goto out_kfree;
	}
	memcpy(context->ret.pointer, out_obj->buffer.pointer,
		context->ret.length);
	status =  AE_OK;

out_kfree:
	kfree(output.pointer);
	if (status != AE_OK)
		context->ret.pointer = NULL;
>>>>>>> 6be32571
	return status;
}
EXPORT_SYMBOL(acpi_run_osc);

static u8 sb_uuid_str[] = "0811B06E-4A27-44F9-8D60-3CBBC22E7B48";
static void acpi_bus_osc_support(void)
{
	u32 capbuf[2];
	struct acpi_osc_context context = {
		.uuid_str = sb_uuid_str,
		.rev = 1,
		.cap.length = 8,
		.cap.pointer = capbuf,
	};
	acpi_handle handle;

	capbuf[OSC_QUERY_TYPE] = OSC_QUERY_ENABLE;
	capbuf[OSC_SUPPORT_TYPE] = OSC_SB_PR3_SUPPORT; /* _PR3 is in use */
<<<<<<< HEAD
#ifdef CONFIG_ACPI_PROCESSOR_AGGREGATOR
	capbuf[OSC_SUPPORT_TYPE] |= OSC_SB_PAD_SUPPORT;
#endif
=======
#if defined(CONFIG_ACPI_PROCESSOR_AGGREGATOR) ||\
			defined(CONFIG_ACPI_PROCESSOR_AGGREGATOR_MODULE)
	capbuf[OSC_SUPPORT_TYPE] |= OSC_SB_PAD_SUPPORT;
#endif

#if defined(CONFIG_ACPI_PROCESSOR) || defined(CONFIG_ACPI_PROCESSOR_MODULE)
	capbuf[OSC_SUPPORT_TYPE] |= OSC_SB_PPC_OST_SUPPORT;
#endif
>>>>>>> 6be32571
	if (ACPI_FAILURE(acpi_get_handle(NULL, "\\_SB", &handle)))
		return;
	if (ACPI_SUCCESS(acpi_run_osc(handle, &context)))
		kfree(context.ret.pointer);
	/* do we need to check the returned cap? Sounds no */
}

/* --------------------------------------------------------------------------
                                Event Management
   -------------------------------------------------------------------------- */

#ifdef CONFIG_ACPI_PROC_EVENT
static DEFINE_SPINLOCK(acpi_bus_event_lock);

LIST_HEAD(acpi_bus_event_list);
DECLARE_WAIT_QUEUE_HEAD(acpi_bus_event_queue);

extern int event_is_open;

int acpi_bus_generate_proc_event4(const char *device_class, const char *bus_id, u8 type, int data)
{
	struct acpi_bus_event *event;
	unsigned long flags = 0;

	/* drop event on the floor if no one's listening */
	if (!event_is_open)
		return 0;

	event = kmalloc(sizeof(struct acpi_bus_event), GFP_ATOMIC);
	if (!event)
		return -ENOMEM;

	strcpy(event->device_class, device_class);
	strcpy(event->bus_id, bus_id);
	event->type = type;
	event->data = data;

	spin_lock_irqsave(&acpi_bus_event_lock, flags);
	list_add_tail(&event->node, &acpi_bus_event_list);
	spin_unlock_irqrestore(&acpi_bus_event_lock, flags);

	wake_up_interruptible(&acpi_bus_event_queue);

	return 0;

}

EXPORT_SYMBOL_GPL(acpi_bus_generate_proc_event4);

int acpi_bus_generate_proc_event(struct acpi_device *device, u8 type, int data)
{
	if (!device)
		return -EINVAL;
	return acpi_bus_generate_proc_event4(device->pnp.device_class,
					     device->pnp.bus_id, type, data);
}

EXPORT_SYMBOL(acpi_bus_generate_proc_event);

int acpi_bus_receive_event(struct acpi_bus_event *event)
{
	unsigned long flags = 0;
	struct acpi_bus_event *entry = NULL;

	DECLARE_WAITQUEUE(wait, current);


	if (!event)
		return -EINVAL;

	if (list_empty(&acpi_bus_event_list)) {

		set_current_state(TASK_INTERRUPTIBLE);
		add_wait_queue(&acpi_bus_event_queue, &wait);

		if (list_empty(&acpi_bus_event_list))
			schedule();

		remove_wait_queue(&acpi_bus_event_queue, &wait);
		set_current_state(TASK_RUNNING);

		if (signal_pending(current))
			return -ERESTARTSYS;
	}

	spin_lock_irqsave(&acpi_bus_event_lock, flags);
	if (!list_empty(&acpi_bus_event_list)) {
		entry = list_entry(acpi_bus_event_list.next,
				   struct acpi_bus_event, node);
		list_del(&entry->node);
	}
	spin_unlock_irqrestore(&acpi_bus_event_lock, flags);

	if (!entry)
		return -ENODEV;

	memcpy(event, entry, sizeof(struct acpi_bus_event));

	kfree(entry);

	return 0;
}

#endif	/* CONFIG_ACPI_PROC_EVENT */

/* --------------------------------------------------------------------------
                             Notification Handling
   -------------------------------------------------------------------------- */

static void acpi_bus_check_device(acpi_handle handle)
{
	struct acpi_device *device;
	acpi_status status;
	struct acpi_device_status old_status;

	if (acpi_bus_get_device(handle, &device))
		return;
	if (!device)
		return;

	old_status = device->status;

	/*
	 * Make sure this device's parent is present before we go about
	 * messing with the device.
	 */
	if (device->parent && !device->parent->status.present) {
		device->status = device->parent->status;
		return;
	}

	status = acpi_bus_get_status(device);
	if (ACPI_FAILURE(status))
		return;

	if (STRUCT_TO_INT(old_status) == STRUCT_TO_INT(device->status))
		return;

	/*
	 * Device Insertion/Removal
	 */
	if ((device->status.present) && !(old_status.present)) {
		ACPI_DEBUG_PRINT((ACPI_DB_INFO, "Device insertion detected\n"));
		/* TBD: Handle device insertion */
	} else if (!(device->status.present) && (old_status.present)) {
		ACPI_DEBUG_PRINT((ACPI_DB_INFO, "Device removal detected\n"));
		/* TBD: Handle device removal */
	}
}

static void acpi_bus_check_scope(acpi_handle handle)
{
	/* Status Change? */
	acpi_bus_check_device(handle);

	/*
	 * TBD: Enumerate child devices within this device's scope and
	 *       run acpi_bus_check_device()'s on them.
	 */
}

static BLOCKING_NOTIFIER_HEAD(acpi_bus_notify_list);
int register_acpi_bus_notifier(struct notifier_block *nb)
{
	return blocking_notifier_chain_register(&acpi_bus_notify_list, nb);
}
EXPORT_SYMBOL_GPL(register_acpi_bus_notifier);

void unregister_acpi_bus_notifier(struct notifier_block *nb)
{
	blocking_notifier_chain_unregister(&acpi_bus_notify_list, nb);
}
EXPORT_SYMBOL_GPL(unregister_acpi_bus_notifier);

/**
 * acpi_bus_notify
 * ---------------
 * Callback for all 'system-level' device notifications (values 0x00-0x7F).
 */
static void acpi_bus_notify(acpi_handle handle, u32 type, void *data)
{
	struct acpi_device *device = NULL;
	struct acpi_driver *driver;

	ACPI_DEBUG_PRINT((ACPI_DB_INFO, "Notification %#02x to handle %p\n",
			  type, handle));

	blocking_notifier_call_chain(&acpi_bus_notify_list,
		type, (void *)handle);

	switch (type) {

	case ACPI_NOTIFY_BUS_CHECK:
		acpi_bus_check_scope(handle);
		/*
		 * TBD: We'll need to outsource certain events to non-ACPI
		 *      drivers via the device manager (device.c).
		 */
		break;

	case ACPI_NOTIFY_DEVICE_CHECK:
		acpi_bus_check_device(handle);
		/*
		 * TBD: We'll need to outsource certain events to non-ACPI
		 *      drivers via the device manager (device.c).
		 */
		break;

	case ACPI_NOTIFY_DEVICE_WAKE:
		/* TBD */
		break;

	case ACPI_NOTIFY_EJECT_REQUEST:
		/* TBD */
		break;

	case ACPI_NOTIFY_DEVICE_CHECK_LIGHT:
		/* TBD: Exactly what does 'light' mean? */
		break;

	case ACPI_NOTIFY_FREQUENCY_MISMATCH:
		/* TBD */
		break;

	case ACPI_NOTIFY_BUS_MODE_MISMATCH:
		/* TBD */
		break;

	case ACPI_NOTIFY_POWER_FAULT:
		/* TBD */
		break;

	default:
		ACPI_DEBUG_PRINT((ACPI_DB_INFO,
				  "Received unknown/unsupported notification [%08x]\n",
				  type));
		break;
	}

	acpi_bus_get_device(handle, &device);
	if (device) {
		driver = device->driver;
		if (driver && driver->ops.notify &&
		    (driver->flags & ACPI_DRIVER_ALL_NOTIFY_EVENTS))
			driver->ops.notify(device, type);
	}
}

/* --------------------------------------------------------------------------
                             Initialization/Cleanup
   -------------------------------------------------------------------------- */

static int __init acpi_bus_init_irq(void)
{
	acpi_status status = AE_OK;
	union acpi_object arg = { ACPI_TYPE_INTEGER };
	struct acpi_object_list arg_list = { 1, &arg };
	char *message = NULL;


	/*
	 * Let the system know what interrupt model we are using by
	 * evaluating the \_PIC object, if exists.
	 */

	switch (acpi_irq_model) {
	case ACPI_IRQ_MODEL_PIC:
		message = "PIC";
		break;
	case ACPI_IRQ_MODEL_IOAPIC:
		message = "IOAPIC";
		break;
	case ACPI_IRQ_MODEL_IOSAPIC:
		message = "IOSAPIC";
		break;
	case ACPI_IRQ_MODEL_PLATFORM:
		message = "platform specific model";
		break;
	default:
		printk(KERN_WARNING PREFIX "Unknown interrupt routing model\n");
		return -ENODEV;
	}

	printk(KERN_INFO PREFIX "Using %s for interrupt routing\n", message);

	arg.integer.value = acpi_irq_model;

	status = acpi_evaluate_object(NULL, "\\_PIC", &arg_list, NULL);
	if (ACPI_FAILURE(status) && (status != AE_NOT_FOUND)) {
		ACPI_EXCEPTION((AE_INFO, status, "Evaluating _PIC"));
		return -ENODEV;
	}

	return 0;
}

u8 acpi_gbl_permanent_mmap;


void __init acpi_early_init(void)
{
	acpi_status status = AE_OK;

	if (acpi_disabled)
		return;

	printk(KERN_INFO PREFIX "Core revision %08x\n", ACPI_CA_VERSION);

	/* enable workarounds, unless strict ACPI spec. compliance */
	if (!acpi_strict)
		acpi_gbl_enable_interpreter_slack = TRUE;

	acpi_gbl_permanent_mmap = 1;

	status = acpi_reallocate_root_table();
	if (ACPI_FAILURE(status)) {
		printk(KERN_ERR PREFIX
		       "Unable to reallocate ACPI tables\n");
		goto error0;
	}

	status = acpi_initialize_subsystem();
	if (ACPI_FAILURE(status)) {
		printk(KERN_ERR PREFIX
		       "Unable to initialize the ACPI Interpreter\n");
		goto error0;
	}

	status = acpi_load_tables();
	if (ACPI_FAILURE(status)) {
		printk(KERN_ERR PREFIX
		       "Unable to load the System Description Tables\n");
		goto error0;
	}

#ifdef CONFIG_X86
	if (!acpi_ioapic) {
		/* compatible (0) means level (3) */
		if (!(acpi_sci_flags & ACPI_MADT_TRIGGER_MASK)) {
			acpi_sci_flags &= ~ACPI_MADT_TRIGGER_MASK;
			acpi_sci_flags |= ACPI_MADT_TRIGGER_LEVEL;
		}
		/* Set PIC-mode SCI trigger type */
		acpi_pic_sci_set_trigger(acpi_gbl_FADT.sci_interrupt,
					 (acpi_sci_flags & ACPI_MADT_TRIGGER_MASK) >> 2);
	} else {
		/*
		 * now that acpi_gbl_FADT is initialized,
		 * update it with result from INT_SRC_OVR parsing
		 */
		acpi_gbl_FADT.sci_interrupt = acpi_sci_override_gsi;
	}
#endif

	status =
	    acpi_enable_subsystem(~
				  (ACPI_NO_HARDWARE_INIT |
				   ACPI_NO_ACPI_ENABLE));
	if (ACPI_FAILURE(status)) {
		printk(KERN_ERR PREFIX "Unable to enable ACPI\n");
		goto error0;
	}

	return;

      error0:
	disable_acpi();
	return;
}

static int __init acpi_bus_init(void)
{
	int result = 0;
	acpi_status status = AE_OK;
	extern acpi_status acpi_os_initialize1(void);

	acpi_os_initialize1();

	status =
	    acpi_enable_subsystem(ACPI_NO_HARDWARE_INIT | ACPI_NO_ACPI_ENABLE);
	if (ACPI_FAILURE(status)) {
		printk(KERN_ERR PREFIX
		       "Unable to start the ACPI Interpreter\n");
		goto error1;
	}

	/*
	 * ACPI 2.0 requires the EC driver to be loaded and work before
	 * the EC device is found in the namespace (i.e. before acpi_initialize_objects()
	 * is called).
	 *
	 * This is accomplished by looking for the ECDT table, and getting
	 * the EC parameters out of that.
	 */
	status = acpi_ec_ecdt_probe();
	/* Ignore result. Not having an ECDT is not fatal. */

	acpi_bus_osc_support();

	status = acpi_initialize_objects(ACPI_FULL_INITIALIZATION);
	if (ACPI_FAILURE(status)) {
		printk(KERN_ERR PREFIX "Unable to initialize ACPI objects\n");
		goto error1;
	}

	acpi_early_processor_set_pdc();

	/*
	 * Maybe EC region is required at bus_scan/acpi_get_devices. So it
	 * is necessary to enable it as early as possible.
	 */
	acpi_boot_ec_enable();

	printk(KERN_INFO PREFIX "Interpreter enabled\n");

	/* Initialize sleep structures */
	acpi_sleep_init();

	/*
	 * Get the system interrupt model and evaluate \_PIC.
	 */
	result = acpi_bus_init_irq();
	if (result)
		goto error1;

	/*
	 * Register the for all standard device notifications.
	 */
	status =
	    acpi_install_notify_handler(ACPI_ROOT_OBJECT, ACPI_SYSTEM_NOTIFY,
					&acpi_bus_notify, NULL);
	if (ACPI_FAILURE(status)) {
		printk(KERN_ERR PREFIX
		       "Unable to register for device notifications\n");
		goto error1;
	}

	/*
	 * Create the top ACPI proc directory
	 */
	acpi_root_dir = proc_mkdir(ACPI_BUS_FILE_ROOT, NULL);

	return 0;

	/* Mimic structured exception handling */
      error1:
	acpi_terminate();
	return -ENODEV;
}

struct kobject *acpi_kobj;

static int __init acpi_init(void)
{
	int result = 0;


	if (acpi_disabled) {
		printk(KERN_INFO PREFIX "Interpreter disabled.\n");
		return -ENODEV;
	}

	acpi_kobj = kobject_create_and_add("acpi", firmware_kobj);
	if (!acpi_kobj) {
		printk(KERN_WARNING "%s: kset create error\n", __func__);
		acpi_kobj = NULL;
	}

	init_acpi_device_notify();
	result = acpi_bus_init();

	if (!result) {
		pci_mmcfg_late_init();
		if (!(pm_flags & PM_APM))
			pm_flags |= PM_ACPI;
		else {
			printk(KERN_INFO PREFIX
			       "APM is already active, exiting\n");
			disable_acpi();
			result = -ENODEV;
		}
	} else
		disable_acpi();

	if (acpi_disabled)
		return result;

	/*
	 * If the laptop falls into the DMI check table, the power state check
	 * will be disabled in the course of device power transistion.
	 */
	dmi_check_system(power_nocheck_dmi_table);

	acpi_scan_init();
	acpi_ec_init();
	acpi_power_init();
	acpi_system_init();
	acpi_debug_init();
	acpi_sleep_proc_init();
	acpi_wakeup_device_init();
	return result;
}

subsys_initcall(acpi_init);<|MERGE_RESOLUTION|>--- conflicted
+++ resolved
@@ -397,10 +397,7 @@
 	union acpi_object *out_obj;
 	u8 uuid[16];
 	u32 errors;
-<<<<<<< HEAD
-=======
 	struct acpi_buffer output = {ACPI_ALLOCATE_BUFFER, NULL};
->>>>>>> 6be32571
 
 	if (!context)
 		return AE_ERROR;
@@ -423,18 +420,6 @@
 	in_params[3].buffer.length 	= context->cap.length;
 	in_params[3].buffer.pointer 	= context->cap.pointer;
 
-<<<<<<< HEAD
-	status = acpi_evaluate_object(handle, "_OSC", &input, &context->ret);
-	if (ACPI_FAILURE(status))
-		return status;
-
-	/* return buffer should have the same length as cap buffer */
-	if (context->ret.length != context->cap.length)
-		return AE_NULL_OBJECT;
-
-	out_obj = context->ret.pointer;
-	if (out_obj->type != ACPI_TYPE_BUFFER) {
-=======
 	status = acpi_evaluate_object(handle, "_OSC", &input, &output);
 	if (ACPI_FAILURE(status))
 		return status;
@@ -445,7 +430,6 @@
 	out_obj = output.pointer;
 	if (out_obj->type != ACPI_TYPE_BUFFER
 		|| out_obj->buffer.length != context->cap.length) {
->>>>>>> 6be32571
 		acpi_print_osc_error(handle, context,
 			"_OSC evaluation returned wrong type");
 		status = AE_TYPE;
@@ -474,13 +458,6 @@
 		goto out_kfree;
 	}
 out_success:
-<<<<<<< HEAD
-	return AE_OK;
-
-out_kfree:
-	kfree(context->ret.pointer);
-	context->ret.pointer = NULL;
-=======
 	context->ret.length = out_obj->buffer.length;
 	context->ret.pointer = kmalloc(context->ret.length, GFP_KERNEL);
 	if (!context->ret.pointer) {
@@ -495,7 +472,6 @@
 	kfree(output.pointer);
 	if (status != AE_OK)
 		context->ret.pointer = NULL;
->>>>>>> 6be32571
 	return status;
 }
 EXPORT_SYMBOL(acpi_run_osc);
@@ -514,11 +490,6 @@
 
 	capbuf[OSC_QUERY_TYPE] = OSC_QUERY_ENABLE;
 	capbuf[OSC_SUPPORT_TYPE] = OSC_SB_PR3_SUPPORT; /* _PR3 is in use */
-<<<<<<< HEAD
-#ifdef CONFIG_ACPI_PROCESSOR_AGGREGATOR
-	capbuf[OSC_SUPPORT_TYPE] |= OSC_SB_PAD_SUPPORT;
-#endif
-=======
 #if defined(CONFIG_ACPI_PROCESSOR_AGGREGATOR) ||\
 			defined(CONFIG_ACPI_PROCESSOR_AGGREGATOR_MODULE)
 	capbuf[OSC_SUPPORT_TYPE] |= OSC_SB_PAD_SUPPORT;
@@ -527,7 +498,6 @@
 #if defined(CONFIG_ACPI_PROCESSOR) || defined(CONFIG_ACPI_PROCESSOR_MODULE)
 	capbuf[OSC_SUPPORT_TYPE] |= OSC_SB_PPC_OST_SUPPORT;
 #endif
->>>>>>> 6be32571
 	if (ACPI_FAILURE(acpi_get_handle(NULL, "\\_SB", &handle)))
 		return;
 	if (ACPI_SUCCESS(acpi_run_osc(handle, &context)))
