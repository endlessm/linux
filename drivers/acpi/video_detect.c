/*
 *  Copyright (C) 2015       Red Hat Inc.
 *                           Hans de Goede <hdegoede@redhat.com>
 *  Copyright (C) 2008       SuSE Linux Products GmbH
 *                           Thomas Renninger <trenn@suse.de>
 *
 *  May be copied or modified under the terms of the GNU General Public License
 *
 * video_detect.c:
 * After PCI devices are glued with ACPI devices
 * acpi_get_pci_dev() can be called to identify ACPI graphics
 * devices for which a real graphics card is plugged in
 *
 * Depending on whether ACPI graphics extensions (cmp. ACPI spec Appendix B)
 * are available, video.ko should be used to handle the device.
 *
 * Otherwise vendor specific drivers like thinkpad_acpi, asus-laptop,
 * sony_acpi,... can take care about backlight brightness.
 *
 * Backlight drivers can use acpi_video_get_backlight_type() to determine
 * which driver should handle the backlight.
 *
 * If CONFIG_ACPI_VIDEO is neither set as "compiled in" (y) nor as a module (m)
 * this file will not be compiled and acpi_video_get_backlight_type() will
 * always return acpi_backlight_vendor.
 */

#include <linux/export.h>
#include <linux/acpi.h>
#include <linux/backlight.h>
#include <linux/dmi.h>
#include <linux/module.h>
#include <linux/pci.h>
#include <linux/types.h>
#include <linux/workqueue.h>
#include <acpi/video.h>

ACPI_MODULE_NAME("video");
#define _COMPONENT		ACPI_VIDEO_COMPONENT

void acpi_video_unregister_backlight(void);

static bool backlight_notifier_registered;
static struct notifier_block backlight_nb;
static struct work_struct backlight_notify_work;

static enum acpi_backlight_type acpi_backlight_cmdline = acpi_backlight_undef;
static enum acpi_backlight_type acpi_backlight_dmi = acpi_backlight_undef;

static void acpi_video_parse_cmdline(void)
{
	if (!strcmp("vendor", acpi_video_backlight_string))
		acpi_backlight_cmdline = acpi_backlight_vendor;
	if (!strcmp("video", acpi_video_backlight_string))
		acpi_backlight_cmdline = acpi_backlight_video;
	if (!strcmp("native", acpi_video_backlight_string))
		acpi_backlight_cmdline = acpi_backlight_native;
	if (!strcmp("none", acpi_video_backlight_string))
		acpi_backlight_cmdline = acpi_backlight_none;
}

static acpi_status
find_video(acpi_handle handle, u32 lvl, void *context, void **rv)
{
	long *cap = context;
	struct pci_dev *dev;
	struct acpi_device *acpi_dev;

	static const struct acpi_device_id video_ids[] = {
		{ACPI_VIDEO_HID, 0},
		{"", 0},
	};
	if (acpi_bus_get_device(handle, &acpi_dev))
		return AE_OK;

	if (!acpi_match_device_ids(acpi_dev, video_ids)) {
		dev = acpi_get_pci_dev(handle);
		if (!dev)
			return AE_OK;
		pci_dev_put(dev);
		*cap |= acpi_is_video_device(handle);
	}
	return AE_OK;
}

/* Force to use vendor driver when the ACPI device is known to be
 * buggy */
static int video_detect_force_vendor(const struct dmi_system_id *d)
{
	acpi_backlight_dmi = acpi_backlight_vendor;
	return 0;
}

static int video_detect_force_video(const struct dmi_system_id *d)
{
	acpi_backlight_dmi = acpi_backlight_video;
	return 0;
}

static int video_detect_force_native(const struct dmi_system_id *d)
{
	acpi_backlight_dmi = acpi_backlight_native;
	return 0;
}

static const struct dmi_system_id video_detect_dmi_table[] = {
	/* On Samsung X360, the BIOS will set a flag (VDRV) if generic
	 * ACPI backlight device is used. This flag will definitively break
	 * the backlight interface (even the vendor interface) untill next
	 * reboot. It's why we should prevent video.ko from being used here
	 * and we can't rely on a later call to acpi_video_unregister().
	 */
	{
	 .callback = video_detect_force_vendor,
	 .ident = "X360",
	 .matches = {
		DMI_MATCH(DMI_SYS_VENDOR, "SAMSUNG ELECTRONICS CO., LTD."),
		DMI_MATCH(DMI_PRODUCT_NAME, "X360"),
		DMI_MATCH(DMI_BOARD_NAME, "X360"),
		},
	},
	{
	.callback = video_detect_force_vendor,
	.ident = "Asus UL30VT",
	.matches = {
		DMI_MATCH(DMI_SYS_VENDOR, "ASUSTeK Computer Inc."),
		DMI_MATCH(DMI_PRODUCT_NAME, "UL30VT"),
		},
	},
	{
	.callback = video_detect_force_vendor,
	.ident = "Asus UL30A",
	.matches = {
		DMI_MATCH(DMI_SYS_VENDOR, "ASUSTeK Computer Inc."),
		DMI_MATCH(DMI_PRODUCT_NAME, "UL30A"),
		},
	},
<<<<<<< HEAD
	{
	.callback = video_detect_force_vendor,
	.ident = "Dell Inspiron 5737",
	.matches = {
		DMI_MATCH(DMI_SYS_VENDOR, "Dell Inc."),
		DMI_MATCH(DMI_PRODUCT_NAME, "Inspiron 5737"),
		},
	},
	{
	.callback = video_detect_force_vendor,
	.ident = "GIGABYTE GB-BXBT-2807",
	.matches = {
		DMI_MATCH(DMI_SYS_VENDOR, "GIGABYTE"),
		DMI_MATCH(DMI_PRODUCT_NAME, "GB-BXBT-2807"),
		},
	},
=======
>>>>>>> 3d10a329

	/*
	 * These models have a working acpi_video backlight control, and using
	 * native backlight causes a regression where backlight does not work
	 * when userspace is not handling brightness key events. Disable
	 * native_backlight on these to fix this:
	 * https://bugzilla.kernel.org/show_bug.cgi?id=81691
	 */
	{
	 .callback = video_detect_force_video,
	 .ident = "ThinkPad T420",
	 .matches = {
		DMI_MATCH(DMI_SYS_VENDOR, "LENOVO"),
		DMI_MATCH(DMI_PRODUCT_VERSION, "ThinkPad T420"),
		},
	},
	{
	 .callback = video_detect_force_video,
	 .ident = "ThinkPad T520",
	 .matches = {
		DMI_MATCH(DMI_SYS_VENDOR, "LENOVO"),
		DMI_MATCH(DMI_PRODUCT_VERSION, "ThinkPad T520"),
		},
	},
	{
	 .callback = video_detect_force_video,
	 .ident = "ThinkPad X201s",
	 .matches = {
		DMI_MATCH(DMI_SYS_VENDOR, "LENOVO"),
		DMI_MATCH(DMI_PRODUCT_VERSION, "ThinkPad X201s"),
		},
	},

	/* The native backlight controls do not work on some older machines */
	{
	 /* https://bugs.freedesktop.org/show_bug.cgi?id=81515 */
	 .callback = video_detect_force_video,
	 .ident = "HP ENVY 15 Notebook",
	 .matches = {
		DMI_MATCH(DMI_SYS_VENDOR, "Hewlett-Packard"),
		DMI_MATCH(DMI_PRODUCT_NAME, "HP ENVY 15 Notebook PC"),
		},
	},
	{
	 .callback = video_detect_force_video,
	 .ident = "SAMSUNG 870Z5E/880Z5E/680Z5E",
	 .matches = {
		DMI_MATCH(DMI_SYS_VENDOR, "SAMSUNG ELECTRONICS CO., LTD."),
		DMI_MATCH(DMI_PRODUCT_NAME, "870Z5E/880Z5E/680Z5E"),
		},
	},
	{
	 .callback = video_detect_force_video,
	 .ident = "SAMSUNG 370R4E/370R4V/370R5E/3570RE/370R5V",
	 .matches = {
		DMI_MATCH(DMI_SYS_VENDOR, "SAMSUNG ELECTRONICS CO., LTD."),
		DMI_MATCH(DMI_PRODUCT_NAME,
			  "370R4E/370R4V/370R5E/3570RE/370R5V"),
		},
	},
	{
	 /* https://bugzilla.redhat.com/show_bug.cgi?id=1186097 */
	 .callback = video_detect_force_video,
	 .ident = "SAMSUNG 3570R/370R/470R/450R/510R/4450RV",
	 .matches = {
		DMI_MATCH(DMI_SYS_VENDOR, "SAMSUNG ELECTRONICS CO., LTD."),
		DMI_MATCH(DMI_PRODUCT_NAME,
			  "3570R/370R/470R/450R/510R/4450RV"),
		},
	},
	{
	 /* https://bugzilla.redhat.com/show_bug.cgi?id=1094948 */
	 .callback = video_detect_force_video,
	 .ident = "SAMSUNG 730U3E/740U3E",
	 .matches = {
		DMI_MATCH(DMI_SYS_VENDOR, "SAMSUNG ELECTRONICS CO., LTD."),
		DMI_MATCH(DMI_PRODUCT_NAME, "730U3E/740U3E"),
		},
	},
	{
	 /* https://bugs.freedesktop.org/show_bug.cgi?id=87286 */
	 .callback = video_detect_force_video,
	 .ident = "SAMSUNG 900X3C/900X3D/900X3E/900X4C/900X4D",
	 .matches = {
		DMI_MATCH(DMI_SYS_VENDOR, "SAMSUNG ELECTRONICS CO., LTD."),
		DMI_MATCH(DMI_PRODUCT_NAME,
			  "900X3C/900X3D/900X3E/900X4C/900X4D"),
		},
	},
	{
	 /* https://bugzilla.redhat.com/show_bug.cgi?id=1272633 */
	 .callback = video_detect_force_video,
	 .ident = "Dell XPS14 L421X",
	 .matches = {
		DMI_MATCH(DMI_SYS_VENDOR, "Dell Inc."),
		DMI_MATCH(DMI_PRODUCT_NAME, "XPS L421X"),
		},
	},
	{
	 /* https://bugzilla.redhat.com/show_bug.cgi?id=1163574 */
	 .callback = video_detect_force_video,
	 .ident = "Dell XPS15 L521X",
	 .matches = {
		DMI_MATCH(DMI_SYS_VENDOR, "Dell Inc."),
		DMI_MATCH(DMI_PRODUCT_NAME, "XPS L521X"),
		},
	},

	/* Non win8 machines which need native backlight nevertheless */
	{
	 /* https://bugzilla.redhat.com/show_bug.cgi?id=1201530 */
	 .callback = video_detect_force_native,
	 .ident = "Lenovo Ideapad S405",
	 .matches = {
		DMI_MATCH(DMI_SYS_VENDOR, "LENOVO"),
		DMI_MATCH(DMI_BOARD_NAME, "Lenovo IdeaPad S405"),
		},
	},
	{
	 /* https://bugzilla.redhat.com/show_bug.cgi?id=1187004 */
	 .callback = video_detect_force_native,
	 .ident = "Lenovo Ideapad Z570",
	 .matches = {
		DMI_MATCH(DMI_SYS_VENDOR, "LENOVO"),
		DMI_MATCH(DMI_PRODUCT_NAME, "102434U"),
		},
	},
	{
	 /* https://bugzilla.redhat.com/show_bug.cgi?id=1217249 */
	 .callback = video_detect_force_native,
	 .ident = "Apple MacBook Pro 12,1",
	 .matches = {
		DMI_MATCH(DMI_SYS_VENDOR, "Apple Inc."),
		DMI_MATCH(DMI_PRODUCT_NAME, "MacBookPro12,1"),
		},
	},
	{ },
};

/* This uses a workqueue to avoid various locking ordering issues */
static void acpi_video_backlight_notify_work(struct work_struct *work)
{
	if (acpi_video_get_backlight_type() != acpi_backlight_video)
		acpi_video_unregister_backlight();
}

static int acpi_video_backlight_notify(struct notifier_block *nb,
				       unsigned long val, void *bd)
{
	struct backlight_device *backlight = bd;

	/* A raw bl registering may change video -> native */
	if (backlight->props.type == BACKLIGHT_RAW &&
	    val == BACKLIGHT_REGISTERED)
		schedule_work(&backlight_notify_work);

	return NOTIFY_OK;
}

/*
 * Determine which type of backlight interface to use on this system,
 * First check cmdline, then dmi quirks, then do autodetect.
 *
 * The autodetect order is:
 * 1) Is the acpi-video backlight interface supported ->
 *  no, use a vendor interface
 * 2) Is this a win8 "ready" BIOS and do we have a native interface ->
 *  yes, use a native interface
 * 3) Else use the acpi-video interface
 *
 * Arguably the native on win8 check should be done first, but that would
 * be a behavior change, which may causes issues.
 */
enum acpi_backlight_type acpi_video_get_backlight_type(void)
{
	static DEFINE_MUTEX(init_mutex);
	static bool init_done;
	static long video_caps;

	/* Parse cmdline, dmi and acpi only once */
	mutex_lock(&init_mutex);
	if (!init_done) {
		acpi_video_parse_cmdline();
		dmi_check_system(video_detect_dmi_table);
		acpi_walk_namespace(ACPI_TYPE_DEVICE, ACPI_ROOT_OBJECT,
				    ACPI_UINT32_MAX, find_video, NULL,
				    &video_caps, NULL);
		INIT_WORK(&backlight_notify_work,
			  acpi_video_backlight_notify_work);
		backlight_nb.notifier_call = acpi_video_backlight_notify;
		backlight_nb.priority = 0;
		if (backlight_register_notifier(&backlight_nb) == 0)
			backlight_notifier_registered = true;
		init_done = true;
	}
	mutex_unlock(&init_mutex);

	if (acpi_backlight_cmdline != acpi_backlight_undef)
		return acpi_backlight_cmdline;

	if (acpi_backlight_dmi != acpi_backlight_undef)
		return acpi_backlight_dmi;

	if (!(video_caps & ACPI_VIDEO_BACKLIGHT))
		return acpi_backlight_vendor;

	if (acpi_osi_is_win8() && backlight_device_registered(BACKLIGHT_RAW))
		return acpi_backlight_native;

	return acpi_backlight_video;
}
EXPORT_SYMBOL(acpi_video_get_backlight_type);

/*
 * Set the preferred backlight interface type based on DMI info.
 * This function allows DMI blacklists to be implemented by external
 * platform drivers instead of putting a big blacklist in video_detect.c
 */
void acpi_video_set_dmi_backlight_type(enum acpi_backlight_type type)
{
	acpi_backlight_dmi = type;
	/* Remove acpi-video backlight interface if it is no longer desired */
	if (acpi_video_get_backlight_type() != acpi_backlight_video)
		acpi_video_unregister_backlight();
}
EXPORT_SYMBOL(acpi_video_set_dmi_backlight_type);

void __exit acpi_video_detect_exit(void)
{
	if (backlight_notifier_registered)
		backlight_unregister_notifier(&backlight_nb);
}<|MERGE_RESOLUTION|>--- conflicted
+++ resolved
@@ -135,15 +135,6 @@
 		DMI_MATCH(DMI_PRODUCT_NAME, "UL30A"),
 		},
 	},
-<<<<<<< HEAD
-	{
-	.callback = video_detect_force_vendor,
-	.ident = "Dell Inspiron 5737",
-	.matches = {
-		DMI_MATCH(DMI_SYS_VENDOR, "Dell Inc."),
-		DMI_MATCH(DMI_PRODUCT_NAME, "Inspiron 5737"),
-		},
-	},
 	{
 	.callback = video_detect_force_vendor,
 	.ident = "GIGABYTE GB-BXBT-2807",
@@ -152,8 +143,6 @@
 		DMI_MATCH(DMI_PRODUCT_NAME, "GB-BXBT-2807"),
 		},
 	},
-=======
->>>>>>> 3d10a329
 
 	/*
 	 * These models have a working acpi_video backlight control, and using
