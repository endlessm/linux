--- conflicted
+++ resolved
@@ -1265,13 +1265,8 @@
 						 (AR_SREV_9300_20_OR_LATER(ah) ? 0x40a4 : 0x4094))
 #define AR_PCIE_MSI_ENABLE                       0x00000001
 #define AR_PCIE_MSI_HW_DBI_WR_EN                 0x02000000
-<<<<<<< HEAD
-#define AR_PCIE_MSI_HW_INT_PENDING_ADDR          0xFFA0C1FF // bits 8..11: value must be 0x5060
-#define AR_PCIE_MSI_HW_INT_PENDING_ADDR_MSI_64   0xFFA0C9FF // bits 8..11: value must be 0x5064
-=======
 #define AR_PCIE_MSI_HW_INT_PENDING_ADDR          0xFFA0C1FF /* bits 8..11: value must be 0x5060 */
 #define AR_PCIE_MSI_HW_INT_PENDING_ADDR_MSI_64   0xFFA0C9FF /* bits 8..11: value must be 0x5064 */
->>>>>>> 9b4816de
 
 #define AR_INTR_PRIO_TX               0x00000001
 #define AR_INTR_PRIO_RXLP             0x00000002
