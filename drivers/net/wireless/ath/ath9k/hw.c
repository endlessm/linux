--- conflicted
+++ resolved
@@ -941,12 +941,7 @@
 		if (ah->config.rx_intr_mitigation) {
 			imr_reg |= AR_IMR_RXINTM | AR_IMR_RXMINTR;
 			msi_cfg |= AR_INTCFG_MSI_RXINTM | AR_INTCFG_MSI_RXMINTR;
-<<<<<<< HEAD
-		}
-		else {
-=======
 		} else {
->>>>>>> 9b4816de
 			imr_reg |= AR_IMR_RXOK;
 			msi_cfg |= AR_INTCFG_MSI_RXOK;
 		}
@@ -971,12 +966,9 @@
 		ah->msi_reg |= AR_PCIE_MSI_HW_DBI_WR_EN;
 		ah->msi_reg &= AR_PCIE_MSI_HW_INT_PENDING_ADDR_MSI_64;
 		REG_WRITE(ah, AR_INTCFG, msi_cfg);
-<<<<<<< HEAD
-=======
 		ath_dbg(ath9k_hw_common(ah), ANY,
 			"value of AR_INTCFG=0x%X, msi_cfg=0x%X\n",
 			REG_READ(ah, AR_INTCFG), msi_cfg);
->>>>>>> 9b4816de
 	}
 
 	if (!AR_SREV_9100(ah)) {
