/******************************************************************************
 *
 * Copyright(c) 2009-2014  Realtek Corporation.
 *
 * This program is free software; you can redistribute it and/or modify it
 * under the terms of version 2 of the GNU General Public License as
 * published by the Free Software Foundation.
 *
 * This program is distributed in the hope that it will be useful, but WITHOUT
 * ANY WARRANTY; without even the implied warranty of MERCHANTABILITY or
 * FITNESS FOR A PARTICULAR PURPOSE.  See the GNU General Public License for
 * more details.
 *
 * The full GNU General Public License is included in this distribution in the
 * file called LICENSE.
 *
 * Contact Information:
 * wlanfae <wlanfae@realtek.com>
 * Realtek Corporation, No. 2, Innovation Road II, Hsinchu Science Park,
 * Hsinchu 300, Taiwan.
 *
 * Larry Finger <Larry.Finger@lwfinger.net>
 *
 *****************************************************************************/

#include "../wifi.h"
#include "../core.h"
#include "../pci.h"
#include "reg.h"
#include "def.h"
#include "phy.h"
#include "../rtl8723com/phy_common.h"
#include "dm.h"
#include "../rtl8723com/dm_common.h"
#include "hw.h"
#include "fw.h"
#include "../rtl8723com/fw_common.h"
#include "sw.h"
#include "trx.h"
#include "led.h"
#include "table.h"
#include "../btcoexist/rtl_btc.h"

#include <linux/vmalloc.h>
#include <linux/module.h>

static void rtl8723be_init_aspm_vars(struct ieee80211_hw *hw)
{
	struct rtl_pci *rtlpci = rtl_pcidev(rtl_pcipriv(hw));

	/*close ASPM for AMD defaultly */
	rtlpci->const_amdpci_aspm = 0;

	/* ASPM PS mode.
	 * 0 - Disable ASPM,
	 * 1 - Enable ASPM without Clock Req,
	 * 2 - Enable ASPM with Clock Req,
	 * 3 - Alwyas Enable ASPM with Clock Req,
	 * 4 - Always Enable ASPM without Clock Req.
	 * set defult to RTL8192CE:3 RTL8192E:2
	 */
	rtlpci->const_pci_aspm = 3;

	/*Setting for PCI-E device */
	rtlpci->const_devicepci_aspm_setting = 0x03;

	/*Setting for PCI-E bridge */
	rtlpci->const_hostpci_aspm_setting = 0x02;

	/* In Hw/Sw Radio Off situation.
	 * 0 - Default,
	 * 1 - From ASPM setting without low Mac Pwr,
	 * 2 - From ASPM setting with low Mac Pwr,
	 * 3 - Bus D3
	 * set default to RTL8192CE:0 RTL8192SE:2
	 */
	rtlpci->const_hwsw_rfoff_d3 = 0;

	/* This setting works for those device with
	 * backdoor ASPM setting such as EPHY setting.
	 * 0 - Not support ASPM,
	 * 1 - Support ASPM,
	 * 2 - According to chipset.
	 */
	rtlpci->const_support_pciaspm = 1;
}

int rtl8723be_init_sw_vars(struct ieee80211_hw *hw)
{
	int err = 0;
	struct rtl_priv *rtlpriv = rtl_priv(hw);
	struct rtl_pci *rtlpci = rtl_pcidev(rtl_pcipriv(hw));
	struct rtl_mac *mac = rtl_mac(rtl_priv(hw));

	rtl8723be_bt_reg_init(hw);
	rtlpriv->btcoexist.btc_ops = rtl_btc_get_ops_pointer();

	rtlpriv->dm.dm_initialgain_enable = 1;
	rtlpriv->dm.dm_flag = 0;
	rtlpriv->dm.disable_framebursting = 0;
	rtlpriv->dm.thermalvalue = 0;
	rtlpci->transmit_config = CFENDFORM | BIT(15) | BIT(24) | BIT(25);

	rtlpriv->phy.lck_inprogress = false;

	mac->ht_enable = true;

	/* compatible 5G band 88ce just 2.4G band & smsp */
	rtlpriv->rtlhal.current_bandtype = BAND_ON_2_4G;
	rtlpriv->rtlhal.bandset = BAND_ON_2_4G;
	rtlpriv->rtlhal.macphymode = SINGLEMAC_SINGLEPHY;

	rtlpci->receive_config = (RCR_APPFCS		|
				  RCR_APP_MIC		|
				  RCR_APP_ICV		|
				  RCR_APP_PHYST_RXFF	|
				  RCR_HTC_LOC_CTRL	|
				  RCR_AMF		|
				  RCR_ACF		|
				  RCR_ADF		|
				  RCR_AICV		|
				  RCR_AB		|
				  RCR_AM		|
				  RCR_APM		|
				  0);

	rtlpci->irq_mask[0] = (u32) (IMR_PSTIMEOUT	|
				     IMR_HSISR_IND_ON_INT	|
				     IMR_C2HCMD		|
				     IMR_HIGHDOK	|
				     IMR_MGNTDOK	|
				     IMR_BKDOK		|
				     IMR_BEDOK		|
				     IMR_VIDOK		|
				     IMR_VODOK		|
				     IMR_RDU		|
				     IMR_ROK		|
				     0);

	rtlpci->irq_mask[1] = (u32)(IMR_RXFOVW | 0);

	rtlpci->sys_irq_mask = (u32)(HSIMR_PDN_INT_EN	|
				     HSIMR_RON_INT_EN	|
				     0);

	/* for debug level */
	rtlpriv->dbg.global_debuglevel = rtlpriv->cfg->mod_params->debug;
	/* for LPS & IPS */
	rtlpriv->psc.inactiveps = rtlpriv->cfg->mod_params->inactiveps;
	rtlpriv->psc.swctrl_lps = rtlpriv->cfg->mod_params->swctrl_lps;
	rtlpriv->psc.fwctrl_lps = rtlpriv->cfg->mod_params->fwctrl_lps;
	rtlpci->msi_support = rtlpriv->cfg->mod_params->msi_support;
	rtlpriv->cfg->mod_params->sw_crypto =
		 rtlpriv->cfg->mod_params->sw_crypto;
	rtlpriv->cfg->mod_params->disable_watchdog =
		 rtlpriv->cfg->mod_params->disable_watchdog;
	if (rtlpriv->cfg->mod_params->disable_watchdog)
		pr_info("watchdog disabled\n");
	rtlpriv->psc.reg_fwctrl_lps = 3;
	rtlpriv->psc.reg_max_lps_awakeintvl = 5;
	/* for ASPM, you can close aspm through
	 * set const_support_pciaspm = 0
	 */
	rtl8723be_init_aspm_vars(hw);

	if (rtlpriv->psc.reg_fwctrl_lps == 1)
		rtlpriv->psc.fwctrl_psmode = FW_PS_MIN_MODE;
	else if (rtlpriv->psc.reg_fwctrl_lps == 2)
		rtlpriv->psc.fwctrl_psmode = FW_PS_MAX_MODE;
	else if (rtlpriv->psc.reg_fwctrl_lps == 3)
		rtlpriv->psc.fwctrl_psmode = FW_PS_DTIM_MODE;

	/*low power: Disable 32k */
	rtlpriv->psc.low_power_enable = false;

	rtlpriv->rtlhal.earlymode_enable = false;

	/* for firmware buf */
	rtlpriv->rtlhal.pfirmware = vzalloc(0x8000);
	if (!rtlpriv->rtlhal.pfirmware) {
		RT_TRACE(rtlpriv, COMP_ERR, DBG_EMERG,
			 "Can't alloc buffer for fw.\n");
		return 1;
	}

	rtlpriv->max_fw_size = 0x8000;
	pr_info("Using firmware %s\n", rtlpriv->cfg->fw_name);
	err = request_firmware_nowait(THIS_MODULE, 1, rtlpriv->cfg->fw_name,
				      rtlpriv->io.dev, GFP_KERNEL, hw,
				      rtl_fw_cb);
	if (err) {
		RT_TRACE(rtlpriv, COMP_ERR, DBG_EMERG,
			 "Failed to request firmware!\n");
		return 1;
	}
	return 0;
}

void rtl8723be_deinit_sw_vars(struct ieee80211_hw *hw)
{
	struct rtl_priv *rtlpriv = rtl_priv(hw);

	if (rtlpriv->rtlhal.pfirmware) {
		vfree(rtlpriv->rtlhal.pfirmware);
		rtlpriv->rtlhal.pfirmware = NULL;
	}
}

/* get bt coexist status */
bool rtl8723be_get_btc_status(void)
{
	return true;
}

static bool is_fw_header(struct rtlwifi_firmware_header *hdr)
{
	return (le16_to_cpu(hdr->signature) & 0xfff0) == 0x5300;
}

static struct rtl_hal_ops rtl8723be_hal_ops = {
	.init_sw_vars = rtl8723be_init_sw_vars,
	.deinit_sw_vars = rtl8723be_deinit_sw_vars,
	.read_eeprom_info = rtl8723be_read_eeprom_info,
	.interrupt_recognized = rtl8723be_interrupt_recognized,
	.hw_init = rtl8723be_hw_init,
	.hw_disable = rtl8723be_card_disable,
	.hw_suspend = rtl8723be_suspend,
	.hw_resume = rtl8723be_resume,
	.enable_interrupt = rtl8723be_enable_interrupt,
	.disable_interrupt = rtl8723be_disable_interrupt,
	.set_network_type = rtl8723be_set_network_type,
	.set_chk_bssid = rtl8723be_set_check_bssid,
	.set_qos = rtl8723be_set_qos,
	.set_bcn_reg = rtl8723be_set_beacon_related_registers,
	.set_bcn_intv = rtl8723be_set_beacon_interval,
	.update_interrupt_mask = rtl8723be_update_interrupt_mask,
	.get_hw_reg = rtl8723be_get_hw_reg,
	.set_hw_reg = rtl8723be_set_hw_reg,
	.update_rate_tbl = rtl8723be_update_hal_rate_tbl,
	.fill_tx_desc = rtl8723be_tx_fill_desc,
	.fill_tx_cmddesc = rtl8723be_tx_fill_cmddesc,
	.query_rx_desc = rtl8723be_rx_query_desc,
	.set_channel_access = rtl8723be_update_channel_access_setting,
	.radio_onoff_checking = rtl8723be_gpio_radio_on_off_checking,
	.set_bw_mode = rtl8723be_phy_set_bw_mode,
	.switch_channel = rtl8723be_phy_sw_chnl,
	.dm_watchdog = rtl8723be_dm_watchdog,
	.scan_operation_backup = rtl8723be_phy_scan_operation_backup,
	.set_rf_power_state = rtl8723be_phy_set_rf_power_state,
	.led_control = rtl8723be_led_control,
	.set_desc = rtl8723be_set_desc,
	.get_desc = rtl8723be_get_desc,
	.is_tx_desc_closed = rtl8723be_is_tx_desc_closed,
	.tx_polling = rtl8723be_tx_polling,
	.enable_hw_sec = rtl8723be_enable_hw_security_config,
	.set_key = rtl8723be_set_key,
	.init_sw_leds = rtl8723be_init_sw_leds,
	.get_bbreg = rtl8723_phy_query_bb_reg,
	.set_bbreg = rtl8723_phy_set_bb_reg,
	.get_rfreg = rtl8723be_phy_query_rf_reg,
	.set_rfreg = rtl8723be_phy_set_rf_reg,
	.fill_h2c_cmd = rtl8723be_fill_h2c_cmd,
	.get_btc_status = rtl8723be_get_btc_status,
	.rx_command_packet = rtl8723be_rx_command_packet,
	.is_fw_header = is_fw_header,
};

static struct rtl_mod_params rtl8723be_mod_params = {
	.sw_crypto = false,
	.inactiveps = true,
	.swctrl_lps = false,
<<<<<<< HEAD
	.fwctrl_lps = false,
=======
	.fwctrl_lps = true,
	.msi_support = false,
	.disable_watchdog = false,
	.debug = DBG_EMERG,
>>>>>>> 3d10a329
};

static struct rtl_hal_cfg rtl8723be_hal_cfg = {
	.bar_id = 2,
	.write_readback = true,
	.name = "rtl8723be_pci",
	.fw_name = "rtlwifi/rtl8723befw.bin",
	.ops = &rtl8723be_hal_ops,
	.mod_params = &rtl8723be_mod_params,
	.maps[SYS_ISO_CTRL] = REG_SYS_ISO_CTRL,
	.maps[SYS_FUNC_EN] = REG_SYS_FUNC_EN,
	.maps[SYS_CLK] = REG_SYS_CLKR,
	.maps[MAC_RCR_AM] = AM,
	.maps[MAC_RCR_AB] = AB,
	.maps[MAC_RCR_ACRC32] = ACRC32,
	.maps[MAC_RCR_ACF] = ACF,
	.maps[MAC_RCR_AAP] = AAP,
	.maps[MAC_HIMR] = REG_HIMR,
	.maps[MAC_HIMRE] = REG_HIMRE,
	.maps[MAC_HSISR] = REG_HSISR,

	.maps[EFUSE_ACCESS] = REG_EFUSE_ACCESS,

	.maps[EFUSE_TEST] = REG_EFUSE_TEST,
	.maps[EFUSE_CTRL] = REG_EFUSE_CTRL,
	.maps[EFUSE_CLK] = 0,
	.maps[EFUSE_CLK_CTRL] = REG_EFUSE_CTRL,
	.maps[EFUSE_PWC_EV12V] = PWC_EV12V,
	.maps[EFUSE_FEN_ELDR] = FEN_ELDR,
	.maps[EFUSE_LOADER_CLK_EN] = LOADER_CLK_EN,
	.maps[EFUSE_ANA8M] = ANA8M,
	.maps[EFUSE_HWSET_MAX_SIZE] = HWSET_MAX_SIZE,
	.maps[EFUSE_MAX_SECTION_MAP] = EFUSE_MAX_SECTION,
	.maps[EFUSE_REAL_CONTENT_SIZE] = EFUSE_REAL_CONTENT_LEN,
	.maps[EFUSE_OOB_PROTECT_BYTES_LEN] = EFUSE_OOB_PROTECT_BYTES,

	.maps[RWCAM] = REG_CAMCMD,
	.maps[WCAMI] = REG_CAMWRITE,
	.maps[RCAMO] = REG_CAMREAD,
	.maps[CAMDBG] = REG_CAMDBG,
	.maps[SECR] = REG_SECCFG,
	.maps[SEC_CAM_NONE] = CAM_NONE,
	.maps[SEC_CAM_WEP40] = CAM_WEP40,
	.maps[SEC_CAM_TKIP] = CAM_TKIP,
	.maps[SEC_CAM_AES] = CAM_AES,
	.maps[SEC_CAM_WEP104] = CAM_WEP104,

	.maps[RTL_IMR_BCNDMAINT6] = IMR_BCNDMAINT6,
	.maps[RTL_IMR_BCNDMAINT5] = IMR_BCNDMAINT5,
	.maps[RTL_IMR_BCNDMAINT4] = IMR_BCNDMAINT4,
	.maps[RTL_IMR_BCNDMAINT3] = IMR_BCNDMAINT3,
	.maps[RTL_IMR_BCNDMAINT2] = IMR_BCNDMAINT2,
	.maps[RTL_IMR_BCNDMAINT1] = IMR_BCNDMAINT1,
/*	.maps[RTL_IMR_BCNDOK8] = IMR_BCNDOK8,     */   /*need check*/
	.maps[RTL_IMR_BCNDOK7] = IMR_BCNDOK7,
	.maps[RTL_IMR_BCNDOK6] = IMR_BCNDOK6,
	.maps[RTL_IMR_BCNDOK5] = IMR_BCNDOK5,
	.maps[RTL_IMR_BCNDOK4] = IMR_BCNDOK4,
	.maps[RTL_IMR_BCNDOK3] = IMR_BCNDOK3,
	.maps[RTL_IMR_BCNDOK2] = IMR_BCNDOK2,
	.maps[RTL_IMR_BCNDOK1] = IMR_BCNDOK1,
/*	.maps[RTL_IMR_TIMEOUT2] = IMR_TIMEOUT2,*/
/*	.maps[RTL_IMR_TIMEOUT1] = IMR_TIMEOUT1,*/

	.maps[RTL_IMR_TXFOVW] = IMR_TXFOVW,
	.maps[RTL_IMR_PSTIMEOUT] = IMR_PSTIMEOUT,
	.maps[RTL_IMR_BCNINT] = IMR_BCNDMAINT0,
	.maps[RTL_IMR_RXFOVW] = IMR_RXFOVW,
	.maps[RTL_IMR_RDU] = IMR_RDU,
	.maps[RTL_IMR_ATIMEND] = IMR_ATIMEND,
	.maps[RTL_IMR_BDOK] = IMR_BCNDOK0,
	.maps[RTL_IMR_MGNTDOK] = IMR_MGNTDOK,
	.maps[RTL_IMR_TBDER] = IMR_TBDER,
	.maps[RTL_IMR_HIGHDOK] = IMR_HIGHDOK,
	.maps[RTL_IMR_TBDOK] = IMR_TBDOK,
	.maps[RTL_IMR_BKDOK] = IMR_BKDOK,
	.maps[RTL_IMR_BEDOK] = IMR_BEDOK,
	.maps[RTL_IMR_VIDOK] = IMR_VIDOK,
	.maps[RTL_IMR_VODOK] = IMR_VODOK,
	.maps[RTL_IMR_ROK] = IMR_ROK,
	.maps[RTL_IMR_HSISR_IND] = IMR_HSISR_IND_ON_INT,
	.maps[RTL_IBSS_INT_MASKS] = (IMR_BCNDMAINT0 | IMR_TBDOK | IMR_TBDER),

	.maps[RTL_RC_CCK_RATE1M] = DESC92C_RATE1M,
	.maps[RTL_RC_CCK_RATE2M] = DESC92C_RATE2M,
	.maps[RTL_RC_CCK_RATE5_5M] = DESC92C_RATE5_5M,
	.maps[RTL_RC_CCK_RATE11M] = DESC92C_RATE11M,
	.maps[RTL_RC_OFDM_RATE6M] = DESC92C_RATE6M,
	.maps[RTL_RC_OFDM_RATE9M] = DESC92C_RATE9M,
	.maps[RTL_RC_OFDM_RATE12M] = DESC92C_RATE12M,
	.maps[RTL_RC_OFDM_RATE18M] = DESC92C_RATE18M,
	.maps[RTL_RC_OFDM_RATE24M] = DESC92C_RATE24M,
	.maps[RTL_RC_OFDM_RATE36M] = DESC92C_RATE36M,
	.maps[RTL_RC_OFDM_RATE48M] = DESC92C_RATE48M,
	.maps[RTL_RC_OFDM_RATE54M] = DESC92C_RATE54M,

	.maps[RTL_RC_HT_RATEMCS7] = DESC92C_RATEMCS7,
	.maps[RTL_RC_HT_RATEMCS15] = DESC92C_RATEMCS15,
};

static struct pci_device_id rtl8723be_pci_ids[] = {
	{RTL_PCI_DEVICE(PCI_VENDOR_ID_REALTEK, 0xB723, rtl8723be_hal_cfg)},
	{},
};

MODULE_DEVICE_TABLE(pci, rtl8723be_pci_ids);

MODULE_AUTHOR("PageHe	<page_he@realsil.com.cn>");
MODULE_AUTHOR("Realtek WlanFAE	<wlanfae@realtek.com>");
MODULE_LICENSE("GPL");
MODULE_DESCRIPTION("Realtek 8723BE 802.11n PCI wireless");
MODULE_FIRMWARE("rtlwifi/rtl8723befw.bin");

module_param_named(swenc, rtl8723be_mod_params.sw_crypto, bool, 0444);
module_param_named(debug, rtl8723be_mod_params.debug, int, 0444);
module_param_named(ips, rtl8723be_mod_params.inactiveps, bool, 0444);
module_param_named(swlps, rtl8723be_mod_params.swctrl_lps, bool, 0444);
module_param_named(fwlps, rtl8723be_mod_params.fwctrl_lps, bool, 0444);
module_param_named(msi, rtl8723be_mod_params.msi_support, bool, 0444);
module_param_named(disable_watchdog, rtl8723be_mod_params.disable_watchdog,
		   bool, 0444);
MODULE_PARM_DESC(swenc, "Set to 1 for software crypto (default 0)\n");
MODULE_PARM_DESC(ips, "Set to 0 to not use link power save (default 1)\n");
MODULE_PARM_DESC(swlps, "Set to 1 to use SW control power save (default 0)\n");
MODULE_PARM_DESC(fwlps, "Set to 1 to use FW control power save (default 0)\n");
MODULE_PARM_DESC(msi, "Set to 1 to use MSI interrupts mode (default 0)\n");
MODULE_PARM_DESC(debug, "Set debug level (0-5) (default 0)");
MODULE_PARM_DESC(disable_watchdog,
		 "Set to 1 to disable the watchdog (default 0)\n");

static SIMPLE_DEV_PM_OPS(rtlwifi_pm_ops, rtl_pci_suspend, rtl_pci_resume);

static struct pci_driver rtl8723be_driver = {
	.name = KBUILD_MODNAME,
	.id_table = rtl8723be_pci_ids,
	.probe = rtl_pci_probe,
	.remove = rtl_pci_disconnect,
	.driver.pm = &rtlwifi_pm_ops,
};

module_pci_driver(rtl8723be_driver);<|MERGE_RESOLUTION|>--- conflicted
+++ resolved
@@ -269,14 +269,10 @@
 	.sw_crypto = false,
 	.inactiveps = true,
 	.swctrl_lps = false,
-<<<<<<< HEAD
 	.fwctrl_lps = false,
-=======
-	.fwctrl_lps = true,
 	.msi_support = false,
 	.disable_watchdog = false,
 	.debug = DBG_EMERG,
->>>>>>> 3d10a329
 };
 
 static struct rtl_hal_cfg rtl8723be_hal_cfg = {
