/* SPDX-License-Identifier: GPL-2.0 */
/* Copyright (c) 2019, Intel Corporation. */

#ifndef _ICE_XSK_H_
#define _ICE_XSK_H_
#include "ice_txrx.h"
#include "ice.h"

struct ice_vsi;

#ifdef CONFIG_XDP_SOCKETS
int ice_xsk_pool_setup(struct ice_vsi *vsi, struct xsk_buff_pool *pool,
		       u16 qid);
int ice_clean_rx_irq_zc(struct ice_rx_ring *rx_ring, int budget);
bool ice_clean_tx_irq_zc(struct ice_tx_ring *xdp_ring, int budget);
int ice_xsk_wakeup(struct net_device *netdev, u32 queue_id, u32 flags);
bool ice_alloc_rx_bufs_zc(struct ice_rx_ring *rx_ring, u16 count);
bool ice_xsk_any_rx_ring_ena(struct ice_vsi *vsi);
void ice_xsk_clean_rx_ring(struct ice_rx_ring *rx_ring);
void ice_xsk_clean_xdp_ring(struct ice_tx_ring *xdp_ring);
#else
static inline int
ice_xsk_pool_setup(struct ice_vsi __always_unused *vsi,
		   struct xsk_buff_pool __always_unused *pool,
		   u16 __always_unused qid)
{
	return -EOPNOTSUPP;
}

static inline int
ice_clean_rx_irq_zc(struct ice_rx_ring __always_unused *rx_ring,
		    int __always_unused budget)
{
	return 0;
}

static inline bool
ice_clean_tx_irq_zc(struct ice_tx_ring __always_unused *xdp_ring,
		    int __always_unused budget)
{
	return false;
}

static inline bool
ice_alloc_rx_bufs_zc(struct ice_rx_ring __always_unused *rx_ring,
		     u16 __always_unused count)
{
	return false;
}

static inline bool ice_xsk_any_rx_ring_ena(struct ice_vsi __always_unused *vsi)
{
	return false;
}

static inline int
ice_xsk_wakeup(struct net_device __always_unused *netdev,
	       u32 __always_unused queue_id, u32 __always_unused flags)
{
	return -EOPNOTSUPP;
}

<<<<<<< HEAD
static inline void ice_xsk_clean_rx_ring(struct ice_ring *rx_ring) { }
static inline void ice_xsk_clean_xdp_ring(struct ice_ring *xdp_ring) { }
=======
static inline void ice_xsk_clean_rx_ring(struct ice_rx_ring *rx_ring) { }
static inline void ice_xsk_clean_xdp_ring(struct ice_tx_ring *xdp_ring) { }
>>>>>>> df0cc57e
#endif /* CONFIG_XDP_SOCKETS */
#endif /* !_ICE_XSK_H_ */<|MERGE_RESOLUTION|>--- conflicted
+++ resolved
@@ -60,12 +60,7 @@
 	return -EOPNOTSUPP;
 }
 
-<<<<<<< HEAD
-static inline void ice_xsk_clean_rx_ring(struct ice_ring *rx_ring) { }
-static inline void ice_xsk_clean_xdp_ring(struct ice_ring *xdp_ring) { }
-=======
 static inline void ice_xsk_clean_rx_ring(struct ice_rx_ring *rx_ring) { }
 static inline void ice_xsk_clean_xdp_ring(struct ice_tx_ring *xdp_ring) { }
->>>>>>> df0cc57e
 #endif /* CONFIG_XDP_SOCKETS */
 #endif /* !_ICE_XSK_H_ */