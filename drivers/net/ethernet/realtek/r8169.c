--- conflicted
+++ resolved
@@ -8241,6 +8241,8 @@
 
 	/* restore original MAC address */
 	rtl_rar_set(tp, dev->perm_addr);
+
+	iounmap(tp->mmio_addr);
 }
 
 static const struct net_device_ops rtl_netdev_ops = {
@@ -8483,16 +8485,9 @@
 
 	if (!(pci_resource_flags(pdev, region) & res[use_pio].mask)) {
 		netif_err(tp, probe, dev,
-<<<<<<< HEAD
 			  "region #%d not an %s resource, aborting\n",
 			  region, res[use_pio].type);
-		rc = -ENODEV;
-		goto err_out_mwi_2;
-=======
-			  "region #%d not an MMIO resource, aborting\n",
-			  region);
 		return -ENODEV;
->>>>>>> 2fb72160
 	}
 
 	/* check for weird/broken PCI region reporting */
@@ -8508,20 +8503,10 @@
 		return rc;
 	}
 
-<<<<<<< HEAD
 	ioaddr = pci_iomap(pdev, region, R8169_REGS_SIZE);
 	if (!ioaddr) {
 		netif_err(tp, probe, dev, "cannot map %s, aborting\n", res[use_pio].type);
-		rc = -EIO;
-		goto err_out_free_res_3;
-=======
-	/* ioremap MMIO region */
-	ioaddr = devm_ioremap(&pdev->dev, pci_resource_start(pdev, region),
-			      R8169_REGS_SIZE);
-	if (!ioaddr) {
-		netif_err(tp, probe, dev, "cannot remap MMIO, aborting\n");
 		return -EIO;
->>>>>>> 2fb72160
 	}
 	tp->mmio_addr = ioaddr;
 
@@ -8547,7 +8532,7 @@
 		rc = pci_set_dma_mask(pdev, DMA_BIT_MASK(32));
 		if (rc < 0) {
 			netif_err(tp, probe, dev, "DMA configuration failed\n");
-			return rc;
+			goto err_unmap;
 		}
 	}
 
@@ -8576,7 +8561,7 @@
 	rc = rtl_alloc_irq(tp);
 	if (rc < 0) {
 		netif_err(tp, probe, dev, "Can't allocate interrupt\n");
-		return rc;
+		goto err_unmap;
 	}
 
 	/* override BIOS settings, use userspace tools to enable WOL */
@@ -8685,14 +8670,16 @@
 	tp->counters = dmam_alloc_coherent (&pdev->dev, sizeof(*tp->counters),
 					    &tp->counters_phys_addr,
 					    GFP_KERNEL);
-	if (!tp->counters)
-		return -ENOMEM;
+	if (!tp->counters) {
+		rc = -ENOMEM;
+		goto err_unmap;
+	}
 
 	pci_set_drvdata(pdev, dev);
 
 	rc = register_netdev(dev);
 	if (rc < 0)
-		return rc;
+		goto err_unmap;
 
 	netif_info(tp, probe, dev, "%s at 0x%p, %pM, XID %08x IRQ %d\n",
 		   rtl_chip_infos[chipset].name, ioaddr, dev->dev_addr,
@@ -8721,6 +8708,9 @@
 	netif_carrier_off(dev);
 
 	return 0;
+err_unmap:
+	iounmap(ioaddr);
+	return rc;
 }
 
 static struct pci_driver rtl8169_pci_driver = {
