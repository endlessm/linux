--- conflicted
+++ resolved
@@ -1169,17 +1169,11 @@
 		pci_restore_config_space_range(pdev, 0, 3, 0, false);
 	} else if (pdev->hdr_type == PCI_HEADER_TYPE_BRIDGE) {
 		pci_restore_config_space_range(pdev, 12, 15, 0, false);
-<<<<<<< HEAD
-		/* Force rewriting of prefetch registers to avoid
-		 * S3 resume issues on Intel PCI bridges that occur when
-		 * these registers are not explicitly written.
-=======
 
 		/*
 		 * Force rewriting of prefetch registers to avoid S3 resume
 		 * issues on Intel PCI bridges that occur when these
 		 * registers are not explicitly written.
->>>>>>> 418669ac
 		 */
 		pci_restore_config_space_range(pdev, 9, 11, 0, true);
 		pci_restore_config_space_range(pdev, 0, 8, 0, false);
