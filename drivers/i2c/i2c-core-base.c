--- conflicted
+++ resolved
@@ -199,8 +199,6 @@
 	if (bri->get_sda && !bri->get_sda(adap))
 		ret = -EBUSY;
 
-<<<<<<< HEAD
-=======
 	/* If all went well, send STOP for a sane bus state. */
 	if (ret == 0 && bri->set_sda) {
 		bri->set_scl(adap, 0);
@@ -213,7 +211,6 @@
 		ndelay(RECOVERY_NDELAY / 2);
 	}
 
->>>>>>> 661e50bc
 	if (bri->unprepare_recovery)
 		bri->unprepare_recovery(adap);
 
