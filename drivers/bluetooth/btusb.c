/*
 *
 *  Generic Bluetooth USB driver
 *
 *  Copyright (C) 2005-2008  Marcel Holtmann <marcel@holtmann.org>
 *
 *
 *  This program is free software; you can redistribute it and/or modify
 *  it under the terms of the GNU General Public License as published by
 *  the Free Software Foundation; either version 2 of the License, or
 *  (at your option) any later version.
 *
 *  This program is distributed in the hope that it will be useful,
 *  but WITHOUT ANY WARRANTY; without even the implied warranty of
 *  MERCHANTABILITY or FITNESS FOR A PARTICULAR PURPOSE.  See the
 *  GNU General Public License for more details.
 *
 *  You should have received a copy of the GNU General Public License
 *  along with this program; if not, write to the Free Software
 *  Foundation, Inc., 59 Temple Place, Suite 330, Boston, MA  02111-1307  USA
 *
 */

#include <linux/dmi.h>
#include <linux/module.h>
#include <linux/usb.h>
#include <linux/usb/quirks.h>
#include <linux/firmware.h>
#include <linux/of_device.h>
#include <linux/of_irq.h>
#include <linux/suspend.h>
#include <asm/unaligned.h>

#include <net/bluetooth/bluetooth.h>
#include <net/bluetooth/hci_core.h>

#include "btintel.h"
#include "btbcm.h"
#include "btrtl.h"

#define VERSION "0.8"

static bool disable_scofix;
static bool force_scofix;
static bool enable_autosuspend = IS_ENABLED(CONFIG_BT_HCIBTUSB_AUTOSUSPEND);

static bool reset = true;

static struct usb_driver btusb_driver;

#define BTUSB_IGNORE		0x01
#define BTUSB_DIGIANSWER	0x02
#define BTUSB_CSR		0x04
#define BTUSB_SNIFFER		0x08
#define BTUSB_BCM92035		0x10
#define BTUSB_BROKEN_ISOC	0x20
#define BTUSB_WRONG_SCO_MTU	0x40
#define BTUSB_ATH3012		0x80
#define BTUSB_INTEL		0x100
#define BTUSB_INTEL_BOOT	0x200
#define BTUSB_BCM_PATCHRAM	0x400
#define BTUSB_MARVELL		0x800
#define BTUSB_SWAVE		0x1000
#define BTUSB_INTEL_NEW		0x2000
#define BTUSB_AMP		0x4000
#define BTUSB_QCA_ROME		0x8000
#define BTUSB_BCM_APPLE		0x10000
#define BTUSB_REALTEK		0x20000
#define BTUSB_BCM2045		0x40000
#define BTUSB_IFNUM_2		0x80000
#define BTUSB_CW6622		0x100000

static const struct usb_device_id btusb_table[] = {
	/* Generic Bluetooth USB device */
	{ USB_DEVICE_INFO(0xe0, 0x01, 0x01) },

	/* Generic Bluetooth AMP device */
	{ USB_DEVICE_INFO(0xe0, 0x01, 0x04), .driver_info = BTUSB_AMP },

	/* Generic Bluetooth USB interface */
	{ USB_INTERFACE_INFO(0xe0, 0x01, 0x01) },

	/* Apple-specific (Broadcom) devices */
	{ USB_VENDOR_AND_INTERFACE_INFO(0x05ac, 0xff, 0x01, 0x01),
	  .driver_info = BTUSB_BCM_APPLE | BTUSB_IFNUM_2 },

	/* MediaTek MT76x0E */
	{ USB_DEVICE(0x0e8d, 0x763f) },

	/* Broadcom SoftSailing reporting vendor specific */
	{ USB_DEVICE(0x0a5c, 0x21e1) },

	/* Apple MacBookPro 7,1 */
	{ USB_DEVICE(0x05ac, 0x8213) },

	/* Apple iMac11,1 */
	{ USB_DEVICE(0x05ac, 0x8215) },

	/* Apple MacBookPro6,2 */
	{ USB_DEVICE(0x05ac, 0x8218) },

	/* Apple MacBookAir3,1, MacBookAir3,2 */
	{ USB_DEVICE(0x05ac, 0x821b) },

	/* Apple MacBookAir4,1 */
	{ USB_DEVICE(0x05ac, 0x821f) },

	/* Apple MacBookPro8,2 */
	{ USB_DEVICE(0x05ac, 0x821a) },

	/* Apple MacMini5,1 */
	{ USB_DEVICE(0x05ac, 0x8281) },

	/* AVM BlueFRITZ! USB v2.0 */
	{ USB_DEVICE(0x057c, 0x3800), .driver_info = BTUSB_SWAVE },

	/* Bluetooth Ultraport Module from IBM */
	{ USB_DEVICE(0x04bf, 0x030a) },

	/* ALPS Modules with non-standard id */
	{ USB_DEVICE(0x044e, 0x3001) },
	{ USB_DEVICE(0x044e, 0x3002) },

	/* Ericsson with non-standard id */
	{ USB_DEVICE(0x0bdb, 0x1002) },

	/* Canyon CN-BTU1 with HID interfaces */
	{ USB_DEVICE(0x0c10, 0x0000) },

	/* Broadcom BCM20702A0 */
	{ USB_DEVICE(0x413c, 0x8197) },

	/* Broadcom BCM20702B0 (Dynex/Insignia) */
	{ USB_DEVICE(0x19ff, 0x0239), .driver_info = BTUSB_BCM_PATCHRAM },

	/* Broadcom BCM43142A0 (Foxconn/Lenovo) */
	{ USB_VENDOR_AND_INTERFACE_INFO(0x105b, 0xff, 0x01, 0x01),
	  .driver_info = BTUSB_BCM_PATCHRAM },

	/* Broadcom BCM920703 (HTC Vive) */
	{ USB_VENDOR_AND_INTERFACE_INFO(0x0bb4, 0xff, 0x01, 0x01),
	  .driver_info = BTUSB_BCM_PATCHRAM },

	/* Foxconn - Hon Hai */
	{ USB_VENDOR_AND_INTERFACE_INFO(0x0489, 0xff, 0x01, 0x01),
	  .driver_info = BTUSB_BCM_PATCHRAM },

	/* Lite-On Technology - Broadcom based */
	{ USB_VENDOR_AND_INTERFACE_INFO(0x04ca, 0xff, 0x01, 0x01),
	  .driver_info = BTUSB_BCM_PATCHRAM },

	/* Broadcom devices with vendor specific id */
	{ USB_VENDOR_AND_INTERFACE_INFO(0x0a5c, 0xff, 0x01, 0x01),
	  .driver_info = BTUSB_BCM_PATCHRAM },

	/* ASUSTek Computer - Broadcom based */
	{ USB_VENDOR_AND_INTERFACE_INFO(0x0b05, 0xff, 0x01, 0x01),
	  .driver_info = BTUSB_BCM_PATCHRAM },

	/* Belkin F8065bf - Broadcom based */
	{ USB_VENDOR_AND_INTERFACE_INFO(0x050d, 0xff, 0x01, 0x01),
	  .driver_info = BTUSB_BCM_PATCHRAM },

	/* IMC Networks - Broadcom based */
	{ USB_VENDOR_AND_INTERFACE_INFO(0x13d3, 0xff, 0x01, 0x01),
	  .driver_info = BTUSB_BCM_PATCHRAM },

	/* Dell Computer - Broadcom based  */
	{ USB_VENDOR_AND_INTERFACE_INFO(0x413c, 0xff, 0x01, 0x01),
	  .driver_info = BTUSB_BCM_PATCHRAM },

	/* Toshiba Corp - Broadcom based */
	{ USB_VENDOR_AND_INTERFACE_INFO(0x0930, 0xff, 0x01, 0x01),
	  .driver_info = BTUSB_BCM_PATCHRAM },

	/* Intel Bluetooth USB Bootloader (RAM module) */
	{ USB_DEVICE(0x8087, 0x0a5a),
	  .driver_info = BTUSB_INTEL_BOOT | BTUSB_BROKEN_ISOC },

	{ }	/* Terminating entry */
};

MODULE_DEVICE_TABLE(usb, btusb_table);

static const struct usb_device_id blacklist_table[] = {
	/* CSR BlueCore devices */
	{ USB_DEVICE(0x0a12, 0x0001), .driver_info = BTUSB_CSR },

	/* Broadcom BCM2033 without firmware */
	{ USB_DEVICE(0x0a5c, 0x2033), .driver_info = BTUSB_IGNORE },

	/* Broadcom BCM2045 devices */
	{ USB_DEVICE(0x0a5c, 0x2045), .driver_info = BTUSB_BCM2045 },

	/* Atheros 3011 with sflash firmware */
	{ USB_DEVICE(0x0489, 0xe027), .driver_info = BTUSB_IGNORE },
	{ USB_DEVICE(0x0489, 0xe03d), .driver_info = BTUSB_IGNORE },
	{ USB_DEVICE(0x04f2, 0xaff1), .driver_info = BTUSB_IGNORE },
	{ USB_DEVICE(0x0930, 0x0215), .driver_info = BTUSB_IGNORE },
	{ USB_DEVICE(0x0cf3, 0x3002), .driver_info = BTUSB_IGNORE },
	{ USB_DEVICE(0x0cf3, 0xe019), .driver_info = BTUSB_IGNORE },
	{ USB_DEVICE(0x13d3, 0x3304), .driver_info = BTUSB_IGNORE },

	/* Atheros AR9285 Malbec with sflash firmware */
	{ USB_DEVICE(0x03f0, 0x311d), .driver_info = BTUSB_IGNORE },

	/* Atheros 3012 with sflash firmware */
	{ USB_DEVICE(0x0489, 0xe04d), .driver_info = BTUSB_ATH3012 },
	{ USB_DEVICE(0x0489, 0xe04e), .driver_info = BTUSB_ATH3012 },
	{ USB_DEVICE(0x0489, 0xe056), .driver_info = BTUSB_ATH3012 },
	{ USB_DEVICE(0x0489, 0xe057), .driver_info = BTUSB_ATH3012 },
	{ USB_DEVICE(0x0489, 0xe05f), .driver_info = BTUSB_ATH3012 },
	{ USB_DEVICE(0x0489, 0xe076), .driver_info = BTUSB_ATH3012 },
	{ USB_DEVICE(0x0489, 0xe078), .driver_info = BTUSB_ATH3012 },
	{ USB_DEVICE(0x0489, 0xe095), .driver_info = BTUSB_ATH3012 },
	{ USB_DEVICE(0x04c5, 0x1330), .driver_info = BTUSB_ATH3012 },
	{ USB_DEVICE(0x04ca, 0x3004), .driver_info = BTUSB_ATH3012 },
	{ USB_DEVICE(0x04ca, 0x3005), .driver_info = BTUSB_ATH3012 },
	{ USB_DEVICE(0x04ca, 0x3006), .driver_info = BTUSB_ATH3012 },
	{ USB_DEVICE(0x04ca, 0x3007), .driver_info = BTUSB_ATH3012 },
	{ USB_DEVICE(0x04ca, 0x3008), .driver_info = BTUSB_ATH3012 },
	{ USB_DEVICE(0x04ca, 0x300b), .driver_info = BTUSB_ATH3012 },
	{ USB_DEVICE(0x04ca, 0x300d), .driver_info = BTUSB_ATH3012 },
	{ USB_DEVICE(0x04ca, 0x300f), .driver_info = BTUSB_ATH3012 },
	{ USB_DEVICE(0x04ca, 0x3010), .driver_info = BTUSB_ATH3012 },
	{ USB_DEVICE(0x04ca, 0x3014), .driver_info = BTUSB_ATH3012 },
	{ USB_DEVICE(0x04ca, 0x3018), .driver_info = BTUSB_ATH3012 },
	{ USB_DEVICE(0x0930, 0x0219), .driver_info = BTUSB_ATH3012 },
	{ USB_DEVICE(0x0930, 0x021c), .driver_info = BTUSB_ATH3012 },
	{ USB_DEVICE(0x0930, 0x0220), .driver_info = BTUSB_ATH3012 },
	{ USB_DEVICE(0x0930, 0x0227), .driver_info = BTUSB_ATH3012 },
	{ USB_DEVICE(0x0b05, 0x17d0), .driver_info = BTUSB_ATH3012 },
	{ USB_DEVICE(0x0cf3, 0x0036), .driver_info = BTUSB_ATH3012 },
	{ USB_DEVICE(0x0cf3, 0x3004), .driver_info = BTUSB_ATH3012 },
	{ USB_DEVICE(0x0cf3, 0x3008), .driver_info = BTUSB_ATH3012 },
	{ USB_DEVICE(0x0cf3, 0x311d), .driver_info = BTUSB_ATH3012 },
	{ USB_DEVICE(0x0cf3, 0x311e), .driver_info = BTUSB_ATH3012 },
	{ USB_DEVICE(0x0cf3, 0x311f), .driver_info = BTUSB_ATH3012 },
	{ USB_DEVICE(0x0cf3, 0x3121), .driver_info = BTUSB_ATH3012 },
	{ USB_DEVICE(0x0cf3, 0x817a), .driver_info = BTUSB_ATH3012 },
	{ USB_DEVICE(0x0cf3, 0x817b), .driver_info = BTUSB_ATH3012 },
	{ USB_DEVICE(0x0cf3, 0xe003), .driver_info = BTUSB_ATH3012 },
	{ USB_DEVICE(0x0cf3, 0xe004), .driver_info = BTUSB_ATH3012 },
	{ USB_DEVICE(0x0cf3, 0xe005), .driver_info = BTUSB_ATH3012 },
	{ USB_DEVICE(0x0cf3, 0xe006), .driver_info = BTUSB_ATH3012 },
	{ USB_DEVICE(0x13d3, 0x3362), .driver_info = BTUSB_ATH3012 },
	{ USB_DEVICE(0x13d3, 0x3375), .driver_info = BTUSB_ATH3012 },
	{ USB_DEVICE(0x13d3, 0x3393), .driver_info = BTUSB_ATH3012 },
	{ USB_DEVICE(0x13d3, 0x3395), .driver_info = BTUSB_ATH3012 },
	{ USB_DEVICE(0x13d3, 0x3402), .driver_info = BTUSB_ATH3012 },
	{ USB_DEVICE(0x13d3, 0x3408), .driver_info = BTUSB_ATH3012 },
	{ USB_DEVICE(0x13d3, 0x3423), .driver_info = BTUSB_ATH3012 },
	{ USB_DEVICE(0x13d3, 0x3432), .driver_info = BTUSB_ATH3012 },
	{ USB_DEVICE(0x13d3, 0x3472), .driver_info = BTUSB_ATH3012 },
	{ USB_DEVICE(0x13d3, 0x3474), .driver_info = BTUSB_ATH3012 },
	{ USB_DEVICE(0x13d3, 0x3487), .driver_info = BTUSB_ATH3012 },
	{ USB_DEVICE(0x13d3, 0x3490), .driver_info = BTUSB_ATH3012 },

	/* Atheros AR5BBU12 with sflash firmware */
	{ USB_DEVICE(0x0489, 0xe02c), .driver_info = BTUSB_IGNORE },

	/* Atheros AR5BBU12 with sflash firmware */
	{ USB_DEVICE(0x0489, 0xe036), .driver_info = BTUSB_ATH3012 },
	{ USB_DEVICE(0x0489, 0xe03c), .driver_info = BTUSB_ATH3012 },

	/* QCA ROME chipset */
	{ USB_DEVICE(0x0cf3, 0xe007), .driver_info = BTUSB_QCA_ROME },
	{ USB_DEVICE(0x0cf3, 0xe009), .driver_info = BTUSB_QCA_ROME },
	{ USB_DEVICE(0x0cf3, 0xe010), .driver_info = BTUSB_QCA_ROME },
	{ USB_DEVICE(0x0cf3, 0xe300), .driver_info = BTUSB_QCA_ROME },
	{ USB_DEVICE(0x0cf3, 0xe301), .driver_info = BTUSB_QCA_ROME },
	{ USB_DEVICE(0x0cf3, 0xe360), .driver_info = BTUSB_QCA_ROME },
	{ USB_DEVICE(0x0489, 0xe092), .driver_info = BTUSB_QCA_ROME },
	{ USB_DEVICE(0x0489, 0xe09f), .driver_info = BTUSB_QCA_ROME },
	{ USB_DEVICE(0x0489, 0xe0a2), .driver_info = BTUSB_QCA_ROME },
	{ USB_DEVICE(0x04ca, 0x3011), .driver_info = BTUSB_QCA_ROME },
	{ USB_DEVICE(0x04ca, 0x3015), .driver_info = BTUSB_QCA_ROME },
	{ USB_DEVICE(0x04ca, 0x3016), .driver_info = BTUSB_QCA_ROME },
	{ USB_DEVICE(0x13d3, 0x3496), .driver_info = BTUSB_QCA_ROME },

	/* Broadcom BCM2035 */
	{ USB_DEVICE(0x0a5c, 0x2009), .driver_info = BTUSB_BCM92035 },
	{ USB_DEVICE(0x0a5c, 0x200a), .driver_info = BTUSB_WRONG_SCO_MTU },
	{ USB_DEVICE(0x0a5c, 0x2035), .driver_info = BTUSB_WRONG_SCO_MTU },

	/* Broadcom BCM2045 */
	{ USB_DEVICE(0x0a5c, 0x2039), .driver_info = BTUSB_WRONG_SCO_MTU },
	{ USB_DEVICE(0x0a5c, 0x2101), .driver_info = BTUSB_WRONG_SCO_MTU },

	/* IBM/Lenovo ThinkPad with Broadcom chip */
	{ USB_DEVICE(0x0a5c, 0x201e), .driver_info = BTUSB_WRONG_SCO_MTU },
	{ USB_DEVICE(0x0a5c, 0x2110), .driver_info = BTUSB_WRONG_SCO_MTU },

	/* HP laptop with Broadcom chip */
	{ USB_DEVICE(0x03f0, 0x171d), .driver_info = BTUSB_WRONG_SCO_MTU },

	/* Dell laptop with Broadcom chip */
	{ USB_DEVICE(0x413c, 0x8126), .driver_info = BTUSB_WRONG_SCO_MTU },

	/* Dell Wireless 370 and 410 devices */
	{ USB_DEVICE(0x413c, 0x8152), .driver_info = BTUSB_WRONG_SCO_MTU },
	{ USB_DEVICE(0x413c, 0x8156), .driver_info = BTUSB_WRONG_SCO_MTU },

	/* Belkin F8T012 and F8T013 devices */
	{ USB_DEVICE(0x050d, 0x0012), .driver_info = BTUSB_WRONG_SCO_MTU },
	{ USB_DEVICE(0x050d, 0x0013), .driver_info = BTUSB_WRONG_SCO_MTU },

	/* Asus WL-BTD202 device */
	{ USB_DEVICE(0x0b05, 0x1715), .driver_info = BTUSB_WRONG_SCO_MTU },

	/* Kensington Bluetooth USB adapter */
	{ USB_DEVICE(0x047d, 0x105e), .driver_info = BTUSB_WRONG_SCO_MTU },

	/* RTX Telecom based adapters with buggy SCO support */
	{ USB_DEVICE(0x0400, 0x0807), .driver_info = BTUSB_BROKEN_ISOC },
	{ USB_DEVICE(0x0400, 0x080a), .driver_info = BTUSB_BROKEN_ISOC },

	/* CONWISE Technology based adapters with buggy SCO support */
	{ USB_DEVICE(0x0e5e, 0x6622),
	  .driver_info = BTUSB_BROKEN_ISOC | BTUSB_CW6622},

	/* Roper Class 1 Bluetooth Dongle (Silicon Wave based) */
	{ USB_DEVICE(0x1310, 0x0001), .driver_info = BTUSB_SWAVE },

	/* Digianswer devices */
	{ USB_DEVICE(0x08fd, 0x0001), .driver_info = BTUSB_DIGIANSWER },
	{ USB_DEVICE(0x08fd, 0x0002), .driver_info = BTUSB_IGNORE },

	/* CSR BlueCore Bluetooth Sniffer */
	{ USB_DEVICE(0x0a12, 0x0002),
	  .driver_info = BTUSB_SNIFFER | BTUSB_BROKEN_ISOC },

	/* Frontline ComProbe Bluetooth Sniffer */
	{ USB_DEVICE(0x16d3, 0x0002),
	  .driver_info = BTUSB_SNIFFER | BTUSB_BROKEN_ISOC },

	/* Marvell Bluetooth devices */
	{ USB_DEVICE(0x1286, 0x2044), .driver_info = BTUSB_MARVELL },
	{ USB_DEVICE(0x1286, 0x2046), .driver_info = BTUSB_MARVELL },
	{ USB_DEVICE(0x1286, 0x204e), .driver_info = BTUSB_MARVELL },

	/* Intel Bluetooth devices */
	{ USB_DEVICE(0x8087, 0x0025), .driver_info = BTUSB_INTEL_NEW },
	{ USB_DEVICE(0x8087, 0x07da), .driver_info = BTUSB_CSR },
	{ USB_DEVICE(0x8087, 0x07dc), .driver_info = BTUSB_INTEL },
	{ USB_DEVICE(0x8087, 0x0a2a), .driver_info = BTUSB_INTEL },
	{ USB_DEVICE(0x8087, 0x0a2b), .driver_info = BTUSB_INTEL_NEW },
	{ USB_DEVICE(0x8087, 0x0aa7), .driver_info = BTUSB_INTEL },
	{ USB_DEVICE(0x8087, 0x0aaa), .driver_info = BTUSB_INTEL_NEW },

	/* Other Intel Bluetooth devices */
	{ USB_VENDOR_AND_INTERFACE_INFO(0x8087, 0xe0, 0x01, 0x01),
	  .driver_info = BTUSB_IGNORE },

	/* Realtek Bluetooth devices */
	{ USB_VENDOR_AND_INTERFACE_INFO(0x0bda, 0xe0, 0x01, 0x01),
	  .driver_info = BTUSB_REALTEK },

	/* Additional Realtek 8723AE Bluetooth devices */
	{ USB_DEVICE(0x0930, 0x021d), .driver_info = BTUSB_REALTEK },
	{ USB_DEVICE(0x13d3, 0x3394), .driver_info = BTUSB_REALTEK },

	/* Additional Realtek 8723BE Bluetooth devices */
	{ USB_DEVICE(0x0489, 0xe085), .driver_info = BTUSB_REALTEK },
	{ USB_DEVICE(0x0489, 0xe08b), .driver_info = BTUSB_REALTEK },
	{ USB_DEVICE(0x13d3, 0x3410), .driver_info = BTUSB_REALTEK },
	{ USB_DEVICE(0x13d3, 0x3416), .driver_info = BTUSB_REALTEK },
	{ USB_DEVICE(0x13d3, 0x3459), .driver_info = BTUSB_REALTEK },
	{ USB_DEVICE(0x13d3, 0x3494), .driver_info = BTUSB_REALTEK },
	{ USB_DEVICE(0x0489, 0xe09e), .driver_info = BTUSB_REALTEK },

	/* Additional Realtek 8821AE Bluetooth devices */
	{ USB_DEVICE(0x0b05, 0x17dc), .driver_info = BTUSB_REALTEK },
	{ USB_DEVICE(0x13d3, 0x3414), .driver_info = BTUSB_REALTEK },
	{ USB_DEVICE(0x13d3, 0x3458), .driver_info = BTUSB_REALTEK },
	{ USB_DEVICE(0x13d3, 0x3461), .driver_info = BTUSB_REALTEK },
	{ USB_DEVICE(0x13d3, 0x3462), .driver_info = BTUSB_REALTEK },

	/* Additional Realtek 8822BE Bluetooth devices */
	{ USB_DEVICE(0x13d3, 0x3526), .driver_info = BTUSB_REALTEK },

	/* Silicon Wave based devices */
	{ USB_DEVICE(0x0c10, 0x0000), .driver_info = BTUSB_SWAVE },

	{ }	/* Terminating entry */
};

/* The Bluetooth USB module build into some devices needs to be reset on resume,
 * this is a problem with the platform (likely shutting off all power) not with
 * the module itself. So we use a DMI list to match known broken platforms.
 */
static const struct dmi_system_id btusb_needs_reset_resume_table[] = {
	{
		/* Dell OptiPlex 3060 (QCA ROME device 0cf3:e007) */
		.matches = {
			DMI_MATCH(DMI_SYS_VENDOR, "Dell Inc."),
			DMI_MATCH(DMI_PRODUCT_NAME, "OptiPlex 3060"),
		},
	},
	{
		/* Dell XPS 9360 (QCA ROME device 0cf3:e300) */
		.matches = {
			DMI_MATCH(DMI_SYS_VENDOR, "Dell Inc."),
			DMI_MATCH(DMI_PRODUCT_NAME, "XPS 13 9360"),
		},
	},
	{}
};

#define BTUSB_MAX_ISOC_FRAMES	10

#define BTUSB_INTR_RUNNING	0
#define BTUSB_BULK_RUNNING	1
#define BTUSB_ISOC_RUNNING	2
#define BTUSB_SUSPENDING	3
#define BTUSB_DID_ISO_RESUME	4
#define BTUSB_BOOTLOADER	5
#define BTUSB_DOWNLOADING	6
#define BTUSB_FIRMWARE_LOADED	7
#define BTUSB_FIRMWARE_FAILED	8
#define BTUSB_BOOTING		9
#define BTUSB_DIAG_RUNNING	10
#define BTUSB_OOB_WAKE_ENABLED	11

struct btusb_data {
	struct hci_dev       *hdev;
	struct usb_device    *udev;
	struct usb_interface *intf;
	struct usb_interface *isoc;
	struct usb_interface *diag;
	unsigned isoc_ifnum;

	unsigned long flags;

	struct work_struct work;
	struct work_struct waker;

	struct usb_anchor deferred;
	struct usb_anchor tx_anchor;
	int tx_in_flight;
	spinlock_t txlock;

	struct usb_anchor intr_anchor;
	struct usb_anchor bulk_anchor;
	struct usb_anchor isoc_anchor;
	struct usb_anchor diag_anchor;
	spinlock_t rxlock;

	struct sk_buff *evt_skb;
	struct sk_buff *acl_skb;
	struct sk_buff *sco_skb;

	struct usb_endpoint_descriptor *intr_ep;
	struct usb_endpoint_descriptor *bulk_tx_ep;
	struct usb_endpoint_descriptor *bulk_rx_ep;
	struct usb_endpoint_descriptor *isoc_tx_ep;
	struct usb_endpoint_descriptor *isoc_rx_ep;
	struct usb_endpoint_descriptor *diag_tx_ep;
	struct usb_endpoint_descriptor *diag_rx_ep;

	__u8 cmdreq_type;
	__u8 cmdreq;

	unsigned int sco_num;
	int isoc_altsetting;
	int suspend_count;

	int (*recv_event)(struct hci_dev *hdev, struct sk_buff *skb);
	int (*recv_bulk)(struct btusb_data *data, void *buffer, int count);

	int (*setup_on_usb)(struct hci_dev *hdev);

	int oob_wake_irq;   /* irq for out-of-band wake-on-bt */
};

static inline void btusb_free_frags(struct btusb_data *data)
{
	unsigned long flags;

	spin_lock_irqsave(&data->rxlock, flags);

	kfree_skb(data->evt_skb);
	data->evt_skb = NULL;

	kfree_skb(data->acl_skb);
	data->acl_skb = NULL;

	kfree_skb(data->sco_skb);
	data->sco_skb = NULL;

	spin_unlock_irqrestore(&data->rxlock, flags);
}

static int btusb_recv_intr(struct btusb_data *data, void *buffer, int count)
{
	struct sk_buff *skb;
	int err = 0;

	spin_lock(&data->rxlock);
	skb = data->evt_skb;

	while (count) {
		int len;

		if (!skb) {
			skb = bt_skb_alloc(HCI_MAX_EVENT_SIZE, GFP_ATOMIC);
			if (!skb) {
				err = -ENOMEM;
				break;
			}

			hci_skb_pkt_type(skb) = HCI_EVENT_PKT;
			hci_skb_expect(skb) = HCI_EVENT_HDR_SIZE;
		}

		len = min_t(uint, hci_skb_expect(skb), count);
		skb_put_data(skb, buffer, len);

		count -= len;
		buffer += len;
		hci_skb_expect(skb) -= len;

		if (skb->len == HCI_EVENT_HDR_SIZE) {
			/* Complete event header */
			hci_skb_expect(skb) = hci_event_hdr(skb)->plen;

			if (skb_tailroom(skb) < hci_skb_expect(skb)) {
				kfree_skb(skb);
				skb = NULL;

				err = -EILSEQ;
				break;
			}
		}

		if (!hci_skb_expect(skb)) {
			/* Complete frame */
			data->recv_event(data->hdev, skb);
			skb = NULL;
		}
	}

	data->evt_skb = skb;
	spin_unlock(&data->rxlock);

	return err;
}

static int btusb_recv_bulk(struct btusb_data *data, void *buffer, int count)
{
	struct sk_buff *skb;
	int err = 0;

	spin_lock(&data->rxlock);
	skb = data->acl_skb;

	while (count) {
		int len;

		if (!skb) {
			skb = bt_skb_alloc(HCI_MAX_FRAME_SIZE, GFP_ATOMIC);
			if (!skb) {
				err = -ENOMEM;
				break;
			}

			hci_skb_pkt_type(skb) = HCI_ACLDATA_PKT;
			hci_skb_expect(skb) = HCI_ACL_HDR_SIZE;
		}

		len = min_t(uint, hci_skb_expect(skb), count);
		skb_put_data(skb, buffer, len);

		count -= len;
		buffer += len;
		hci_skb_expect(skb) -= len;

		if (skb->len == HCI_ACL_HDR_SIZE) {
			__le16 dlen = hci_acl_hdr(skb)->dlen;

			/* Complete ACL header */
			hci_skb_expect(skb) = __le16_to_cpu(dlen);

			if (skb_tailroom(skb) < hci_skb_expect(skb)) {
				kfree_skb(skb);
				skb = NULL;

				err = -EILSEQ;
				break;
			}
		}

		if (!hci_skb_expect(skb)) {
			/* Complete frame */
			hci_recv_frame(data->hdev, skb);
			skb = NULL;
		}
	}

	data->acl_skb = skb;
	spin_unlock(&data->rxlock);

	return err;
}

static int btusb_recv_isoc(struct btusb_data *data, void *buffer, int count)
{
	struct sk_buff *skb;
	int err = 0;

	spin_lock(&data->rxlock);
	skb = data->sco_skb;

	while (count) {
		int len;

		if (!skb) {
			skb = bt_skb_alloc(HCI_MAX_SCO_SIZE, GFP_ATOMIC);
			if (!skb) {
				err = -ENOMEM;
				break;
			}

			hci_skb_pkt_type(skb) = HCI_SCODATA_PKT;
			hci_skb_expect(skb) = HCI_SCO_HDR_SIZE;
		}

		len = min_t(uint, hci_skb_expect(skb), count);
		skb_put_data(skb, buffer, len);

		count -= len;
		buffer += len;
		hci_skb_expect(skb) -= len;

		if (skb->len == HCI_SCO_HDR_SIZE) {
			/* Complete SCO header */
			hci_skb_expect(skb) = hci_sco_hdr(skb)->dlen;

			if (skb_tailroom(skb) < hci_skb_expect(skb)) {
				kfree_skb(skb);
				skb = NULL;

				err = -EILSEQ;
				break;
			}
		}

		if (!hci_skb_expect(skb)) {
			/* Complete frame */
			hci_recv_frame(data->hdev, skb);
			skb = NULL;
		}
	}

	data->sco_skb = skb;
	spin_unlock(&data->rxlock);

	return err;
}

static void btusb_intr_complete(struct urb *urb)
{
	struct hci_dev *hdev = urb->context;
	struct btusb_data *data = hci_get_drvdata(hdev);
	int err;

	BT_DBG("%s urb %p status %d count %d", hdev->name, urb, urb->status,
	       urb->actual_length);

	if (!test_bit(HCI_RUNNING, &hdev->flags))
		return;

	if (urb->status == 0) {
		hdev->stat.byte_rx += urb->actual_length;

		if (btusb_recv_intr(data, urb->transfer_buffer,
				    urb->actual_length) < 0) {
			bt_dev_err(hdev, "corrupted event packet");
			hdev->stat.err_rx++;
		}
	} else if (urb->status == -ENOENT) {
		/* Avoid suspend failed when usb_kill_urb */
		return;
	}

	if (!test_bit(BTUSB_INTR_RUNNING, &data->flags))
		return;

	usb_mark_last_busy(data->udev);
	usb_anchor_urb(urb, &data->intr_anchor);

	err = usb_submit_urb(urb, GFP_ATOMIC);
	if (err < 0) {
		/* -EPERM: urb is being killed;
		 * -ENODEV: device got disconnected
		 */
		if (err != -EPERM && err != -ENODEV)
			bt_dev_err(hdev, "urb %p failed to resubmit (%d)",
				   urb, -err);
		usb_unanchor_urb(urb);
	}
}

static int btusb_submit_intr_urb(struct hci_dev *hdev, gfp_t mem_flags)
{
	struct btusb_data *data = hci_get_drvdata(hdev);
	struct urb *urb;
	unsigned char *buf;
	unsigned int pipe;
	int err, size;

	BT_DBG("%s", hdev->name);

	if (!data->intr_ep)
		return -ENODEV;

	urb = usb_alloc_urb(0, mem_flags);
	if (!urb)
		return -ENOMEM;

	size = le16_to_cpu(data->intr_ep->wMaxPacketSize);

	buf = kmalloc(size, mem_flags);
	if (!buf) {
		usb_free_urb(urb);
		return -ENOMEM;
	}

	pipe = usb_rcvintpipe(data->udev, data->intr_ep->bEndpointAddress);

	usb_fill_int_urb(urb, data->udev, pipe, buf, size,
			 btusb_intr_complete, hdev, data->intr_ep->bInterval);

	urb->transfer_flags |= URB_FREE_BUFFER;

	usb_anchor_urb(urb, &data->intr_anchor);

	err = usb_submit_urb(urb, mem_flags);
	if (err < 0) {
		if (err != -EPERM && err != -ENODEV)
			bt_dev_err(hdev, "urb %p submission failed (%d)",
				   urb, -err);
		usb_unanchor_urb(urb);
	}

	usb_free_urb(urb);

	return err;
}

static void btusb_bulk_complete(struct urb *urb)
{
	struct hci_dev *hdev = urb->context;
	struct btusb_data *data = hci_get_drvdata(hdev);
	int err;

	BT_DBG("%s urb %p status %d count %d", hdev->name, urb, urb->status,
	       urb->actual_length);

	if (!test_bit(HCI_RUNNING, &hdev->flags))
		return;

	if (urb->status == 0) {
		hdev->stat.byte_rx += urb->actual_length;

		if (data->recv_bulk(data, urb->transfer_buffer,
				    urb->actual_length) < 0) {
			bt_dev_err(hdev, "corrupted ACL packet");
			hdev->stat.err_rx++;
		}
	} else if (urb->status == -ENOENT) {
		/* Avoid suspend failed when usb_kill_urb */
		return;
	}

	if (!test_bit(BTUSB_BULK_RUNNING, &data->flags))
		return;

	usb_anchor_urb(urb, &data->bulk_anchor);
	usb_mark_last_busy(data->udev);

	err = usb_submit_urb(urb, GFP_ATOMIC);
	if (err < 0) {
		/* -EPERM: urb is being killed;
		 * -ENODEV: device got disconnected
		 */
		if (err != -EPERM && err != -ENODEV)
			bt_dev_err(hdev, "urb %p failed to resubmit (%d)",
				   urb, -err);
		usb_unanchor_urb(urb);
	}
}

static int btusb_submit_bulk_urb(struct hci_dev *hdev, gfp_t mem_flags)
{
	struct btusb_data *data = hci_get_drvdata(hdev);
	struct urb *urb;
	unsigned char *buf;
	unsigned int pipe;
	int err, size = HCI_MAX_FRAME_SIZE;

	BT_DBG("%s", hdev->name);

	if (!data->bulk_rx_ep)
		return -ENODEV;

	urb = usb_alloc_urb(0, mem_flags);
	if (!urb)
		return -ENOMEM;

	buf = kmalloc(size, mem_flags);
	if (!buf) {
		usb_free_urb(urb);
		return -ENOMEM;
	}

	pipe = usb_rcvbulkpipe(data->udev, data->bulk_rx_ep->bEndpointAddress);

	usb_fill_bulk_urb(urb, data->udev, pipe, buf, size,
			  btusb_bulk_complete, hdev);

	urb->transfer_flags |= URB_FREE_BUFFER;

	usb_mark_last_busy(data->udev);
	usb_anchor_urb(urb, &data->bulk_anchor);

	err = usb_submit_urb(urb, mem_flags);
	if (err < 0) {
		if (err != -EPERM && err != -ENODEV)
			bt_dev_err(hdev, "urb %p submission failed (%d)",
				   urb, -err);
		usb_unanchor_urb(urb);
	}

	usb_free_urb(urb);

	return err;
}

static void btusb_isoc_complete(struct urb *urb)
{
	struct hci_dev *hdev = urb->context;
	struct btusb_data *data = hci_get_drvdata(hdev);
	int i, err;

	BT_DBG("%s urb %p status %d count %d", hdev->name, urb, urb->status,
	       urb->actual_length);

	if (!test_bit(HCI_RUNNING, &hdev->flags))
		return;

	if (urb->status == 0) {
		for (i = 0; i < urb->number_of_packets; i++) {
			unsigned int offset = urb->iso_frame_desc[i].offset;
			unsigned int length = urb->iso_frame_desc[i].actual_length;

			if (urb->iso_frame_desc[i].status)
				continue;

			hdev->stat.byte_rx += length;

			if (btusb_recv_isoc(data, urb->transfer_buffer + offset,
					    length) < 0) {
				bt_dev_err(hdev, "corrupted SCO packet");
				hdev->stat.err_rx++;
			}
		}
	} else if (urb->status == -ENOENT) {
		/* Avoid suspend failed when usb_kill_urb */
		return;
	}

	if (!test_bit(BTUSB_ISOC_RUNNING, &data->flags))
		return;

	usb_anchor_urb(urb, &data->isoc_anchor);

	err = usb_submit_urb(urb, GFP_ATOMIC);
	if (err < 0) {
		/* -EPERM: urb is being killed;
		 * -ENODEV: device got disconnected
		 */
		if (err != -EPERM && err != -ENODEV)
			bt_dev_err(hdev, "urb %p failed to resubmit (%d)",
				   urb, -err);
		usb_unanchor_urb(urb);
	}
}

static inline void __fill_isoc_descriptor(struct urb *urb, int len, int mtu)
{
	int i, offset = 0;

	BT_DBG("len %d mtu %d", len, mtu);

	for (i = 0; i < BTUSB_MAX_ISOC_FRAMES && len >= mtu;
					i++, offset += mtu, len -= mtu) {
		urb->iso_frame_desc[i].offset = offset;
		urb->iso_frame_desc[i].length = mtu;
	}

	if (len && i < BTUSB_MAX_ISOC_FRAMES) {
		urb->iso_frame_desc[i].offset = offset;
		urb->iso_frame_desc[i].length = len;
		i++;
	}

	urb->number_of_packets = i;
}

static int btusb_submit_isoc_urb(struct hci_dev *hdev, gfp_t mem_flags)
{
	struct btusb_data *data = hci_get_drvdata(hdev);
	struct urb *urb;
	unsigned char *buf;
	unsigned int pipe;
	int err, size;

	BT_DBG("%s", hdev->name);

	if (!data->isoc_rx_ep)
		return -ENODEV;

	urb = usb_alloc_urb(BTUSB_MAX_ISOC_FRAMES, mem_flags);
	if (!urb)
		return -ENOMEM;

	size = le16_to_cpu(data->isoc_rx_ep->wMaxPacketSize) *
						BTUSB_MAX_ISOC_FRAMES;

	buf = kmalloc(size, mem_flags);
	if (!buf) {
		usb_free_urb(urb);
		return -ENOMEM;
	}

	pipe = usb_rcvisocpipe(data->udev, data->isoc_rx_ep->bEndpointAddress);

	usb_fill_int_urb(urb, data->udev, pipe, buf, size, btusb_isoc_complete,
			 hdev, data->isoc_rx_ep->bInterval);

	urb->transfer_flags = URB_FREE_BUFFER | URB_ISO_ASAP;

	__fill_isoc_descriptor(urb, size,
			       le16_to_cpu(data->isoc_rx_ep->wMaxPacketSize));

	usb_anchor_urb(urb, &data->isoc_anchor);

	err = usb_submit_urb(urb, mem_flags);
	if (err < 0) {
		if (err != -EPERM && err != -ENODEV)
			bt_dev_err(hdev, "urb %p submission failed (%d)",
				   urb, -err);
		usb_unanchor_urb(urb);
	}

	usb_free_urb(urb);

	return err;
}

static void btusb_diag_complete(struct urb *urb)
{
	struct hci_dev *hdev = urb->context;
	struct btusb_data *data = hci_get_drvdata(hdev);
	int err;

	BT_DBG("%s urb %p status %d count %d", hdev->name, urb, urb->status,
	       urb->actual_length);

	if (urb->status == 0) {
		struct sk_buff *skb;

		skb = bt_skb_alloc(urb->actual_length, GFP_ATOMIC);
		if (skb) {
			skb_put_data(skb, urb->transfer_buffer,
				     urb->actual_length);
			hci_recv_diag(hdev, skb);
		}
	} else if (urb->status == -ENOENT) {
		/* Avoid suspend failed when usb_kill_urb */
		return;
	}

	if (!test_bit(BTUSB_DIAG_RUNNING, &data->flags))
		return;

	usb_anchor_urb(urb, &data->diag_anchor);
	usb_mark_last_busy(data->udev);

	err = usb_submit_urb(urb, GFP_ATOMIC);
	if (err < 0) {
		/* -EPERM: urb is being killed;
		 * -ENODEV: device got disconnected
		 */
		if (err != -EPERM && err != -ENODEV)
			bt_dev_err(hdev, "urb %p failed to resubmit (%d)",
				   urb, -err);
		usb_unanchor_urb(urb);
	}
}

static int btusb_submit_diag_urb(struct hci_dev *hdev, gfp_t mem_flags)
{
	struct btusb_data *data = hci_get_drvdata(hdev);
	struct urb *urb;
	unsigned char *buf;
	unsigned int pipe;
	int err, size = HCI_MAX_FRAME_SIZE;

	BT_DBG("%s", hdev->name);

	if (!data->diag_rx_ep)
		return -ENODEV;

	urb = usb_alloc_urb(0, mem_flags);
	if (!urb)
		return -ENOMEM;

	buf = kmalloc(size, mem_flags);
	if (!buf) {
		usb_free_urb(urb);
		return -ENOMEM;
	}

	pipe = usb_rcvbulkpipe(data->udev, data->diag_rx_ep->bEndpointAddress);

	usb_fill_bulk_urb(urb, data->udev, pipe, buf, size,
			  btusb_diag_complete, hdev);

	urb->transfer_flags |= URB_FREE_BUFFER;

	usb_mark_last_busy(data->udev);
	usb_anchor_urb(urb, &data->diag_anchor);

	err = usb_submit_urb(urb, mem_flags);
	if (err < 0) {
		if (err != -EPERM && err != -ENODEV)
			bt_dev_err(hdev, "urb %p submission failed (%d)",
				   urb, -err);
		usb_unanchor_urb(urb);
	}

	usb_free_urb(urb);

	return err;
}

static void btusb_tx_complete(struct urb *urb)
{
	struct sk_buff *skb = urb->context;
	struct hci_dev *hdev = (struct hci_dev *)skb->dev;
	struct btusb_data *data = hci_get_drvdata(hdev);

	BT_DBG("%s urb %p status %d count %d", hdev->name, urb, urb->status,
	       urb->actual_length);

	if (!test_bit(HCI_RUNNING, &hdev->flags))
		goto done;

	if (!urb->status)
		hdev->stat.byte_tx += urb->transfer_buffer_length;
	else
		hdev->stat.err_tx++;

done:
	spin_lock(&data->txlock);
	data->tx_in_flight--;
	spin_unlock(&data->txlock);

	kfree(urb->setup_packet);

	kfree_skb(skb);
}

static void btusb_isoc_tx_complete(struct urb *urb)
{
	struct sk_buff *skb = urb->context;
	struct hci_dev *hdev = (struct hci_dev *)skb->dev;

	BT_DBG("%s urb %p status %d count %d", hdev->name, urb, urb->status,
	       urb->actual_length);

	if (!test_bit(HCI_RUNNING, &hdev->flags))
		goto done;

	if (!urb->status)
		hdev->stat.byte_tx += urb->transfer_buffer_length;
	else
		hdev->stat.err_tx++;

done:
	kfree(urb->setup_packet);

	kfree_skb(skb);
}

static int btusb_open(struct hci_dev *hdev)
{
	struct btusb_data *data = hci_get_drvdata(hdev);
	int err;

	BT_DBG("%s", hdev->name);

	err = usb_autopm_get_interface(data->intf);
	if (err < 0)
		return err;

	/* Patching USB firmware files prior to starting any URBs of HCI path
	 * It is more safe to use USB bulk channel for downloading USB patch
	 */
	if (data->setup_on_usb) {
		err = data->setup_on_usb(hdev);
		if (err < 0)
			return err;
	}

	data->intf->needs_remote_wakeup = 1;

	if (test_and_set_bit(BTUSB_INTR_RUNNING, &data->flags))
		goto done;

	err = btusb_submit_intr_urb(hdev, GFP_KERNEL);
	if (err < 0)
		goto failed;

	err = btusb_submit_bulk_urb(hdev, GFP_KERNEL);
	if (err < 0) {
		usb_kill_anchored_urbs(&data->intr_anchor);
		goto failed;
	}

	set_bit(BTUSB_BULK_RUNNING, &data->flags);
	btusb_submit_bulk_urb(hdev, GFP_KERNEL);

	if (data->diag) {
		if (!btusb_submit_diag_urb(hdev, GFP_KERNEL))
			set_bit(BTUSB_DIAG_RUNNING, &data->flags);
	}

done:
	usb_autopm_put_interface(data->intf);
	return 0;

failed:
	clear_bit(BTUSB_INTR_RUNNING, &data->flags);
	usb_autopm_put_interface(data->intf);
	return err;
}

static void btusb_stop_traffic(struct btusb_data *data)
{
	usb_kill_anchored_urbs(&data->intr_anchor);
	usb_kill_anchored_urbs(&data->bulk_anchor);
	usb_kill_anchored_urbs(&data->isoc_anchor);
	usb_kill_anchored_urbs(&data->diag_anchor);
}

static int btusb_close(struct hci_dev *hdev)
{
	struct btusb_data *data = hci_get_drvdata(hdev);
	int err;

	BT_DBG("%s", hdev->name);

	cancel_work_sync(&data->work);
	cancel_work_sync(&data->waker);

	clear_bit(BTUSB_ISOC_RUNNING, &data->flags);
	clear_bit(BTUSB_BULK_RUNNING, &data->flags);
	clear_bit(BTUSB_INTR_RUNNING, &data->flags);
	clear_bit(BTUSB_DIAG_RUNNING, &data->flags);

	btusb_stop_traffic(data);
	btusb_free_frags(data);

	err = usb_autopm_get_interface(data->intf);
	if (err < 0)
		goto failed;

	data->intf->needs_remote_wakeup = 0;
	usb_autopm_put_interface(data->intf);

failed:
	usb_scuttle_anchored_urbs(&data->deferred);
	return 0;
}

static int btusb_flush(struct hci_dev *hdev)
{
	struct btusb_data *data = hci_get_drvdata(hdev);

	BT_DBG("%s", hdev->name);

	usb_kill_anchored_urbs(&data->tx_anchor);
	btusb_free_frags(data);

	return 0;
}

static struct urb *alloc_ctrl_urb(struct hci_dev *hdev, struct sk_buff *skb)
{
	struct btusb_data *data = hci_get_drvdata(hdev);
	struct usb_ctrlrequest *dr;
	struct urb *urb;
	unsigned int pipe;

	urb = usb_alloc_urb(0, GFP_KERNEL);
	if (!urb)
		return ERR_PTR(-ENOMEM);

	dr = kmalloc(sizeof(*dr), GFP_KERNEL);
	if (!dr) {
		usb_free_urb(urb);
		return ERR_PTR(-ENOMEM);
	}

	dr->bRequestType = data->cmdreq_type;
	dr->bRequest     = data->cmdreq;
	dr->wIndex       = 0;
	dr->wValue       = 0;
	dr->wLength      = __cpu_to_le16(skb->len);

	pipe = usb_sndctrlpipe(data->udev, 0x00);

	usb_fill_control_urb(urb, data->udev, pipe, (void *)dr,
			     skb->data, skb->len, btusb_tx_complete, skb);

	skb->dev = (void *)hdev;

	return urb;
}

static struct urb *alloc_bulk_urb(struct hci_dev *hdev, struct sk_buff *skb)
{
	struct btusb_data *data = hci_get_drvdata(hdev);
	struct urb *urb;
	unsigned int pipe;

	if (!data->bulk_tx_ep)
		return ERR_PTR(-ENODEV);

	urb = usb_alloc_urb(0, GFP_KERNEL);
	if (!urb)
		return ERR_PTR(-ENOMEM);

	pipe = usb_sndbulkpipe(data->udev, data->bulk_tx_ep->bEndpointAddress);

	usb_fill_bulk_urb(urb, data->udev, pipe,
			  skb->data, skb->len, btusb_tx_complete, skb);

	skb->dev = (void *)hdev;

	return urb;
}

static struct urb *alloc_isoc_urb(struct hci_dev *hdev, struct sk_buff *skb)
{
	struct btusb_data *data = hci_get_drvdata(hdev);
	struct urb *urb;
	unsigned int pipe;

	if (!data->isoc_tx_ep)
		return ERR_PTR(-ENODEV);

	urb = usb_alloc_urb(BTUSB_MAX_ISOC_FRAMES, GFP_KERNEL);
	if (!urb)
		return ERR_PTR(-ENOMEM);

	pipe = usb_sndisocpipe(data->udev, data->isoc_tx_ep->bEndpointAddress);

	usb_fill_int_urb(urb, data->udev, pipe,
			 skb->data, skb->len, btusb_isoc_tx_complete,
			 skb, data->isoc_tx_ep->bInterval);

	urb->transfer_flags  = URB_ISO_ASAP;

	__fill_isoc_descriptor(urb, skb->len,
			       le16_to_cpu(data->isoc_tx_ep->wMaxPacketSize));

	skb->dev = (void *)hdev;

	return urb;
}

static int submit_tx_urb(struct hci_dev *hdev, struct urb *urb)
{
	struct btusb_data *data = hci_get_drvdata(hdev);
	int err;

	usb_anchor_urb(urb, &data->tx_anchor);

	err = usb_submit_urb(urb, GFP_KERNEL);
	if (err < 0) {
		if (err != -EPERM && err != -ENODEV)
			bt_dev_err(hdev, "urb %p submission failed (%d)",
				   urb, -err);
		kfree(urb->setup_packet);
		usb_unanchor_urb(urb);
	} else {
		usb_mark_last_busy(data->udev);
	}

	usb_free_urb(urb);
	return err;
}

static int submit_or_queue_tx_urb(struct hci_dev *hdev, struct urb *urb)
{
	struct btusb_data *data = hci_get_drvdata(hdev);
	unsigned long flags;
	bool suspending;

	spin_lock_irqsave(&data->txlock, flags);
	suspending = test_bit(BTUSB_SUSPENDING, &data->flags);
	if (!suspending)
		data->tx_in_flight++;
	spin_unlock_irqrestore(&data->txlock, flags);

	if (!suspending)
		return submit_tx_urb(hdev, urb);

	usb_anchor_urb(urb, &data->deferred);
	schedule_work(&data->waker);

	usb_free_urb(urb);
	return 0;
}

static int btusb_send_frame(struct hci_dev *hdev, struct sk_buff *skb)
{
	struct urb *urb;

	BT_DBG("%s", hdev->name);

	switch (hci_skb_pkt_type(skb)) {
	case HCI_COMMAND_PKT:
		urb = alloc_ctrl_urb(hdev, skb);
		if (IS_ERR(urb))
			return PTR_ERR(urb);

		hdev->stat.cmd_tx++;
		return submit_or_queue_tx_urb(hdev, urb);

	case HCI_ACLDATA_PKT:
		urb = alloc_bulk_urb(hdev, skb);
		if (IS_ERR(urb))
			return PTR_ERR(urb);

		hdev->stat.acl_tx++;
		return submit_or_queue_tx_urb(hdev, urb);

	case HCI_SCODATA_PKT:
		if (hci_conn_num(hdev, SCO_LINK) < 1)
			return -ENODEV;

		urb = alloc_isoc_urb(hdev, skb);
		if (IS_ERR(urb))
			return PTR_ERR(urb);

		hdev->stat.sco_tx++;
		return submit_tx_urb(hdev, urb);
	}

	return -EILSEQ;
}

static void btusb_notify(struct hci_dev *hdev, unsigned int evt)
{
	struct btusb_data *data = hci_get_drvdata(hdev);

	BT_DBG("%s evt %d", hdev->name, evt);

	if (hci_conn_num(hdev, SCO_LINK) != data->sco_num) {
		data->sco_num = hci_conn_num(hdev, SCO_LINK);
		schedule_work(&data->work);
	}
}

static inline int __set_isoc_interface(struct hci_dev *hdev, int altsetting)
{
	struct btusb_data *data = hci_get_drvdata(hdev);
	struct usb_interface *intf = data->isoc;
	struct usb_endpoint_descriptor *ep_desc;
	int i, err;

	if (!data->isoc)
		return -ENODEV;

	err = usb_set_interface(data->udev, data->isoc_ifnum, altsetting);
	if (err < 0) {
		bt_dev_err(hdev, "setting interface failed (%d)", -err);
		return err;
	}

	data->isoc_altsetting = altsetting;

	data->isoc_tx_ep = NULL;
	data->isoc_rx_ep = NULL;

	for (i = 0; i < intf->cur_altsetting->desc.bNumEndpoints; i++) {
		ep_desc = &intf->cur_altsetting->endpoint[i].desc;

		if (!data->isoc_tx_ep && usb_endpoint_is_isoc_out(ep_desc)) {
			data->isoc_tx_ep = ep_desc;
			continue;
		}

		if (!data->isoc_rx_ep && usb_endpoint_is_isoc_in(ep_desc)) {
			data->isoc_rx_ep = ep_desc;
			continue;
		}
	}

	if (!data->isoc_tx_ep || !data->isoc_rx_ep) {
		bt_dev_err(hdev, "invalid SCO descriptors");
		return -ENODEV;
	}

	return 0;
}

static void btusb_work(struct work_struct *work)
{
	struct btusb_data *data = container_of(work, struct btusb_data, work);
	struct hci_dev *hdev = data->hdev;
	int new_alts;
	int err;

	if (data->sco_num > 0) {
		if (!test_bit(BTUSB_DID_ISO_RESUME, &data->flags)) {
			err = usb_autopm_get_interface(data->isoc ? data->isoc : data->intf);
			if (err < 0) {
				clear_bit(BTUSB_ISOC_RUNNING, &data->flags);
				usb_kill_anchored_urbs(&data->isoc_anchor);
				return;
			}

			set_bit(BTUSB_DID_ISO_RESUME, &data->flags);
		}

		if (hdev->voice_setting & 0x0020) {
			static const int alts[3] = { 2, 4, 5 };

			new_alts = alts[data->sco_num - 1];
		} else {
			new_alts = data->sco_num;
		}

		if (data->isoc_altsetting != new_alts) {
			unsigned long flags;

			clear_bit(BTUSB_ISOC_RUNNING, &data->flags);
			usb_kill_anchored_urbs(&data->isoc_anchor);

			/* When isochronous alternate setting needs to be
			 * changed, because SCO connection has been added
			 * or removed, a packet fragment may be left in the
			 * reassembling state. This could lead to wrongly
			 * assembled fragments.
			 *
			 * Clear outstanding fragment when selecting a new
			 * alternate setting.
			 */
			spin_lock_irqsave(&data->rxlock, flags);
			kfree_skb(data->sco_skb);
			data->sco_skb = NULL;
			spin_unlock_irqrestore(&data->rxlock, flags);

			if (__set_isoc_interface(hdev, new_alts) < 0)
				return;
		}

		if (!test_and_set_bit(BTUSB_ISOC_RUNNING, &data->flags)) {
			if (btusb_submit_isoc_urb(hdev, GFP_KERNEL) < 0)
				clear_bit(BTUSB_ISOC_RUNNING, &data->flags);
			else
				btusb_submit_isoc_urb(hdev, GFP_KERNEL);
		}
	} else {
		clear_bit(BTUSB_ISOC_RUNNING, &data->flags);
		usb_kill_anchored_urbs(&data->isoc_anchor);

		__set_isoc_interface(hdev, 0);
		if (test_and_clear_bit(BTUSB_DID_ISO_RESUME, &data->flags))
			usb_autopm_put_interface(data->isoc ? data->isoc : data->intf);
	}
}

static void btusb_waker(struct work_struct *work)
{
	struct btusb_data *data = container_of(work, struct btusb_data, waker);
	int err;

	err = usb_autopm_get_interface(data->intf);
	if (err < 0)
		return;

	usb_autopm_put_interface(data->intf);
}

static int btusb_setup_bcm92035(struct hci_dev *hdev)
{
	struct sk_buff *skb;
	u8 val = 0x00;

	BT_DBG("%s", hdev->name);

	skb = __hci_cmd_sync(hdev, 0xfc3b, 1, &val, HCI_INIT_TIMEOUT);
	if (IS_ERR(skb))
		bt_dev_err(hdev, "BCM92035 command failed (%ld)", PTR_ERR(skb));
	else
		kfree_skb(skb);

	return 0;
}

static int btusb_setup_csr(struct hci_dev *hdev)
{
	struct hci_rp_read_local_version *rp;
	struct sk_buff *skb;

	BT_DBG("%s", hdev->name);

	skb = __hci_cmd_sync(hdev, HCI_OP_READ_LOCAL_VERSION, 0, NULL,
			     HCI_INIT_TIMEOUT);
	if (IS_ERR(skb)) {
		int err = PTR_ERR(skb);
		bt_dev_err(hdev, "CSR: Local version failed (%d)", err);
		return err;
	}

	if (skb->len != sizeof(struct hci_rp_read_local_version)) {
		bt_dev_err(hdev, "CSR: Local version length mismatch");
		kfree_skb(skb);
		return -EIO;
	}

	rp = (struct hci_rp_read_local_version *)skb->data;

	/* Detect controllers which aren't real CSR ones. */
	if (le16_to_cpu(rp->manufacturer) != 10 ||
	    le16_to_cpu(rp->lmp_subver) == 0x0c5c) {
		/* Clear the reset quirk since this is not an actual
		 * early Bluetooth 1.1 device from CSR.
		 */
		clear_bit(HCI_QUIRK_RESET_ON_CLOSE, &hdev->quirks);

		/* These fake CSR controllers have all a broken
		 * stored link key handling and so just disable it.
		 */
		set_bit(HCI_QUIRK_BROKEN_STORED_LINK_KEY, &hdev->quirks);
	}

	kfree_skb(skb);

	return 0;
}

static const struct firmware *btusb_setup_intel_get_fw(struct hci_dev *hdev,
						       struct intel_version *ver)
{
	const struct firmware *fw;
	char fwname[64];
	int ret;

	snprintf(fwname, sizeof(fwname),
		 "intel/ibt-hw-%x.%x.%x-fw-%x.%x.%x.%x.%x.bseq",
		 ver->hw_platform, ver->hw_variant, ver->hw_revision,
		 ver->fw_variant,  ver->fw_revision, ver->fw_build_num,
		 ver->fw_build_ww, ver->fw_build_yy);

	ret = request_firmware(&fw, fwname, &hdev->dev);
	if (ret < 0) {
		if (ret == -EINVAL) {
			BT_ERR("%s Intel firmware file request failed (%d)",
			       hdev->name, ret);
			return NULL;
		}

		BT_ERR("%s failed to open Intel firmware file: %s(%d)",
		       hdev->name, fwname, ret);

		/* If the correct firmware patch file is not found, use the
		 * default firmware patch file instead
		 */
		snprintf(fwname, sizeof(fwname), "intel/ibt-hw-%x.%x.bseq",
			 ver->hw_platform, ver->hw_variant);
		if (request_firmware(&fw, fwname, &hdev->dev) < 0) {
			BT_ERR("%s failed to open default Intel fw file: %s",
			       hdev->name, fwname);
			return NULL;
		}
	}

	bt_dev_info(hdev, "Intel Bluetooth firmware file: %s", fwname);

	return fw;
}

static int btusb_setup_intel_patching(struct hci_dev *hdev,
				      const struct firmware *fw,
				      const u8 **fw_ptr, int *disable_patch)
{
	struct sk_buff *skb;
	struct hci_command_hdr *cmd;
	const u8 *cmd_param;
	struct hci_event_hdr *evt = NULL;
	const u8 *evt_param = NULL;
	int remain = fw->size - (*fw_ptr - fw->data);

	/* The first byte indicates the types of the patch command or event.
	 * 0x01 means HCI command and 0x02 is HCI event. If the first bytes
	 * in the current firmware buffer doesn't start with 0x01 or
	 * the size of remain buffer is smaller than HCI command header,
	 * the firmware file is corrupted and it should stop the patching
	 * process.
	 */
	if (remain > HCI_COMMAND_HDR_SIZE && *fw_ptr[0] != 0x01) {
		BT_ERR("%s Intel fw corrupted: invalid cmd read", hdev->name);
		return -EINVAL;
	}
	(*fw_ptr)++;
	remain--;

	cmd = (struct hci_command_hdr *)(*fw_ptr);
	*fw_ptr += sizeof(*cmd);
	remain -= sizeof(*cmd);

	/* Ensure that the remain firmware data is long enough than the length
	 * of command parameter. If not, the firmware file is corrupted.
	 */
	if (remain < cmd->plen) {
		BT_ERR("%s Intel fw corrupted: invalid cmd len", hdev->name);
		return -EFAULT;
	}

	/* If there is a command that loads a patch in the firmware
	 * file, then enable the patch upon success, otherwise just
	 * disable the manufacturer mode, for example patch activation
	 * is not required when the default firmware patch file is used
	 * because there are no patch data to load.
	 */
	if (*disable_patch && le16_to_cpu(cmd->opcode) == 0xfc8e)
		*disable_patch = 0;

	cmd_param = *fw_ptr;
	*fw_ptr += cmd->plen;
	remain -= cmd->plen;

	/* This reads the expected events when the above command is sent to the
	 * device. Some vendor commands expects more than one events, for
	 * example command status event followed by vendor specific event.
	 * For this case, it only keeps the last expected event. so the command
	 * can be sent with __hci_cmd_sync_ev() which returns the sk_buff of
	 * last expected event.
	 */
	while (remain > HCI_EVENT_HDR_SIZE && *fw_ptr[0] == 0x02) {
		(*fw_ptr)++;
		remain--;

		evt = (struct hci_event_hdr *)(*fw_ptr);
		*fw_ptr += sizeof(*evt);
		remain -= sizeof(*evt);

		if (remain < evt->plen) {
			BT_ERR("%s Intel fw corrupted: invalid evt len",
			       hdev->name);
			return -EFAULT;
		}

		evt_param = *fw_ptr;
		*fw_ptr += evt->plen;
		remain -= evt->plen;
	}

	/* Every HCI commands in the firmware file has its correspond event.
	 * If event is not found or remain is smaller than zero, the firmware
	 * file is corrupted.
	 */
	if (!evt || !evt_param || remain < 0) {
		BT_ERR("%s Intel fw corrupted: invalid evt read", hdev->name);
		return -EFAULT;
	}

	skb = __hci_cmd_sync_ev(hdev, le16_to_cpu(cmd->opcode), cmd->plen,
				cmd_param, evt->evt, HCI_INIT_TIMEOUT);
	if (IS_ERR(skb)) {
		BT_ERR("%s sending Intel patch command (0x%4.4x) failed (%ld)",
		       hdev->name, cmd->opcode, PTR_ERR(skb));
		return PTR_ERR(skb);
	}

	/* It ensures that the returned event matches the event data read from
	 * the firmware file. At fist, it checks the length and then
	 * the contents of the event.
	 */
	if (skb->len != evt->plen) {
		BT_ERR("%s mismatch event length (opcode 0x%4.4x)", hdev->name,
		       le16_to_cpu(cmd->opcode));
		kfree_skb(skb);
		return -EFAULT;
	}

	if (memcmp(skb->data, evt_param, evt->plen)) {
		BT_ERR("%s mismatch event parameter (opcode 0x%4.4x)",
		       hdev->name, le16_to_cpu(cmd->opcode));
		kfree_skb(skb);
		return -EFAULT;
	}
	kfree_skb(skb);

	return 0;
}

static int btusb_setup_intel(struct hci_dev *hdev)
{
	struct sk_buff *skb;
	const struct firmware *fw;
	const u8 *fw_ptr;
	int disable_patch, err;
	struct intel_version ver;

	BT_DBG("%s", hdev->name);

	/* The controller has a bug with the first HCI command sent to it
	 * returning number of completed commands as zero. This would stall the
	 * command processing in the Bluetooth core.
	 *
	 * As a workaround, send HCI Reset command first which will reset the
	 * number of completed commands and allow normal command processing
	 * from now on.
	 */
	skb = __hci_cmd_sync(hdev, HCI_OP_RESET, 0, NULL, HCI_INIT_TIMEOUT);
	if (IS_ERR(skb)) {
		BT_ERR("%s sending initial HCI reset command failed (%ld)",
		       hdev->name, PTR_ERR(skb));
		return PTR_ERR(skb);
	}
	kfree_skb(skb);

	/* Read Intel specific controller version first to allow selection of
	 * which firmware file to load.
	 *
	 * The returned information are hardware variant and revision plus
	 * firmware variant, revision and build number.
	 */
	err = btintel_read_version(hdev, &ver);
	if (err)
		return err;

	bt_dev_info(hdev, "read Intel version: %02x%02x%02x%02x%02x%02x%02x%02x%02x",
		    ver.hw_platform, ver.hw_variant, ver.hw_revision,
		    ver.fw_variant,  ver.fw_revision, ver.fw_build_num,
		    ver.fw_build_ww, ver.fw_build_yy, ver.fw_patch_num);

	/* fw_patch_num indicates the version of patch the device currently
	 * have. If there is no patch data in the device, it is always 0x00.
	 * So, if it is other than 0x00, no need to patch the device again.
	 */
	if (ver.fw_patch_num) {
		bt_dev_info(hdev, "Intel device is already patched. "
			    "patch num: %02x", ver.fw_patch_num);
		goto complete;
	}

	/* Opens the firmware patch file based on the firmware version read
	 * from the controller. If it fails to open the matching firmware
	 * patch file, it tries to open the default firmware patch file.
	 * If no patch file is found, allow the device to operate without
	 * a patch.
	 */
	fw = btusb_setup_intel_get_fw(hdev, &ver);
	if (!fw)
		goto complete;
	fw_ptr = fw->data;

	/* Enable the manufacturer mode of the controller.
	 * Only while this mode is enabled, the driver can download the
	 * firmware patch data and configuration parameters.
	 */
	err = btintel_enter_mfg(hdev);
	if (err) {
		release_firmware(fw);
		return err;
	}

	disable_patch = 1;

	/* The firmware data file consists of list of Intel specific HCI
	 * commands and its expected events. The first byte indicates the
	 * type of the message, either HCI command or HCI event.
	 *
	 * It reads the command and its expected event from the firmware file,
	 * and send to the controller. Once __hci_cmd_sync_ev() returns,
	 * the returned event is compared with the event read from the firmware
	 * file and it will continue until all the messages are downloaded to
	 * the controller.
	 *
	 * Once the firmware patching is completed successfully,
	 * the manufacturer mode is disabled with reset and activating the
	 * downloaded patch.
	 *
	 * If the firmware patching fails, the manufacturer mode is
	 * disabled with reset and deactivating the patch.
	 *
	 * If the default patch file is used, no reset is done when disabling
	 * the manufacturer.
	 */
	while (fw->size > fw_ptr - fw->data) {
		int ret;

		ret = btusb_setup_intel_patching(hdev, fw, &fw_ptr,
						 &disable_patch);
		if (ret < 0)
			goto exit_mfg_deactivate;
	}

	release_firmware(fw);

	if (disable_patch)
		goto exit_mfg_disable;

	/* Patching completed successfully and disable the manufacturer mode
	 * with reset and activate the downloaded firmware patches.
	 */
	err = btintel_exit_mfg(hdev, true, true);
	if (err)
		return err;

	bt_dev_info(hdev, "Intel firmware patch completed and activated");

	goto complete;

exit_mfg_disable:
	/* Disable the manufacturer mode without reset */
	err = btintel_exit_mfg(hdev, false, false);
	if (err)
		return err;

	bt_dev_info(hdev, "Intel firmware patch completed");

	goto complete;

exit_mfg_deactivate:
	release_firmware(fw);

	/* Patching failed. Disable the manufacturer mode with reset and
	 * deactivate the downloaded firmware patches.
	 */
	err = btintel_exit_mfg(hdev, true, false);
	if (err)
		return err;

	bt_dev_info(hdev, "Intel firmware patch completed and deactivated");

complete:
	/* Set the event mask for Intel specific vendor events. This enables
	 * a few extra events that are useful during general operation.
	 */
	btintel_set_event_mask_mfg(hdev, false);

	btintel_check_bdaddr(hdev);
	return 0;
}

static int inject_cmd_complete(struct hci_dev *hdev, __u16 opcode)
{
	struct sk_buff *skb;
	struct hci_event_hdr *hdr;
	struct hci_ev_cmd_complete *evt;

	skb = bt_skb_alloc(sizeof(*hdr) + sizeof(*evt) + 1, GFP_ATOMIC);
	if (!skb)
		return -ENOMEM;

	hdr = skb_put(skb, sizeof(*hdr));
	hdr->evt = HCI_EV_CMD_COMPLETE;
	hdr->plen = sizeof(*evt) + 1;

	evt = skb_put(skb, sizeof(*evt));
	evt->ncmd = 0x01;
	evt->opcode = cpu_to_le16(opcode);

	skb_put_u8(skb, 0x00);

	hci_skb_pkt_type(skb) = HCI_EVENT_PKT;

	return hci_recv_frame(hdev, skb);
}

static int btusb_recv_bulk_intel(struct btusb_data *data, void *buffer,
				 int count)
{
	/* When the device is in bootloader mode, then it can send
	 * events via the bulk endpoint. These events are treated the
	 * same way as the ones received from the interrupt endpoint.
	 */
	if (test_bit(BTUSB_BOOTLOADER, &data->flags))
		return btusb_recv_intr(data, buffer, count);

	return btusb_recv_bulk(data, buffer, count);
}

static void btusb_intel_bootup(struct btusb_data *data, const void *ptr,
			       unsigned int len)
{
	const struct intel_bootup *evt = ptr;

	if (len != sizeof(*evt))
		return;

	if (test_and_clear_bit(BTUSB_BOOTING, &data->flags)) {
		smp_mb__after_atomic();
		wake_up_bit(&data->flags, BTUSB_BOOTING);
	}
}

static void btusb_intel_secure_send_result(struct btusb_data *data,
					   const void *ptr, unsigned int len)
{
	const struct intel_secure_send_result *evt = ptr;

	if (len != sizeof(*evt))
		return;

	if (evt->result)
		set_bit(BTUSB_FIRMWARE_FAILED, &data->flags);

	if (test_and_clear_bit(BTUSB_DOWNLOADING, &data->flags) &&
	    test_bit(BTUSB_FIRMWARE_LOADED, &data->flags)) {
		smp_mb__after_atomic();
		wake_up_bit(&data->flags, BTUSB_DOWNLOADING);
	}
}

static int btusb_recv_event_intel(struct hci_dev *hdev, struct sk_buff *skb)
{
	struct btusb_data *data = hci_get_drvdata(hdev);

	if (test_bit(BTUSB_BOOTLOADER, &data->flags)) {
		struct hci_event_hdr *hdr = (void *)skb->data;

		if (skb->len > HCI_EVENT_HDR_SIZE && hdr->evt == 0xff &&
		    hdr->plen > 0) {
			const void *ptr = skb->data + HCI_EVENT_HDR_SIZE + 1;
			unsigned int len = skb->len - HCI_EVENT_HDR_SIZE - 1;

			switch (skb->data[2]) {
			case 0x02:
				/* When switching to the operational firmware
				 * the device sends a vendor specific event
				 * indicating that the bootup completed.
				 */
				btusb_intel_bootup(data, ptr, len);
				break;
			case 0x06:
				/* When the firmware loading completes the
				 * device sends out a vendor specific event
				 * indicating the result of the firmware
				 * loading.
				 */
				btusb_intel_secure_send_result(data, ptr, len);
				break;
			}
		}
	}

	return hci_recv_frame(hdev, skb);
}

static int btusb_send_frame_intel(struct hci_dev *hdev, struct sk_buff *skb)
{
	struct btusb_data *data = hci_get_drvdata(hdev);
	struct urb *urb;

	BT_DBG("%s", hdev->name);

	switch (hci_skb_pkt_type(skb)) {
	case HCI_COMMAND_PKT:
		if (test_bit(BTUSB_BOOTLOADER, &data->flags)) {
			struct hci_command_hdr *cmd = (void *)skb->data;
			__u16 opcode = le16_to_cpu(cmd->opcode);

			/* When in bootloader mode and the command 0xfc09
			 * is received, it needs to be send down the
			 * bulk endpoint. So allocate a bulk URB instead.
			 */
			if (opcode == 0xfc09)
				urb = alloc_bulk_urb(hdev, skb);
			else
				urb = alloc_ctrl_urb(hdev, skb);

			/* When the 0xfc01 command is issued to boot into
			 * the operational firmware, it will actually not
			 * send a command complete event. To keep the flow
			 * control working inject that event here.
			 */
			if (opcode == 0xfc01)
				inject_cmd_complete(hdev, opcode);
		} else {
			urb = alloc_ctrl_urb(hdev, skb);
		}
		if (IS_ERR(urb))
			return PTR_ERR(urb);

		hdev->stat.cmd_tx++;
		return submit_or_queue_tx_urb(hdev, urb);

	case HCI_ACLDATA_PKT:
		urb = alloc_bulk_urb(hdev, skb);
		if (IS_ERR(urb))
			return PTR_ERR(urb);

		hdev->stat.acl_tx++;
		return submit_or_queue_tx_urb(hdev, urb);

	case HCI_SCODATA_PKT:
		if (hci_conn_num(hdev, SCO_LINK) < 1)
			return -ENODEV;

		urb = alloc_isoc_urb(hdev, skb);
		if (IS_ERR(urb))
			return PTR_ERR(urb);

		hdev->stat.sco_tx++;
		return submit_tx_urb(hdev, urb);
	}

	return -EILSEQ;
}

static int btusb_setup_intel_new(struct hci_dev *hdev)
{
	struct btusb_data *data = hci_get_drvdata(hdev);
	struct intel_version ver;
	struct intel_boot_params params;
	const struct firmware *fw;
	u32 boot_param;
	char fwname[64];
	ktime_t calltime, delta, rettime;
	unsigned long long duration;
	int err;

	BT_DBG("%s", hdev->name);

	/* Set the default boot parameter to 0x0 and it is updated to
	 * SKU specific boot parameter after reading Intel_Write_Boot_Params
	 * command while downloading the firmware.
	 */
	boot_param = 0x00000000;

	calltime = ktime_get();

	/* Read the Intel version information to determine if the device
	 * is in bootloader mode or if it already has operational firmware
	 * loaded.
	 */
	err = btintel_read_version(hdev, &ver);
	if (err)
		return err;

	/* The hardware platform number has a fixed value of 0x37 and
	 * for now only accept this single value.
	 */
	if (ver.hw_platform != 0x37) {
		BT_ERR("%s: Unsupported Intel hardware platform (%u)",
		       hdev->name, ver.hw_platform);
		return -EINVAL;
	}

	/* Check for supported iBT hardware variants of this firmware
	 * loading method.
	 *
	 * This check has been put in place to ensure correct forward
	 * compatibility options when newer hardware variants come along.
	 */
	switch (ver.hw_variant) {
	case 0x0b:	/* SfP */
	case 0x0c:	/* WsP */
	case 0x11:	/* JfP */
	case 0x12:	/* ThP */
		break;
	default:
		BT_ERR("%s: Unsupported Intel hardware variant (%u)",
		       hdev->name, ver.hw_variant);
		return -EINVAL;
	}

	btintel_version_info(hdev, &ver);

	/* The firmware variant determines if the device is in bootloader
	 * mode or is running operational firmware. The value 0x06 identifies
	 * the bootloader and the value 0x23 identifies the operational
	 * firmware.
	 *
	 * When the operational firmware is already present, then only
	 * the check for valid Bluetooth device address is needed. This
	 * determines if the device will be added as configured or
	 * unconfigured controller.
	 *
	 * It is not possible to use the Secure Boot Parameters in this
	 * case since that command is only available in bootloader mode.
	 */
	if (ver.fw_variant == 0x23) {
		clear_bit(BTUSB_BOOTLOADER, &data->flags);
		btintel_check_bdaddr(hdev);
		return 0;
	}

	/* If the device is not in bootloader mode, then the only possible
	 * choice is to return an error and abort the device initialization.
	 */
	if (ver.fw_variant != 0x06) {
		BT_ERR("%s: Unsupported Intel firmware variant (%u)",
		       hdev->name, ver.fw_variant);
		return -ENODEV;
	}

	/* Read the secure boot parameters to identify the operating
	 * details of the bootloader.
	 */
	err = btintel_read_boot_params(hdev, &params);
	if (err)
		return err;

	/* It is required that every single firmware fragment is acknowledged
	 * with a command complete event. If the boot parameters indicate
	 * that this bootloader does not send them, then abort the setup.
	 */
	if (params.limited_cce != 0x00) {
		BT_ERR("%s: Unsupported Intel firmware loading method (%u)",
		       hdev->name, params.limited_cce);
		return -EINVAL;
	}

	/* If the OTP has no valid Bluetooth device address, then there will
	 * also be no valid address for the operational firmware.
	 */
	if (!bacmp(&params.otp_bdaddr, BDADDR_ANY)) {
		bt_dev_info(hdev, "No device address configured");
		set_bit(HCI_QUIRK_INVALID_BDADDR, &hdev->quirks);
	}

	/* With this Intel bootloader only the hardware variant and device
	 * revision information are used to select the right firmware for SfP
	 * and WsP.
	 *
	 * The firmware filename is ibt-<hw_variant>-<dev_revid>.sfi.
	 *
	 * Currently the supported hardware variants are:
	 *   11 (0x0b) for iBT3.0 (LnP/SfP)
	 *   12 (0x0c) for iBT3.5 (WsP)
	 *
	 * For ThP/JfP and for future SKU's, the FW name varies based on HW
	 * variant, HW revision and FW revision, as these are dependent on CNVi
	 * and RF Combination.
	 *
	 *   17 (0x11) for iBT3.5 (JfP)
	 *   18 (0x12) for iBT3.5 (ThP)
	 *
	 * The firmware file name for these will be
	 * ibt-<hw_variant>-<hw_revision>-<fw_revision>.sfi.
	 *
	 */
	switch (ver.hw_variant) {
	case 0x0b:	/* SfP */
	case 0x0c:	/* WsP */
		snprintf(fwname, sizeof(fwname), "intel/ibt-%u-%u.sfi",
			 le16_to_cpu(ver.hw_variant),
			 le16_to_cpu(params.dev_revid));
		break;
	case 0x11:	/* JfP */
	case 0x12:	/* ThP */
		snprintf(fwname, sizeof(fwname), "intel/ibt-%u-%u-%u.sfi",
			 le16_to_cpu(ver.hw_variant),
			 le16_to_cpu(ver.hw_revision),
			 le16_to_cpu(ver.fw_revision));
		break;
	default:
		BT_ERR("%s: Unsupported Intel firmware naming", hdev->name);
		return -EINVAL;
	}

	err = request_firmware(&fw, fwname, &hdev->dev);
	if (err < 0) {
		BT_ERR("%s: Failed to load Intel firmware file (%d)",
		       hdev->name, err);
		return err;
	}

	bt_dev_info(hdev, "Found device firmware: %s", fwname);

	/* Save the DDC file name for later use to apply once the firmware
	 * downloading is done.
	 */
	switch (ver.hw_variant) {
	case 0x0b:	/* SfP */
	case 0x0c:	/* WsP */
		snprintf(fwname, sizeof(fwname), "intel/ibt-%u-%u.ddc",
			 le16_to_cpu(ver.hw_variant),
			 le16_to_cpu(params.dev_revid));
		break;
	case 0x11:	/* JfP */
	case 0x12:	/* ThP */
		snprintf(fwname, sizeof(fwname), "intel/ibt-%u-%u-%u.ddc",
			 le16_to_cpu(ver.hw_variant),
			 le16_to_cpu(ver.hw_revision),
			 le16_to_cpu(ver.fw_revision));
		break;
	default:
		BT_ERR("%s: Unsupported Intel firmware naming", hdev->name);
		return -EINVAL;
	}

	if (fw->size < 644) {
		BT_ERR("%s: Invalid size of firmware file (%zu)",
		       hdev->name, fw->size);
		err = -EBADF;
		goto done;
	}

	set_bit(BTUSB_DOWNLOADING, &data->flags);

	/* Start firmware downloading and get boot parameter */
	err = btintel_download_firmware(hdev, fw, &boot_param);
	if (err < 0)
		goto done;

	set_bit(BTUSB_FIRMWARE_LOADED, &data->flags);

	bt_dev_info(hdev, "Waiting for firmware download to complete");

	/* Before switching the device into operational mode and with that
	 * booting the loaded firmware, wait for the bootloader notification
	 * that all fragments have been successfully received.
	 *
	 * When the event processing receives the notification, then the
	 * BTUSB_DOWNLOADING flag will be cleared.
	 *
	 * The firmware loading should not take longer than 5 seconds
	 * and thus just timeout if that happens and fail the setup
	 * of this device.
	 */
	err = wait_on_bit_timeout(&data->flags, BTUSB_DOWNLOADING,
				  TASK_INTERRUPTIBLE,
				  msecs_to_jiffies(5000));
	if (err == -EINTR) {
		BT_ERR("%s: Firmware loading interrupted", hdev->name);
		goto done;
	}

	if (err) {
		BT_ERR("%s: Firmware loading timeout", hdev->name);
		err = -ETIMEDOUT;
		goto done;
	}

	if (test_bit(BTUSB_FIRMWARE_FAILED, &data->flags)) {
		BT_ERR("%s: Firmware loading failed", hdev->name);
		err = -ENOEXEC;
		goto done;
	}

	rettime = ktime_get();
	delta = ktime_sub(rettime, calltime);
	duration = (unsigned long long) ktime_to_ns(delta) >> 10;

	bt_dev_info(hdev, "Firmware loaded in %llu usecs", duration);

done:
	release_firmware(fw);

	if (err < 0)
		return err;

	calltime = ktime_get();

	set_bit(BTUSB_BOOTING, &data->flags);

	err = btintel_send_intel_reset(hdev, boot_param);
	if (err)
		return err;

	/* The bootloader will not indicate when the device is ready. This
	 * is done by the operational firmware sending bootup notification.
	 *
	 * Booting into operational firmware should not take longer than
	 * 1 second. However if that happens, then just fail the setup
	 * since something went wrong.
	 */
	bt_dev_info(hdev, "Waiting for device to boot");

	err = wait_on_bit_timeout(&data->flags, BTUSB_BOOTING,
				  TASK_INTERRUPTIBLE,
				  msecs_to_jiffies(1000));

	if (err == -EINTR) {
		BT_ERR("%s: Device boot interrupted", hdev->name);
		return -EINTR;
	}

	if (err) {
		BT_ERR("%s: Device boot timeout", hdev->name);
		return -ETIMEDOUT;
	}

	rettime = ktime_get();
	delta = ktime_sub(rettime, calltime);
	duration = (unsigned long long) ktime_to_ns(delta) >> 10;

	bt_dev_info(hdev, "Device booted in %llu usecs", duration);

	clear_bit(BTUSB_BOOTLOADER, &data->flags);

	/* Once the device is running in operational mode, it needs to apply
	 * the device configuration (DDC) parameters.
	 *
	 * The device can work without DDC parameters, so even if it fails
	 * to load the file, no need to fail the setup.
	 */
	btintel_load_ddc_config(hdev, fwname);

	/* Set the event mask for Intel specific vendor events. This enables
	 * a few extra events that are useful during general operation. It
	 * does not enable any debugging related events.
	 *
	 * The device will function correctly without these events enabled
	 * and thus no need to fail the setup.
	 */
	btintel_set_event_mask(hdev, false);

	return 0;
}

static int btusb_shutdown_intel(struct hci_dev *hdev)
{
	struct sk_buff *skb;
	long ret;

	/* Some platforms have an issue with BT LED when the interface is
	 * down or BT radio is turned off, which takes 5 seconds to BT LED
	 * goes off. This command turns off the BT LED immediately.
	 */
	skb = __hci_cmd_sync(hdev, 0xfc3f, 0, NULL, HCI_INIT_TIMEOUT);
	if (IS_ERR(skb)) {
		ret = PTR_ERR(skb);
		BT_ERR("%s: turning off Intel device LED failed (%ld)",
		       hdev->name, ret);
		return ret;
	}
	kfree_skb(skb);

	return 0;
}

#ifdef CONFIG_PM
/* Configure an out-of-band gpio as wake-up pin, if specified in device tree */
static int marvell_config_oob_wake(struct hci_dev *hdev)
{
	struct sk_buff *skb;
	struct btusb_data *data = hci_get_drvdata(hdev);
	struct device *dev = &data->udev->dev;
	u16 pin, gap, opcode;
	int ret;
	u8 cmd[5];

	/* Move on if no wakeup pin specified */
	if (of_property_read_u16(dev->of_node, "marvell,wakeup-pin", &pin) ||
	    of_property_read_u16(dev->of_node, "marvell,wakeup-gap-ms", &gap))
		return 0;

	/* Vendor specific command to configure a GPIO as wake-up pin */
	opcode = hci_opcode_pack(0x3F, 0x59);
	cmd[0] = opcode & 0xFF;
	cmd[1] = opcode >> 8;
	cmd[2] = 2; /* length of parameters that follow */
	cmd[3] = pin;
	cmd[4] = gap; /* time in ms, for which wakeup pin should be asserted */

	skb = bt_skb_alloc(sizeof(cmd), GFP_KERNEL);
	if (!skb) {
		bt_dev_err(hdev, "%s: No memory\n", __func__);
		return -ENOMEM;
	}

	skb_put_data(skb, cmd, sizeof(cmd));
	hci_skb_pkt_type(skb) = HCI_COMMAND_PKT;

	ret = btusb_send_frame(hdev, skb);
	if (ret) {
		bt_dev_err(hdev, "%s: configuration failed\n", __func__);
		kfree_skb(skb);
		return ret;
	}

	return 0;
}
#endif

static int btusb_set_bdaddr_marvell(struct hci_dev *hdev,
				    const bdaddr_t *bdaddr)
{
	struct sk_buff *skb;
	u8 buf[8];
	long ret;

	buf[0] = 0xfe;
	buf[1] = sizeof(bdaddr_t);
	memcpy(buf + 2, bdaddr, sizeof(bdaddr_t));

	skb = __hci_cmd_sync(hdev, 0xfc22, sizeof(buf), buf, HCI_INIT_TIMEOUT);
	if (IS_ERR(skb)) {
		ret = PTR_ERR(skb);
		bt_dev_err(hdev, "changing Marvell device address failed (%ld)",
			   ret);
		return ret;
	}
	kfree_skb(skb);

	return 0;
}

static int btusb_set_bdaddr_ath3012(struct hci_dev *hdev,
				    const bdaddr_t *bdaddr)
{
	struct sk_buff *skb;
	u8 buf[10];
	long ret;

	buf[0] = 0x01;
	buf[1] = 0x01;
	buf[2] = 0x00;
	buf[3] = sizeof(bdaddr_t);
	memcpy(buf + 4, bdaddr, sizeof(bdaddr_t));

	skb = __hci_cmd_sync(hdev, 0xfc0b, sizeof(buf), buf, HCI_INIT_TIMEOUT);
	if (IS_ERR(skb)) {
		ret = PTR_ERR(skb);
		bt_dev_err(hdev, "Change address command failed (%ld)", ret);
		return ret;
	}
	kfree_skb(skb);

	return 0;
}

#define QCA_DFU_PACKET_LEN	4096

#define QCA_GET_TARGET_VERSION	0x09
#define QCA_CHECK_STATUS	0x05
#define QCA_DFU_DOWNLOAD	0x01

#define QCA_SYSCFG_UPDATED	0x40
#define QCA_PATCH_UPDATED	0x80
#define QCA_DFU_TIMEOUT		3000

struct qca_version {
	__le32	rom_version;
	__le32	patch_version;
	__le32	ram_version;
	__le32	ref_clock;
	__u8	reserved[4];
} __packed;

struct qca_rampatch_version {
	__le16	rom_version;
	__le16	patch_version;
} __packed;

struct qca_device_info {
	u32	rom_version;
	u8	rampatch_hdr;	/* length of header in rampatch */
	u8	nvm_hdr;	/* length of header in NVM */
	u8	ver_offset;	/* offset of version structure in rampatch */
};

static const struct qca_device_info qca_devices_table[] = {
	{ 0x00000100, 20, 4, 10 }, /* Rome 1.0 */
	{ 0x00000101, 20, 4, 10 }, /* Rome 1.1 */
	{ 0x00000200, 28, 4, 18 }, /* Rome 2.0 */
	{ 0x00000201, 28, 4, 18 }, /* Rome 2.1 */
	{ 0x00000300, 28, 4, 18 }, /* Rome 3.0 */
	{ 0x00000302, 28, 4, 18 }, /* Rome 3.2 */
};

static int btusb_qca_send_vendor_req(struct hci_dev *hdev, u8 request,
				     void *data, u16 size)
{
	struct btusb_data *btdata = hci_get_drvdata(hdev);
	struct usb_device *udev = btdata->udev;
	int pipe, err;
	u8 *buf;

	buf = kmalloc(size, GFP_KERNEL);
	if (!buf)
		return -ENOMEM;

	/* Found some of USB hosts have IOT issues with ours so that we should
	 * not wait until HCI layer is ready.
	 */
	pipe = usb_rcvctrlpipe(udev, 0);
	err = usb_control_msg(udev, pipe, request, USB_TYPE_VENDOR | USB_DIR_IN,
			      0, 0, buf, size, USB_CTRL_SET_TIMEOUT);
	if (err < 0) {
		bt_dev_err(hdev, "Failed to access otp area (%d)", err);
		goto done;
	}

	memcpy(data, buf, size);

done:
	kfree(buf);

	return err;
}

static int btusb_setup_qca_download_fw(struct hci_dev *hdev,
				       const struct firmware *firmware,
				       size_t hdr_size)
{
	struct btusb_data *btdata = hci_get_drvdata(hdev);
	struct usb_device *udev = btdata->udev;
	size_t count, size, sent = 0;
	int pipe, len, err;
	u8 *buf;

	buf = kmalloc(QCA_DFU_PACKET_LEN, GFP_KERNEL);
	if (!buf)
		return -ENOMEM;

	count = firmware->size;

	size = min_t(size_t, count, hdr_size);
	memcpy(buf, firmware->data, size);

	/* USB patches should go down to controller through USB path
	 * because binary format fits to go down through USB channel.
	 * USB control path is for patching headers and USB bulk is for
	 * patch body.
	 */
	pipe = usb_sndctrlpipe(udev, 0);
	err = usb_control_msg(udev, pipe, QCA_DFU_DOWNLOAD, USB_TYPE_VENDOR,
			      0, 0, buf, size, USB_CTRL_SET_TIMEOUT);
	if (err < 0) {
		bt_dev_err(hdev, "Failed to send headers (%d)", err);
		goto done;
	}

	sent += size;
	count -= size;

	while (count) {
		size = min_t(size_t, count, QCA_DFU_PACKET_LEN);

		memcpy(buf, firmware->data + sent, size);

		pipe = usb_sndbulkpipe(udev, 0x02);
		err = usb_bulk_msg(udev, pipe, buf, size, &len,
				   QCA_DFU_TIMEOUT);
		if (err < 0) {
			bt_dev_err(hdev, "Failed to send body at %zd of %zd (%d)",
				   sent, firmware->size, err);
			break;
		}

		if (size != len) {
			bt_dev_err(hdev, "Failed to get bulk buffer");
			err = -EILSEQ;
			break;
		}

		sent  += size;
		count -= size;
	}

done:
	kfree(buf);
	return err;
}

static int btusb_setup_qca_load_rampatch(struct hci_dev *hdev,
					 struct qca_version *ver,
					 const struct qca_device_info *info)
{
	struct qca_rampatch_version *rver;
	const struct firmware *fw;
	u32 ver_rom, ver_patch;
	u16 rver_rom, rver_patch;
	char fwname[64];
	int err;

	ver_rom = le32_to_cpu(ver->rom_version);
	ver_patch = le32_to_cpu(ver->patch_version);

	snprintf(fwname, sizeof(fwname), "qca/rampatch_usb_%08x.bin", ver_rom);

	err = request_firmware(&fw, fwname, &hdev->dev);
	if (err) {
		bt_dev_err(hdev, "failed to request rampatch file: %s (%d)",
			   fwname, err);
		return err;
	}

	bt_dev_info(hdev, "using rampatch file: %s", fwname);

	rver = (struct qca_rampatch_version *)(fw->data + info->ver_offset);
	rver_rom = le16_to_cpu(rver->rom_version);
	rver_patch = le16_to_cpu(rver->patch_version);

	bt_dev_info(hdev, "QCA: patch rome 0x%x build 0x%x, "
		    "firmware rome 0x%x build 0x%x",
		    rver_rom, rver_patch, ver_rom, ver_patch);

	if (rver_rom != ver_rom || rver_patch <= ver_patch) {
		bt_dev_err(hdev, "rampatch file version did not match with firmware");
		err = -EINVAL;
		goto done;
	}

	err = btusb_setup_qca_download_fw(hdev, fw, info->rampatch_hdr);

done:
	release_firmware(fw);

	return err;
}

static int btusb_setup_qca_load_nvm(struct hci_dev *hdev,
				    struct qca_version *ver,
				    const struct qca_device_info *info)
{
	const struct firmware *fw;
	char fwname[64];
	int err;

	snprintf(fwname, sizeof(fwname), "qca/nvm_usb_%08x.bin",
		 le32_to_cpu(ver->rom_version));

	err = request_firmware(&fw, fwname, &hdev->dev);
	if (err) {
		bt_dev_err(hdev, "failed to request NVM file: %s (%d)",
			   fwname, err);
		return err;
	}

	bt_dev_info(hdev, "using NVM file: %s", fwname);

	err = btusb_setup_qca_download_fw(hdev, fw, info->nvm_hdr);

	release_firmware(fw);

	return err;
}

static int btusb_setup_qca(struct hci_dev *hdev)
{
	const struct qca_device_info *info = NULL;
	struct qca_version ver;
	u32 ver_rom;
	u8 status;
	int i, err;

	err = btusb_qca_send_vendor_req(hdev, QCA_GET_TARGET_VERSION, &ver,
					sizeof(ver));
	if (err < 0)
		return err;

	ver_rom = le32_to_cpu(ver.rom_version);
	for (i = 0; i < ARRAY_SIZE(qca_devices_table); i++) {
		if (ver_rom == qca_devices_table[i].rom_version)
			info = &qca_devices_table[i];
	}
	if (!info) {
		bt_dev_err(hdev, "don't support firmware rome 0x%x", ver_rom);
		return -ENODEV;
	}

	err = btusb_qca_send_vendor_req(hdev, QCA_CHECK_STATUS, &status,
					sizeof(status));
	if (err < 0)
		return err;

	if (!(status & QCA_PATCH_UPDATED)) {
		err = btusb_setup_qca_load_rampatch(hdev, &ver, info);
		if (err < 0)
			return err;
	}

	if (!(status & QCA_SYSCFG_UPDATED)) {
		err = btusb_setup_qca_load_nvm(hdev, &ver, info);
		if (err < 0)
			return err;
	}

	return 0;
}

#ifdef CONFIG_BT_HCIBTUSB_BCM
static inline int __set_diag_interface(struct hci_dev *hdev)
{
	struct btusb_data *data = hci_get_drvdata(hdev);
	struct usb_interface *intf = data->diag;
	int i;

	if (!data->diag)
		return -ENODEV;

	data->diag_tx_ep = NULL;
	data->diag_rx_ep = NULL;

	for (i = 0; i < intf->cur_altsetting->desc.bNumEndpoints; i++) {
		struct usb_endpoint_descriptor *ep_desc;

		ep_desc = &intf->cur_altsetting->endpoint[i].desc;

		if (!data->diag_tx_ep && usb_endpoint_is_bulk_out(ep_desc)) {
			data->diag_tx_ep = ep_desc;
			continue;
		}

		if (!data->diag_rx_ep && usb_endpoint_is_bulk_in(ep_desc)) {
			data->diag_rx_ep = ep_desc;
			continue;
		}
	}

	if (!data->diag_tx_ep || !data->diag_rx_ep) {
		bt_dev_err(hdev, "invalid diagnostic descriptors");
		return -ENODEV;
	}

	return 0;
}

static struct urb *alloc_diag_urb(struct hci_dev *hdev, bool enable)
{
	struct btusb_data *data = hci_get_drvdata(hdev);
	struct sk_buff *skb;
	struct urb *urb;
	unsigned int pipe;

	if (!data->diag_tx_ep)
		return ERR_PTR(-ENODEV);

	urb = usb_alloc_urb(0, GFP_KERNEL);
	if (!urb)
		return ERR_PTR(-ENOMEM);

	skb = bt_skb_alloc(2, GFP_KERNEL);
	if (!skb) {
		usb_free_urb(urb);
		return ERR_PTR(-ENOMEM);
	}

	skb_put_u8(skb, 0xf0);
	skb_put_u8(skb, enable);

	pipe = usb_sndbulkpipe(data->udev, data->diag_tx_ep->bEndpointAddress);

	usb_fill_bulk_urb(urb, data->udev, pipe,
			  skb->data, skb->len, btusb_tx_complete, skb);

	skb->dev = (void *)hdev;

	return urb;
}

static int btusb_bcm_set_diag(struct hci_dev *hdev, bool enable)
{
	struct btusb_data *data = hci_get_drvdata(hdev);
	struct urb *urb;

	if (!data->diag)
		return -ENODEV;

	if (!test_bit(HCI_RUNNING, &hdev->flags))
		return -ENETDOWN;

	urb = alloc_diag_urb(hdev, enable);
	if (IS_ERR(urb))
		return PTR_ERR(urb);

	return submit_or_queue_tx_urb(hdev, urb);
}
#endif

#ifdef CONFIG_PM
static irqreturn_t btusb_oob_wake_handler(int irq, void *priv)
{
	struct btusb_data *data = priv;

	pm_wakeup_event(&data->udev->dev, 0);
	pm_system_wakeup();

	/* Disable only if not already disabled (keep it balanced) */
	if (test_and_clear_bit(BTUSB_OOB_WAKE_ENABLED, &data->flags)) {
		disable_irq_nosync(irq);
		disable_irq_wake(irq);
	}
	return IRQ_HANDLED;
}

static const struct of_device_id btusb_match_table[] = {
	{ .compatible = "usb1286,204e" },
	{ }
};
MODULE_DEVICE_TABLE(of, btusb_match_table);

/* Use an oob wakeup pin? */
static int btusb_config_oob_wake(struct hci_dev *hdev)
{
	struct btusb_data *data = hci_get_drvdata(hdev);
	struct device *dev = &data->udev->dev;
	int irq, ret;

	clear_bit(BTUSB_OOB_WAKE_ENABLED, &data->flags);

	if (!of_match_device(btusb_match_table, dev))
		return 0;

	/* Move on if no IRQ specified */
	irq = of_irq_get_byname(dev->of_node, "wakeup");
	if (irq <= 0) {
		bt_dev_dbg(hdev, "%s: no OOB Wakeup IRQ in DT", __func__);
		return 0;
	}

	ret = devm_request_irq(&hdev->dev, irq, btusb_oob_wake_handler,
			       0, "OOB Wake-on-BT", data);
	if (ret) {
		bt_dev_err(hdev, "%s: IRQ request failed", __func__);
		return ret;
	}

	ret = device_init_wakeup(dev, true);
	if (ret) {
		bt_dev_err(hdev, "%s: failed to init_wakeup", __func__);
		return ret;
	}

	data->oob_wake_irq = irq;
	disable_irq(irq);
	bt_dev_info(hdev, "OOB Wake-on-BT configured at IRQ %u", irq);
	return 0;
}
#endif

static void btusb_check_needs_reset_resume(struct usb_interface *intf)
{
	if (dmi_check_system(btusb_needs_reset_resume_table))
		interface_to_usbdev(intf)->quirks |= USB_QUIRK_RESET_RESUME;
}

static int btusb_probe(struct usb_interface *intf,
		       const struct usb_device_id *id)
{
	struct usb_endpoint_descriptor *ep_desc;
	struct btusb_data *data;
	struct hci_dev *hdev;
	unsigned ifnum_base;
	int i, err;

	BT_DBG("intf %p id %p", intf, id);

	/* interface numbers are hardcoded in the spec */
	if (intf->cur_altsetting->desc.bInterfaceNumber != 0) {
		if (!(id->driver_info & BTUSB_IFNUM_2))
			return -ENODEV;
		if (intf->cur_altsetting->desc.bInterfaceNumber != 2)
			return -ENODEV;
	}

	ifnum_base = intf->cur_altsetting->desc.bInterfaceNumber;

	if (!id->driver_info) {
		const struct usb_device_id *match;

		match = usb_match_id(intf, blacklist_table);
		if (match)
			id = match;
	}

	if (id->driver_info == BTUSB_IGNORE)
		return -ENODEV;

	if (id->driver_info & BTUSB_ATH3012) {
		struct usb_device *udev = interface_to_usbdev(intf);

		/* Old firmware would otherwise let ath3k driver load
		 * patch and sysconfig files
		 */
		if (le16_to_cpu(udev->descriptor.bcdDevice) <= 0x0001)
			return -ENODEV;
	}

	data = devm_kzalloc(&intf->dev, sizeof(*data), GFP_KERNEL);
	if (!data)
		return -ENOMEM;

	for (i = 0; i < intf->cur_altsetting->desc.bNumEndpoints; i++) {
		ep_desc = &intf->cur_altsetting->endpoint[i].desc;

		if (!data->intr_ep && usb_endpoint_is_int_in(ep_desc)) {
			data->intr_ep = ep_desc;
			continue;
		}

		if (!data->bulk_tx_ep && usb_endpoint_is_bulk_out(ep_desc)) {
			data->bulk_tx_ep = ep_desc;
			continue;
		}

		if (!data->bulk_rx_ep && usb_endpoint_is_bulk_in(ep_desc)) {
			data->bulk_rx_ep = ep_desc;
			continue;
		}
	}

	if (!data->intr_ep || !data->bulk_tx_ep || !data->bulk_rx_ep)
		return -ENODEV;

	if (id->driver_info & BTUSB_AMP) {
		data->cmdreq_type = USB_TYPE_CLASS | 0x01;
		data->cmdreq = 0x2b;
	} else {
		data->cmdreq_type = USB_TYPE_CLASS;
		data->cmdreq = 0x00;
	}

	data->udev = interface_to_usbdev(intf);
	data->intf = intf;

	INIT_WORK(&data->work, btusb_work);
	INIT_WORK(&data->waker, btusb_waker);
	init_usb_anchor(&data->deferred);
	init_usb_anchor(&data->tx_anchor);
	spin_lock_init(&data->txlock);

	init_usb_anchor(&data->intr_anchor);
	init_usb_anchor(&data->bulk_anchor);
	init_usb_anchor(&data->isoc_anchor);
	init_usb_anchor(&data->diag_anchor);
	spin_lock_init(&data->rxlock);

	if (id->driver_info & BTUSB_INTEL_NEW) {
		data->recv_event = btusb_recv_event_intel;
		data->recv_bulk = btusb_recv_bulk_intel;
		set_bit(BTUSB_BOOTLOADER, &data->flags);
	} else {
		data->recv_event = hci_recv_frame;
		data->recv_bulk = btusb_recv_bulk;
	}

	hdev = hci_alloc_dev();
	if (!hdev)
		return -ENOMEM;

	hdev->bus = HCI_USB;
	hci_set_drvdata(hdev, data);

	if (id->driver_info & BTUSB_AMP)
		hdev->dev_type = HCI_AMP;
	else
		hdev->dev_type = HCI_PRIMARY;

	data->hdev = hdev;

	SET_HCIDEV_DEV(hdev, &intf->dev);

	hdev->open   = btusb_open;
	hdev->close  = btusb_close;
	hdev->flush  = btusb_flush;
	hdev->send   = btusb_send_frame;
	hdev->notify = btusb_notify;

#ifdef CONFIG_PM
	err = btusb_config_oob_wake(hdev);
	if (err)
		goto out_free_dev;

	/* Marvell devices may need a specific chip configuration */
	if (id->driver_info & BTUSB_MARVELL && data->oob_wake_irq) {
		err = marvell_config_oob_wake(hdev);
		if (err)
			goto out_free_dev;
	}
#endif
	if (id->driver_info & BTUSB_CW6622)
		set_bit(HCI_QUIRK_BROKEN_STORED_LINK_KEY, &hdev->quirks);

	if (id->driver_info & BTUSB_BCM2045)
		set_bit(HCI_QUIRK_BROKEN_STORED_LINK_KEY, &hdev->quirks);

	if (id->driver_info & BTUSB_BCM92035)
		hdev->setup = btusb_setup_bcm92035;

#ifdef CONFIG_BT_HCIBTUSB_BCM
	if (id->driver_info & BTUSB_BCM_PATCHRAM) {
		hdev->manufacturer = 15;
		hdev->setup = btbcm_setup_patchram;
		hdev->set_diag = btusb_bcm_set_diag;
		hdev->set_bdaddr = btbcm_set_bdaddr;

		/* Broadcom LM_DIAG Interface numbers are hardcoded */
		data->diag = usb_ifnum_to_if(data->udev, ifnum_base + 2);
	}

	if (id->driver_info & BTUSB_BCM_APPLE) {
		hdev->manufacturer = 15;
		hdev->setup = btbcm_setup_apple;
		hdev->set_diag = btusb_bcm_set_diag;

		/* Broadcom LM_DIAG Interface numbers are hardcoded */
		data->diag = usb_ifnum_to_if(data->udev, ifnum_base + 2);
	}
#endif

	if (id->driver_info & BTUSB_INTEL) {
		hdev->manufacturer = 2;
		hdev->setup = btusb_setup_intel;
		hdev->shutdown = btusb_shutdown_intel;
		hdev->set_diag = btintel_set_diag_mfg;
		hdev->set_bdaddr = btintel_set_bdaddr;
		set_bit(HCI_QUIRK_STRICT_DUPLICATE_FILTER, &hdev->quirks);
		set_bit(HCI_QUIRK_SIMULTANEOUS_DISCOVERY, &hdev->quirks);
		set_bit(HCI_QUIRK_NON_PERSISTENT_DIAG, &hdev->quirks);
	}

	if (id->driver_info & BTUSB_INTEL_NEW) {
		hdev->manufacturer = 2;
		hdev->send = btusb_send_frame_intel;
		hdev->setup = btusb_setup_intel_new;
		hdev->hw_error = btintel_hw_error;
		hdev->set_diag = btintel_set_diag;
		hdev->set_bdaddr = btintel_set_bdaddr;
		set_bit(HCI_QUIRK_STRICT_DUPLICATE_FILTER, &hdev->quirks);
		set_bit(HCI_QUIRK_NON_PERSISTENT_DIAG, &hdev->quirks);
	}

	if (id->driver_info & BTUSB_MARVELL)
		hdev->set_bdaddr = btusb_set_bdaddr_marvell;

	if (id->driver_info & BTUSB_SWAVE) {
		set_bit(HCI_QUIRK_FIXUP_INQUIRY_MODE, &hdev->quirks);
		set_bit(HCI_QUIRK_BROKEN_LOCAL_COMMANDS, &hdev->quirks);
	}

	if (id->driver_info & BTUSB_INTEL_BOOT) {
		hdev->manufacturer = 2;
		set_bit(HCI_QUIRK_RAW_DEVICE, &hdev->quirks);
	}

	if (id->driver_info & BTUSB_ATH3012) {
		hdev->set_bdaddr = btusb_set_bdaddr_ath3012;
		set_bit(HCI_QUIRK_SIMULTANEOUS_DISCOVERY, &hdev->quirks);
		set_bit(HCI_QUIRK_STRICT_DUPLICATE_FILTER, &hdev->quirks);
	}

	if (id->driver_info & BTUSB_QCA_ROME) {
		data->setup_on_usb = btusb_setup_qca;
		hdev->set_bdaddr = btusb_set_bdaddr_ath3012;
<<<<<<< HEAD

		/* QCA Rome devices lose their updated firmware over suspend,
		 * but the USB hub doesn't notice any status change.
		 * explicitly request a device reset on resume.
		 */
		interface_to_usbdev(intf)->quirks |= USB_QUIRK_RESET_RESUME;
=======
		btusb_check_needs_reset_resume(intf);
>>>>>>> 018ab995
	}

#ifdef CONFIG_BT_HCIBTUSB_RTL
	if (id->driver_info & BTUSB_REALTEK) {
		hdev->setup = btrtl_setup_realtek;

		/* Realtek devices lose their updated firmware over suspend,
		 * but the USB hub doesn't notice any status change.
		 * Explicitly request a device reset on resume.
		 */
		interface_to_usbdev(intf)->quirks |= USB_QUIRK_RESET_RESUME;
	}
#endif

	if (id->driver_info & BTUSB_AMP) {
		/* AMP controllers do not support SCO packets */
		data->isoc = NULL;
	} else {
		/* Interface orders are hardcoded in the specification */
		data->isoc = usb_ifnum_to_if(data->udev, ifnum_base + 1);
		data->isoc_ifnum = ifnum_base + 1;
	}

	if (!reset)
		set_bit(HCI_QUIRK_RESET_ON_CLOSE, &hdev->quirks);

	if (force_scofix || id->driver_info & BTUSB_WRONG_SCO_MTU) {
		if (!disable_scofix)
			set_bit(HCI_QUIRK_FIXUP_BUFFER_SIZE, &hdev->quirks);
	}

	if (id->driver_info & BTUSB_BROKEN_ISOC)
		data->isoc = NULL;

	if (id->driver_info & BTUSB_DIGIANSWER) {
		data->cmdreq_type = USB_TYPE_VENDOR;
		set_bit(HCI_QUIRK_RESET_ON_CLOSE, &hdev->quirks);
	}

	if (id->driver_info & BTUSB_CSR) {
		struct usb_device *udev = data->udev;
		u16 bcdDevice = le16_to_cpu(udev->descriptor.bcdDevice);

		/* Old firmware would otherwise execute USB reset */
		if (bcdDevice < 0x117)
			set_bit(HCI_QUIRK_RESET_ON_CLOSE, &hdev->quirks);

		/* Fake CSR devices with broken commands */
		if (bcdDevice <= 0x100 || bcdDevice == 0x134)
			hdev->setup = btusb_setup_csr;

		set_bit(HCI_QUIRK_SIMULTANEOUS_DISCOVERY, &hdev->quirks);
	}

	if (id->driver_info & BTUSB_SNIFFER) {
		struct usb_device *udev = data->udev;

		/* New sniffer firmware has crippled HCI interface */
		if (le16_to_cpu(udev->descriptor.bcdDevice) > 0x997)
			set_bit(HCI_QUIRK_RAW_DEVICE, &hdev->quirks);
	}

	if (id->driver_info & BTUSB_INTEL_BOOT) {
		/* A bug in the bootloader causes that interrupt interface is
		 * only enabled after receiving SetInterface(0, AltSetting=0).
		 */
		err = usb_set_interface(data->udev, 0, 0);
		if (err < 0) {
			BT_ERR("failed to set interface 0, alt 0 %d", err);
			goto out_free_dev;
		}
	}

	if (data->isoc) {
		err = usb_driver_claim_interface(&btusb_driver,
						 data->isoc, data);
		if (err < 0)
			goto out_free_dev;
	}

#ifdef CONFIG_BT_HCIBTUSB_BCM
	if (data->diag) {
		if (!usb_driver_claim_interface(&btusb_driver,
						data->diag, data))
			__set_diag_interface(hdev);
		else
			data->diag = NULL;
	}
#endif

	if (enable_autosuspend)
		usb_enable_autosuspend(data->udev);

	err = hci_register_dev(hdev);
	if (err < 0)
		goto out_free_dev;

	usb_set_intfdata(intf, data);

	return 0;

out_free_dev:
	hci_free_dev(hdev);
	return err;
}

static void btusb_disconnect(struct usb_interface *intf)
{
	struct btusb_data *data = usb_get_intfdata(intf);
	struct hci_dev *hdev;

	BT_DBG("intf %p", intf);

	if (!data)
		return;

	hdev = data->hdev;
	usb_set_intfdata(data->intf, NULL);

	if (data->isoc)
		usb_set_intfdata(data->isoc, NULL);

	if (data->diag)
		usb_set_intfdata(data->diag, NULL);

	hci_unregister_dev(hdev);

	if (intf == data->intf) {
		if (data->isoc)
			usb_driver_release_interface(&btusb_driver, data->isoc);
		if (data->diag)
			usb_driver_release_interface(&btusb_driver, data->diag);
	} else if (intf == data->isoc) {
		if (data->diag)
			usb_driver_release_interface(&btusb_driver, data->diag);
		usb_driver_release_interface(&btusb_driver, data->intf);
	} else if (intf == data->diag) {
		usb_driver_release_interface(&btusb_driver, data->intf);
		if (data->isoc)
			usb_driver_release_interface(&btusb_driver, data->isoc);
	}

	if (data->oob_wake_irq)
		device_init_wakeup(&data->udev->dev, false);

	hci_free_dev(hdev);
}

#ifdef CONFIG_PM
static int btusb_suspend(struct usb_interface *intf, pm_message_t message)
{
	struct btusb_data *data = usb_get_intfdata(intf);

	BT_DBG("intf %p", intf);

	if (data->suspend_count++)
		return 0;

	spin_lock_irq(&data->txlock);
	if (!(PMSG_IS_AUTO(message) && data->tx_in_flight)) {
		set_bit(BTUSB_SUSPENDING, &data->flags);
		spin_unlock_irq(&data->txlock);
	} else {
		spin_unlock_irq(&data->txlock);
		data->suspend_count--;
		return -EBUSY;
	}

	cancel_work_sync(&data->work);

	btusb_stop_traffic(data);
	usb_kill_anchored_urbs(&data->tx_anchor);

	if (data->oob_wake_irq && device_may_wakeup(&data->udev->dev)) {
		set_bit(BTUSB_OOB_WAKE_ENABLED, &data->flags);
		enable_irq_wake(data->oob_wake_irq);
		enable_irq(data->oob_wake_irq);
	}

	return 0;
}

static void play_deferred(struct btusb_data *data)
{
	struct urb *urb;
	int err;

	while ((urb = usb_get_from_anchor(&data->deferred))) {
		usb_anchor_urb(urb, &data->tx_anchor);

		err = usb_submit_urb(urb, GFP_ATOMIC);
		if (err < 0) {
			if (err != -EPERM && err != -ENODEV)
				BT_ERR("%s urb %p submission failed (%d)",
				       data->hdev->name, urb, -err);
			kfree(urb->setup_packet);
			usb_unanchor_urb(urb);
			usb_free_urb(urb);
			break;
		}

		data->tx_in_flight++;
		usb_free_urb(urb);
	}

	/* Cleanup the rest deferred urbs. */
	while ((urb = usb_get_from_anchor(&data->deferred))) {
		kfree(urb->setup_packet);
		usb_free_urb(urb);
	}
}

static int btusb_resume(struct usb_interface *intf)
{
	struct btusb_data *data = usb_get_intfdata(intf);
	struct hci_dev *hdev = data->hdev;
	int err = 0;

	BT_DBG("intf %p", intf);

	if (--data->suspend_count)
		return 0;

	/* Disable only if not already disabled (keep it balanced) */
	if (test_and_clear_bit(BTUSB_OOB_WAKE_ENABLED, &data->flags)) {
		disable_irq(data->oob_wake_irq);
		disable_irq_wake(data->oob_wake_irq);
	}

	if (!test_bit(HCI_RUNNING, &hdev->flags))
		goto done;

	if (test_bit(BTUSB_INTR_RUNNING, &data->flags)) {
		err = btusb_submit_intr_urb(hdev, GFP_NOIO);
		if (err < 0) {
			clear_bit(BTUSB_INTR_RUNNING, &data->flags);
			goto failed;
		}
	}

	if (test_bit(BTUSB_BULK_RUNNING, &data->flags)) {
		err = btusb_submit_bulk_urb(hdev, GFP_NOIO);
		if (err < 0) {
			clear_bit(BTUSB_BULK_RUNNING, &data->flags);
			goto failed;
		}

		btusb_submit_bulk_urb(hdev, GFP_NOIO);
	}

	if (test_bit(BTUSB_ISOC_RUNNING, &data->flags)) {
		if (btusb_submit_isoc_urb(hdev, GFP_NOIO) < 0)
			clear_bit(BTUSB_ISOC_RUNNING, &data->flags);
		else
			btusb_submit_isoc_urb(hdev, GFP_NOIO);
	}

	spin_lock_irq(&data->txlock);
	play_deferred(data);
	clear_bit(BTUSB_SUSPENDING, &data->flags);
	spin_unlock_irq(&data->txlock);
	schedule_work(&data->work);

	return 0;

failed:
	usb_scuttle_anchored_urbs(&data->deferred);
done:
	spin_lock_irq(&data->txlock);
	clear_bit(BTUSB_SUSPENDING, &data->flags);
	spin_unlock_irq(&data->txlock);

	return err;
}
#endif

static struct usb_driver btusb_driver = {
	.name		= "btusb",
	.probe		= btusb_probe,
	.disconnect	= btusb_disconnect,
#ifdef CONFIG_PM
	.suspend	= btusb_suspend,
	.resume		= btusb_resume,
#endif
	.id_table	= btusb_table,
	.supports_autosuspend = 1,
	.disable_hub_initiated_lpm = 1,
};

module_usb_driver(btusb_driver);

module_param(disable_scofix, bool, 0644);
MODULE_PARM_DESC(disable_scofix, "Disable fixup of wrong SCO buffer size");

module_param(force_scofix, bool, 0644);
MODULE_PARM_DESC(force_scofix, "Force fixup of wrong SCO buffers size");

module_param(enable_autosuspend, bool, 0644);
MODULE_PARM_DESC(enable_autosuspend, "Enable USB autosuspend by default");

module_param(reset, bool, 0644);
MODULE_PARM_DESC(reset, "Send HCI reset command on initialization");

MODULE_AUTHOR("Marcel Holtmann <marcel@holtmann.org>");
MODULE_DESCRIPTION("Generic Bluetooth USB driver ver " VERSION);
MODULE_VERSION(VERSION);
MODULE_LICENSE("GPL");<|MERGE_RESOLUTION|>--- conflicted
+++ resolved
@@ -3060,16 +3060,7 @@
 	if (id->driver_info & BTUSB_QCA_ROME) {
 		data->setup_on_usb = btusb_setup_qca;
 		hdev->set_bdaddr = btusb_set_bdaddr_ath3012;
-<<<<<<< HEAD
-
-		/* QCA Rome devices lose their updated firmware over suspend,
-		 * but the USB hub doesn't notice any status change.
-		 * explicitly request a device reset on resume.
-		 */
-		interface_to_usbdev(intf)->quirks |= USB_QUIRK_RESET_RESUME;
-=======
 		btusb_check_needs_reset_resume(intf);
->>>>>>> 018ab995
 	}
 
 #ifdef CONFIG_BT_HCIBTUSB_RTL
