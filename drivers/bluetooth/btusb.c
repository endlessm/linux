/*
 *
 *  Generic Bluetooth USB driver
 *
 *  Copyright (C) 2005-2008  Marcel Holtmann <marcel@holtmann.org>
 *
 *
 *  This program is free software; you can redistribute it and/or modify
 *  it under the terms of the GNU General Public License as published by
 *  the Free Software Foundation; either version 2 of the License, or
 *  (at your option) any later version.
 *
 *  This program is distributed in the hope that it will be useful,
 *  but WITHOUT ANY WARRANTY; without even the implied warranty of
 *  MERCHANTABILITY or FITNESS FOR A PARTICULAR PURPOSE.  See the
 *  GNU General Public License for more details.
 *
 *  You should have received a copy of the GNU General Public License
 *  along with this program; if not, write to the Free Software
 *  Foundation, Inc., 59 Temple Place, Suite 330, Boston, MA  02111-1307  USA
 *
 */

#include <linux/dmi.h>
#include <linux/module.h>
#include <linux/usb.h>
#include <linux/usb/quirks.h>
#include <linux/firmware.h>
#include <linux/of_device.h>
#include <linux/of_irq.h>
#include <linux/suspend.h>
#include <asm/unaligned.h>

#include <net/bluetooth/bluetooth.h>
#include <net/bluetooth/hci_core.h>

#include "btintel.h"
#include "btbcm.h"
#include "btrtl.h"

#define VERSION "0.8"

static bool disable_scofix;
static bool force_scofix;

static bool reset = true;

static struct usb_driver btusb_driver;

#define BTUSB_IGNORE		0x01
#define BTUSB_DIGIANSWER	0x02
#define BTUSB_CSR		0x04
#define BTUSB_SNIFFER		0x08
#define BTUSB_BCM92035		0x10
#define BTUSB_BROKEN_ISOC	0x20
#define BTUSB_WRONG_SCO_MTU	0x40
#define BTUSB_ATH3012		0x80
#define BTUSB_INTEL		0x100
#define BTUSB_INTEL_BOOT	0x200
#define BTUSB_BCM_PATCHRAM	0x400
#define BTUSB_MARVELL		0x800
#define BTUSB_SWAVE		0x1000
#define BTUSB_INTEL_NEW		0x2000
#define BTUSB_AMP		0x4000
#define BTUSB_QCA_ROME		0x8000
#define BTUSB_BCM_APPLE		0x10000
#define BTUSB_REALTEK		0x20000
#define BTUSB_BCM2045		0x40000
#define BTUSB_IFNUM_2		0x80000
#define BTUSB_CW6622		0x100000

static const struct usb_device_id btusb_table[] = {
	/* Generic Bluetooth USB device */
	{ USB_DEVICE_INFO(0xe0, 0x01, 0x01) },

	/* Generic Bluetooth AMP device */
	{ USB_DEVICE_INFO(0xe0, 0x01, 0x04), .driver_info = BTUSB_AMP },

	/* Generic Bluetooth USB interface */
	{ USB_INTERFACE_INFO(0xe0, 0x01, 0x01) },

	/* Apple-specific (Broadcom) devices */
	{ USB_VENDOR_AND_INTERFACE_INFO(0x05ac, 0xff, 0x01, 0x01),
	  .driver_info = BTUSB_BCM_APPLE | BTUSB_IFNUM_2 },

	/* MediaTek MT76x0E */
	{ USB_DEVICE(0x0e8d, 0x763f) },

	/* Broadcom SoftSailing reporting vendor specific */
	{ USB_DEVICE(0x0a5c, 0x21e1) },

	/* Apple MacBookPro 7,1 */
	{ USB_DEVICE(0x05ac, 0x8213) },

	/* Apple iMac11,1 */
	{ USB_DEVICE(0x05ac, 0x8215) },

	/* Apple MacBookPro6,2 */
	{ USB_DEVICE(0x05ac, 0x8218) },

	/* Apple MacBookAir3,1, MacBookAir3,2 */
	{ USB_DEVICE(0x05ac, 0x821b) },

	/* Apple MacBookAir4,1 */
	{ USB_DEVICE(0x05ac, 0x821f) },

	/* Apple MacBookPro8,2 */
	{ USB_DEVICE(0x05ac, 0x821a) },

	/* Apple MacMini5,1 */
	{ USB_DEVICE(0x05ac, 0x8281) },

	/* AVM BlueFRITZ! USB v2.0 */
	{ USB_DEVICE(0x057c, 0x3800), .driver_info = BTUSB_SWAVE },

	/* Bluetooth Ultraport Module from IBM */
	{ USB_DEVICE(0x04bf, 0x030a) },

	/* ALPS Modules with non-standard id */
	{ USB_DEVICE(0x044e, 0x3001) },
	{ USB_DEVICE(0x044e, 0x3002) },

	/* Ericsson with non-standard id */
	{ USB_DEVICE(0x0bdb, 0x1002) },

	/* Canyon CN-BTU1 with HID interfaces */
	{ USB_DEVICE(0x0c10, 0x0000) },

	/* Broadcom BCM20702A0 */
	{ USB_DEVICE(0x413c, 0x8197) },

	/* Broadcom BCM20702B0 (Dynex/Insignia) */
	{ USB_DEVICE(0x19ff, 0x0239), .driver_info = BTUSB_BCM_PATCHRAM },

	/* Broadcom BCM43142A0 (Foxconn/Lenovo) */
	{ USB_VENDOR_AND_INTERFACE_INFO(0x105b, 0xff, 0x01, 0x01),
	  .driver_info = BTUSB_BCM_PATCHRAM },

	/* Broadcom BCM920703 (HTC Vive) */
	{ USB_VENDOR_AND_INTERFACE_INFO(0x0bb4, 0xff, 0x01, 0x01),
	  .driver_info = BTUSB_BCM_PATCHRAM },

	/* Foxconn - Hon Hai */
	{ USB_VENDOR_AND_INTERFACE_INFO(0x0489, 0xff, 0x01, 0x01),
	  .driver_info = BTUSB_BCM_PATCHRAM },

	/* Lite-On Technology - Broadcom based */
	{ USB_VENDOR_AND_INTERFACE_INFO(0x04ca, 0xff, 0x01, 0x01),
	  .driver_info = BTUSB_BCM_PATCHRAM },

	/* Broadcom devices with vendor specific id */
	{ USB_VENDOR_AND_INTERFACE_INFO(0x0a5c, 0xff, 0x01, 0x01),
	  .driver_info = BTUSB_BCM_PATCHRAM },

	/* ASUSTek Computer - Broadcom based */
	{ USB_VENDOR_AND_INTERFACE_INFO(0x0b05, 0xff, 0x01, 0x01),
	  .driver_info = BTUSB_BCM_PATCHRAM },

	/* Belkin F8065bf - Broadcom based */
	{ USB_VENDOR_AND_INTERFACE_INFO(0x050d, 0xff, 0x01, 0x01),
	  .driver_info = BTUSB_BCM_PATCHRAM },

	/* IMC Networks - Broadcom based */
	{ USB_VENDOR_AND_INTERFACE_INFO(0x13d3, 0xff, 0x01, 0x01),
	  .driver_info = BTUSB_BCM_PATCHRAM },

	/* Dell Computer - Broadcom based  */
	{ USB_VENDOR_AND_INTERFACE_INFO(0x413c, 0xff, 0x01, 0x01),
	  .driver_info = BTUSB_BCM_PATCHRAM },

	/* Toshiba Corp - Broadcom based */
	{ USB_VENDOR_AND_INTERFACE_INFO(0x0930, 0xff, 0x01, 0x01),
	  .driver_info = BTUSB_BCM_PATCHRAM },

	/* Intel Bluetooth USB Bootloader (RAM module) */
	{ USB_DEVICE(0x8087, 0x0a5a),
	  .driver_info = BTUSB_INTEL_BOOT | BTUSB_BROKEN_ISOC },

	{ }	/* Terminating entry */
};

MODULE_DEVICE_TABLE(usb, btusb_table);

static const struct usb_device_id blacklist_table[] = {
	/* CSR BlueCore devices */
	{ USB_DEVICE(0x0a12, 0x0001), .driver_info = BTUSB_CSR },

	/* Broadcom BCM2033 without firmware */
	{ USB_DEVICE(0x0a5c, 0x2033), .driver_info = BTUSB_IGNORE },

	/* Broadcom BCM2045 devices */
	{ USB_DEVICE(0x0a5c, 0x2045), .driver_info = BTUSB_BCM2045 },

	/* Atheros 3011 with sflash firmware */
	{ USB_DEVICE(0x0489, 0xe027), .driver_info = BTUSB_IGNORE },
	{ USB_DEVICE(0x0489, 0xe03d), .driver_info = BTUSB_IGNORE },
	{ USB_DEVICE(0x04f2, 0xaff1), .driver_info = BTUSB_IGNORE },
	{ USB_DEVICE(0x0930, 0x0215), .driver_info = BTUSB_IGNORE },
	{ USB_DEVICE(0x0cf3, 0x3002), .driver_info = BTUSB_IGNORE },
	{ USB_DEVICE(0x0cf3, 0xe019), .driver_info = BTUSB_IGNORE },
	{ USB_DEVICE(0x13d3, 0x3304), .driver_info = BTUSB_IGNORE },

	/* Atheros AR9285 Malbec with sflash firmware */
	{ USB_DEVICE(0x03f0, 0x311d), .driver_info = BTUSB_IGNORE },

	/* Atheros 3012 with sflash firmware */
	{ USB_DEVICE(0x0489, 0xe04d), .driver_info = BTUSB_ATH3012 },
	{ USB_DEVICE(0x0489, 0xe04e), .driver_info = BTUSB_ATH3012 },
	{ USB_DEVICE(0x0489, 0xe056), .driver_info = BTUSB_ATH3012 },
	{ USB_DEVICE(0x0489, 0xe057), .driver_info = BTUSB_ATH3012 },
	{ USB_DEVICE(0x0489, 0xe05f), .driver_info = BTUSB_ATH3012 },
	{ USB_DEVICE(0x0489, 0xe076), .driver_info = BTUSB_ATH3012 },
	{ USB_DEVICE(0x0489, 0xe078), .driver_info = BTUSB_ATH3012 },
	{ USB_DEVICE(0x0489, 0xe095), .driver_info = BTUSB_ATH3012 },
	{ USB_DEVICE(0x04c5, 0x1330), .driver_info = BTUSB_ATH3012 },
	{ USB_DEVICE(0x04ca, 0x3004), .driver_info = BTUSB_ATH3012 },
	{ USB_DEVICE(0x04ca, 0x3005), .driver_info = BTUSB_ATH3012 },
	{ USB_DEVICE(0x04ca, 0x3006), .driver_info = BTUSB_ATH3012 },
	{ USB_DEVICE(0x04ca, 0x3007), .driver_info = BTUSB_ATH3012 },
	{ USB_DEVICE(0x04ca, 0x3008), .driver_info = BTUSB_ATH3012 },
	{ USB_DEVICE(0x04ca, 0x300b), .driver_info = BTUSB_ATH3012 },
	{ USB_DEVICE(0x04ca, 0x300d), .driver_info = BTUSB_ATH3012 },
	{ USB_DEVICE(0x04ca, 0x300f), .driver_info = BTUSB_ATH3012 },
	{ USB_DEVICE(0x04ca, 0x3010), .driver_info = BTUSB_ATH3012 },
	{ USB_DEVICE(0x04ca, 0x3014), .driver_info = BTUSB_ATH3012 },
	{ USB_DEVICE(0x04ca, 0x3018), .driver_info = BTUSB_ATH3012 },
	{ USB_DEVICE(0x0930, 0x0219), .driver_info = BTUSB_ATH3012 },
	{ USB_DEVICE(0x0930, 0x021c), .driver_info = BTUSB_ATH3012 },
	{ USB_DEVICE(0x0930, 0x0220), .driver_info = BTUSB_ATH3012 },
	{ USB_DEVICE(0x0930, 0x0227), .driver_info = BTUSB_ATH3012 },
	{ USB_DEVICE(0x0b05, 0x17d0), .driver_info = BTUSB_ATH3012 },
	{ USB_DEVICE(0x0cf3, 0x0036), .driver_info = BTUSB_ATH3012 },
	{ USB_DEVICE(0x0cf3, 0x3004), .driver_info = BTUSB_ATH3012 },
	{ USB_DEVICE(0x0cf3, 0x3008), .driver_info = BTUSB_ATH3012 },
	{ USB_DEVICE(0x0cf3, 0x311d), .driver_info = BTUSB_ATH3012 },
	{ USB_DEVICE(0x0cf3, 0x311e), .driver_info = BTUSB_ATH3012 },
	{ USB_DEVICE(0x0cf3, 0x311f), .driver_info = BTUSB_ATH3012 },
	{ USB_DEVICE(0x0cf3, 0x3121), .driver_info = BTUSB_ATH3012 },
	{ USB_DEVICE(0x0cf3, 0x817a), .driver_info = BTUSB_ATH3012 },
	{ USB_DEVICE(0x0cf3, 0x817b), .driver_info = BTUSB_ATH3012 },
	{ USB_DEVICE(0x0cf3, 0xe003), .driver_info = BTUSB_ATH3012 },
	{ USB_DEVICE(0x0cf3, 0xe004), .driver_info = BTUSB_ATH3012 },
	{ USB_DEVICE(0x0cf3, 0xe005), .driver_info = BTUSB_ATH3012 },
	{ USB_DEVICE(0x0cf3, 0xe006), .driver_info = BTUSB_ATH3012 },
	{ USB_DEVICE(0x13d3, 0x3362), .driver_info = BTUSB_ATH3012 },
	{ USB_DEVICE(0x13d3, 0x3375), .driver_info = BTUSB_ATH3012 },
	{ USB_DEVICE(0x13d3, 0x3393), .driver_info = BTUSB_ATH3012 },
	{ USB_DEVICE(0x13d3, 0x3395), .driver_info = BTUSB_ATH3012 },
	{ USB_DEVICE(0x13d3, 0x3402), .driver_info = BTUSB_ATH3012 },
	{ USB_DEVICE(0x13d3, 0x3408), .driver_info = BTUSB_ATH3012 },
	{ USB_DEVICE(0x13d3, 0x3423), .driver_info = BTUSB_ATH3012 },
	{ USB_DEVICE(0x13d3, 0x3432), .driver_info = BTUSB_ATH3012 },
	{ USB_DEVICE(0x13d3, 0x3472), .driver_info = BTUSB_ATH3012 },
	{ USB_DEVICE(0x13d3, 0x3474), .driver_info = BTUSB_ATH3012 },
	{ USB_DEVICE(0x13d3, 0x3487), .driver_info = BTUSB_ATH3012 },
	{ USB_DEVICE(0x13d3, 0x3490), .driver_info = BTUSB_ATH3012 },

	/* Atheros AR5BBU12 with sflash firmware */
	{ USB_DEVICE(0x0489, 0xe02c), .driver_info = BTUSB_IGNORE },

	/* Atheros AR5BBU12 with sflash firmware */
	{ USB_DEVICE(0x0489, 0xe036), .driver_info = BTUSB_ATH3012 },
	{ USB_DEVICE(0x0489, 0xe03c), .driver_info = BTUSB_ATH3012 },

	/* QCA ROME chipset */
	{ USB_DEVICE(0x0cf3, 0xe007), .driver_info = BTUSB_QCA_ROME },
	{ USB_DEVICE(0x0cf3, 0xe009), .driver_info = BTUSB_QCA_ROME },
	{ USB_DEVICE(0x0cf3, 0xe010), .driver_info = BTUSB_QCA_ROME },
	{ USB_DEVICE(0x0cf3, 0xe300), .driver_info = BTUSB_QCA_ROME },
	{ USB_DEVICE(0x0cf3, 0xe301), .driver_info = BTUSB_QCA_ROME },
	{ USB_DEVICE(0x0cf3, 0xe360), .driver_info = BTUSB_QCA_ROME },
	{ USB_DEVICE(0x0489, 0xe092), .driver_info = BTUSB_QCA_ROME },
	{ USB_DEVICE(0x0489, 0xe09f), .driver_info = BTUSB_QCA_ROME },
	{ USB_DEVICE(0x0489, 0xe0a2), .driver_info = BTUSB_QCA_ROME },
	{ USB_DEVICE(0x04ca, 0x3011), .driver_info = BTUSB_QCA_ROME },
	{ USB_DEVICE(0x04ca, 0x3015), .driver_info = BTUSB_QCA_ROME },
	{ USB_DEVICE(0x04ca, 0x3016), .driver_info = BTUSB_QCA_ROME },
	{ USB_DEVICE(0x13d3, 0x3496), .driver_info = BTUSB_QCA_ROME },

	/* Broadcom BCM2035 */
	{ USB_DEVICE(0x0a5c, 0x2009), .driver_info = BTUSB_BCM92035 },
	{ USB_DEVICE(0x0a5c, 0x200a), .driver_info = BTUSB_WRONG_SCO_MTU },
	{ USB_DEVICE(0x0a5c, 0x2035), .driver_info = BTUSB_WRONG_SCO_MTU },

	/* Broadcom BCM2045 */
	{ USB_DEVICE(0x0a5c, 0x2039), .driver_info = BTUSB_WRONG_SCO_MTU },
	{ USB_DEVICE(0x0a5c, 0x2101), .driver_info = BTUSB_WRONG_SCO_MTU },

	/* IBM/Lenovo ThinkPad with Broadcom chip */
	{ USB_DEVICE(0x0a5c, 0x201e), .driver_info = BTUSB_WRONG_SCO_MTU },
	{ USB_DEVICE(0x0a5c, 0x2110), .driver_info = BTUSB_WRONG_SCO_MTU },

	/* HP laptop with Broadcom chip */
	{ USB_DEVICE(0x03f0, 0x171d), .driver_info = BTUSB_WRONG_SCO_MTU },

	/* Dell laptop with Broadcom chip */
	{ USB_DEVICE(0x413c, 0x8126), .driver_info = BTUSB_WRONG_SCO_MTU },

	/* Dell Wireless 370 and 410 devices */
	{ USB_DEVICE(0x413c, 0x8152), .driver_info = BTUSB_WRONG_SCO_MTU },
	{ USB_DEVICE(0x413c, 0x8156), .driver_info = BTUSB_WRONG_SCO_MTU },

	/* Belkin F8T012 and F8T013 devices */
	{ USB_DEVICE(0x050d, 0x0012), .driver_info = BTUSB_WRONG_SCO_MTU },
	{ USB_DEVICE(0x050d, 0x0013), .driver_info = BTUSB_WRONG_SCO_MTU },

	/* Asus WL-BTD202 device */
	{ USB_DEVICE(0x0b05, 0x1715), .driver_info = BTUSB_WRONG_SCO_MTU },

	/* Kensington Bluetooth USB adapter */
	{ USB_DEVICE(0x047d, 0x105e), .driver_info = BTUSB_WRONG_SCO_MTU },

	/* RTX Telecom based adapters with buggy SCO support */
	{ USB_DEVICE(0x0400, 0x0807), .driver_info = BTUSB_BROKEN_ISOC },
	{ USB_DEVICE(0x0400, 0x080a), .driver_info = BTUSB_BROKEN_ISOC },

	/* CONWISE Technology based adapters with buggy SCO support */
	{ USB_DEVICE(0x0e5e, 0x6622),
	  .driver_info = BTUSB_BROKEN_ISOC | BTUSB_CW6622},

	/* Roper Class 1 Bluetooth Dongle (Silicon Wave based) */
	{ USB_DEVICE(0x1310, 0x0001), .driver_info = BTUSB_SWAVE },

	/* Digianswer devices */
	{ USB_DEVICE(0x08fd, 0x0001), .driver_info = BTUSB_DIGIANSWER },
	{ USB_DEVICE(0x08fd, 0x0002), .driver_info = BTUSB_IGNORE },

	/* CSR BlueCore Bluetooth Sniffer */
	{ USB_DEVICE(0x0a12, 0x0002),
	  .driver_info = BTUSB_SNIFFER | BTUSB_BROKEN_ISOC },

	/* Frontline ComProbe Bluetooth Sniffer */
	{ USB_DEVICE(0x16d3, 0x0002),
	  .driver_info = BTUSB_SNIFFER | BTUSB_BROKEN_ISOC },

	/* Marvell Bluetooth devices */
	{ USB_DEVICE(0x1286, 0x2044), .driver_info = BTUSB_MARVELL },
	{ USB_DEVICE(0x1286, 0x2046), .driver_info = BTUSB_MARVELL },
	{ USB_DEVICE(0x1286, 0x204e), .driver_info = BTUSB_MARVELL },

	/* Intel Bluetooth devices */
	{ USB_DEVICE(0x8087, 0x0025), .driver_info = BTUSB_INTEL_NEW },
	{ USB_DEVICE(0x8087, 0x0026), .driver_info = BTUSB_INTEL_NEW },
	{ USB_DEVICE(0x8087, 0x07da), .driver_info = BTUSB_CSR },
	{ USB_DEVICE(0x8087, 0x07dc), .driver_info = BTUSB_INTEL },
	{ USB_DEVICE(0x8087, 0x0a2a), .driver_info = BTUSB_INTEL },
	{ USB_DEVICE(0x8087, 0x0a2b), .driver_info = BTUSB_INTEL_NEW },
	{ USB_DEVICE(0x8087, 0x0aa7), .driver_info = BTUSB_INTEL },
	{ USB_DEVICE(0x8087, 0x0aaa), .driver_info = BTUSB_INTEL_NEW },

	/* Other Intel Bluetooth devices */
	{ USB_VENDOR_AND_INTERFACE_INFO(0x8087, 0xe0, 0x01, 0x01),
	  .driver_info = BTUSB_IGNORE },

	/* Realtek Bluetooth devices */
	{ USB_VENDOR_AND_INTERFACE_INFO(0x0bda, 0xe0, 0x01, 0x01),
	  .driver_info = BTUSB_REALTEK },

	/* Additional Realtek 8723AE Bluetooth devices */
	{ USB_DEVICE(0x0930, 0x021d), .driver_info = BTUSB_REALTEK },
	{ USB_DEVICE(0x13d3, 0x3394), .driver_info = BTUSB_REALTEK },

	/* Additional Realtek 8723BE Bluetooth devices */
	{ USB_DEVICE(0x0489, 0xe085), .driver_info = BTUSB_REALTEK },
	{ USB_DEVICE(0x0489, 0xe08b), .driver_info = BTUSB_REALTEK },
	{ USB_DEVICE(0x13d3, 0x3410), .driver_info = BTUSB_REALTEK },
	{ USB_DEVICE(0x13d3, 0x3416), .driver_info = BTUSB_REALTEK },
	{ USB_DEVICE(0x13d3, 0x3459), .driver_info = BTUSB_REALTEK },
	{ USB_DEVICE(0x13d3, 0x3494), .driver_info = BTUSB_REALTEK },
	{ USB_DEVICE(0x0489, 0xe09e), .driver_info = BTUSB_REALTEK },

	/* Additional Realtek 8723DE Bluetooth devices */
	{ USB_DEVICE(0x0bda, 0xb009), .driver_info = BTUSB_REALTEK },
	{ USB_DEVICE(0x2ff8, 0xb011), .driver_info = BTUSB_REALTEK },

	/* Additional Realtek 8723BU Bluetooth devices */
	{ USB_DEVICE(0x7392, 0xa611), .driver_info = BTUSB_REALTEK },

	/* Additional Realtek 8821AE Bluetooth devices */
	{ USB_DEVICE(0x0b05, 0x17dc), .driver_info = BTUSB_REALTEK },
	{ USB_DEVICE(0x13d3, 0x3414), .driver_info = BTUSB_REALTEK },
	{ USB_DEVICE(0x13d3, 0x3458), .driver_info = BTUSB_REALTEK },
	{ USB_DEVICE(0x13d3, 0x3461), .driver_info = BTUSB_REALTEK },
	{ USB_DEVICE(0x13d3, 0x3462), .driver_info = BTUSB_REALTEK },

	/* Additional Realtek 8822BE Bluetooth devices */
<<<<<<< HEAD
	{ USB_DEVICE(0x13d3, 0x3526), .driver_info = BTUSB_REALTEK },
=======
	{ USB_DEVICE(0x0b05, 0x185c), .driver_info = BTUSB_REALTEK },
>>>>>>> 22df1539

	/* Silicon Wave based devices */
	{ USB_DEVICE(0x0c10, 0x0000), .driver_info = BTUSB_SWAVE },

	{ }	/* Terminating entry */
};

/* The Bluetooth USB module build into some devices needs to be reset on resume,
 * this is a problem with the platform (likely shutting off all power) not with
 * the module itself. So we use a DMI list to match known broken platforms.
 */
static const struct dmi_system_id btusb_needs_reset_resume_table[] = {
	{
		/* Dell OptiPlex 3060 (QCA ROME device 0cf3:e007) */
		.matches = {
			DMI_MATCH(DMI_SYS_VENDOR, "Dell Inc."),
			DMI_MATCH(DMI_PRODUCT_NAME, "OptiPlex 3060"),
		},
	},
	{
		/* Dell XPS 9360 (QCA ROME device 0cf3:e300) */
		.matches = {
			DMI_MATCH(DMI_SYS_VENDOR, "Dell Inc."),
			DMI_MATCH(DMI_PRODUCT_NAME, "XPS 13 9360"),
		},
	},
	{}
};

#define BTUSB_MAX_ISOC_FRAMES	10

#define BTUSB_INTR_RUNNING	0
#define BTUSB_BULK_RUNNING	1
#define BTUSB_ISOC_RUNNING	2
#define BTUSB_SUSPENDING	3
#define BTUSB_DID_ISO_RESUME	4
#define BTUSB_BOOTLOADER	5
#define BTUSB_DOWNLOADING	6
#define BTUSB_FIRMWARE_LOADED	7
#define BTUSB_FIRMWARE_FAILED	8
#define BTUSB_BOOTING		9
#define BTUSB_DIAG_RUNNING	10
#define BTUSB_OOB_WAKE_ENABLED	11

struct btusb_data {
	struct hci_dev       *hdev;
	struct usb_device    *udev;
	struct usb_interface *intf;
	struct usb_interface *isoc;
	struct usb_interface *diag;
	unsigned isoc_ifnum;

	unsigned long flags;

	struct work_struct work;
	struct work_struct waker;

	struct usb_anchor deferred;
	struct usb_anchor tx_anchor;
	int tx_in_flight;
	spinlock_t txlock;

	struct usb_anchor intr_anchor;
	struct usb_anchor bulk_anchor;
	struct usb_anchor isoc_anchor;
	struct usb_anchor diag_anchor;
	spinlock_t rxlock;

	struct sk_buff *evt_skb;
	struct sk_buff *acl_skb;
	struct sk_buff *sco_skb;

	struct usb_endpoint_descriptor *intr_ep;
	struct usb_endpoint_descriptor *bulk_tx_ep;
	struct usb_endpoint_descriptor *bulk_rx_ep;
	struct usb_endpoint_descriptor *isoc_tx_ep;
	struct usb_endpoint_descriptor *isoc_rx_ep;
	struct usb_endpoint_descriptor *diag_tx_ep;
	struct usb_endpoint_descriptor *diag_rx_ep;

	__u8 cmdreq_type;
	__u8 cmdreq;

	unsigned int sco_num;
	int isoc_altsetting;
	int suspend_count;

	int (*recv_event)(struct hci_dev *hdev, struct sk_buff *skb);
	int (*recv_bulk)(struct btusb_data *data, void *buffer, int count);

	int (*setup_on_usb)(struct hci_dev *hdev);

	int oob_wake_irq;   /* irq for out-of-band wake-on-bt */
};

static inline void btusb_free_frags(struct btusb_data *data)
{
	unsigned long flags;

	spin_lock_irqsave(&data->rxlock, flags);

	kfree_skb(data->evt_skb);
	data->evt_skb = NULL;

	kfree_skb(data->acl_skb);
	data->acl_skb = NULL;

	kfree_skb(data->sco_skb);
	data->sco_skb = NULL;

	spin_unlock_irqrestore(&data->rxlock, flags);
}

static int btusb_recv_intr(struct btusb_data *data, void *buffer, int count)
{
	struct sk_buff *skb;
	int err = 0;

	spin_lock(&data->rxlock);
	skb = data->evt_skb;

	while (count) {
		int len;

		if (!skb) {
			skb = bt_skb_alloc(HCI_MAX_EVENT_SIZE, GFP_ATOMIC);
			if (!skb) {
				err = -ENOMEM;
				break;
			}

			hci_skb_pkt_type(skb) = HCI_EVENT_PKT;
			hci_skb_expect(skb) = HCI_EVENT_HDR_SIZE;
		}

		len = min_t(uint, hci_skb_expect(skb), count);
		skb_put_data(skb, buffer, len);

		count -= len;
		buffer += len;
		hci_skb_expect(skb) -= len;

		if (skb->len == HCI_EVENT_HDR_SIZE) {
			/* Complete event header */
			hci_skb_expect(skb) = hci_event_hdr(skb)->plen;

			if (skb_tailroom(skb) < hci_skb_expect(skb)) {
				kfree_skb(skb);
				skb = NULL;

				err = -EILSEQ;
				break;
			}
		}

		if (!hci_skb_expect(skb)) {
			/* Complete frame */
			data->recv_event(data->hdev, skb);
			skb = NULL;
		}
	}

	data->evt_skb = skb;
	spin_unlock(&data->rxlock);

	return err;
}

static int btusb_recv_bulk(struct btusb_data *data, void *buffer, int count)
{
	struct sk_buff *skb;
	int err = 0;

	spin_lock(&data->rxlock);
	skb = data->acl_skb;

	while (count) {
		int len;

		if (!skb) {
			skb = bt_skb_alloc(HCI_MAX_FRAME_SIZE, GFP_ATOMIC);
			if (!skb) {
				err = -ENOMEM;
				break;
			}

			hci_skb_pkt_type(skb) = HCI_ACLDATA_PKT;
			hci_skb_expect(skb) = HCI_ACL_HDR_SIZE;
		}

		len = min_t(uint, hci_skb_expect(skb), count);
		skb_put_data(skb, buffer, len);

		count -= len;
		buffer += len;
		hci_skb_expect(skb) -= len;

		if (skb->len == HCI_ACL_HDR_SIZE) {
			__le16 dlen = hci_acl_hdr(skb)->dlen;

			/* Complete ACL header */
			hci_skb_expect(skb) = __le16_to_cpu(dlen);

			if (skb_tailroom(skb) < hci_skb_expect(skb)) {
				kfree_skb(skb);
				skb = NULL;

				err = -EILSEQ;
				break;
			}
		}

		if (!hci_skb_expect(skb)) {
			/* Complete frame */
			hci_recv_frame(data->hdev, skb);
			skb = NULL;
		}
	}

	data->acl_skb = skb;
	spin_unlock(&data->rxlock);

	return err;
}

static int btusb_recv_isoc(struct btusb_data *data, void *buffer, int count)
{
	struct sk_buff *skb;
	int err = 0;

	spin_lock(&data->rxlock);
	skb = data->sco_skb;

	while (count) {
		int len;

		if (!skb) {
			skb = bt_skb_alloc(HCI_MAX_SCO_SIZE, GFP_ATOMIC);
			if (!skb) {
				err = -ENOMEM;
				break;
			}

			hci_skb_pkt_type(skb) = HCI_SCODATA_PKT;
			hci_skb_expect(skb) = HCI_SCO_HDR_SIZE;
		}

		len = min_t(uint, hci_skb_expect(skb), count);
		skb_put_data(skb, buffer, len);

		count -= len;
		buffer += len;
		hci_skb_expect(skb) -= len;

		if (skb->len == HCI_SCO_HDR_SIZE) {
			/* Complete SCO header */
			hci_skb_expect(skb) = hci_sco_hdr(skb)->dlen;

			if (skb_tailroom(skb) < hci_skb_expect(skb)) {
				kfree_skb(skb);
				skb = NULL;

				err = -EILSEQ;
				break;
			}
		}

		if (!hci_skb_expect(skb)) {
			/* Complete frame */
			hci_recv_frame(data->hdev, skb);
			skb = NULL;
		}
	}

	data->sco_skb = skb;
	spin_unlock(&data->rxlock);

	return err;
}

static void btusb_intr_complete(struct urb *urb)
{
	struct hci_dev *hdev = urb->context;
	struct btusb_data *data = hci_get_drvdata(hdev);
	int err;

	BT_DBG("%s urb %p status %d count %d", hdev->name, urb, urb->status,
	       urb->actual_length);

	if (!test_bit(HCI_RUNNING, &hdev->flags))
		return;

	if (urb->status == 0) {
		hdev->stat.byte_rx += urb->actual_length;

		if (btusb_recv_intr(data, urb->transfer_buffer,
				    urb->actual_length) < 0) {
			bt_dev_err(hdev, "corrupted event packet");
			hdev->stat.err_rx++;
		}
	} else if (urb->status == -ENOENT) {
		/* Avoid suspend failed when usb_kill_urb */
		return;
	}

	if (!test_bit(BTUSB_INTR_RUNNING, &data->flags))
		return;

	usb_mark_last_busy(data->udev);
	usb_anchor_urb(urb, &data->intr_anchor);

	err = usb_submit_urb(urb, GFP_ATOMIC);
	if (err < 0) {
		/* -EPERM: urb is being killed;
		 * -ENODEV: device got disconnected
		 */
		if (err != -EPERM && err != -ENODEV)
			bt_dev_err(hdev, "urb %p failed to resubmit (%d)",
				   urb, -err);
		usb_unanchor_urb(urb);
	}
}

static int btusb_submit_intr_urb(struct hci_dev *hdev, gfp_t mem_flags)
{
	struct btusb_data *data = hci_get_drvdata(hdev);
	struct urb *urb;
	unsigned char *buf;
	unsigned int pipe;
	int err, size;

	BT_DBG("%s", hdev->name);

	if (!data->intr_ep)
		return -ENODEV;

	urb = usb_alloc_urb(0, mem_flags);
	if (!urb)
		return -ENOMEM;

	size = le16_to_cpu(data->intr_ep->wMaxPacketSize);

	buf = kmalloc(size, mem_flags);
	if (!buf) {
		usb_free_urb(urb);
		return -ENOMEM;
	}

	pipe = usb_rcvintpipe(data->udev, data->intr_ep->bEndpointAddress);

	usb_fill_int_urb(urb, data->udev, pipe, buf, size,
			 btusb_intr_complete, hdev, data->intr_ep->bInterval);

	urb->transfer_flags |= URB_FREE_BUFFER;

	usb_anchor_urb(urb, &data->intr_anchor);

	err = usb_submit_urb(urb, mem_flags);
	if (err < 0) {
		if (err != -EPERM && err != -ENODEV)
			bt_dev_err(hdev, "urb %p submission failed (%d)",
				   urb, -err);
		usb_unanchor_urb(urb);
	}

	usb_free_urb(urb);

	return err;
}

static void btusb_bulk_complete(struct urb *urb)
{
	struct hci_dev *hdev = urb->context;
	struct btusb_data *data = hci_get_drvdata(hdev);
	int err;

	BT_DBG("%s urb %p status %d count %d", hdev->name, urb, urb->status,
	       urb->actual_length);

	if (!test_bit(HCI_RUNNING, &hdev->flags))
		return;

	if (urb->status == 0) {
		hdev->stat.byte_rx += urb->actual_length;

		if (data->recv_bulk(data, urb->transfer_buffer,
				    urb->actual_length) < 0) {
			bt_dev_err(hdev, "corrupted ACL packet");
			hdev->stat.err_rx++;
		}
	} else if (urb->status == -ENOENT) {
		/* Avoid suspend failed when usb_kill_urb */
		return;
	}

	if (!test_bit(BTUSB_BULK_RUNNING, &data->flags))
		return;

	usb_anchor_urb(urb, &data->bulk_anchor);
	usb_mark_last_busy(data->udev);

	err = usb_submit_urb(urb, GFP_ATOMIC);
	if (err < 0) {
		/* -EPERM: urb is being killed;
		 * -ENODEV: device got disconnected
		 */
		if (err != -EPERM && err != -ENODEV)
			bt_dev_err(hdev, "urb %p failed to resubmit (%d)",
				   urb, -err);
		usb_unanchor_urb(urb);
	}
}

static int btusb_submit_bulk_urb(struct hci_dev *hdev, gfp_t mem_flags)
{
	struct btusb_data *data = hci_get_drvdata(hdev);
	struct urb *urb;
	unsigned char *buf;
	unsigned int pipe;
	int err, size = HCI_MAX_FRAME_SIZE;

	BT_DBG("%s", hdev->name);

	if (!data->bulk_rx_ep)
		return -ENODEV;

	urb = usb_alloc_urb(0, mem_flags);
	if (!urb)
		return -ENOMEM;

	buf = kmalloc(size, mem_flags);
	if (!buf) {
		usb_free_urb(urb);
		return -ENOMEM;
	}

	pipe = usb_rcvbulkpipe(data->udev, data->bulk_rx_ep->bEndpointAddress);

	usb_fill_bulk_urb(urb, data->udev, pipe, buf, size,
			  btusb_bulk_complete, hdev);

	urb->transfer_flags |= URB_FREE_BUFFER;

	usb_mark_last_busy(data->udev);
	usb_anchor_urb(urb, &data->bulk_anchor);

	err = usb_submit_urb(urb, mem_flags);
	if (err < 0) {
		if (err != -EPERM && err != -ENODEV)
			bt_dev_err(hdev, "urb %p submission failed (%d)",
				   urb, -err);
		usb_unanchor_urb(urb);
	}

	usb_free_urb(urb);

	return err;
}

static void btusb_isoc_complete(struct urb *urb)
{
	struct hci_dev *hdev = urb->context;
	struct btusb_data *data = hci_get_drvdata(hdev);
	int i, err;

	BT_DBG("%s urb %p status %d count %d", hdev->name, urb, urb->status,
	       urb->actual_length);

	if (!test_bit(HCI_RUNNING, &hdev->flags))
		return;

	if (urb->status == 0) {
		for (i = 0; i < urb->number_of_packets; i++) {
			unsigned int offset = urb->iso_frame_desc[i].offset;
			unsigned int length = urb->iso_frame_desc[i].actual_length;

			if (urb->iso_frame_desc[i].status)
				continue;

			hdev->stat.byte_rx += length;

			if (btusb_recv_isoc(data, urb->transfer_buffer + offset,
					    length) < 0) {
				bt_dev_err(hdev, "corrupted SCO packet");
				hdev->stat.err_rx++;
			}
		}
	} else if (urb->status == -ENOENT) {
		/* Avoid suspend failed when usb_kill_urb */
		return;
	}

	if (!test_bit(BTUSB_ISOC_RUNNING, &data->flags))
		return;

	usb_anchor_urb(urb, &data->isoc_anchor);

	err = usb_submit_urb(urb, GFP_ATOMIC);
	if (err < 0) {
		/* -EPERM: urb is being killed;
		 * -ENODEV: device got disconnected
		 */
		if (err != -EPERM && err != -ENODEV)
			bt_dev_err(hdev, "urb %p failed to resubmit (%d)",
				   urb, -err);
		usb_unanchor_urb(urb);
	}
}

static inline void __fill_isoc_descriptor(struct urb *urb, int len, int mtu)
{
	int i, offset = 0;

	BT_DBG("len %d mtu %d", len, mtu);

	for (i = 0; i < BTUSB_MAX_ISOC_FRAMES && len >= mtu;
					i++, offset += mtu, len -= mtu) {
		urb->iso_frame_desc[i].offset = offset;
		urb->iso_frame_desc[i].length = mtu;
	}

	if (len && i < BTUSB_MAX_ISOC_FRAMES) {
		urb->iso_frame_desc[i].offset = offset;
		urb->iso_frame_desc[i].length = len;
		i++;
	}

	urb->number_of_packets = i;
}

static int btusb_submit_isoc_urb(struct hci_dev *hdev, gfp_t mem_flags)
{
	struct btusb_data *data = hci_get_drvdata(hdev);
	struct urb *urb;
	unsigned char *buf;
	unsigned int pipe;
	int err, size;

	BT_DBG("%s", hdev->name);

	if (!data->isoc_rx_ep)
		return -ENODEV;

	urb = usb_alloc_urb(BTUSB_MAX_ISOC_FRAMES, mem_flags);
	if (!urb)
		return -ENOMEM;

	size = le16_to_cpu(data->isoc_rx_ep->wMaxPacketSize) *
						BTUSB_MAX_ISOC_FRAMES;

	buf = kmalloc(size, mem_flags);
	if (!buf) {
		usb_free_urb(urb);
		return -ENOMEM;
	}

	pipe = usb_rcvisocpipe(data->udev, data->isoc_rx_ep->bEndpointAddress);

	usb_fill_int_urb(urb, data->udev, pipe, buf, size, btusb_isoc_complete,
			 hdev, data->isoc_rx_ep->bInterval);

	urb->transfer_flags = URB_FREE_BUFFER | URB_ISO_ASAP;

	__fill_isoc_descriptor(urb, size,
			       le16_to_cpu(data->isoc_rx_ep->wMaxPacketSize));

	usb_anchor_urb(urb, &data->isoc_anchor);

	err = usb_submit_urb(urb, mem_flags);
	if (err < 0) {
		if (err != -EPERM && err != -ENODEV)
			bt_dev_err(hdev, "urb %p submission failed (%d)",
				   urb, -err);
		usb_unanchor_urb(urb);
	}

	usb_free_urb(urb);

	return err;
}

static void btusb_diag_complete(struct urb *urb)
{
	struct hci_dev *hdev = urb->context;
	struct btusb_data *data = hci_get_drvdata(hdev);
	int err;

	BT_DBG("%s urb %p status %d count %d", hdev->name, urb, urb->status,
	       urb->actual_length);

	if (urb->status == 0) {
		struct sk_buff *skb;

		skb = bt_skb_alloc(urb->actual_length, GFP_ATOMIC);
		if (skb) {
			skb_put_data(skb, urb->transfer_buffer,
				     urb->actual_length);
			hci_recv_diag(hdev, skb);
		}
	} else if (urb->status == -ENOENT) {
		/* Avoid suspend failed when usb_kill_urb */
		return;
	}

	if (!test_bit(BTUSB_DIAG_RUNNING, &data->flags))
		return;

	usb_anchor_urb(urb, &data->diag_anchor);
	usb_mark_last_busy(data->udev);

	err = usb_submit_urb(urb, GFP_ATOMIC);
	if (err < 0) {
		/* -EPERM: urb is being killed;
		 * -ENODEV: device got disconnected
		 */
		if (err != -EPERM && err != -ENODEV)
			bt_dev_err(hdev, "urb %p failed to resubmit (%d)",
				   urb, -err);
		usb_unanchor_urb(urb);
	}
}

static int btusb_submit_diag_urb(struct hci_dev *hdev, gfp_t mem_flags)
{
	struct btusb_data *data = hci_get_drvdata(hdev);
	struct urb *urb;
	unsigned char *buf;
	unsigned int pipe;
	int err, size = HCI_MAX_FRAME_SIZE;

	BT_DBG("%s", hdev->name);

	if (!data->diag_rx_ep)
		return -ENODEV;

	urb = usb_alloc_urb(0, mem_flags);
	if (!urb)
		return -ENOMEM;

	buf = kmalloc(size, mem_flags);
	if (!buf) {
		usb_free_urb(urb);
		return -ENOMEM;
	}

	pipe = usb_rcvbulkpipe(data->udev, data->diag_rx_ep->bEndpointAddress);

	usb_fill_bulk_urb(urb, data->udev, pipe, buf, size,
			  btusb_diag_complete, hdev);

	urb->transfer_flags |= URB_FREE_BUFFER;

	usb_mark_last_busy(data->udev);
	usb_anchor_urb(urb, &data->diag_anchor);

	err = usb_submit_urb(urb, mem_flags);
	if (err < 0) {
		if (err != -EPERM && err != -ENODEV)
			bt_dev_err(hdev, "urb %p submission failed (%d)",
				   urb, -err);
		usb_unanchor_urb(urb);
	}

	usb_free_urb(urb);

	return err;
}

static void btusb_tx_complete(struct urb *urb)
{
	struct sk_buff *skb = urb->context;
	struct hci_dev *hdev = (struct hci_dev *)skb->dev;
	struct btusb_data *data = hci_get_drvdata(hdev);

	BT_DBG("%s urb %p status %d count %d", hdev->name, urb, urb->status,
	       urb->actual_length);

	if (!test_bit(HCI_RUNNING, &hdev->flags))
		goto done;

	if (!urb->status)
		hdev->stat.byte_tx += urb->transfer_buffer_length;
	else
		hdev->stat.err_tx++;

done:
	spin_lock(&data->txlock);
	data->tx_in_flight--;
	spin_unlock(&data->txlock);

	kfree(urb->setup_packet);

	kfree_skb(skb);
}

static void btusb_isoc_tx_complete(struct urb *urb)
{
	struct sk_buff *skb = urb->context;
	struct hci_dev *hdev = (struct hci_dev *)skb->dev;

	BT_DBG("%s urb %p status %d count %d", hdev->name, urb, urb->status,
	       urb->actual_length);

	if (!test_bit(HCI_RUNNING, &hdev->flags))
		goto done;

	if (!urb->status)
		hdev->stat.byte_tx += urb->transfer_buffer_length;
	else
		hdev->stat.err_tx++;

done:
	kfree(urb->setup_packet);

	kfree_skb(skb);
}

static int btusb_open(struct hci_dev *hdev)
{
	struct btusb_data *data = hci_get_drvdata(hdev);
	int err;

	BT_DBG("%s", hdev->name);

	err = usb_autopm_get_interface(data->intf);
	if (err < 0)
		return err;

	/* Patching USB firmware files prior to starting any URBs of HCI path
	 * It is more safe to use USB bulk channel for downloading USB patch
	 */
	if (data->setup_on_usb) {
		err = data->setup_on_usb(hdev);
		if (err < 0)
			return err;
	}

	data->intf->needs_remote_wakeup = 1;

	if (test_and_set_bit(BTUSB_INTR_RUNNING, &data->flags))
		goto done;

	err = btusb_submit_intr_urb(hdev, GFP_KERNEL);
	if (err < 0)
		goto failed;

	err = btusb_submit_bulk_urb(hdev, GFP_KERNEL);
	if (err < 0) {
		usb_kill_anchored_urbs(&data->intr_anchor);
		goto failed;
	}

	set_bit(BTUSB_BULK_RUNNING, &data->flags);
	btusb_submit_bulk_urb(hdev, GFP_KERNEL);

	if (data->diag) {
		if (!btusb_submit_diag_urb(hdev, GFP_KERNEL))
			set_bit(BTUSB_DIAG_RUNNING, &data->flags);
	}

done:
	usb_autopm_put_interface(data->intf);
	return 0;

failed:
	clear_bit(BTUSB_INTR_RUNNING, &data->flags);
	usb_autopm_put_interface(data->intf);
	return err;
}

static void btusb_stop_traffic(struct btusb_data *data)
{
	usb_kill_anchored_urbs(&data->intr_anchor);
	usb_kill_anchored_urbs(&data->bulk_anchor);
	usb_kill_anchored_urbs(&data->isoc_anchor);
	usb_kill_anchored_urbs(&data->diag_anchor);
}

static int btusb_close(struct hci_dev *hdev)
{
	struct btusb_data *data = hci_get_drvdata(hdev);
	int err;

	BT_DBG("%s", hdev->name);

	cancel_work_sync(&data->work);
	cancel_work_sync(&data->waker);

	clear_bit(BTUSB_ISOC_RUNNING, &data->flags);
	clear_bit(BTUSB_BULK_RUNNING, &data->flags);
	clear_bit(BTUSB_INTR_RUNNING, &data->flags);
	clear_bit(BTUSB_DIAG_RUNNING, &data->flags);

	btusb_stop_traffic(data);
	btusb_free_frags(data);

	err = usb_autopm_get_interface(data->intf);
	if (err < 0)
		goto failed;

	data->intf->needs_remote_wakeup = 0;
	usb_autopm_put_interface(data->intf);

failed:
	usb_scuttle_anchored_urbs(&data->deferred);
	return 0;
}

static int btusb_flush(struct hci_dev *hdev)
{
	struct btusb_data *data = hci_get_drvdata(hdev);

	BT_DBG("%s", hdev->name);

	usb_kill_anchored_urbs(&data->tx_anchor);
	btusb_free_frags(data);

	return 0;
}

static struct urb *alloc_ctrl_urb(struct hci_dev *hdev, struct sk_buff *skb)
{
	struct btusb_data *data = hci_get_drvdata(hdev);
	struct usb_ctrlrequest *dr;
	struct urb *urb;
	unsigned int pipe;

	urb = usb_alloc_urb(0, GFP_KERNEL);
	if (!urb)
		return ERR_PTR(-ENOMEM);

	dr = kmalloc(sizeof(*dr), GFP_KERNEL);
	if (!dr) {
		usb_free_urb(urb);
		return ERR_PTR(-ENOMEM);
	}

	dr->bRequestType = data->cmdreq_type;
	dr->bRequest     = data->cmdreq;
	dr->wIndex       = 0;
	dr->wValue       = 0;
	dr->wLength      = __cpu_to_le16(skb->len);

	pipe = usb_sndctrlpipe(data->udev, 0x00);

	usb_fill_control_urb(urb, data->udev, pipe, (void *)dr,
			     skb->data, skb->len, btusb_tx_complete, skb);

	skb->dev = (void *)hdev;

	return urb;
}

static struct urb *alloc_bulk_urb(struct hci_dev *hdev, struct sk_buff *skb)
{
	struct btusb_data *data = hci_get_drvdata(hdev);
	struct urb *urb;
	unsigned int pipe;

	if (!data->bulk_tx_ep)
		return ERR_PTR(-ENODEV);

	urb = usb_alloc_urb(0, GFP_KERNEL);
	if (!urb)
		return ERR_PTR(-ENOMEM);

	pipe = usb_sndbulkpipe(data->udev, data->bulk_tx_ep->bEndpointAddress);

	usb_fill_bulk_urb(urb, data->udev, pipe,
			  skb->data, skb->len, btusb_tx_complete, skb);

	skb->dev = (void *)hdev;

	return urb;
}

static struct urb *alloc_isoc_urb(struct hci_dev *hdev, struct sk_buff *skb)
{
	struct btusb_data *data = hci_get_drvdata(hdev);
	struct urb *urb;
	unsigned int pipe;

	if (!data->isoc_tx_ep)
		return ERR_PTR(-ENODEV);

	urb = usb_alloc_urb(BTUSB_MAX_ISOC_FRAMES, GFP_KERNEL);
	if (!urb)
		return ERR_PTR(-ENOMEM);

	pipe = usb_sndisocpipe(data->udev, data->isoc_tx_ep->bEndpointAddress);

	usb_fill_int_urb(urb, data->udev, pipe,
			 skb->data, skb->len, btusb_isoc_tx_complete,
			 skb, data->isoc_tx_ep->bInterval);

	urb->transfer_flags  = URB_ISO_ASAP;

	__fill_isoc_descriptor(urb, skb->len,
			       le16_to_cpu(data->isoc_tx_ep->wMaxPacketSize));

	skb->dev = (void *)hdev;

	return urb;
}

static int submit_tx_urb(struct hci_dev *hdev, struct urb *urb)
{
	struct btusb_data *data = hci_get_drvdata(hdev);
	int err;

	usb_anchor_urb(urb, &data->tx_anchor);

	err = usb_submit_urb(urb, GFP_KERNEL);
	if (err < 0) {
		if (err != -EPERM && err != -ENODEV)
			bt_dev_err(hdev, "urb %p submission failed (%d)",
				   urb, -err);
		kfree(urb->setup_packet);
		usb_unanchor_urb(urb);
	} else {
		usb_mark_last_busy(data->udev);
	}

	usb_free_urb(urb);
	return err;
}

static int submit_or_queue_tx_urb(struct hci_dev *hdev, struct urb *urb)
{
	struct btusb_data *data = hci_get_drvdata(hdev);
	unsigned long flags;
	bool suspending;

	spin_lock_irqsave(&data->txlock, flags);
	suspending = test_bit(BTUSB_SUSPENDING, &data->flags);
	if (!suspending)
		data->tx_in_flight++;
	spin_unlock_irqrestore(&data->txlock, flags);

	if (!suspending)
		return submit_tx_urb(hdev, urb);

	usb_anchor_urb(urb, &data->deferred);
	schedule_work(&data->waker);

	usb_free_urb(urb);
	return 0;
}

static int btusb_send_frame(struct hci_dev *hdev, struct sk_buff *skb)
{
	struct urb *urb;

	BT_DBG("%s", hdev->name);

	switch (hci_skb_pkt_type(skb)) {
	case HCI_COMMAND_PKT:
		urb = alloc_ctrl_urb(hdev, skb);
		if (IS_ERR(urb))
			return PTR_ERR(urb);

		hdev->stat.cmd_tx++;
		return submit_or_queue_tx_urb(hdev, urb);

	case HCI_ACLDATA_PKT:
		urb = alloc_bulk_urb(hdev, skb);
		if (IS_ERR(urb))
			return PTR_ERR(urb);

		hdev->stat.acl_tx++;
		return submit_or_queue_tx_urb(hdev, urb);

	case HCI_SCODATA_PKT:
		if (hci_conn_num(hdev, SCO_LINK) < 1)
			return -ENODEV;

		urb = alloc_isoc_urb(hdev, skb);
		if (IS_ERR(urb))
			return PTR_ERR(urb);

		hdev->stat.sco_tx++;
		return submit_tx_urb(hdev, urb);
	}

	return -EILSEQ;
}

static void btusb_notify(struct hci_dev *hdev, unsigned int evt)
{
	struct btusb_data *data = hci_get_drvdata(hdev);

	BT_DBG("%s evt %d", hdev->name, evt);

	if (hci_conn_num(hdev, SCO_LINK) != data->sco_num) {
		data->sco_num = hci_conn_num(hdev, SCO_LINK);
		schedule_work(&data->work);
	}
}

static inline int __set_isoc_interface(struct hci_dev *hdev, int altsetting)
{
	struct btusb_data *data = hci_get_drvdata(hdev);
	struct usb_interface *intf = data->isoc;
	struct usb_endpoint_descriptor *ep_desc;
	int i, err;

	if (!data->isoc)
		return -ENODEV;

	err = usb_set_interface(data->udev, data->isoc_ifnum, altsetting);
	if (err < 0) {
		bt_dev_err(hdev, "setting interface failed (%d)", -err);
		return err;
	}

	data->isoc_altsetting = altsetting;

	data->isoc_tx_ep = NULL;
	data->isoc_rx_ep = NULL;

	for (i = 0; i < intf->cur_altsetting->desc.bNumEndpoints; i++) {
		ep_desc = &intf->cur_altsetting->endpoint[i].desc;

		if (!data->isoc_tx_ep && usb_endpoint_is_isoc_out(ep_desc)) {
			data->isoc_tx_ep = ep_desc;
			continue;
		}

		if (!data->isoc_rx_ep && usb_endpoint_is_isoc_in(ep_desc)) {
			data->isoc_rx_ep = ep_desc;
			continue;
		}
	}

	if (!data->isoc_tx_ep || !data->isoc_rx_ep) {
		bt_dev_err(hdev, "invalid SCO descriptors");
		return -ENODEV;
	}

	return 0;
}

static void btusb_work(struct work_struct *work)
{
	struct btusb_data *data = container_of(work, struct btusb_data, work);
	struct hci_dev *hdev = data->hdev;
	int new_alts;
	int err;

	if (data->sco_num > 0) {
		if (!test_bit(BTUSB_DID_ISO_RESUME, &data->flags)) {
			err = usb_autopm_get_interface(data->isoc ? data->isoc : data->intf);
			if (err < 0) {
				clear_bit(BTUSB_ISOC_RUNNING, &data->flags);
				usb_kill_anchored_urbs(&data->isoc_anchor);
				return;
			}

			set_bit(BTUSB_DID_ISO_RESUME, &data->flags);
		}

		if (hdev->voice_setting & 0x0020) {
			static const int alts[3] = { 2, 4, 5 };

			new_alts = alts[data->sco_num - 1];
		} else {
			new_alts = data->sco_num;
		}

		if (data->isoc_altsetting != new_alts) {
			unsigned long flags;

			clear_bit(BTUSB_ISOC_RUNNING, &data->flags);
			usb_kill_anchored_urbs(&data->isoc_anchor);

			/* When isochronous alternate setting needs to be
			 * changed, because SCO connection has been added
			 * or removed, a packet fragment may be left in the
			 * reassembling state. This could lead to wrongly
			 * assembled fragments.
			 *
			 * Clear outstanding fragment when selecting a new
			 * alternate setting.
			 */
			spin_lock_irqsave(&data->rxlock, flags);
			kfree_skb(data->sco_skb);
			data->sco_skb = NULL;
			spin_unlock_irqrestore(&data->rxlock, flags);

			if (__set_isoc_interface(hdev, new_alts) < 0)
				return;
		}

		if (!test_and_set_bit(BTUSB_ISOC_RUNNING, &data->flags)) {
			if (btusb_submit_isoc_urb(hdev, GFP_KERNEL) < 0)
				clear_bit(BTUSB_ISOC_RUNNING, &data->flags);
			else
				btusb_submit_isoc_urb(hdev, GFP_KERNEL);
		}
	} else {
		clear_bit(BTUSB_ISOC_RUNNING, &data->flags);
		usb_kill_anchored_urbs(&data->isoc_anchor);

		__set_isoc_interface(hdev, 0);
		if (test_and_clear_bit(BTUSB_DID_ISO_RESUME, &data->flags))
			usb_autopm_put_interface(data->isoc ? data->isoc : data->intf);
	}
}

static void btusb_waker(struct work_struct *work)
{
	struct btusb_data *data = container_of(work, struct btusb_data, waker);
	int err;

	err = usb_autopm_get_interface(data->intf);
	if (err < 0)
		return;

	usb_autopm_put_interface(data->intf);
}

static int btusb_setup_bcm92035(struct hci_dev *hdev)
{
	struct sk_buff *skb;
	u8 val = 0x00;

	BT_DBG("%s", hdev->name);

	skb = __hci_cmd_sync(hdev, 0xfc3b, 1, &val, HCI_INIT_TIMEOUT);
	if (IS_ERR(skb))
		bt_dev_err(hdev, "BCM92035 command failed (%ld)", PTR_ERR(skb));
	else
		kfree_skb(skb);

	return 0;
}

static int btusb_setup_csr(struct hci_dev *hdev)
{
	struct hci_rp_read_local_version *rp;
	struct sk_buff *skb;

	BT_DBG("%s", hdev->name);

	skb = __hci_cmd_sync(hdev, HCI_OP_READ_LOCAL_VERSION, 0, NULL,
			     HCI_INIT_TIMEOUT);
	if (IS_ERR(skb)) {
		int err = PTR_ERR(skb);
		bt_dev_err(hdev, "CSR: Local version failed (%d)", err);
		return err;
	}

	if (skb->len != sizeof(struct hci_rp_read_local_version)) {
		bt_dev_err(hdev, "CSR: Local version length mismatch");
		kfree_skb(skb);
		return -EIO;
	}

	rp = (struct hci_rp_read_local_version *)skb->data;

	/* Detect controllers which aren't real CSR ones. */
	if (le16_to_cpu(rp->manufacturer) != 10 ||
	    le16_to_cpu(rp->lmp_subver) == 0x0c5c) {
		/* Clear the reset quirk since this is not an actual
		 * early Bluetooth 1.1 device from CSR.
		 */
		clear_bit(HCI_QUIRK_RESET_ON_CLOSE, &hdev->quirks);

		/* These fake CSR controllers have all a broken
		 * stored link key handling and so just disable it.
		 */
		set_bit(HCI_QUIRK_BROKEN_STORED_LINK_KEY, &hdev->quirks);
	}

	kfree_skb(skb);

	return 0;
}

static const struct firmware *btusb_setup_intel_get_fw(struct hci_dev *hdev,
						       struct intel_version *ver)
{
	const struct firmware *fw;
	char fwname[64];
	int ret;

	snprintf(fwname, sizeof(fwname),
		 "intel/ibt-hw-%x.%x.%x-fw-%x.%x.%x.%x.%x.bseq",
		 ver->hw_platform, ver->hw_variant, ver->hw_revision,
		 ver->fw_variant,  ver->fw_revision, ver->fw_build_num,
		 ver->fw_build_ww, ver->fw_build_yy);

	ret = request_firmware(&fw, fwname, &hdev->dev);
	if (ret < 0) {
		if (ret == -EINVAL) {
			BT_ERR("%s Intel firmware file request failed (%d)",
			       hdev->name, ret);
			return NULL;
		}

		BT_ERR("%s failed to open Intel firmware file: %s(%d)",
		       hdev->name, fwname, ret);

		/* If the correct firmware patch file is not found, use the
		 * default firmware patch file instead
		 */
		snprintf(fwname, sizeof(fwname), "intel/ibt-hw-%x.%x.bseq",
			 ver->hw_platform, ver->hw_variant);
		if (request_firmware(&fw, fwname, &hdev->dev) < 0) {
			BT_ERR("%s failed to open default Intel fw file: %s",
			       hdev->name, fwname);
			return NULL;
		}
	}

	bt_dev_info(hdev, "Intel Bluetooth firmware file: %s", fwname);

	return fw;
}

static int btusb_setup_intel_patching(struct hci_dev *hdev,
				      const struct firmware *fw,
				      const u8 **fw_ptr, int *disable_patch)
{
	struct sk_buff *skb;
	struct hci_command_hdr *cmd;
	const u8 *cmd_param;
	struct hci_event_hdr *evt = NULL;
	const u8 *evt_param = NULL;
	int remain = fw->size - (*fw_ptr - fw->data);

	/* The first byte indicates the types of the patch command or event.
	 * 0x01 means HCI command and 0x02 is HCI event. If the first bytes
	 * in the current firmware buffer doesn't start with 0x01 or
	 * the size of remain buffer is smaller than HCI command header,
	 * the firmware file is corrupted and it should stop the patching
	 * process.
	 */
	if (remain > HCI_COMMAND_HDR_SIZE && *fw_ptr[0] != 0x01) {
		BT_ERR("%s Intel fw corrupted: invalid cmd read", hdev->name);
		return -EINVAL;
	}
	(*fw_ptr)++;
	remain--;

	cmd = (struct hci_command_hdr *)(*fw_ptr);
	*fw_ptr += sizeof(*cmd);
	remain -= sizeof(*cmd);

	/* Ensure that the remain firmware data is long enough than the length
	 * of command parameter. If not, the firmware file is corrupted.
	 */
	if (remain < cmd->plen) {
		BT_ERR("%s Intel fw corrupted: invalid cmd len", hdev->name);
		return -EFAULT;
	}

	/* If there is a command that loads a patch in the firmware
	 * file, then enable the patch upon success, otherwise just
	 * disable the manufacturer mode, for example patch activation
	 * is not required when the default firmware patch file is used
	 * because there are no patch data to load.
	 */
	if (*disable_patch && le16_to_cpu(cmd->opcode) == 0xfc8e)
		*disable_patch = 0;

	cmd_param = *fw_ptr;
	*fw_ptr += cmd->plen;
	remain -= cmd->plen;

	/* This reads the expected events when the above command is sent to the
	 * device. Some vendor commands expects more than one events, for
	 * example command status event followed by vendor specific event.
	 * For this case, it only keeps the last expected event. so the command
	 * can be sent with __hci_cmd_sync_ev() which returns the sk_buff of
	 * last expected event.
	 */
	while (remain > HCI_EVENT_HDR_SIZE && *fw_ptr[0] == 0x02) {
		(*fw_ptr)++;
		remain--;

		evt = (struct hci_event_hdr *)(*fw_ptr);
		*fw_ptr += sizeof(*evt);
		remain -= sizeof(*evt);

		if (remain < evt->plen) {
			BT_ERR("%s Intel fw corrupted: invalid evt len",
			       hdev->name);
			return -EFAULT;
		}

		evt_param = *fw_ptr;
		*fw_ptr += evt->plen;
		remain -= evt->plen;
	}

	/* Every HCI commands in the firmware file has its correspond event.
	 * If event is not found or remain is smaller than zero, the firmware
	 * file is corrupted.
	 */
	if (!evt || !evt_param || remain < 0) {
		BT_ERR("%s Intel fw corrupted: invalid evt read", hdev->name);
		return -EFAULT;
	}

	skb = __hci_cmd_sync_ev(hdev, le16_to_cpu(cmd->opcode), cmd->plen,
				cmd_param, evt->evt, HCI_INIT_TIMEOUT);
	if (IS_ERR(skb)) {
		BT_ERR("%s sending Intel patch command (0x%4.4x) failed (%ld)",
		       hdev->name, cmd->opcode, PTR_ERR(skb));
		return PTR_ERR(skb);
	}

	/* It ensures that the returned event matches the event data read from
	 * the firmware file. At fist, it checks the length and then
	 * the contents of the event.
	 */
	if (skb->len != evt->plen) {
		BT_ERR("%s mismatch event length (opcode 0x%4.4x)", hdev->name,
		       le16_to_cpu(cmd->opcode));
		kfree_skb(skb);
		return -EFAULT;
	}

	if (memcmp(skb->data, evt_param, evt->plen)) {
		BT_ERR("%s mismatch event parameter (opcode 0x%4.4x)",
		       hdev->name, le16_to_cpu(cmd->opcode));
		kfree_skb(skb);
		return -EFAULT;
	}
	kfree_skb(skb);

	return 0;
}

static int btusb_setup_intel(struct hci_dev *hdev)
{
	struct sk_buff *skb;
	const struct firmware *fw;
	const u8 *fw_ptr;
	int disable_patch, err;
	struct intel_version ver;

	BT_DBG("%s", hdev->name);

	/* The controller has a bug with the first HCI command sent to it
	 * returning number of completed commands as zero. This would stall the
	 * command processing in the Bluetooth core.
	 *
	 * As a workaround, send HCI Reset command first which will reset the
	 * number of completed commands and allow normal command processing
	 * from now on.
	 */
	skb = __hci_cmd_sync(hdev, HCI_OP_RESET, 0, NULL, HCI_INIT_TIMEOUT);
	if (IS_ERR(skb)) {
		BT_ERR("%s sending initial HCI reset command failed (%ld)",
		       hdev->name, PTR_ERR(skb));
		return PTR_ERR(skb);
	}
	kfree_skb(skb);

	/* Read Intel specific controller version first to allow selection of
	 * which firmware file to load.
	 *
	 * The returned information are hardware variant and revision plus
	 * firmware variant, revision and build number.
	 */
	err = btintel_read_version(hdev, &ver);
	if (err)
		return err;

	bt_dev_info(hdev, "read Intel version: %02x%02x%02x%02x%02x%02x%02x%02x%02x",
		    ver.hw_platform, ver.hw_variant, ver.hw_revision,
		    ver.fw_variant,  ver.fw_revision, ver.fw_build_num,
		    ver.fw_build_ww, ver.fw_build_yy, ver.fw_patch_num);

	/* fw_patch_num indicates the version of patch the device currently
	 * have. If there is no patch data in the device, it is always 0x00.
	 * So, if it is other than 0x00, no need to patch the device again.
	 */
	if (ver.fw_patch_num) {
		bt_dev_info(hdev, "Intel device is already patched. "
			    "patch num: %02x", ver.fw_patch_num);
		goto complete;
	}

	/* Opens the firmware patch file based on the firmware version read
	 * from the controller. If it fails to open the matching firmware
	 * patch file, it tries to open the default firmware patch file.
	 * If no patch file is found, allow the device to operate without
	 * a patch.
	 */
	fw = btusb_setup_intel_get_fw(hdev, &ver);
	if (!fw)
		goto complete;
	fw_ptr = fw->data;

	/* Enable the manufacturer mode of the controller.
	 * Only while this mode is enabled, the driver can download the
	 * firmware patch data and configuration parameters.
	 */
	err = btintel_enter_mfg(hdev);
	if (err) {
		release_firmware(fw);
		return err;
	}

	disable_patch = 1;

	/* The firmware data file consists of list of Intel specific HCI
	 * commands and its expected events. The first byte indicates the
	 * type of the message, either HCI command or HCI event.
	 *
	 * It reads the command and its expected event from the firmware file,
	 * and send to the controller. Once __hci_cmd_sync_ev() returns,
	 * the returned event is compared with the event read from the firmware
	 * file and it will continue until all the messages are downloaded to
	 * the controller.
	 *
	 * Once the firmware patching is completed successfully,
	 * the manufacturer mode is disabled with reset and activating the
	 * downloaded patch.
	 *
	 * If the firmware patching fails, the manufacturer mode is
	 * disabled with reset and deactivating the patch.
	 *
	 * If the default patch file is used, no reset is done when disabling
	 * the manufacturer.
	 */
	while (fw->size > fw_ptr - fw->data) {
		int ret;

		ret = btusb_setup_intel_patching(hdev, fw, &fw_ptr,
						 &disable_patch);
		if (ret < 0)
			goto exit_mfg_deactivate;
	}

	release_firmware(fw);

	if (disable_patch)
		goto exit_mfg_disable;

	/* Patching completed successfully and disable the manufacturer mode
	 * with reset and activate the downloaded firmware patches.
	 */
	err = btintel_exit_mfg(hdev, true, true);
	if (err)
		return err;

	bt_dev_info(hdev, "Intel firmware patch completed and activated");

	goto complete;

exit_mfg_disable:
	/* Disable the manufacturer mode without reset */
	err = btintel_exit_mfg(hdev, false, false);
	if (err)
		return err;

	bt_dev_info(hdev, "Intel firmware patch completed");

	goto complete;

exit_mfg_deactivate:
	release_firmware(fw);

	/* Patching failed. Disable the manufacturer mode with reset and
	 * deactivate the downloaded firmware patches.
	 */
	err = btintel_exit_mfg(hdev, true, false);
	if (err)
		return err;

	bt_dev_info(hdev, "Intel firmware patch completed and deactivated");

complete:
	/* Set the event mask for Intel specific vendor events. This enables
	 * a few extra events that are useful during general operation.
	 */
	btintel_set_event_mask_mfg(hdev, false);

	btintel_check_bdaddr(hdev);
	return 0;
}

static int inject_cmd_complete(struct hci_dev *hdev, __u16 opcode)
{
	struct sk_buff *skb;
	struct hci_event_hdr *hdr;
	struct hci_ev_cmd_complete *evt;

	skb = bt_skb_alloc(sizeof(*hdr) + sizeof(*evt) + 1, GFP_ATOMIC);
	if (!skb)
		return -ENOMEM;

	hdr = skb_put(skb, sizeof(*hdr));
	hdr->evt = HCI_EV_CMD_COMPLETE;
	hdr->plen = sizeof(*evt) + 1;

	evt = skb_put(skb, sizeof(*evt));
	evt->ncmd = 0x01;
	evt->opcode = cpu_to_le16(opcode);

	skb_put_u8(skb, 0x00);

	hci_skb_pkt_type(skb) = HCI_EVENT_PKT;

	return hci_recv_frame(hdev, skb);
}

static int btusb_recv_bulk_intel(struct btusb_data *data, void *buffer,
				 int count)
{
	/* When the device is in bootloader mode, then it can send
	 * events via the bulk endpoint. These events are treated the
	 * same way as the ones received from the interrupt endpoint.
	 */
	if (test_bit(BTUSB_BOOTLOADER, &data->flags))
		return btusb_recv_intr(data, buffer, count);

	return btusb_recv_bulk(data, buffer, count);
}

static void btusb_intel_bootup(struct btusb_data *data, const void *ptr,
			       unsigned int len)
{
	const struct intel_bootup *evt = ptr;

	if (len != sizeof(*evt))
		return;

	if (test_and_clear_bit(BTUSB_BOOTING, &data->flags)) {
		smp_mb__after_atomic();
		wake_up_bit(&data->flags, BTUSB_BOOTING);
	}
}

static void btusb_intel_secure_send_result(struct btusb_data *data,
					   const void *ptr, unsigned int len)
{
	const struct intel_secure_send_result *evt = ptr;

	if (len != sizeof(*evt))
		return;

	if (evt->result)
		set_bit(BTUSB_FIRMWARE_FAILED, &data->flags);

	if (test_and_clear_bit(BTUSB_DOWNLOADING, &data->flags) &&
	    test_bit(BTUSB_FIRMWARE_LOADED, &data->flags)) {
		smp_mb__after_atomic();
		wake_up_bit(&data->flags, BTUSB_DOWNLOADING);
	}
}

static int btusb_recv_event_intel(struct hci_dev *hdev, struct sk_buff *skb)
{
	struct btusb_data *data = hci_get_drvdata(hdev);

	if (test_bit(BTUSB_BOOTLOADER, &data->flags)) {
		struct hci_event_hdr *hdr = (void *)skb->data;

		if (skb->len > HCI_EVENT_HDR_SIZE && hdr->evt == 0xff &&
		    hdr->plen > 0) {
			const void *ptr = skb->data + HCI_EVENT_HDR_SIZE + 1;
			unsigned int len = skb->len - HCI_EVENT_HDR_SIZE - 1;

			switch (skb->data[2]) {
			case 0x02:
				/* When switching to the operational firmware
				 * the device sends a vendor specific event
				 * indicating that the bootup completed.
				 */
				btusb_intel_bootup(data, ptr, len);
				break;
			case 0x06:
				/* When the firmware loading completes the
				 * device sends out a vendor specific event
				 * indicating the result of the firmware
				 * loading.
				 */
				btusb_intel_secure_send_result(data, ptr, len);
				break;
			}
		}
	}

	return hci_recv_frame(hdev, skb);
}

static int btusb_send_frame_intel(struct hci_dev *hdev, struct sk_buff *skb)
{
	struct btusb_data *data = hci_get_drvdata(hdev);
	struct urb *urb;

	BT_DBG("%s", hdev->name);

	switch (hci_skb_pkt_type(skb)) {
	case HCI_COMMAND_PKT:
		if (test_bit(BTUSB_BOOTLOADER, &data->flags)) {
			struct hci_command_hdr *cmd = (void *)skb->data;
			__u16 opcode = le16_to_cpu(cmd->opcode);

			/* When in bootloader mode and the command 0xfc09
			 * is received, it needs to be send down the
			 * bulk endpoint. So allocate a bulk URB instead.
			 */
			if (opcode == 0xfc09)
				urb = alloc_bulk_urb(hdev, skb);
			else
				urb = alloc_ctrl_urb(hdev, skb);

			/* When the 0xfc01 command is issued to boot into
			 * the operational firmware, it will actually not
			 * send a command complete event. To keep the flow
			 * control working inject that event here.
			 */
			if (opcode == 0xfc01)
				inject_cmd_complete(hdev, opcode);
		} else {
			urb = alloc_ctrl_urb(hdev, skb);
		}
		if (IS_ERR(urb))
			return PTR_ERR(urb);

		hdev->stat.cmd_tx++;
		return submit_or_queue_tx_urb(hdev, urb);

	case HCI_ACLDATA_PKT:
		urb = alloc_bulk_urb(hdev, skb);
		if (IS_ERR(urb))
			return PTR_ERR(urb);

		hdev->stat.acl_tx++;
		return submit_or_queue_tx_urb(hdev, urb);

	case HCI_SCODATA_PKT:
		if (hci_conn_num(hdev, SCO_LINK) < 1)
			return -ENODEV;

		urb = alloc_isoc_urb(hdev, skb);
		if (IS_ERR(urb))
			return PTR_ERR(urb);

		hdev->stat.sco_tx++;
		return submit_tx_urb(hdev, urb);
	}

	return -EILSEQ;
}

static int btusb_setup_intel_new(struct hci_dev *hdev)
{
	static const u8 reset_param[] = { 0x00, 0x01, 0x00, 0x01,
					  0x00, 0x08, 0x04, 0x00 };
	struct btusb_data *data = hci_get_drvdata(hdev);
	struct sk_buff *skb;
	struct intel_version ver;
	struct intel_boot_params *params;
	const struct firmware *fw;
	const u8 *fw_ptr;
	u32 frag_len;
	char fwname[64];
	ktime_t calltime, delta, rettime;
	unsigned long long duration;
	int err;

	BT_DBG("%s", hdev->name);

	calltime = ktime_get();

	/* Read the Intel version information to determine if the device
	 * is in bootloader mode or if it already has operational firmware
	 * loaded.
	 */
	err = btintel_read_version(hdev, &ver);
	if (err)
		return err;

	/* The hardware platform number has a fixed value of 0x37 and
	 * for now only accept this single value.
	 */
	if (ver.hw_platform != 0x37) {
		BT_ERR("%s: Unsupported Intel hardware platform (%u)",
		       hdev->name, ver.hw_platform);
		return -EINVAL;
	}

	/* Check for supported iBT hardware variants of this firmware
	 * loading method.
	 *
	 * This check has been put in place to ensure correct forward
	 * compatibility options when newer hardware variants come along.
	 */
	switch (ver.hw_variant) {
	case 0x0b:	/* SfP */
	case 0x0c:	/* WsP */
	case 0x11:	/* JfP */
	case 0x12:	/* ThP */
	case 0x13:	/* HrP */
	case 0x14:	/* QnJ, IcP */
		break;
	default:
		BT_ERR("%s: Unsupported Intel hardware variant (%u)",
		       hdev->name, ver.hw_variant);
		return -EINVAL;
	}

	btintel_version_info(hdev, &ver);

	/* The firmware variant determines if the device is in bootloader
	 * mode or is running operational firmware. The value 0x06 identifies
	 * the bootloader and the value 0x23 identifies the operational
	 * firmware.
	 *
	 * When the operational firmware is already present, then only
	 * the check for valid Bluetooth device address is needed. This
	 * determines if the device will be added as configured or
	 * unconfigured controller.
	 *
	 * It is not possible to use the Secure Boot Parameters in this
	 * case since that command is only available in bootloader mode.
	 */
	if (ver.fw_variant == 0x23) {
		clear_bit(BTUSB_BOOTLOADER, &data->flags);
		btintel_check_bdaddr(hdev);
		return 0;
	}

	/* If the device is not in bootloader mode, then the only possible
	 * choice is to return an error and abort the device initialization.
	 */
	if (ver.fw_variant != 0x06) {
		BT_ERR("%s: Unsupported Intel firmware variant (%u)",
		       hdev->name, ver.fw_variant);
		return -ENODEV;
	}

	/* Read the secure boot parameters to identify the operating
	 * details of the bootloader.
	 */
	skb = __hci_cmd_sync(hdev, 0xfc0d, 0, NULL, HCI_INIT_TIMEOUT);
	if (IS_ERR(skb)) {
		BT_ERR("%s: Reading Intel boot parameters failed (%ld)",
		       hdev->name, PTR_ERR(skb));
		return PTR_ERR(skb);
	}

	if (skb->len != sizeof(*params)) {
		BT_ERR("%s: Intel boot parameters size mismatch", hdev->name);
		kfree_skb(skb);
		return -EILSEQ;
	}

	params = (struct intel_boot_params *)skb->data;

	bt_dev_info(hdev, "Device revision is %u",
		    le16_to_cpu(params->dev_revid));

	bt_dev_info(hdev, "Secure boot is %s",
		    params->secure_boot ? "enabled" : "disabled");

	bt_dev_info(hdev, "OTP lock is %s",
		    params->otp_lock ? "enabled" : "disabled");

	bt_dev_info(hdev, "API lock is %s",
		    params->api_lock ? "enabled" : "disabled");

	bt_dev_info(hdev, "Debug lock is %s",
		    params->debug_lock ? "enabled" : "disabled");

	bt_dev_info(hdev, "Minimum firmware build %u week %u %u",
		    params->min_fw_build_nn, params->min_fw_build_cw,
		    2000 + params->min_fw_build_yy);

	/* It is required that every single firmware fragment is acknowledged
	 * with a command complete event. If the boot parameters indicate
	 * that this bootloader does not send them, then abort the setup.
	 */
	if (params->limited_cce != 0x00) {
		BT_ERR("%s: Unsupported Intel firmware loading method (%u)",
		       hdev->name, params->limited_cce);
		kfree_skb(skb);
		return -EINVAL;
	}

	/* If the OTP has no valid Bluetooth device address, then there will
	 * also be no valid address for the operational firmware.
	 */
	if (!bacmp(&params->otp_bdaddr, BDADDR_ANY)) {
		bt_dev_info(hdev, "No device address configured");
		set_bit(HCI_QUIRK_INVALID_BDADDR, &hdev->quirks);
	}

	/* With this Intel bootloader only the hardware variant and device
	 * revision information are used to select the right firmware for SfP
	 * and WsP.
	 *
	 * The firmware filename is ibt-<hw_variant>-<dev_revid>.sfi.
	 *
	 * Currently the supported hardware variants are:
	 *   11 (0x0b) for iBT3.0 (LnP/SfP)
	 *   12 (0x0c) for iBT3.5 (WsP)
	 *
	 * For ThP/JfP and for future SKU's, the FW name varies based on HW
	 * variant, HW revision and FW revision, as these are dependent on CNVi
	 * and RF Combination.
	 *
	 *   17 (0x11) for iBT3.5 (JfP)
	 *   18 (0x12) for iBT3.5 (ThP)
	 *
	 * The firmware file name for these will be
	 * ibt-<hw_variant>-<hw_revision>-<fw_revision>.sfi.
	 *
	 */
	switch (ver.hw_variant) {
	case 0x0b:	/* SfP */
	case 0x0c:	/* WsP */
		snprintf(fwname, sizeof(fwname), "intel/ibt-%u-%u.sfi",
			 le16_to_cpu(ver.hw_variant),
			 le16_to_cpu(params->dev_revid));
		break;
	case 0x11:	/* JfP */
	case 0x12:	/* ThP */
	case 0x13:	/* HrP */
	case 0x14:	/* QnJ, IcP */
		snprintf(fwname, sizeof(fwname), "intel/ibt-%u-%u-%u.sfi",
			 le16_to_cpu(ver.hw_variant),
			 le16_to_cpu(ver.hw_revision),
			 le16_to_cpu(ver.fw_revision));
		break;
	default:
		BT_ERR("%s: Unsupported Intel firmware naming", hdev->name);
		return -EINVAL;
	}

	err = request_firmware(&fw, fwname, &hdev->dev);
	if (err < 0) {
		BT_ERR("%s: Failed to load Intel firmware file (%d)",
		       hdev->name, err);
		kfree_skb(skb);
		return err;
	}

	bt_dev_info(hdev, "Found device firmware: %s", fwname);

	/* Save the DDC file name for later use to apply once the firmware
	 * downloading is done.
	 */
	switch (ver.hw_variant) {
	case 0x0b:	/* SfP */
	case 0x0c:	/* WsP */
		snprintf(fwname, sizeof(fwname), "intel/ibt-%u-%u.ddc",
			 le16_to_cpu(ver.hw_variant),
			 le16_to_cpu(params->dev_revid));
		break;
	case 0x11:	/* JfP */
	case 0x12:	/* ThP */
	case 0x13:	/* HrP */
	case 0x14:	/* QnJ, IcP */
		snprintf(fwname, sizeof(fwname), "intel/ibt-%u-%u-%u.ddc",
			 le16_to_cpu(ver.hw_variant),
			 le16_to_cpu(ver.hw_revision),
			 le16_to_cpu(ver.fw_revision));
		break;
	default:
		BT_ERR("%s: Unsupported Intel firmware naming", hdev->name);
		return -EINVAL;
	}

	kfree_skb(skb);

	if (fw->size < 644) {
		BT_ERR("%s: Invalid size of firmware file (%zu)",
		       hdev->name, fw->size);
		err = -EBADF;
		goto done;
	}

	set_bit(BTUSB_DOWNLOADING, &data->flags);

	/* Start the firmware download transaction with the Init fragment
	 * represented by the 128 bytes of CSS header.
	 */
	err = btintel_secure_send(hdev, 0x00, 128, fw->data);
	if (err < 0) {
		BT_ERR("%s: Failed to send firmware header (%d)",
		       hdev->name, err);
		goto done;
	}

	/* Send the 256 bytes of public key information from the firmware
	 * as the PKey fragment.
	 */
	err = btintel_secure_send(hdev, 0x03, 256, fw->data + 128);
	if (err < 0) {
		BT_ERR("%s: Failed to send firmware public key (%d)",
		       hdev->name, err);
		goto done;
	}

	/* Send the 256 bytes of signature information from the firmware
	 * as the Sign fragment.
	 */
	err = btintel_secure_send(hdev, 0x02, 256, fw->data + 388);
	if (err < 0) {
		BT_ERR("%s: Failed to send firmware signature (%d)",
		       hdev->name, err);
		goto done;
	}

	fw_ptr = fw->data + 644;
	frag_len = 0;

	while (fw_ptr - fw->data < fw->size) {
		struct hci_command_hdr *cmd = (void *)(fw_ptr + frag_len);

		frag_len += sizeof(*cmd) + cmd->plen;

		/* The parameter length of the secure send command requires
		 * a 4 byte alignment. It happens so that the firmware file
		 * contains proper Intel_NOP commands to align the fragments
		 * as needed.
		 *
		 * Send set of commands with 4 byte alignment from the
		 * firmware data buffer as a single Data fragement.
		 */
		if (!(frag_len % 4)) {
			err = btintel_secure_send(hdev, 0x01, frag_len, fw_ptr);
			if (err < 0) {
				BT_ERR("%s: Failed to send firmware data (%d)",
				       hdev->name, err);
				goto done;
			}

			fw_ptr += frag_len;
			frag_len = 0;
		}
	}

	set_bit(BTUSB_FIRMWARE_LOADED, &data->flags);

	bt_dev_info(hdev, "Waiting for firmware download to complete");

	/* Before switching the device into operational mode and with that
	 * booting the loaded firmware, wait for the bootloader notification
	 * that all fragments have been successfully received.
	 *
	 * When the event processing receives the notification, then the
	 * BTUSB_DOWNLOADING flag will be cleared.
	 *
	 * The firmware loading should not take longer than 5 seconds
	 * and thus just timeout if that happens and fail the setup
	 * of this device.
	 */
	err = wait_on_bit_timeout(&data->flags, BTUSB_DOWNLOADING,
				  TASK_INTERRUPTIBLE,
				  msecs_to_jiffies(5000));
	if (err == -EINTR) {
		BT_ERR("%s: Firmware loading interrupted", hdev->name);
		goto done;
	}

	if (err) {
		BT_ERR("%s: Firmware loading timeout", hdev->name);
		err = -ETIMEDOUT;
		goto done;
	}

	if (test_bit(BTUSB_FIRMWARE_FAILED, &data->flags)) {
		BT_ERR("%s: Firmware loading failed", hdev->name);
		err = -ENOEXEC;
		goto done;
	}

	rettime = ktime_get();
	delta = ktime_sub(rettime, calltime);
	duration = (unsigned long long) ktime_to_ns(delta) >> 10;

	bt_dev_info(hdev, "Firmware loaded in %llu usecs", duration);

done:
	release_firmware(fw);

	if (err < 0)
		return err;

	calltime = ktime_get();

	set_bit(BTUSB_BOOTING, &data->flags);

	skb = __hci_cmd_sync(hdev, 0xfc01, sizeof(reset_param), reset_param,
			     HCI_INIT_TIMEOUT);
	if (IS_ERR(skb))
		return PTR_ERR(skb);

	kfree_skb(skb);

	/* The bootloader will not indicate when the device is ready. This
	 * is done by the operational firmware sending bootup notification.
	 *
	 * Booting into operational firmware should not take longer than
	 * 1 second. However if that happens, then just fail the setup
	 * since something went wrong.
	 */
	bt_dev_info(hdev, "Waiting for device to boot");

	err = wait_on_bit_timeout(&data->flags, BTUSB_BOOTING,
				  TASK_INTERRUPTIBLE,
				  msecs_to_jiffies(1000));

	if (err == -EINTR) {
		BT_ERR("%s: Device boot interrupted", hdev->name);
		return -EINTR;
	}

	if (err) {
		BT_ERR("%s: Device boot timeout", hdev->name);
		return -ETIMEDOUT;
	}

	rettime = ktime_get();
	delta = ktime_sub(rettime, calltime);
	duration = (unsigned long long) ktime_to_ns(delta) >> 10;

	bt_dev_info(hdev, "Device booted in %llu usecs", duration);

	clear_bit(BTUSB_BOOTLOADER, &data->flags);

	/* Once the device is running in operational mode, it needs to apply
	 * the device configuration (DDC) parameters.
	 *
	 * The device can work without DDC parameters, so even if it fails
	 * to load the file, no need to fail the setup.
	 */
	btintel_load_ddc_config(hdev, fwname);

	/* Set the event mask for Intel specific vendor events. This enables
	 * a few extra events that are useful during general operation. It
	 * does not enable any debugging related events.
	 *
	 * The device will function correctly without these events enabled
	 * and thus no need to fail the setup.
	 */
	btintel_set_event_mask(hdev, false);

	return 0;
}

static int btusb_shutdown_intel(struct hci_dev *hdev)
{
	struct sk_buff *skb;
	long ret;

	/* Some platforms have an issue with BT LED when the interface is
	 * down or BT radio is turned off, which takes 5 seconds to BT LED
	 * goes off. This command turns off the BT LED immediately.
	 */
	skb = __hci_cmd_sync(hdev, 0xfc3f, 0, NULL, HCI_INIT_TIMEOUT);
	if (IS_ERR(skb)) {
		ret = PTR_ERR(skb);
		BT_ERR("%s: turning off Intel device LED failed (%ld)",
		       hdev->name, ret);
		return ret;
	}
	kfree_skb(skb);

	return 0;
}

#ifdef CONFIG_PM
/* Configure an out-of-band gpio as wake-up pin, if specified in device tree */
static int marvell_config_oob_wake(struct hci_dev *hdev)
{
	struct sk_buff *skb;
	struct btusb_data *data = hci_get_drvdata(hdev);
	struct device *dev = &data->udev->dev;
	u16 pin, gap, opcode;
	int ret;
	u8 cmd[5];

	/* Move on if no wakeup pin specified */
	if (of_property_read_u16(dev->of_node, "marvell,wakeup-pin", &pin) ||
	    of_property_read_u16(dev->of_node, "marvell,wakeup-gap-ms", &gap))
		return 0;

	/* Vendor specific command to configure a GPIO as wake-up pin */
	opcode = hci_opcode_pack(0x3F, 0x59);
	cmd[0] = opcode & 0xFF;
	cmd[1] = opcode >> 8;
	cmd[2] = 2; /* length of parameters that follow */
	cmd[3] = pin;
	cmd[4] = gap; /* time in ms, for which wakeup pin should be asserted */

	skb = bt_skb_alloc(sizeof(cmd), GFP_KERNEL);
	if (!skb) {
		bt_dev_err(hdev, "%s: No memory\n", __func__);
		return -ENOMEM;
	}

	skb_put_data(skb, cmd, sizeof(cmd));
	hci_skb_pkt_type(skb) = HCI_COMMAND_PKT;

	ret = btusb_send_frame(hdev, skb);
	if (ret) {
		bt_dev_err(hdev, "%s: configuration failed\n", __func__);
		kfree_skb(skb);
		return ret;
	}

	return 0;
}
#endif

static int btusb_set_bdaddr_marvell(struct hci_dev *hdev,
				    const bdaddr_t *bdaddr)
{
	struct sk_buff *skb;
	u8 buf[8];
	long ret;

	buf[0] = 0xfe;
	buf[1] = sizeof(bdaddr_t);
	memcpy(buf + 2, bdaddr, sizeof(bdaddr_t));

	skb = __hci_cmd_sync(hdev, 0xfc22, sizeof(buf), buf, HCI_INIT_TIMEOUT);
	if (IS_ERR(skb)) {
		ret = PTR_ERR(skb);
		bt_dev_err(hdev, "changing Marvell device address failed (%ld)",
			   ret);
		return ret;
	}
	kfree_skb(skb);

	return 0;
}

static int btusb_set_bdaddr_ath3012(struct hci_dev *hdev,
				    const bdaddr_t *bdaddr)
{
	struct sk_buff *skb;
	u8 buf[10];
	long ret;

	buf[0] = 0x01;
	buf[1] = 0x01;
	buf[2] = 0x00;
	buf[3] = sizeof(bdaddr_t);
	memcpy(buf + 4, bdaddr, sizeof(bdaddr_t));

	skb = __hci_cmd_sync(hdev, 0xfc0b, sizeof(buf), buf, HCI_INIT_TIMEOUT);
	if (IS_ERR(skb)) {
		ret = PTR_ERR(skb);
		bt_dev_err(hdev, "Change address command failed (%ld)", ret);
		return ret;
	}
	kfree_skb(skb);

	return 0;
}

#define QCA_DFU_PACKET_LEN	4096

#define QCA_GET_TARGET_VERSION	0x09
#define QCA_CHECK_STATUS	0x05
#define QCA_DFU_DOWNLOAD	0x01

#define QCA_SYSCFG_UPDATED	0x40
#define QCA_PATCH_UPDATED	0x80
#define QCA_DFU_TIMEOUT		3000

struct qca_version {
	__le32	rom_version;
	__le32	patch_version;
	__le32	ram_version;
	__le32	ref_clock;
	__u8	reserved[4];
} __packed;

struct qca_rampatch_version {
	__le16	rom_version;
	__le16	patch_version;
} __packed;

struct qca_device_info {
	u32	rom_version;
	u8	rampatch_hdr;	/* length of header in rampatch */
	u8	nvm_hdr;	/* length of header in NVM */
	u8	ver_offset;	/* offset of version structure in rampatch */
};

static const struct qca_device_info qca_devices_table[] = {
	{ 0x00000100, 20, 4, 10 }, /* Rome 1.0 */
	{ 0x00000101, 20, 4, 10 }, /* Rome 1.1 */
	{ 0x00000200, 28, 4, 18 }, /* Rome 2.0 */
	{ 0x00000201, 28, 4, 18 }, /* Rome 2.1 */
	{ 0x00000300, 28, 4, 18 }, /* Rome 3.0 */
	{ 0x00000302, 28, 4, 18 }, /* Rome 3.2 */
};

static int btusb_qca_send_vendor_req(struct usb_device *udev, u8 request,
				     void *data, u16 size)
{
	int pipe, err;
	u8 *buf;

	buf = kmalloc(size, GFP_KERNEL);
	if (!buf)
		return -ENOMEM;

	/* Found some of USB hosts have IOT issues with ours so that we should
	 * not wait until HCI layer is ready.
	 */
	pipe = usb_rcvctrlpipe(udev, 0);
	err = usb_control_msg(udev, pipe, request, USB_TYPE_VENDOR | USB_DIR_IN,
			      0, 0, buf, size, USB_CTRL_SET_TIMEOUT);
	if (err < 0) {
		dev_err(&udev->dev, "Failed to access otp area (%d)", err);
		goto done;
	}

	memcpy(data, buf, size);

done:
	kfree(buf);

	return err;
}

static int btusb_setup_qca_download_fw(struct hci_dev *hdev,
				       const struct firmware *firmware,
				       size_t hdr_size)
{
	struct btusb_data *btdata = hci_get_drvdata(hdev);
	struct usb_device *udev = btdata->udev;
	size_t count, size, sent = 0;
	int pipe, len, err;
	u8 *buf;

	buf = kmalloc(QCA_DFU_PACKET_LEN, GFP_KERNEL);
	if (!buf)
		return -ENOMEM;

	count = firmware->size;

	size = min_t(size_t, count, hdr_size);
	memcpy(buf, firmware->data, size);

	/* USB patches should go down to controller through USB path
	 * because binary format fits to go down through USB channel.
	 * USB control path is for patching headers and USB bulk is for
	 * patch body.
	 */
	pipe = usb_sndctrlpipe(udev, 0);
	err = usb_control_msg(udev, pipe, QCA_DFU_DOWNLOAD, USB_TYPE_VENDOR,
			      0, 0, buf, size, USB_CTRL_SET_TIMEOUT);
	if (err < 0) {
		bt_dev_err(hdev, "Failed to send headers (%d)", err);
		goto done;
	}

	sent += size;
	count -= size;

	while (count) {
		size = min_t(size_t, count, QCA_DFU_PACKET_LEN);

		memcpy(buf, firmware->data + sent, size);

		pipe = usb_sndbulkpipe(udev, 0x02);
		err = usb_bulk_msg(udev, pipe, buf, size, &len,
				   QCA_DFU_TIMEOUT);
		if (err < 0) {
			bt_dev_err(hdev, "Failed to send body at %zd of %zd (%d)",
				   sent, firmware->size, err);
			break;
		}

		if (size != len) {
			bt_dev_err(hdev, "Failed to get bulk buffer");
			err = -EILSEQ;
			break;
		}

		sent  += size;
		count -= size;
	}

done:
	kfree(buf);
	return err;
}

static int btusb_setup_qca_load_rampatch(struct hci_dev *hdev,
					 struct qca_version *ver,
					 const struct qca_device_info *info)
{
	struct qca_rampatch_version *rver;
	const struct firmware *fw;
	u32 ver_rom, ver_patch;
	u16 rver_rom, rver_patch;
	char fwname[64];
	int err;

	ver_rom = le32_to_cpu(ver->rom_version);
	ver_patch = le32_to_cpu(ver->patch_version);

	snprintf(fwname, sizeof(fwname), "qca/rampatch_usb_%08x.bin", ver_rom);

	err = request_firmware(&fw, fwname, &hdev->dev);
	if (err) {
		bt_dev_err(hdev, "failed to request rampatch file: %s (%d)",
			   fwname, err);
		return err;
	}

	bt_dev_info(hdev, "using rampatch file: %s", fwname);

	rver = (struct qca_rampatch_version *)(fw->data + info->ver_offset);
	rver_rom = le16_to_cpu(rver->rom_version);
	rver_patch = le16_to_cpu(rver->patch_version);

	bt_dev_info(hdev, "QCA: patch rome 0x%x build 0x%x, "
		    "firmware rome 0x%x build 0x%x",
		    rver_rom, rver_patch, ver_rom, ver_patch);

	if (rver_rom != ver_rom || rver_patch <= ver_patch) {
		bt_dev_err(hdev, "rampatch file version did not match with firmware");
		err = -EINVAL;
		goto done;
	}

	err = btusb_setup_qca_download_fw(hdev, fw, info->rampatch_hdr);

done:
	release_firmware(fw);

	return err;
}

static int btusb_setup_qca_load_nvm(struct hci_dev *hdev,
				    struct qca_version *ver,
				    const struct qca_device_info *info)
{
	const struct firmware *fw;
	char fwname[64];
	int err;

	snprintf(fwname, sizeof(fwname), "qca/nvm_usb_%08x.bin",
		 le32_to_cpu(ver->rom_version));

	err = request_firmware(&fw, fwname, &hdev->dev);
	if (err) {
		bt_dev_err(hdev, "failed to request NVM file: %s (%d)",
			   fwname, err);
		return err;
	}

	bt_dev_info(hdev, "using NVM file: %s", fwname);

	err = btusb_setup_qca_download_fw(hdev, fw, info->nvm_hdr);

	release_firmware(fw);

	return err;
}

/* identify the ROM version and check whether patches are needed */
static bool btusb_qca_need_patch(struct usb_device *udev)
{
	struct qca_version ver;

	if (btusb_qca_send_vendor_req(udev, QCA_GET_TARGET_VERSION, &ver,
				      sizeof(ver)) < 0)
		return false;
	/* only low ROM versions need patches */
	return !(le32_to_cpu(ver.rom_version) & ~0xffffU);
}

static int btusb_setup_qca(struct hci_dev *hdev)
{
	struct btusb_data *btdata = hci_get_drvdata(hdev);
	struct usb_device *udev = btdata->udev;
	const struct qca_device_info *info = NULL;
	struct qca_version ver;
	u32 ver_rom;
	u8 status;
	int i, err;

	err = btusb_qca_send_vendor_req(udev, QCA_GET_TARGET_VERSION, &ver,
					sizeof(ver));
	if (err < 0)
		return err;

	ver_rom = le32_to_cpu(ver.rom_version);
	/* Don't care about high ROM versions */
	if (ver_rom & ~0xffffU)
		return 0;

	for (i = 0; i < ARRAY_SIZE(qca_devices_table); i++) {
		if (ver_rom == qca_devices_table[i].rom_version)
			info = &qca_devices_table[i];
	}
	if (!info) {
		bt_dev_err(hdev, "don't support firmware rome 0x%x", ver_rom);
		return -ENODEV;
	}

	err = btusb_qca_send_vendor_req(udev, QCA_CHECK_STATUS, &status,
					sizeof(status));
	if (err < 0)
		return err;

	if (!(status & QCA_PATCH_UPDATED)) {
		err = btusb_setup_qca_load_rampatch(hdev, &ver, info);
		if (err < 0)
			return err;
	}

	if (!(status & QCA_SYSCFG_UPDATED)) {
		err = btusb_setup_qca_load_nvm(hdev, &ver, info);
		if (err < 0)
			return err;
	}

	return 0;
}

#ifdef CONFIG_BT_HCIBTUSB_BCM
static inline int __set_diag_interface(struct hci_dev *hdev)
{
	struct btusb_data *data = hci_get_drvdata(hdev);
	struct usb_interface *intf = data->diag;
	int i;

	if (!data->diag)
		return -ENODEV;

	data->diag_tx_ep = NULL;
	data->diag_rx_ep = NULL;

	for (i = 0; i < intf->cur_altsetting->desc.bNumEndpoints; i++) {
		struct usb_endpoint_descriptor *ep_desc;

		ep_desc = &intf->cur_altsetting->endpoint[i].desc;

		if (!data->diag_tx_ep && usb_endpoint_is_bulk_out(ep_desc)) {
			data->diag_tx_ep = ep_desc;
			continue;
		}

		if (!data->diag_rx_ep && usb_endpoint_is_bulk_in(ep_desc)) {
			data->diag_rx_ep = ep_desc;
			continue;
		}
	}

	if (!data->diag_tx_ep || !data->diag_rx_ep) {
		bt_dev_err(hdev, "invalid diagnostic descriptors");
		return -ENODEV;
	}

	return 0;
}

static struct urb *alloc_diag_urb(struct hci_dev *hdev, bool enable)
{
	struct btusb_data *data = hci_get_drvdata(hdev);
	struct sk_buff *skb;
	struct urb *urb;
	unsigned int pipe;

	if (!data->diag_tx_ep)
		return ERR_PTR(-ENODEV);

	urb = usb_alloc_urb(0, GFP_KERNEL);
	if (!urb)
		return ERR_PTR(-ENOMEM);

	skb = bt_skb_alloc(2, GFP_KERNEL);
	if (!skb) {
		usb_free_urb(urb);
		return ERR_PTR(-ENOMEM);
	}

	skb_put_u8(skb, 0xf0);
	skb_put_u8(skb, enable);

	pipe = usb_sndbulkpipe(data->udev, data->diag_tx_ep->bEndpointAddress);

	usb_fill_bulk_urb(urb, data->udev, pipe,
			  skb->data, skb->len, btusb_tx_complete, skb);

	skb->dev = (void *)hdev;

	return urb;
}

static int btusb_bcm_set_diag(struct hci_dev *hdev, bool enable)
{
	struct btusb_data *data = hci_get_drvdata(hdev);
	struct urb *urb;

	if (!data->diag)
		return -ENODEV;

	if (!test_bit(HCI_RUNNING, &hdev->flags))
		return -ENETDOWN;

	urb = alloc_diag_urb(hdev, enable);
	if (IS_ERR(urb))
		return PTR_ERR(urb);

	return submit_or_queue_tx_urb(hdev, urb);
}
#endif

#ifdef CONFIG_PM
static irqreturn_t btusb_oob_wake_handler(int irq, void *priv)
{
	struct btusb_data *data = priv;

	pm_wakeup_event(&data->udev->dev, 0);
	pm_system_wakeup();

	/* Disable only if not already disabled (keep it balanced) */
	if (test_and_clear_bit(BTUSB_OOB_WAKE_ENABLED, &data->flags)) {
		disable_irq_nosync(irq);
		disable_irq_wake(irq);
	}
	return IRQ_HANDLED;
}

static const struct of_device_id btusb_match_table[] = {
	{ .compatible = "usb1286,204e" },
	{ }
};
MODULE_DEVICE_TABLE(of, btusb_match_table);

/* Use an oob wakeup pin? */
static int btusb_config_oob_wake(struct hci_dev *hdev)
{
	struct btusb_data *data = hci_get_drvdata(hdev);
	struct device *dev = &data->udev->dev;
	int irq, ret;

	clear_bit(BTUSB_OOB_WAKE_ENABLED, &data->flags);

	if (!of_match_device(btusb_match_table, dev))
		return 0;

	/* Move on if no IRQ specified */
	irq = of_irq_get_byname(dev->of_node, "wakeup");
	if (irq <= 0) {
		bt_dev_dbg(hdev, "%s: no OOB Wakeup IRQ in DT", __func__);
		return 0;
	}

	ret = devm_request_irq(&hdev->dev, irq, btusb_oob_wake_handler,
			       0, "OOB Wake-on-BT", data);
	if (ret) {
		bt_dev_err(hdev, "%s: IRQ request failed", __func__);
		return ret;
	}

	ret = device_init_wakeup(dev, true);
	if (ret) {
		bt_dev_err(hdev, "%s: failed to init_wakeup", __func__);
		return ret;
	}

	data->oob_wake_irq = irq;
	disable_irq(irq);
	bt_dev_info(hdev, "OOB Wake-on-BT configured at IRQ %u", irq);
	return 0;
}
#endif

static void btusb_check_needs_reset_resume(struct usb_interface *intf)
{
	if (dmi_check_system(btusb_needs_reset_resume_table))
		interface_to_usbdev(intf)->quirks |= USB_QUIRK_RESET_RESUME;
}

static int btusb_probe(struct usb_interface *intf,
		       const struct usb_device_id *id)
{
	struct usb_endpoint_descriptor *ep_desc;
	struct btusb_data *data;
	struct hci_dev *hdev;
	unsigned ifnum_base;
	int i, err;

	BT_DBG("intf %p id %p", intf, id);

	/* interface numbers are hardcoded in the spec */
	if (intf->cur_altsetting->desc.bInterfaceNumber != 0) {
		if (!(id->driver_info & BTUSB_IFNUM_2))
			return -ENODEV;
		if (intf->cur_altsetting->desc.bInterfaceNumber != 2)
			return -ENODEV;
	}

	ifnum_base = intf->cur_altsetting->desc.bInterfaceNumber;

	if (!id->driver_info) {
		const struct usb_device_id *match;

		match = usb_match_id(intf, blacklist_table);
		if (match)
			id = match;
	}

	if (id->driver_info == BTUSB_IGNORE)
		return -ENODEV;

	if (id->driver_info & BTUSB_ATH3012) {
		struct usb_device *udev = interface_to_usbdev(intf);

		/* Old firmware would otherwise let ath3k driver load
		 * patch and sysconfig files
		 */
		if (le16_to_cpu(udev->descriptor.bcdDevice) <= 0x0001 &&
		    !btusb_qca_need_patch(udev))
			return -ENODEV;
	}

	data = devm_kzalloc(&intf->dev, sizeof(*data), GFP_KERNEL);
	if (!data)
		return -ENOMEM;

	for (i = 0; i < intf->cur_altsetting->desc.bNumEndpoints; i++) {
		ep_desc = &intf->cur_altsetting->endpoint[i].desc;

		if (!data->intr_ep && usb_endpoint_is_int_in(ep_desc)) {
			data->intr_ep = ep_desc;
			continue;
		}

		if (!data->bulk_tx_ep && usb_endpoint_is_bulk_out(ep_desc)) {
			data->bulk_tx_ep = ep_desc;
			continue;
		}

		if (!data->bulk_rx_ep && usb_endpoint_is_bulk_in(ep_desc)) {
			data->bulk_rx_ep = ep_desc;
			continue;
		}
	}

	if (!data->intr_ep || !data->bulk_tx_ep || !data->bulk_rx_ep)
		return -ENODEV;

	if (id->driver_info & BTUSB_AMP) {
		data->cmdreq_type = USB_TYPE_CLASS | 0x01;
		data->cmdreq = 0x2b;
	} else {
		data->cmdreq_type = USB_TYPE_CLASS;
		data->cmdreq = 0x00;
	}

	data->udev = interface_to_usbdev(intf);
	data->intf = intf;

	INIT_WORK(&data->work, btusb_work);
	INIT_WORK(&data->waker, btusb_waker);
	init_usb_anchor(&data->deferred);
	init_usb_anchor(&data->tx_anchor);
	spin_lock_init(&data->txlock);

	init_usb_anchor(&data->intr_anchor);
	init_usb_anchor(&data->bulk_anchor);
	init_usb_anchor(&data->isoc_anchor);
	init_usb_anchor(&data->diag_anchor);
	spin_lock_init(&data->rxlock);

	if (id->driver_info & BTUSB_INTEL_NEW) {
		data->recv_event = btusb_recv_event_intel;
		data->recv_bulk = btusb_recv_bulk_intel;
		set_bit(BTUSB_BOOTLOADER, &data->flags);
	} else {
		data->recv_event = hci_recv_frame;
		data->recv_bulk = btusb_recv_bulk;
	}

	hdev = hci_alloc_dev();
	if (!hdev)
		return -ENOMEM;

	hdev->bus = HCI_USB;
	hci_set_drvdata(hdev, data);

	if (id->driver_info & BTUSB_AMP)
		hdev->dev_type = HCI_AMP;
	else
		hdev->dev_type = HCI_PRIMARY;

	data->hdev = hdev;

	SET_HCIDEV_DEV(hdev, &intf->dev);

	hdev->open   = btusb_open;
	hdev->close  = btusb_close;
	hdev->flush  = btusb_flush;
	hdev->send   = btusb_send_frame;
	hdev->notify = btusb_notify;

#ifdef CONFIG_PM
	err = btusb_config_oob_wake(hdev);
	if (err)
		goto out_free_dev;

	/* Marvell devices may need a specific chip configuration */
	if (id->driver_info & BTUSB_MARVELL && data->oob_wake_irq) {
		err = marvell_config_oob_wake(hdev);
		if (err)
			goto out_free_dev;
	}
#endif
	if (id->driver_info & BTUSB_CW6622)
		set_bit(HCI_QUIRK_BROKEN_STORED_LINK_KEY, &hdev->quirks);

	if (id->driver_info & BTUSB_BCM2045)
		set_bit(HCI_QUIRK_BROKEN_STORED_LINK_KEY, &hdev->quirks);

	if (id->driver_info & BTUSB_BCM92035)
		hdev->setup = btusb_setup_bcm92035;

#ifdef CONFIG_BT_HCIBTUSB_BCM
	if (id->driver_info & BTUSB_BCM_PATCHRAM) {
		hdev->manufacturer = 15;
		hdev->setup = btbcm_setup_patchram;
		hdev->set_diag = btusb_bcm_set_diag;
		hdev->set_bdaddr = btbcm_set_bdaddr;

		/* Broadcom LM_DIAG Interface numbers are hardcoded */
		data->diag = usb_ifnum_to_if(data->udev, ifnum_base + 2);
	}

	if (id->driver_info & BTUSB_BCM_APPLE) {
		hdev->manufacturer = 15;
		hdev->setup = btbcm_setup_apple;
		hdev->set_diag = btusb_bcm_set_diag;

		/* Broadcom LM_DIAG Interface numbers are hardcoded */
		data->diag = usb_ifnum_to_if(data->udev, ifnum_base + 2);
	}
#endif

	if (id->driver_info & BTUSB_INTEL) {
		hdev->manufacturer = 2;
		hdev->setup = btusb_setup_intel;
		hdev->shutdown = btusb_shutdown_intel;
		hdev->set_diag = btintel_set_diag_mfg;
		hdev->set_bdaddr = btintel_set_bdaddr;
		set_bit(HCI_QUIRK_STRICT_DUPLICATE_FILTER, &hdev->quirks);
		set_bit(HCI_QUIRK_SIMULTANEOUS_DISCOVERY, &hdev->quirks);
		set_bit(HCI_QUIRK_NON_PERSISTENT_DIAG, &hdev->quirks);
	}

	if (id->driver_info & BTUSB_INTEL_NEW) {
		hdev->manufacturer = 2;
		hdev->send = btusb_send_frame_intel;
		hdev->setup = btusb_setup_intel_new;
		hdev->hw_error = btintel_hw_error;
		hdev->set_diag = btintel_set_diag;
		hdev->set_bdaddr = btintel_set_bdaddr;
		set_bit(HCI_QUIRK_STRICT_DUPLICATE_FILTER, &hdev->quirks);
		set_bit(HCI_QUIRK_NON_PERSISTENT_DIAG, &hdev->quirks);
	}

	if (id->driver_info & BTUSB_MARVELL)
		hdev->set_bdaddr = btusb_set_bdaddr_marvell;

	if (id->driver_info & BTUSB_SWAVE) {
		set_bit(HCI_QUIRK_FIXUP_INQUIRY_MODE, &hdev->quirks);
		set_bit(HCI_QUIRK_BROKEN_LOCAL_COMMANDS, &hdev->quirks);
	}

	if (id->driver_info & BTUSB_INTEL_BOOT) {
		hdev->manufacturer = 2;
		set_bit(HCI_QUIRK_RAW_DEVICE, &hdev->quirks);
	}

	if (id->driver_info & BTUSB_ATH3012) {
		data->setup_on_usb = btusb_setup_qca;
		hdev->set_bdaddr = btusb_set_bdaddr_ath3012;
		set_bit(HCI_QUIRK_SIMULTANEOUS_DISCOVERY, &hdev->quirks);
		set_bit(HCI_QUIRK_STRICT_DUPLICATE_FILTER, &hdev->quirks);
	}

	if (id->driver_info & BTUSB_QCA_ROME) {
		data->setup_on_usb = btusb_setup_qca;
		hdev->set_bdaddr = btusb_set_bdaddr_ath3012;
		btusb_check_needs_reset_resume(intf);
	}

#ifdef CONFIG_BT_HCIBTUSB_RTL
	if (id->driver_info & BTUSB_REALTEK) {
		hdev->setup = btrtl_setup_realtek;

		/* Realtek devices lose their updated firmware over suspend,
		 * but the USB hub doesn't notice any status change.
		 * Explicitly request a device reset on resume.
		 */
		interface_to_usbdev(intf)->quirks |= USB_QUIRK_RESET_RESUME;
	}
#endif

	if (id->driver_info & BTUSB_AMP) {
		/* AMP controllers do not support SCO packets */
		data->isoc = NULL;
	} else {
		/* Interface orders are hardcoded in the specification */
		data->isoc = usb_ifnum_to_if(data->udev, ifnum_base + 1);
		data->isoc_ifnum = ifnum_base + 1;
	}

	if (!reset)
		set_bit(HCI_QUIRK_RESET_ON_CLOSE, &hdev->quirks);

	if (force_scofix || id->driver_info & BTUSB_WRONG_SCO_MTU) {
		if (!disable_scofix)
			set_bit(HCI_QUIRK_FIXUP_BUFFER_SIZE, &hdev->quirks);
	}

	if (id->driver_info & BTUSB_BROKEN_ISOC)
		data->isoc = NULL;

	if (id->driver_info & BTUSB_DIGIANSWER) {
		data->cmdreq_type = USB_TYPE_VENDOR;
		set_bit(HCI_QUIRK_RESET_ON_CLOSE, &hdev->quirks);
	}

	if (id->driver_info & BTUSB_CSR) {
		struct usb_device *udev = data->udev;
		u16 bcdDevice = le16_to_cpu(udev->descriptor.bcdDevice);

		/* Old firmware would otherwise execute USB reset */
		if (bcdDevice < 0x117)
			set_bit(HCI_QUIRK_RESET_ON_CLOSE, &hdev->quirks);

		/* Fake CSR devices with broken commands */
		if (bcdDevice <= 0x100 || bcdDevice == 0x134)
			hdev->setup = btusb_setup_csr;

		set_bit(HCI_QUIRK_SIMULTANEOUS_DISCOVERY, &hdev->quirks);
	}

	if (id->driver_info & BTUSB_SNIFFER) {
		struct usb_device *udev = data->udev;

		/* New sniffer firmware has crippled HCI interface */
		if (le16_to_cpu(udev->descriptor.bcdDevice) > 0x997)
			set_bit(HCI_QUIRK_RAW_DEVICE, &hdev->quirks);
	}

	if (id->driver_info & BTUSB_INTEL_BOOT) {
		/* A bug in the bootloader causes that interrupt interface is
		 * only enabled after receiving SetInterface(0, AltSetting=0).
		 */
		err = usb_set_interface(data->udev, 0, 0);
		if (err < 0) {
			BT_ERR("failed to set interface 0, alt 0 %d", err);
			goto out_free_dev;
		}
	}

	if (data->isoc) {
		err = usb_driver_claim_interface(&btusb_driver,
						 data->isoc, data);
		if (err < 0)
			goto out_free_dev;
	}

#ifdef CONFIG_BT_HCIBTUSB_BCM
	if (data->diag) {
		if (!usb_driver_claim_interface(&btusb_driver,
						data->diag, data))
			__set_diag_interface(hdev);
		else
			data->diag = NULL;
	}
#endif

	err = hci_register_dev(hdev);
	if (err < 0)
		goto out_free_dev;

	usb_set_intfdata(intf, data);

	return 0;

out_free_dev:
	hci_free_dev(hdev);
	return err;
}

static void btusb_disconnect(struct usb_interface *intf)
{
	struct btusb_data *data = usb_get_intfdata(intf);
	struct hci_dev *hdev;

	BT_DBG("intf %p", intf);

	if (!data)
		return;

	hdev = data->hdev;
	usb_set_intfdata(data->intf, NULL);

	if (data->isoc)
		usb_set_intfdata(data->isoc, NULL);

	if (data->diag)
		usb_set_intfdata(data->diag, NULL);

	hci_unregister_dev(hdev);

	if (intf == data->intf) {
		if (data->isoc)
			usb_driver_release_interface(&btusb_driver, data->isoc);
		if (data->diag)
			usb_driver_release_interface(&btusb_driver, data->diag);
	} else if (intf == data->isoc) {
		if (data->diag)
			usb_driver_release_interface(&btusb_driver, data->diag);
		usb_driver_release_interface(&btusb_driver, data->intf);
	} else if (intf == data->diag) {
		usb_driver_release_interface(&btusb_driver, data->intf);
		if (data->isoc)
			usb_driver_release_interface(&btusb_driver, data->isoc);
	}

	if (data->oob_wake_irq)
		device_init_wakeup(&data->udev->dev, false);

	hci_free_dev(hdev);
}

#ifdef CONFIG_PM
static int btusb_suspend(struct usb_interface *intf, pm_message_t message)
{
	struct btusb_data *data = usb_get_intfdata(intf);

	BT_DBG("intf %p", intf);

	if (data->suspend_count++)
		return 0;

	spin_lock_irq(&data->txlock);
	if (!(PMSG_IS_AUTO(message) && data->tx_in_flight)) {
		set_bit(BTUSB_SUSPENDING, &data->flags);
		spin_unlock_irq(&data->txlock);
	} else {
		spin_unlock_irq(&data->txlock);
		data->suspend_count--;
		return -EBUSY;
	}

	cancel_work_sync(&data->work);

	btusb_stop_traffic(data);
	usb_kill_anchored_urbs(&data->tx_anchor);

	if (data->oob_wake_irq && device_may_wakeup(&data->udev->dev)) {
		set_bit(BTUSB_OOB_WAKE_ENABLED, &data->flags);
		enable_irq_wake(data->oob_wake_irq);
		enable_irq(data->oob_wake_irq);
	}

	return 0;
}

static void play_deferred(struct btusb_data *data)
{
	struct urb *urb;
	int err;

	while ((urb = usb_get_from_anchor(&data->deferred))) {
		usb_anchor_urb(urb, &data->tx_anchor);

		err = usb_submit_urb(urb, GFP_ATOMIC);
		if (err < 0) {
			if (err != -EPERM && err != -ENODEV)
				BT_ERR("%s urb %p submission failed (%d)",
				       data->hdev->name, urb, -err);
			kfree(urb->setup_packet);
			usb_unanchor_urb(urb);
			usb_free_urb(urb);
			break;
		}

		data->tx_in_flight++;
		usb_free_urb(urb);
	}

	/* Cleanup the rest deferred urbs. */
	while ((urb = usb_get_from_anchor(&data->deferred))) {
		kfree(urb->setup_packet);
		usb_free_urb(urb);
	}
}

static int btusb_resume(struct usb_interface *intf)
{
	struct btusb_data *data = usb_get_intfdata(intf);
	struct hci_dev *hdev = data->hdev;
	int err = 0;

	BT_DBG("intf %p", intf);

	if (--data->suspend_count)
		return 0;

	/* Disable only if not already disabled (keep it balanced) */
	if (test_and_clear_bit(BTUSB_OOB_WAKE_ENABLED, &data->flags)) {
		disable_irq(data->oob_wake_irq);
		disable_irq_wake(data->oob_wake_irq);
	}

	if (!test_bit(HCI_RUNNING, &hdev->flags))
		goto done;

	if (test_bit(BTUSB_INTR_RUNNING, &data->flags)) {
		err = btusb_submit_intr_urb(hdev, GFP_NOIO);
		if (err < 0) {
			clear_bit(BTUSB_INTR_RUNNING, &data->flags);
			goto failed;
		}
	}

	if (test_bit(BTUSB_BULK_RUNNING, &data->flags)) {
		err = btusb_submit_bulk_urb(hdev, GFP_NOIO);
		if (err < 0) {
			clear_bit(BTUSB_BULK_RUNNING, &data->flags);
			goto failed;
		}

		btusb_submit_bulk_urb(hdev, GFP_NOIO);
	}

	if (test_bit(BTUSB_ISOC_RUNNING, &data->flags)) {
		if (btusb_submit_isoc_urb(hdev, GFP_NOIO) < 0)
			clear_bit(BTUSB_ISOC_RUNNING, &data->flags);
		else
			btusb_submit_isoc_urb(hdev, GFP_NOIO);
	}

	spin_lock_irq(&data->txlock);
	play_deferred(data);
	clear_bit(BTUSB_SUSPENDING, &data->flags);
	spin_unlock_irq(&data->txlock);
	schedule_work(&data->work);

	return 0;

failed:
	usb_scuttle_anchored_urbs(&data->deferred);
done:
	spin_lock_irq(&data->txlock);
	clear_bit(BTUSB_SUSPENDING, &data->flags);
	spin_unlock_irq(&data->txlock);

	return err;
}
#endif

static struct usb_driver btusb_driver = {
	.name		= "btusb",
	.probe		= btusb_probe,
	.disconnect	= btusb_disconnect,
#ifdef CONFIG_PM
	.suspend	= btusb_suspend,
	.resume		= btusb_resume,
#endif
	.id_table	= btusb_table,
	.supports_autosuspend = 1,
	.disable_hub_initiated_lpm = 1,
};

module_usb_driver(btusb_driver);

module_param(disable_scofix, bool, 0644);
MODULE_PARM_DESC(disable_scofix, "Disable fixup of wrong SCO buffer size");

module_param(force_scofix, bool, 0644);
MODULE_PARM_DESC(force_scofix, "Force fixup of wrong SCO buffers size");

module_param(reset, bool, 0644);
MODULE_PARM_DESC(reset, "Send HCI reset command on initialization");

MODULE_AUTHOR("Marcel Holtmann <marcel@holtmann.org>");
MODULE_DESCRIPTION("Generic Bluetooth USB driver ver " VERSION);
MODULE_VERSION(VERSION);
MODULE_LICENSE("GPL");<|MERGE_RESOLUTION|>--- conflicted
+++ resolved
@@ -384,11 +384,8 @@
 	{ USB_DEVICE(0x13d3, 0x3462), .driver_info = BTUSB_REALTEK },
 
 	/* Additional Realtek 8822BE Bluetooth devices */
-<<<<<<< HEAD
 	{ USB_DEVICE(0x13d3, 0x3526), .driver_info = BTUSB_REALTEK },
-=======
 	{ USB_DEVICE(0x0b05, 0x185c), .driver_info = BTUSB_REALTEK },
->>>>>>> 22df1539
 
 	/* Silicon Wave based devices */
 	{ USB_DEVICE(0x0c10, 0x0000), .driver_info = BTUSB_SWAVE },
