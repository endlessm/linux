--- conflicted
+++ resolved
@@ -60,11 +60,7 @@
 	if (err)
 		return err;
 
-<<<<<<< HEAD
-	err = vfs_setxattr(dentry, ovl_whiteout_xattr, "y", 1, 0);
-=======
 	err = ovl_do_setxattr(dentry, ovl_whiteout_xattr, "y", 1, 0);
->>>>>>> 3d10a329
 	if (err)
 		vfs_unlink(workdir, dentry, NULL);
 
