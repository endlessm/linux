/*
 * Copyright © 2012 Intel Corporation
 *
 * Permission is hereby granted, free of charge, to any person obtaining a
 * copy of this software and associated documentation files (the "Software"),
 * to deal in the Software without restriction, including without limitation
 * the rights to use, copy, modify, merge, publish, distribute, sublicense,
 * and/or sell copies of the Software, and to permit persons to whom the
 * Software is furnished to do so, subject to the following conditions:
 *
 * The above copyright notice and this permission notice (including the next
 * paragraph) shall be included in all copies or substantial portions of the
 * Software.
 *
 * THE SOFTWARE IS PROVIDED "AS IS", WITHOUT WARRANTY OF ANY KIND, EXPRESS OR
 * IMPLIED, INCLUDING BUT NOT LIMITED TO THE WARRANTIES OF MERCHANTABILITY,
 * FITNESS FOR A PARTICULAR PURPOSE AND NONINFRINGEMENT.  IN NO EVENT SHALL
 * THE AUTHORS OR COPYRIGHT HOLDERS BE LIABLE FOR ANY CLAIM, DAMAGES OR OTHER
 * LIABILITY, WHETHER IN AN ACTION OF CONTRACT, TORT OR OTHERWISE, ARISING
 * FROM, OUT OF OR IN CONNECTION WITH THE SOFTWARE OR THE USE OR OTHER DEALINGS
 * IN THE SOFTWARE.
 *
 * Authors:
 *    Eugeni Dodonov <eugeni.dodonov@intel.com>
 *
 */

#include <linux/cpufreq.h>
#include "i915_drv.h"
#include "intel_drv.h"
#include "../../drivers/platform/x86/intel_ips.h"
#include <linux/module.h>

/**
 * DOC: RC6
 *
 * RC6 is a special power stage which allows the GPU to enter an very
 * low-voltage mode when idle, using down to 0V while at this stage.  This
 * stage is entered automatically when the GPU is idle when RC6 support is
 * enabled, and as soon as new workload arises GPU wakes up automatically as well.
 *
 * There are different RC6 modes available in Intel GPU, which differentiate
 * among each other with the latency required to enter and leave RC6 and
 * voltage consumed by the GPU in different states.
 *
 * The combination of the following flags define which states GPU is allowed
 * to enter, while RC6 is the normal RC6 state, RC6p is the deep RC6, and
 * RC6pp is deepest RC6. Their support by hardware varies according to the
 * GPU, BIOS, chipset and platform. RC6 is usually the safest one and the one
 * which brings the most power savings; deeper states save more power, but
 * require higher latency to switch to and wake up.
 */
#define INTEL_RC6_ENABLE			(1<<0)
#define INTEL_RC6p_ENABLE			(1<<1)
#define INTEL_RC6pp_ENABLE			(1<<2)

static void gen9_init_clock_gating(struct drm_device *dev)
{
	struct drm_i915_private *dev_priv = dev->dev_private;

	/* See Bspec note for PSR2_CTL bit 31, Wa#828:skl,bxt,kbl */
	I915_WRITE(CHICKEN_PAR1_1,
		   I915_READ(CHICKEN_PAR1_1) | SKL_EDP_PSR_FIX_RDWRAP);

	I915_WRITE(GEN8_CONFIG0,
		   I915_READ(GEN8_CONFIG0) | GEN9_DEFAULT_FIXES);

	/* WaEnableChickenDCPR:skl,bxt,kbl */
	I915_WRITE(GEN8_CHICKEN_DCPR_1,
		   I915_READ(GEN8_CHICKEN_DCPR_1) | MASK_WAKEMEM);

	/* WaFbcTurnOffFbcWatermark:skl,bxt,kbl */
	/* WaFbcWakeMemOn:skl,bxt,kbl */
	I915_WRITE(DISP_ARB_CTL, I915_READ(DISP_ARB_CTL) |
		   DISP_FBC_WM_DIS |
		   DISP_FBC_MEMORY_WAKE);

	/* WaFbcHighMemBwCorruptionAvoidance:skl,bxt,kbl */
	I915_WRITE(ILK_DPFC_CHICKEN, I915_READ(ILK_DPFC_CHICKEN) |
		   ILK_DPFC_DISABLE_DUMMY0);
}

static void bxt_init_clock_gating(struct drm_device *dev)
{
	struct drm_i915_private *dev_priv = dev->dev_private;

	gen9_init_clock_gating(dev);

	/* WaDisableSDEUnitClockGating:bxt */
	I915_WRITE(GEN8_UCGCTL6, I915_READ(GEN8_UCGCTL6) |
		   GEN8_SDEUNIT_CLOCK_GATE_DISABLE);

	/*
	 * FIXME:
	 * GEN8_HDCUNIT_CLOCK_GATE_DISABLE_HDCREQ applies on 3x6 GT SKUs only.
	 */
	I915_WRITE(GEN8_UCGCTL6, I915_READ(GEN8_UCGCTL6) |
		   GEN8_HDCUNIT_CLOCK_GATE_DISABLE_HDCREQ);

	/*
	 * Wa: Backlight PWM may stop in the asserted state, causing backlight
	 * to stay fully on.
	 */
	if (IS_BXT_REVID(dev_priv, BXT_REVID_B0, REVID_FOREVER))
		I915_WRITE(GEN9_CLKGATE_DIS_0, I915_READ(GEN9_CLKGATE_DIS_0) |
			   PWM1_GATING_DIS | PWM2_GATING_DIS);
}

static void i915_pineview_get_mem_freq(struct drm_device *dev)
{
	struct drm_i915_private *dev_priv = dev->dev_private;
	u32 tmp;

	tmp = I915_READ(CLKCFG);

	switch (tmp & CLKCFG_FSB_MASK) {
	case CLKCFG_FSB_533:
		dev_priv->fsb_freq = 533; /* 133*4 */
		break;
	case CLKCFG_FSB_800:
		dev_priv->fsb_freq = 800; /* 200*4 */
		break;
	case CLKCFG_FSB_667:
		dev_priv->fsb_freq =  667; /* 167*4 */
		break;
	case CLKCFG_FSB_400:
		dev_priv->fsb_freq = 400; /* 100*4 */
		break;
	}

	switch (tmp & CLKCFG_MEM_MASK) {
	case CLKCFG_MEM_533:
		dev_priv->mem_freq = 533;
		break;
	case CLKCFG_MEM_667:
		dev_priv->mem_freq = 667;
		break;
	case CLKCFG_MEM_800:
		dev_priv->mem_freq = 800;
		break;
	}

	/* detect pineview DDR3 setting */
	tmp = I915_READ(CSHRDDR3CTL);
	dev_priv->is_ddr3 = (tmp & CSHRDDR3CTL_DDR3) ? 1 : 0;
}

static void i915_ironlake_get_mem_freq(struct drm_device *dev)
{
	struct drm_i915_private *dev_priv = dev->dev_private;
	u16 ddrpll, csipll;

	ddrpll = I915_READ16(DDRMPLL1);
	csipll = I915_READ16(CSIPLL0);

	switch (ddrpll & 0xff) {
	case 0xc:
		dev_priv->mem_freq = 800;
		break;
	case 0x10:
		dev_priv->mem_freq = 1066;
		break;
	case 0x14:
		dev_priv->mem_freq = 1333;
		break;
	case 0x18:
		dev_priv->mem_freq = 1600;
		break;
	default:
		DRM_DEBUG_DRIVER("unknown memory frequency 0x%02x\n",
				 ddrpll & 0xff);
		dev_priv->mem_freq = 0;
		break;
	}

	dev_priv->ips.r_t = dev_priv->mem_freq;

	switch (csipll & 0x3ff) {
	case 0x00c:
		dev_priv->fsb_freq = 3200;
		break;
	case 0x00e:
		dev_priv->fsb_freq = 3733;
		break;
	case 0x010:
		dev_priv->fsb_freq = 4266;
		break;
	case 0x012:
		dev_priv->fsb_freq = 4800;
		break;
	case 0x014:
		dev_priv->fsb_freq = 5333;
		break;
	case 0x016:
		dev_priv->fsb_freq = 5866;
		break;
	case 0x018:
		dev_priv->fsb_freq = 6400;
		break;
	default:
		DRM_DEBUG_DRIVER("unknown fsb frequency 0x%04x\n",
				 csipll & 0x3ff);
		dev_priv->fsb_freq = 0;
		break;
	}

	if (dev_priv->fsb_freq == 3200) {
		dev_priv->ips.c_m = 0;
	} else if (dev_priv->fsb_freq > 3200 && dev_priv->fsb_freq <= 4800) {
		dev_priv->ips.c_m = 1;
	} else {
		dev_priv->ips.c_m = 2;
	}
}

static const struct cxsr_latency cxsr_latency_table[] = {
	{1, 0, 800, 400, 3382, 33382, 3983, 33983},    /* DDR2-400 SC */
	{1, 0, 800, 667, 3354, 33354, 3807, 33807},    /* DDR2-667 SC */
	{1, 0, 800, 800, 3347, 33347, 3763, 33763},    /* DDR2-800 SC */
	{1, 1, 800, 667, 6420, 36420, 6873, 36873},    /* DDR3-667 SC */
	{1, 1, 800, 800, 5902, 35902, 6318, 36318},    /* DDR3-800 SC */

	{1, 0, 667, 400, 3400, 33400, 4021, 34021},    /* DDR2-400 SC */
	{1, 0, 667, 667, 3372, 33372, 3845, 33845},    /* DDR2-667 SC */
	{1, 0, 667, 800, 3386, 33386, 3822, 33822},    /* DDR2-800 SC */
	{1, 1, 667, 667, 6438, 36438, 6911, 36911},    /* DDR3-667 SC */
	{1, 1, 667, 800, 5941, 35941, 6377, 36377},    /* DDR3-800 SC */

	{1, 0, 400, 400, 3472, 33472, 4173, 34173},    /* DDR2-400 SC */
	{1, 0, 400, 667, 3443, 33443, 3996, 33996},    /* DDR2-667 SC */
	{1, 0, 400, 800, 3430, 33430, 3946, 33946},    /* DDR2-800 SC */
	{1, 1, 400, 667, 6509, 36509, 7062, 37062},    /* DDR3-667 SC */
	{1, 1, 400, 800, 5985, 35985, 6501, 36501},    /* DDR3-800 SC */

	{0, 0, 800, 400, 3438, 33438, 4065, 34065},    /* DDR2-400 SC */
	{0, 0, 800, 667, 3410, 33410, 3889, 33889},    /* DDR2-667 SC */
	{0, 0, 800, 800, 3403, 33403, 3845, 33845},    /* DDR2-800 SC */
	{0, 1, 800, 667, 6476, 36476, 6955, 36955},    /* DDR3-667 SC */
	{0, 1, 800, 800, 5958, 35958, 6400, 36400},    /* DDR3-800 SC */

	{0, 0, 667, 400, 3456, 33456, 4103, 34106},    /* DDR2-400 SC */
	{0, 0, 667, 667, 3428, 33428, 3927, 33927},    /* DDR2-667 SC */
	{0, 0, 667, 800, 3443, 33443, 3905, 33905},    /* DDR2-800 SC */
	{0, 1, 667, 667, 6494, 36494, 6993, 36993},    /* DDR3-667 SC */
	{0, 1, 667, 800, 5998, 35998, 6460, 36460},    /* DDR3-800 SC */

	{0, 0, 400, 400, 3528, 33528, 4255, 34255},    /* DDR2-400 SC */
	{0, 0, 400, 667, 3500, 33500, 4079, 34079},    /* DDR2-667 SC */
	{0, 0, 400, 800, 3487, 33487, 4029, 34029},    /* DDR2-800 SC */
	{0, 1, 400, 667, 6566, 36566, 7145, 37145},    /* DDR3-667 SC */
	{0, 1, 400, 800, 6042, 36042, 6584, 36584},    /* DDR3-800 SC */
};

static const struct cxsr_latency *intel_get_cxsr_latency(int is_desktop,
							 int is_ddr3,
							 int fsb,
							 int mem)
{
	const struct cxsr_latency *latency;
	int i;

	if (fsb == 0 || mem == 0)
		return NULL;

	for (i = 0; i < ARRAY_SIZE(cxsr_latency_table); i++) {
		latency = &cxsr_latency_table[i];
		if (is_desktop == latency->is_desktop &&
		    is_ddr3 == latency->is_ddr3 &&
		    fsb == latency->fsb_freq && mem == latency->mem_freq)
			return latency;
	}

	DRM_DEBUG_KMS("Unknown FSB/MEM found, disable CxSR\n");

	return NULL;
}

static void chv_set_memory_dvfs(struct drm_i915_private *dev_priv, bool enable)
{
	u32 val;

	mutex_lock(&dev_priv->rps.hw_lock);

	val = vlv_punit_read(dev_priv, PUNIT_REG_DDR_SETUP2);
	if (enable)
		val &= ~FORCE_DDR_HIGH_FREQ;
	else
		val |= FORCE_DDR_HIGH_FREQ;
	val &= ~FORCE_DDR_LOW_FREQ;
	val |= FORCE_DDR_FREQ_REQ_ACK;
	vlv_punit_write(dev_priv, PUNIT_REG_DDR_SETUP2, val);

	if (wait_for((vlv_punit_read(dev_priv, PUNIT_REG_DDR_SETUP2) &
		      FORCE_DDR_FREQ_REQ_ACK) == 0, 3))
		DRM_ERROR("timed out waiting for Punit DDR DVFS request\n");

	mutex_unlock(&dev_priv->rps.hw_lock);
}

static void chv_set_memory_pm5(struct drm_i915_private *dev_priv, bool enable)
{
	u32 val;

	mutex_lock(&dev_priv->rps.hw_lock);

	val = vlv_punit_read(dev_priv, PUNIT_REG_DSPFREQ);
	if (enable)
		val |= DSP_MAXFIFO_PM5_ENABLE;
	else
		val &= ~DSP_MAXFIFO_PM5_ENABLE;
	vlv_punit_write(dev_priv, PUNIT_REG_DSPFREQ, val);

	mutex_unlock(&dev_priv->rps.hw_lock);
}

#define FW_WM(value, plane) \
	(((value) << DSPFW_ ## plane ## _SHIFT) & DSPFW_ ## plane ## _MASK)

void intel_set_memory_cxsr(struct drm_i915_private *dev_priv, bool enable)
{
	struct drm_device *dev = dev_priv->dev;
	u32 val;

	if (IS_VALLEYVIEW(dev) || IS_CHERRYVIEW(dev)) {
		I915_WRITE(FW_BLC_SELF_VLV, enable ? FW_CSPWRDWNEN : 0);
		POSTING_READ(FW_BLC_SELF_VLV);
		dev_priv->wm.vlv.cxsr = enable;
	} else if (IS_G4X(dev) || IS_CRESTLINE(dev)) {
		I915_WRITE(FW_BLC_SELF, enable ? FW_BLC_SELF_EN : 0);
		POSTING_READ(FW_BLC_SELF);
	} else if (IS_PINEVIEW(dev)) {
		val = I915_READ(DSPFW3) & ~PINEVIEW_SELF_REFRESH_EN;
		val |= enable ? PINEVIEW_SELF_REFRESH_EN : 0;
		I915_WRITE(DSPFW3, val);
		POSTING_READ(DSPFW3);
	} else if (IS_I945G(dev) || IS_I945GM(dev)) {
		val = enable ? _MASKED_BIT_ENABLE(FW_BLC_SELF_EN) :
			       _MASKED_BIT_DISABLE(FW_BLC_SELF_EN);
		I915_WRITE(FW_BLC_SELF, val);
		POSTING_READ(FW_BLC_SELF);
	} else if (IS_I915GM(dev)) {
		val = enable ? _MASKED_BIT_ENABLE(INSTPM_SELF_EN) :
			       _MASKED_BIT_DISABLE(INSTPM_SELF_EN);
		I915_WRITE(INSTPM, val);
		POSTING_READ(INSTPM);
	} else {
		return;
	}

	DRM_DEBUG_KMS("memory self-refresh is %s\n",
		      enable ? "enabled" : "disabled");
}


/*
 * Latency for FIFO fetches is dependent on several factors:
 *   - memory configuration (speed, channels)
 *   - chipset
 *   - current MCH state
 * It can be fairly high in some situations, so here we assume a fairly
 * pessimal value.  It's a tradeoff between extra memory fetches (if we
 * set this value too high, the FIFO will fetch frequently to stay full)
 * and power consumption (set it too low to save power and we might see
 * FIFO underruns and display "flicker").
 *
 * A value of 5us seems to be a good balance; safe for very low end
 * platforms but not overly aggressive on lower latency configs.
 */
static const int pessimal_latency_ns = 5000;

#define VLV_FIFO_START(dsparb, dsparb2, lo_shift, hi_shift) \
	((((dsparb) >> (lo_shift)) & 0xff) | ((((dsparb2) >> (hi_shift)) & 0x1) << 8))

static int vlv_get_fifo_size(struct drm_device *dev,
			      enum pipe pipe, int plane)
{
	struct drm_i915_private *dev_priv = dev->dev_private;
	int sprite0_start, sprite1_start, size;

	switch (pipe) {
		uint32_t dsparb, dsparb2, dsparb3;
	case PIPE_A:
		dsparb = I915_READ(DSPARB);
		dsparb2 = I915_READ(DSPARB2);
		sprite0_start = VLV_FIFO_START(dsparb, dsparb2, 0, 0);
		sprite1_start = VLV_FIFO_START(dsparb, dsparb2, 8, 4);
		break;
	case PIPE_B:
		dsparb = I915_READ(DSPARB);
		dsparb2 = I915_READ(DSPARB2);
		sprite0_start = VLV_FIFO_START(dsparb, dsparb2, 16, 8);
		sprite1_start = VLV_FIFO_START(dsparb, dsparb2, 24, 12);
		break;
	case PIPE_C:
		dsparb2 = I915_READ(DSPARB2);
		dsparb3 = I915_READ(DSPARB3);
		sprite0_start = VLV_FIFO_START(dsparb3, dsparb2, 0, 16);
		sprite1_start = VLV_FIFO_START(dsparb3, dsparb2, 8, 20);
		break;
	default:
		return 0;
	}

	switch (plane) {
	case 0:
		size = sprite0_start;
		break;
	case 1:
		size = sprite1_start - sprite0_start;
		break;
	case 2:
		size = 512 - 1 - sprite1_start;
		break;
	default:
		return 0;
	}

	DRM_DEBUG_KMS("Pipe %c %s %c FIFO size: %d\n",
		      pipe_name(pipe), plane == 0 ? "primary" : "sprite",
		      plane == 0 ? plane_name(pipe) : sprite_name(pipe, plane - 1),
		      size);

	return size;
}

static int i9xx_get_fifo_size(struct drm_device *dev, int plane)
{
	struct drm_i915_private *dev_priv = dev->dev_private;
	uint32_t dsparb = I915_READ(DSPARB);
	int size;

	size = dsparb & 0x7f;
	if (plane)
		size = ((dsparb >> DSPARB_CSTART_SHIFT) & 0x7f) - size;

	DRM_DEBUG_KMS("FIFO size - (0x%08x) %s: %d\n", dsparb,
		      plane ? "B" : "A", size);

	return size;
}

static int i830_get_fifo_size(struct drm_device *dev, int plane)
{
	struct drm_i915_private *dev_priv = dev->dev_private;
	uint32_t dsparb = I915_READ(DSPARB);
	int size;

	size = dsparb & 0x1ff;
	if (plane)
		size = ((dsparb >> DSPARB_BEND_SHIFT) & 0x1ff) - size;
	size >>= 1; /* Convert to cachelines */

	DRM_DEBUG_KMS("FIFO size - (0x%08x) %s: %d\n", dsparb,
		      plane ? "B" : "A", size);

	return size;
}

static int i845_get_fifo_size(struct drm_device *dev, int plane)
{
	struct drm_i915_private *dev_priv = dev->dev_private;
	uint32_t dsparb = I915_READ(DSPARB);
	int size;

	size = dsparb & 0x7f;
	size >>= 2; /* Convert to cachelines */

	DRM_DEBUG_KMS("FIFO size - (0x%08x) %s: %d\n", dsparb,
		      plane ? "B" : "A",
		      size);

	return size;
}

/* Pineview has different values for various configs */
static const struct intel_watermark_params pineview_display_wm = {
	.fifo_size = PINEVIEW_DISPLAY_FIFO,
	.max_wm = PINEVIEW_MAX_WM,
	.default_wm = PINEVIEW_DFT_WM,
	.guard_size = PINEVIEW_GUARD_WM,
	.cacheline_size = PINEVIEW_FIFO_LINE_SIZE,
};
static const struct intel_watermark_params pineview_display_hplloff_wm = {
	.fifo_size = PINEVIEW_DISPLAY_FIFO,
	.max_wm = PINEVIEW_MAX_WM,
	.default_wm = PINEVIEW_DFT_HPLLOFF_WM,
	.guard_size = PINEVIEW_GUARD_WM,
	.cacheline_size = PINEVIEW_FIFO_LINE_SIZE,
};
static const struct intel_watermark_params pineview_cursor_wm = {
	.fifo_size = PINEVIEW_CURSOR_FIFO,
	.max_wm = PINEVIEW_CURSOR_MAX_WM,
	.default_wm = PINEVIEW_CURSOR_DFT_WM,
	.guard_size = PINEVIEW_CURSOR_GUARD_WM,
	.cacheline_size = PINEVIEW_FIFO_LINE_SIZE,
};
static const struct intel_watermark_params pineview_cursor_hplloff_wm = {
	.fifo_size = PINEVIEW_CURSOR_FIFO,
	.max_wm = PINEVIEW_CURSOR_MAX_WM,
	.default_wm = PINEVIEW_CURSOR_DFT_WM,
	.guard_size = PINEVIEW_CURSOR_GUARD_WM,
	.cacheline_size = PINEVIEW_FIFO_LINE_SIZE,
};
static const struct intel_watermark_params g4x_wm_info = {
	.fifo_size = G4X_FIFO_SIZE,
	.max_wm = G4X_MAX_WM,
	.default_wm = G4X_MAX_WM,
	.guard_size = 2,
	.cacheline_size = G4X_FIFO_LINE_SIZE,
};
static const struct intel_watermark_params g4x_cursor_wm_info = {
	.fifo_size = I965_CURSOR_FIFO,
	.max_wm = I965_CURSOR_MAX_WM,
	.default_wm = I965_CURSOR_DFT_WM,
	.guard_size = 2,
	.cacheline_size = G4X_FIFO_LINE_SIZE,
};
static const struct intel_watermark_params i965_cursor_wm_info = {
	.fifo_size = I965_CURSOR_FIFO,
	.max_wm = I965_CURSOR_MAX_WM,
	.default_wm = I965_CURSOR_DFT_WM,
	.guard_size = 2,
	.cacheline_size = I915_FIFO_LINE_SIZE,
};
static const struct intel_watermark_params i945_wm_info = {
	.fifo_size = I945_FIFO_SIZE,
	.max_wm = I915_MAX_WM,
	.default_wm = 1,
	.guard_size = 2,
	.cacheline_size = I915_FIFO_LINE_SIZE,
};
static const struct intel_watermark_params i915_wm_info = {
	.fifo_size = I915_FIFO_SIZE,
	.max_wm = I915_MAX_WM,
	.default_wm = 1,
	.guard_size = 2,
	.cacheline_size = I915_FIFO_LINE_SIZE,
};
static const struct intel_watermark_params i830_a_wm_info = {
	.fifo_size = I855GM_FIFO_SIZE,
	.max_wm = I915_MAX_WM,
	.default_wm = 1,
	.guard_size = 2,
	.cacheline_size = I830_FIFO_LINE_SIZE,
};
static const struct intel_watermark_params i830_bc_wm_info = {
	.fifo_size = I855GM_FIFO_SIZE,
	.max_wm = I915_MAX_WM/2,
	.default_wm = 1,
	.guard_size = 2,
	.cacheline_size = I830_FIFO_LINE_SIZE,
};
static const struct intel_watermark_params i845_wm_info = {
	.fifo_size = I830_FIFO_SIZE,
	.max_wm = I915_MAX_WM,
	.default_wm = 1,
	.guard_size = 2,
	.cacheline_size = I830_FIFO_LINE_SIZE,
};

/**
 * intel_calculate_wm - calculate watermark level
 * @clock_in_khz: pixel clock
 * @wm: chip FIFO params
 * @cpp: bytes per pixel
 * @latency_ns: memory latency for the platform
 *
 * Calculate the watermark level (the level at which the display plane will
 * start fetching from memory again).  Each chip has a different display
 * FIFO size and allocation, so the caller needs to figure that out and pass
 * in the correct intel_watermark_params structure.
 *
 * As the pixel clock runs, the FIFO will be drained at a rate that depends
 * on the pixel size.  When it reaches the watermark level, it'll start
 * fetching FIFO line sized based chunks from memory until the FIFO fills
 * past the watermark point.  If the FIFO drains completely, a FIFO underrun
 * will occur, and a display engine hang could result.
 */
static unsigned long intel_calculate_wm(unsigned long clock_in_khz,
					const struct intel_watermark_params *wm,
					int fifo_size, int cpp,
					unsigned long latency_ns)
{
	long entries_required, wm_size;

	/*
	 * Note: we need to make sure we don't overflow for various clock &
	 * latency values.
	 * clocks go from a few thousand to several hundred thousand.
	 * latency is usually a few thousand
	 */
	entries_required = ((clock_in_khz / 1000) * cpp * latency_ns) /
		1000;
	entries_required = DIV_ROUND_UP(entries_required, wm->cacheline_size);

	DRM_DEBUG_KMS("FIFO entries required for mode: %ld\n", entries_required);

	wm_size = fifo_size - (entries_required + wm->guard_size);

	DRM_DEBUG_KMS("FIFO watermark level: %ld\n", wm_size);

	/* Don't promote wm_size to unsigned... */
	if (wm_size > (long)wm->max_wm)
		wm_size = wm->max_wm;
	if (wm_size <= 0)
		wm_size = wm->default_wm;

	/*
	 * Bspec seems to indicate that the value shouldn't be lower than
	 * 'burst size + 1'. Certainly 830 is quite unhappy with low values.
	 * Lets go for 8 which is the burst size since certain platforms
	 * already use a hardcoded 8 (which is what the spec says should be
	 * done).
	 */
	if (wm_size <= 8)
		wm_size = 8;

	return wm_size;
}

static struct drm_crtc *single_enabled_crtc(struct drm_device *dev)
{
	struct drm_crtc *crtc, *enabled = NULL;

	for_each_crtc(dev, crtc) {
		if (intel_crtc_active(crtc)) {
			if (enabled)
				return NULL;
			enabled = crtc;
		}
	}

	return enabled;
}

static void pineview_update_wm(struct drm_crtc *unused_crtc)
{
	struct drm_device *dev = unused_crtc->dev;
	struct drm_i915_private *dev_priv = dev->dev_private;
	struct drm_crtc *crtc;
	const struct cxsr_latency *latency;
	u32 reg;
	unsigned long wm;

	latency = intel_get_cxsr_latency(IS_PINEVIEW_G(dev), dev_priv->is_ddr3,
					 dev_priv->fsb_freq, dev_priv->mem_freq);
	if (!latency) {
		DRM_DEBUG_KMS("Unknown FSB/MEM found, disable CxSR\n");
		intel_set_memory_cxsr(dev_priv, false);
		return;
	}

	crtc = single_enabled_crtc(dev);
	if (crtc) {
		const struct drm_display_mode *adjusted_mode = &to_intel_crtc(crtc)->config->base.adjusted_mode;
		int cpp = drm_format_plane_cpp(crtc->primary->state->fb->pixel_format, 0);
		int clock = adjusted_mode->crtc_clock;

		/* Display SR */
		wm = intel_calculate_wm(clock, &pineview_display_wm,
					pineview_display_wm.fifo_size,
					cpp, latency->display_sr);
		reg = I915_READ(DSPFW1);
		reg &= ~DSPFW_SR_MASK;
		reg |= FW_WM(wm, SR);
		I915_WRITE(DSPFW1, reg);
		DRM_DEBUG_KMS("DSPFW1 register is %x\n", reg);

		/* cursor SR */
		wm = intel_calculate_wm(clock, &pineview_cursor_wm,
					pineview_display_wm.fifo_size,
					cpp, latency->cursor_sr);
		reg = I915_READ(DSPFW3);
		reg &= ~DSPFW_CURSOR_SR_MASK;
		reg |= FW_WM(wm, CURSOR_SR);
		I915_WRITE(DSPFW3, reg);

		/* Display HPLL off SR */
		wm = intel_calculate_wm(clock, &pineview_display_hplloff_wm,
					pineview_display_hplloff_wm.fifo_size,
					cpp, latency->display_hpll_disable);
		reg = I915_READ(DSPFW3);
		reg &= ~DSPFW_HPLL_SR_MASK;
		reg |= FW_WM(wm, HPLL_SR);
		I915_WRITE(DSPFW3, reg);

		/* cursor HPLL off SR */
		wm = intel_calculate_wm(clock, &pineview_cursor_hplloff_wm,
					pineview_display_hplloff_wm.fifo_size,
					cpp, latency->cursor_hpll_disable);
		reg = I915_READ(DSPFW3);
		reg &= ~DSPFW_HPLL_CURSOR_MASK;
		reg |= FW_WM(wm, HPLL_CURSOR);
		I915_WRITE(DSPFW3, reg);
		DRM_DEBUG_KMS("DSPFW3 register is %x\n", reg);

		intel_set_memory_cxsr(dev_priv, true);
	} else {
		intel_set_memory_cxsr(dev_priv, false);
	}
}

static bool g4x_compute_wm0(struct drm_device *dev,
			    int plane,
			    const struct intel_watermark_params *display,
			    int display_latency_ns,
			    const struct intel_watermark_params *cursor,
			    int cursor_latency_ns,
			    int *plane_wm,
			    int *cursor_wm)
{
	struct drm_crtc *crtc;
	const struct drm_display_mode *adjusted_mode;
	int htotal, hdisplay, clock, cpp;
	int line_time_us, line_count;
	int entries, tlb_miss;

	crtc = intel_get_crtc_for_plane(dev, plane);
	if (!intel_crtc_active(crtc)) {
		*cursor_wm = cursor->guard_size;
		*plane_wm = display->guard_size;
		return false;
	}

	adjusted_mode = &to_intel_crtc(crtc)->config->base.adjusted_mode;
	clock = adjusted_mode->crtc_clock;
	htotal = adjusted_mode->crtc_htotal;
	hdisplay = to_intel_crtc(crtc)->config->pipe_src_w;
	cpp = drm_format_plane_cpp(crtc->primary->state->fb->pixel_format, 0);

	/* Use the small buffer method to calculate plane watermark */
	entries = ((clock * cpp / 1000) * display_latency_ns) / 1000;
	tlb_miss = display->fifo_size*display->cacheline_size - hdisplay * 8;
	if (tlb_miss > 0)
		entries += tlb_miss;
	entries = DIV_ROUND_UP(entries, display->cacheline_size);
	*plane_wm = entries + display->guard_size;
	if (*plane_wm > (int)display->max_wm)
		*plane_wm = display->max_wm;

	/* Use the large buffer method to calculate cursor watermark */
	line_time_us = max(htotal * 1000 / clock, 1);
	line_count = (cursor_latency_ns / line_time_us + 1000) / 1000;
	entries = line_count * crtc->cursor->state->crtc_w * cpp;
	tlb_miss = cursor->fifo_size*cursor->cacheline_size - hdisplay * 8;
	if (tlb_miss > 0)
		entries += tlb_miss;
	entries = DIV_ROUND_UP(entries, cursor->cacheline_size);
	*cursor_wm = entries + cursor->guard_size;
	if (*cursor_wm > (int)cursor->max_wm)
		*cursor_wm = (int)cursor->max_wm;

	return true;
}

/*
 * Check the wm result.
 *
 * If any calculated watermark values is larger than the maximum value that
 * can be programmed into the associated watermark register, that watermark
 * must be disabled.
 */
static bool g4x_check_srwm(struct drm_device *dev,
			   int display_wm, int cursor_wm,
			   const struct intel_watermark_params *display,
			   const struct intel_watermark_params *cursor)
{
	DRM_DEBUG_KMS("SR watermark: display plane %d, cursor %d\n",
		      display_wm, cursor_wm);

	if (display_wm > display->max_wm) {
		DRM_DEBUG_KMS("display watermark is too large(%d/%ld), disabling\n",
			      display_wm, display->max_wm);
		return false;
	}

	if (cursor_wm > cursor->max_wm) {
		DRM_DEBUG_KMS("cursor watermark is too large(%d/%ld), disabling\n",
			      cursor_wm, cursor->max_wm);
		return false;
	}

	if (!(display_wm || cursor_wm)) {
		DRM_DEBUG_KMS("SR latency is 0, disabling\n");
		return false;
	}

	return true;
}

static bool g4x_compute_srwm(struct drm_device *dev,
			     int plane,
			     int latency_ns,
			     const struct intel_watermark_params *display,
			     const struct intel_watermark_params *cursor,
			     int *display_wm, int *cursor_wm)
{
	struct drm_crtc *crtc;
	const struct drm_display_mode *adjusted_mode;
	int hdisplay, htotal, cpp, clock;
	unsigned long line_time_us;
	int line_count, line_size;
	int small, large;
	int entries;

	if (!latency_ns) {
		*display_wm = *cursor_wm = 0;
		return false;
	}

	crtc = intel_get_crtc_for_plane(dev, plane);
	adjusted_mode = &to_intel_crtc(crtc)->config->base.adjusted_mode;
	clock = adjusted_mode->crtc_clock;
	htotal = adjusted_mode->crtc_htotal;
	hdisplay = to_intel_crtc(crtc)->config->pipe_src_w;
	cpp = drm_format_plane_cpp(crtc->primary->state->fb->pixel_format, 0);

	line_time_us = max(htotal * 1000 / clock, 1);
	line_count = (latency_ns / line_time_us + 1000) / 1000;
	line_size = hdisplay * cpp;

	/* Use the minimum of the small and large buffer method for primary */
	small = ((clock * cpp / 1000) * latency_ns) / 1000;
	large = line_count * line_size;

	entries = DIV_ROUND_UP(min(small, large), display->cacheline_size);
	*display_wm = entries + display->guard_size;

	/* calculate the self-refresh watermark for display cursor */
	entries = line_count * cpp * crtc->cursor->state->crtc_w;
	entries = DIV_ROUND_UP(entries, cursor->cacheline_size);
	*cursor_wm = entries + cursor->guard_size;

	return g4x_check_srwm(dev,
			      *display_wm, *cursor_wm,
			      display, cursor);
}

#define FW_WM_VLV(value, plane) \
	(((value) << DSPFW_ ## plane ## _SHIFT) & DSPFW_ ## plane ## _MASK_VLV)

static void vlv_write_wm_values(struct intel_crtc *crtc,
				const struct vlv_wm_values *wm)
{
	struct drm_i915_private *dev_priv = to_i915(crtc->base.dev);
	enum pipe pipe = crtc->pipe;

	I915_WRITE(VLV_DDL(pipe),
		   (wm->ddl[pipe].cursor << DDL_CURSOR_SHIFT) |
		   (wm->ddl[pipe].sprite[1] << DDL_SPRITE_SHIFT(1)) |
		   (wm->ddl[pipe].sprite[0] << DDL_SPRITE_SHIFT(0)) |
		   (wm->ddl[pipe].primary << DDL_PLANE_SHIFT));

	I915_WRITE(DSPFW1,
		   FW_WM(wm->sr.plane, SR) |
		   FW_WM(wm->pipe[PIPE_B].cursor, CURSORB) |
		   FW_WM_VLV(wm->pipe[PIPE_B].primary, PLANEB) |
		   FW_WM_VLV(wm->pipe[PIPE_A].primary, PLANEA));
	I915_WRITE(DSPFW2,
		   FW_WM_VLV(wm->pipe[PIPE_A].sprite[1], SPRITEB) |
		   FW_WM(wm->pipe[PIPE_A].cursor, CURSORA) |
		   FW_WM_VLV(wm->pipe[PIPE_A].sprite[0], SPRITEA));
	I915_WRITE(DSPFW3,
		   FW_WM(wm->sr.cursor, CURSOR_SR));

	if (IS_CHERRYVIEW(dev_priv)) {
		I915_WRITE(DSPFW7_CHV,
			   FW_WM_VLV(wm->pipe[PIPE_B].sprite[1], SPRITED) |
			   FW_WM_VLV(wm->pipe[PIPE_B].sprite[0], SPRITEC));
		I915_WRITE(DSPFW8_CHV,
			   FW_WM_VLV(wm->pipe[PIPE_C].sprite[1], SPRITEF) |
			   FW_WM_VLV(wm->pipe[PIPE_C].sprite[0], SPRITEE));
		I915_WRITE(DSPFW9_CHV,
			   FW_WM_VLV(wm->pipe[PIPE_C].primary, PLANEC) |
			   FW_WM(wm->pipe[PIPE_C].cursor, CURSORC));
		I915_WRITE(DSPHOWM,
			   FW_WM(wm->sr.plane >> 9, SR_HI) |
			   FW_WM(wm->pipe[PIPE_C].sprite[1] >> 8, SPRITEF_HI) |
			   FW_WM(wm->pipe[PIPE_C].sprite[0] >> 8, SPRITEE_HI) |
			   FW_WM(wm->pipe[PIPE_C].primary >> 8, PLANEC_HI) |
			   FW_WM(wm->pipe[PIPE_B].sprite[1] >> 8, SPRITED_HI) |
			   FW_WM(wm->pipe[PIPE_B].sprite[0] >> 8, SPRITEC_HI) |
			   FW_WM(wm->pipe[PIPE_B].primary >> 8, PLANEB_HI) |
			   FW_WM(wm->pipe[PIPE_A].sprite[1] >> 8, SPRITEB_HI) |
			   FW_WM(wm->pipe[PIPE_A].sprite[0] >> 8, SPRITEA_HI) |
			   FW_WM(wm->pipe[PIPE_A].primary >> 8, PLANEA_HI));
	} else {
		I915_WRITE(DSPFW7,
			   FW_WM_VLV(wm->pipe[PIPE_B].sprite[1], SPRITED) |
			   FW_WM_VLV(wm->pipe[PIPE_B].sprite[0], SPRITEC));
		I915_WRITE(DSPHOWM,
			   FW_WM(wm->sr.plane >> 9, SR_HI) |
			   FW_WM(wm->pipe[PIPE_B].sprite[1] >> 8, SPRITED_HI) |
			   FW_WM(wm->pipe[PIPE_B].sprite[0] >> 8, SPRITEC_HI) |
			   FW_WM(wm->pipe[PIPE_B].primary >> 8, PLANEB_HI) |
			   FW_WM(wm->pipe[PIPE_A].sprite[1] >> 8, SPRITEB_HI) |
			   FW_WM(wm->pipe[PIPE_A].sprite[0] >> 8, SPRITEA_HI) |
			   FW_WM(wm->pipe[PIPE_A].primary >> 8, PLANEA_HI));
	}

	/* zero (unused) WM1 watermarks */
	I915_WRITE(DSPFW4, 0);
	I915_WRITE(DSPFW5, 0);
	I915_WRITE(DSPFW6, 0);
	I915_WRITE(DSPHOWM1, 0);

	POSTING_READ(DSPFW1);
}

#undef FW_WM_VLV

enum vlv_wm_level {
	VLV_WM_LEVEL_PM2,
	VLV_WM_LEVEL_PM5,
	VLV_WM_LEVEL_DDR_DVFS,
};

/* latency must be in 0.1us units. */
static unsigned int vlv_wm_method2(unsigned int pixel_rate,
				   unsigned int pipe_htotal,
				   unsigned int horiz_pixels,
				   unsigned int cpp,
				   unsigned int latency)
{
	unsigned int ret;

	ret = (latency * pixel_rate) / (pipe_htotal * 10000);
	ret = (ret + 1) * horiz_pixels * cpp;
	ret = DIV_ROUND_UP(ret, 64);

	return ret;
}

static void vlv_setup_wm_latency(struct drm_device *dev)
{
	struct drm_i915_private *dev_priv = dev->dev_private;

	/* all latencies in usec */
	dev_priv->wm.pri_latency[VLV_WM_LEVEL_PM2] = 3;

	dev_priv->wm.max_level = VLV_WM_LEVEL_PM2;

	if (IS_CHERRYVIEW(dev_priv)) {
		dev_priv->wm.pri_latency[VLV_WM_LEVEL_PM5] = 12;
		dev_priv->wm.pri_latency[VLV_WM_LEVEL_DDR_DVFS] = 33;

		dev_priv->wm.max_level = VLV_WM_LEVEL_DDR_DVFS;
	}
}

static uint16_t vlv_compute_wm_level(struct intel_plane *plane,
				     struct intel_crtc *crtc,
				     const struct intel_plane_state *state,
				     int level)
{
	struct drm_i915_private *dev_priv = to_i915(plane->base.dev);
	int clock, htotal, cpp, width, wm;

	if (dev_priv->wm.pri_latency[level] == 0)
		return USHRT_MAX;

	if (!state->visible)
		return 0;

	cpp = drm_format_plane_cpp(state->base.fb->pixel_format, 0);
	clock = crtc->config->base.adjusted_mode.crtc_clock;
	htotal = crtc->config->base.adjusted_mode.crtc_htotal;
	width = crtc->config->pipe_src_w;
	if (WARN_ON(htotal == 0))
		htotal = 1;

	if (plane->base.type == DRM_PLANE_TYPE_CURSOR) {
		/*
		 * FIXME the formula gives values that are
		 * too big for the cursor FIFO, and hence we
		 * would never be able to use cursors. For
		 * now just hardcode the watermark.
		 */
		wm = 63;
	} else {
		wm = vlv_wm_method2(clock, htotal, width, cpp,
				    dev_priv->wm.pri_latency[level] * 10);
	}

	return min_t(int, wm, USHRT_MAX);
}

static void vlv_compute_fifo(struct intel_crtc *crtc)
{
	struct drm_device *dev = crtc->base.dev;
	struct vlv_wm_state *wm_state = &crtc->wm_state;
	struct intel_plane *plane;
	unsigned int total_rate = 0;
	const int fifo_size = 512 - 1;
	int fifo_extra, fifo_left = fifo_size;

	for_each_intel_plane_on_crtc(dev, crtc, plane) {
		struct intel_plane_state *state =
			to_intel_plane_state(plane->base.state);

		if (plane->base.type == DRM_PLANE_TYPE_CURSOR)
			continue;

		if (state->visible) {
			wm_state->num_active_planes++;
			total_rate += drm_format_plane_cpp(state->base.fb->pixel_format, 0);
		}
	}

	for_each_intel_plane_on_crtc(dev, crtc, plane) {
		struct intel_plane_state *state =
			to_intel_plane_state(plane->base.state);
		unsigned int rate;

		if (plane->base.type == DRM_PLANE_TYPE_CURSOR) {
			plane->wm.fifo_size = 63;
			continue;
		}

		if (!state->visible) {
			plane->wm.fifo_size = 0;
			continue;
		}

		rate = drm_format_plane_cpp(state->base.fb->pixel_format, 0);
		plane->wm.fifo_size = fifo_size * rate / total_rate;
		fifo_left -= plane->wm.fifo_size;
	}

	fifo_extra = DIV_ROUND_UP(fifo_left, wm_state->num_active_planes ?: 1);

	/* spread the remainder evenly */
	for_each_intel_plane_on_crtc(dev, crtc, plane) {
		int plane_extra;

		if (fifo_left == 0)
			break;

		if (plane->base.type == DRM_PLANE_TYPE_CURSOR)
			continue;

		/* give it all to the first plane if none are active */
		if (plane->wm.fifo_size == 0 &&
		    wm_state->num_active_planes)
			continue;

		plane_extra = min(fifo_extra, fifo_left);
		plane->wm.fifo_size += plane_extra;
		fifo_left -= plane_extra;
	}

	WARN_ON(fifo_left != 0);
}

static void vlv_invert_wms(struct intel_crtc *crtc)
{
	struct vlv_wm_state *wm_state = &crtc->wm_state;
	int level;

	for (level = 0; level < wm_state->num_levels; level++) {
		struct drm_device *dev = crtc->base.dev;
		const int sr_fifo_size = INTEL_INFO(dev)->num_pipes * 512 - 1;
		struct intel_plane *plane;

		wm_state->sr[level].plane = sr_fifo_size - wm_state->sr[level].plane;
		wm_state->sr[level].cursor = 63 - wm_state->sr[level].cursor;

		for_each_intel_plane_on_crtc(dev, crtc, plane) {
			switch (plane->base.type) {
				int sprite;
			case DRM_PLANE_TYPE_CURSOR:
				wm_state->wm[level].cursor = plane->wm.fifo_size -
					wm_state->wm[level].cursor;
				break;
			case DRM_PLANE_TYPE_PRIMARY:
				wm_state->wm[level].primary = plane->wm.fifo_size -
					wm_state->wm[level].primary;
				break;
			case DRM_PLANE_TYPE_OVERLAY:
				sprite = plane->plane;
				wm_state->wm[level].sprite[sprite] = plane->wm.fifo_size -
					wm_state->wm[level].sprite[sprite];
				break;
			}
		}
	}
}

static void vlv_compute_wm(struct intel_crtc *crtc)
{
	struct drm_device *dev = crtc->base.dev;
	struct vlv_wm_state *wm_state = &crtc->wm_state;
	struct intel_plane *plane;
	int sr_fifo_size = INTEL_INFO(dev)->num_pipes * 512 - 1;
	int level;

	memset(wm_state, 0, sizeof(*wm_state));

	wm_state->cxsr = crtc->pipe != PIPE_C && crtc->wm.cxsr_allowed;
	wm_state->num_levels = to_i915(dev)->wm.max_level + 1;

	wm_state->num_active_planes = 0;

	vlv_compute_fifo(crtc);

	if (wm_state->num_active_planes != 1)
		wm_state->cxsr = false;

	if (wm_state->cxsr) {
		for (level = 0; level < wm_state->num_levels; level++) {
			wm_state->sr[level].plane = sr_fifo_size;
			wm_state->sr[level].cursor = 63;
		}
	}

	for_each_intel_plane_on_crtc(dev, crtc, plane) {
		struct intel_plane_state *state =
			to_intel_plane_state(plane->base.state);

		if (!state->visible)
			continue;

		/* normal watermarks */
		for (level = 0; level < wm_state->num_levels; level++) {
			int wm = vlv_compute_wm_level(plane, crtc, state, level);
			int max_wm = plane->base.type == DRM_PLANE_TYPE_CURSOR ? 63 : 511;

			/* hack */
			if (WARN_ON(level == 0 && wm > max_wm))
				wm = max_wm;

			if (wm > plane->wm.fifo_size)
				break;

			switch (plane->base.type) {
				int sprite;
			case DRM_PLANE_TYPE_CURSOR:
				wm_state->wm[level].cursor = wm;
				break;
			case DRM_PLANE_TYPE_PRIMARY:
				wm_state->wm[level].primary = wm;
				break;
			case DRM_PLANE_TYPE_OVERLAY:
				sprite = plane->plane;
				wm_state->wm[level].sprite[sprite] = wm;
				break;
			}
		}

		wm_state->num_levels = level;

		if (!wm_state->cxsr)
			continue;

		/* maxfifo watermarks */
		switch (plane->base.type) {
			int sprite, level;
		case DRM_PLANE_TYPE_CURSOR:
			for (level = 0; level < wm_state->num_levels; level++)
				wm_state->sr[level].cursor =
					wm_state->wm[level].cursor;
			break;
		case DRM_PLANE_TYPE_PRIMARY:
			for (level = 0; level < wm_state->num_levels; level++)
				wm_state->sr[level].plane =
					min(wm_state->sr[level].plane,
					    wm_state->wm[level].primary);
			break;
		case DRM_PLANE_TYPE_OVERLAY:
			sprite = plane->plane;
			for (level = 0; level < wm_state->num_levels; level++)
				wm_state->sr[level].plane =
					min(wm_state->sr[level].plane,
					    wm_state->wm[level].sprite[sprite]);
			break;
		}
	}

	/* clear any (partially) filled invalid levels */
	for (level = wm_state->num_levels; level < to_i915(dev)->wm.max_level + 1; level++) {
		memset(&wm_state->wm[level], 0, sizeof(wm_state->wm[level]));
		memset(&wm_state->sr[level], 0, sizeof(wm_state->sr[level]));
	}

	vlv_invert_wms(crtc);
}

#define VLV_FIFO(plane, value) \
	(((value) << DSPARB_ ## plane ## _SHIFT_VLV) & DSPARB_ ## plane ## _MASK_VLV)

static void vlv_pipe_set_fifo_size(struct intel_crtc *crtc)
{
	struct drm_device *dev = crtc->base.dev;
	struct drm_i915_private *dev_priv = to_i915(dev);
	struct intel_plane *plane;
	int sprite0_start = 0, sprite1_start = 0, fifo_size = 0;

	for_each_intel_plane_on_crtc(dev, crtc, plane) {
		if (plane->base.type == DRM_PLANE_TYPE_CURSOR) {
			WARN_ON(plane->wm.fifo_size != 63);
			continue;
		}

		if (plane->base.type == DRM_PLANE_TYPE_PRIMARY)
			sprite0_start = plane->wm.fifo_size;
		else if (plane->plane == 0)
			sprite1_start = sprite0_start + plane->wm.fifo_size;
		else
			fifo_size = sprite1_start + plane->wm.fifo_size;
	}

	WARN_ON(fifo_size != 512 - 1);

	DRM_DEBUG_KMS("Pipe %c FIFO split %d / %d / %d\n",
		      pipe_name(crtc->pipe), sprite0_start,
		      sprite1_start, fifo_size);

	switch (crtc->pipe) {
		uint32_t dsparb, dsparb2, dsparb3;
	case PIPE_A:
		dsparb = I915_READ(DSPARB);
		dsparb2 = I915_READ(DSPARB2);

		dsparb &= ~(VLV_FIFO(SPRITEA, 0xff) |
			    VLV_FIFO(SPRITEB, 0xff));
		dsparb |= (VLV_FIFO(SPRITEA, sprite0_start) |
			   VLV_FIFO(SPRITEB, sprite1_start));

		dsparb2 &= ~(VLV_FIFO(SPRITEA_HI, 0x1) |
			     VLV_FIFO(SPRITEB_HI, 0x1));
		dsparb2 |= (VLV_FIFO(SPRITEA_HI, sprite0_start >> 8) |
			   VLV_FIFO(SPRITEB_HI, sprite1_start >> 8));

		I915_WRITE(DSPARB, dsparb);
		I915_WRITE(DSPARB2, dsparb2);
		break;
	case PIPE_B:
		dsparb = I915_READ(DSPARB);
		dsparb2 = I915_READ(DSPARB2);

		dsparb &= ~(VLV_FIFO(SPRITEC, 0xff) |
			    VLV_FIFO(SPRITED, 0xff));
		dsparb |= (VLV_FIFO(SPRITEC, sprite0_start) |
			   VLV_FIFO(SPRITED, sprite1_start));

		dsparb2 &= ~(VLV_FIFO(SPRITEC_HI, 0xff) |
			     VLV_FIFO(SPRITED_HI, 0xff));
		dsparb2 |= (VLV_FIFO(SPRITEC_HI, sprite0_start >> 8) |
			   VLV_FIFO(SPRITED_HI, sprite1_start >> 8));

		I915_WRITE(DSPARB, dsparb);
		I915_WRITE(DSPARB2, dsparb2);
		break;
	case PIPE_C:
		dsparb3 = I915_READ(DSPARB3);
		dsparb2 = I915_READ(DSPARB2);

		dsparb3 &= ~(VLV_FIFO(SPRITEE, 0xff) |
			     VLV_FIFO(SPRITEF, 0xff));
		dsparb3 |= (VLV_FIFO(SPRITEE, sprite0_start) |
			    VLV_FIFO(SPRITEF, sprite1_start));

		dsparb2 &= ~(VLV_FIFO(SPRITEE_HI, 0xff) |
			     VLV_FIFO(SPRITEF_HI, 0xff));
		dsparb2 |= (VLV_FIFO(SPRITEE_HI, sprite0_start >> 8) |
			   VLV_FIFO(SPRITEF_HI, sprite1_start >> 8));

		I915_WRITE(DSPARB3, dsparb3);
		I915_WRITE(DSPARB2, dsparb2);
		break;
	default:
		break;
	}
}

#undef VLV_FIFO

static void vlv_merge_wm(struct drm_device *dev,
			 struct vlv_wm_values *wm)
{
	struct intel_crtc *crtc;
	int num_active_crtcs = 0;

	wm->level = to_i915(dev)->wm.max_level;
	wm->cxsr = true;

	for_each_intel_crtc(dev, crtc) {
		const struct vlv_wm_state *wm_state = &crtc->wm_state;

		if (!crtc->active)
			continue;

		if (!wm_state->cxsr)
			wm->cxsr = false;

		num_active_crtcs++;
		wm->level = min_t(int, wm->level, wm_state->num_levels - 1);
	}

	if (num_active_crtcs != 1)
		wm->cxsr = false;

	if (num_active_crtcs > 1)
		wm->level = VLV_WM_LEVEL_PM2;

	for_each_intel_crtc(dev, crtc) {
		struct vlv_wm_state *wm_state = &crtc->wm_state;
		enum pipe pipe = crtc->pipe;

		if (!crtc->active)
			continue;

		wm->pipe[pipe] = wm_state->wm[wm->level];
		if (wm->cxsr)
			wm->sr = wm_state->sr[wm->level];

		wm->ddl[pipe].primary = DDL_PRECISION_HIGH | 2;
		wm->ddl[pipe].sprite[0] = DDL_PRECISION_HIGH | 2;
		wm->ddl[pipe].sprite[1] = DDL_PRECISION_HIGH | 2;
		wm->ddl[pipe].cursor = DDL_PRECISION_HIGH | 2;
	}
}

static void vlv_update_wm(struct drm_crtc *crtc)
{
	struct drm_device *dev = crtc->dev;
	struct drm_i915_private *dev_priv = dev->dev_private;
	struct intel_crtc *intel_crtc = to_intel_crtc(crtc);
	enum pipe pipe = intel_crtc->pipe;
	struct vlv_wm_values wm = {};

	vlv_compute_wm(intel_crtc);
	vlv_merge_wm(dev, &wm);

	if (memcmp(&dev_priv->wm.vlv, &wm, sizeof(wm)) == 0) {
		/* FIXME should be part of crtc atomic commit */
		vlv_pipe_set_fifo_size(intel_crtc);
		return;
	}

	if (wm.level < VLV_WM_LEVEL_DDR_DVFS &&
	    dev_priv->wm.vlv.level >= VLV_WM_LEVEL_DDR_DVFS)
		chv_set_memory_dvfs(dev_priv, false);

	if (wm.level < VLV_WM_LEVEL_PM5 &&
	    dev_priv->wm.vlv.level >= VLV_WM_LEVEL_PM5)
		chv_set_memory_pm5(dev_priv, false);

	if (!wm.cxsr && dev_priv->wm.vlv.cxsr)
		intel_set_memory_cxsr(dev_priv, false);

	/* FIXME should be part of crtc atomic commit */
	vlv_pipe_set_fifo_size(intel_crtc);

	vlv_write_wm_values(intel_crtc, &wm);

	DRM_DEBUG_KMS("Setting FIFO watermarks - %c: plane=%d, cursor=%d, "
		      "sprite0=%d, sprite1=%d, SR: plane=%d, cursor=%d level=%d cxsr=%d\n",
		      pipe_name(pipe), wm.pipe[pipe].primary, wm.pipe[pipe].cursor,
		      wm.pipe[pipe].sprite[0], wm.pipe[pipe].sprite[1],
		      wm.sr.plane, wm.sr.cursor, wm.level, wm.cxsr);

	if (wm.cxsr && !dev_priv->wm.vlv.cxsr)
		intel_set_memory_cxsr(dev_priv, true);

	if (wm.level >= VLV_WM_LEVEL_PM5 &&
	    dev_priv->wm.vlv.level < VLV_WM_LEVEL_PM5)
		chv_set_memory_pm5(dev_priv, true);

	if (wm.level >= VLV_WM_LEVEL_DDR_DVFS &&
	    dev_priv->wm.vlv.level < VLV_WM_LEVEL_DDR_DVFS)
		chv_set_memory_dvfs(dev_priv, true);

	dev_priv->wm.vlv = wm;
}

#define single_plane_enabled(mask) is_power_of_2(mask)

static void g4x_update_wm(struct drm_crtc *crtc)
{
	struct drm_device *dev = crtc->dev;
	static const int sr_latency_ns = 12000;
	struct drm_i915_private *dev_priv = dev->dev_private;
	int planea_wm, planeb_wm, cursora_wm, cursorb_wm;
	int plane_sr, cursor_sr;
	unsigned int enabled = 0;
	bool cxsr_enabled;

	if (g4x_compute_wm0(dev, PIPE_A,
			    &g4x_wm_info, pessimal_latency_ns,
			    &g4x_cursor_wm_info, pessimal_latency_ns,
			    &planea_wm, &cursora_wm))
		enabled |= 1 << PIPE_A;

	if (g4x_compute_wm0(dev, PIPE_B,
			    &g4x_wm_info, pessimal_latency_ns,
			    &g4x_cursor_wm_info, pessimal_latency_ns,
			    &planeb_wm, &cursorb_wm))
		enabled |= 1 << PIPE_B;

	if (single_plane_enabled(enabled) &&
	    g4x_compute_srwm(dev, ffs(enabled) - 1,
			     sr_latency_ns,
			     &g4x_wm_info,
			     &g4x_cursor_wm_info,
			     &plane_sr, &cursor_sr)) {
		cxsr_enabled = true;
	} else {
		cxsr_enabled = false;
		intel_set_memory_cxsr(dev_priv, false);
		plane_sr = cursor_sr = 0;
	}

	DRM_DEBUG_KMS("Setting FIFO watermarks - A: plane=%d, cursor=%d, "
		      "B: plane=%d, cursor=%d, SR: plane=%d, cursor=%d\n",
		      planea_wm, cursora_wm,
		      planeb_wm, cursorb_wm,
		      plane_sr, cursor_sr);

	I915_WRITE(DSPFW1,
		   FW_WM(plane_sr, SR) |
		   FW_WM(cursorb_wm, CURSORB) |
		   FW_WM(planeb_wm, PLANEB) |
		   FW_WM(planea_wm, PLANEA));
	I915_WRITE(DSPFW2,
		   (I915_READ(DSPFW2) & ~DSPFW_CURSORA_MASK) |
		   FW_WM(cursora_wm, CURSORA));
	/* HPLL off in SR has some issues on G4x... disable it */
	I915_WRITE(DSPFW3,
		   (I915_READ(DSPFW3) & ~(DSPFW_HPLL_SR_EN | DSPFW_CURSOR_SR_MASK)) |
		   FW_WM(cursor_sr, CURSOR_SR));

	if (cxsr_enabled)
		intel_set_memory_cxsr(dev_priv, true);
}

static void i965_update_wm(struct drm_crtc *unused_crtc)
{
	struct drm_device *dev = unused_crtc->dev;
	struct drm_i915_private *dev_priv = dev->dev_private;
	struct drm_crtc *crtc;
	int srwm = 1;
	int cursor_sr = 16;
	bool cxsr_enabled;

	/* Calc sr entries for one plane configs */
	crtc = single_enabled_crtc(dev);
	if (crtc) {
		/* self-refresh has much higher latency */
		static const int sr_latency_ns = 12000;
		const struct drm_display_mode *adjusted_mode = &to_intel_crtc(crtc)->config->base.adjusted_mode;
		int clock = adjusted_mode->crtc_clock;
		int htotal = adjusted_mode->crtc_htotal;
		int hdisplay = to_intel_crtc(crtc)->config->pipe_src_w;
		int cpp = drm_format_plane_cpp(crtc->primary->state->fb->pixel_format, 0);
		unsigned long line_time_us;
		int entries;

		line_time_us = max(htotal * 1000 / clock, 1);

		/* Use ns/us then divide to preserve precision */
		entries = (((sr_latency_ns / line_time_us) + 1000) / 1000) *
			cpp * hdisplay;
		entries = DIV_ROUND_UP(entries, I915_FIFO_LINE_SIZE);
		srwm = I965_FIFO_SIZE - entries;
		if (srwm < 0)
			srwm = 1;
		srwm &= 0x1ff;
		DRM_DEBUG_KMS("self-refresh entries: %d, wm: %d\n",
			      entries, srwm);

		entries = (((sr_latency_ns / line_time_us) + 1000) / 1000) *
			cpp * crtc->cursor->state->crtc_w;
		entries = DIV_ROUND_UP(entries,
					  i965_cursor_wm_info.cacheline_size);
		cursor_sr = i965_cursor_wm_info.fifo_size -
			(entries + i965_cursor_wm_info.guard_size);

		if (cursor_sr > i965_cursor_wm_info.max_wm)
			cursor_sr = i965_cursor_wm_info.max_wm;

		DRM_DEBUG_KMS("self-refresh watermark: display plane %d "
			      "cursor %d\n", srwm, cursor_sr);

		cxsr_enabled = true;
	} else {
		cxsr_enabled = false;
		/* Turn off self refresh if both pipes are enabled */
		intel_set_memory_cxsr(dev_priv, false);
	}

	DRM_DEBUG_KMS("Setting FIFO watermarks - A: 8, B: 8, C: 8, SR %d\n",
		      srwm);

	/* 965 has limitations... */
	I915_WRITE(DSPFW1, FW_WM(srwm, SR) |
		   FW_WM(8, CURSORB) |
		   FW_WM(8, PLANEB) |
		   FW_WM(8, PLANEA));
	I915_WRITE(DSPFW2, FW_WM(8, CURSORA) |
		   FW_WM(8, PLANEC_OLD));
	/* update cursor SR watermark */
	I915_WRITE(DSPFW3, FW_WM(cursor_sr, CURSOR_SR));

	if (cxsr_enabled)
		intel_set_memory_cxsr(dev_priv, true);
}

#undef FW_WM

static void i9xx_update_wm(struct drm_crtc *unused_crtc)
{
	struct drm_device *dev = unused_crtc->dev;
	struct drm_i915_private *dev_priv = dev->dev_private;
	const struct intel_watermark_params *wm_info;
	uint32_t fwater_lo;
	uint32_t fwater_hi;
	int cwm, srwm = 1;
	int fifo_size;
	int planea_wm, planeb_wm;
	struct drm_crtc *crtc, *enabled = NULL;

	if (IS_I945GM(dev))
		wm_info = &i945_wm_info;
	else if (!IS_GEN2(dev))
		wm_info = &i915_wm_info;
	else
		wm_info = &i830_a_wm_info;

	fifo_size = dev_priv->display.get_fifo_size(dev, 0);
	crtc = intel_get_crtc_for_plane(dev, 0);
	if (intel_crtc_active(crtc)) {
		const struct drm_display_mode *adjusted_mode;
		int cpp = drm_format_plane_cpp(crtc->primary->state->fb->pixel_format, 0);
		if (IS_GEN2(dev))
			cpp = 4;

		adjusted_mode = &to_intel_crtc(crtc)->config->base.adjusted_mode;
		planea_wm = intel_calculate_wm(adjusted_mode->crtc_clock,
					       wm_info, fifo_size, cpp,
					       pessimal_latency_ns);
		enabled = crtc;
	} else {
		planea_wm = fifo_size - wm_info->guard_size;
		if (planea_wm > (long)wm_info->max_wm)
			planea_wm = wm_info->max_wm;
	}

	if (IS_GEN2(dev))
		wm_info = &i830_bc_wm_info;

	fifo_size = dev_priv->display.get_fifo_size(dev, 1);
	crtc = intel_get_crtc_for_plane(dev, 1);
	if (intel_crtc_active(crtc)) {
		const struct drm_display_mode *adjusted_mode;
		int cpp = drm_format_plane_cpp(crtc->primary->state->fb->pixel_format, 0);
		if (IS_GEN2(dev))
			cpp = 4;

		adjusted_mode = &to_intel_crtc(crtc)->config->base.adjusted_mode;
		planeb_wm = intel_calculate_wm(adjusted_mode->crtc_clock,
					       wm_info, fifo_size, cpp,
					       pessimal_latency_ns);
		if (enabled == NULL)
			enabled = crtc;
		else
			enabled = NULL;
	} else {
		planeb_wm = fifo_size - wm_info->guard_size;
		if (planeb_wm > (long)wm_info->max_wm)
			planeb_wm = wm_info->max_wm;
	}

	DRM_DEBUG_KMS("FIFO watermarks - A: %d, B: %d\n", planea_wm, planeb_wm);

	if (IS_I915GM(dev) && enabled) {
		struct drm_i915_gem_object *obj;

		obj = intel_fb_obj(enabled->primary->state->fb);

		/* self-refresh seems busted with untiled */
		if (obj->tiling_mode == I915_TILING_NONE)
			enabled = NULL;
	}

	/*
	 * Overlay gets an aggressive default since video jitter is bad.
	 */
	cwm = 2;

	/* Play safe and disable self-refresh before adjusting watermarks. */
	intel_set_memory_cxsr(dev_priv, false);

	/* Calc sr entries for one plane configs */
	if (HAS_FW_BLC(dev) && enabled) {
		/* self-refresh has much higher latency */
		static const int sr_latency_ns = 6000;
		const struct drm_display_mode *adjusted_mode = &to_intel_crtc(enabled)->config->base.adjusted_mode;
		int clock = adjusted_mode->crtc_clock;
		int htotal = adjusted_mode->crtc_htotal;
		int hdisplay = to_intel_crtc(enabled)->config->pipe_src_w;
		int cpp = drm_format_plane_cpp(enabled->primary->state->fb->pixel_format, 0);
		unsigned long line_time_us;
		int entries;

		line_time_us = max(htotal * 1000 / clock, 1);

		/* Use ns/us then divide to preserve precision */
		entries = (((sr_latency_ns / line_time_us) + 1000) / 1000) *
			cpp * hdisplay;
		entries = DIV_ROUND_UP(entries, wm_info->cacheline_size);
		DRM_DEBUG_KMS("self-refresh entries: %d\n", entries);
		srwm = wm_info->fifo_size - entries;
		if (srwm < 0)
			srwm = 1;

		if (IS_I945G(dev) || IS_I945GM(dev))
			I915_WRITE(FW_BLC_SELF,
				   FW_BLC_SELF_FIFO_MASK | (srwm & 0xff));
		else if (IS_I915GM(dev))
			I915_WRITE(FW_BLC_SELF, srwm & 0x3f);
	}

	DRM_DEBUG_KMS("Setting FIFO watermarks - A: %d, B: %d, C: %d, SR %d\n",
		      planea_wm, planeb_wm, cwm, srwm);

	fwater_lo = ((planeb_wm & 0x3f) << 16) | (planea_wm & 0x3f);
	fwater_hi = (cwm & 0x1f);

	/* Set request length to 8 cachelines per fetch */
	fwater_lo = fwater_lo | (1 << 24) | (1 << 8);
	fwater_hi = fwater_hi | (1 << 8);

	I915_WRITE(FW_BLC, fwater_lo);
	I915_WRITE(FW_BLC2, fwater_hi);

	if (enabled)
		intel_set_memory_cxsr(dev_priv, true);
}

static void i845_update_wm(struct drm_crtc *unused_crtc)
{
	struct drm_device *dev = unused_crtc->dev;
	struct drm_i915_private *dev_priv = dev->dev_private;
	struct drm_crtc *crtc;
	const struct drm_display_mode *adjusted_mode;
	uint32_t fwater_lo;
	int planea_wm;

	crtc = single_enabled_crtc(dev);
	if (crtc == NULL)
		return;

	adjusted_mode = &to_intel_crtc(crtc)->config->base.adjusted_mode;
	planea_wm = intel_calculate_wm(adjusted_mode->crtc_clock,
				       &i845_wm_info,
				       dev_priv->display.get_fifo_size(dev, 0),
				       4, pessimal_latency_ns);
	fwater_lo = I915_READ(FW_BLC) & ~0xfff;
	fwater_lo |= (3<<8) | planea_wm;

	DRM_DEBUG_KMS("Setting FIFO watermarks - A: %d\n", planea_wm);

	I915_WRITE(FW_BLC, fwater_lo);
}

uint32_t ilk_pipe_pixel_rate(const struct intel_crtc_state *pipe_config)
{
	uint32_t pixel_rate;

	pixel_rate = pipe_config->base.adjusted_mode.crtc_clock;

	/* We only use IF-ID interlacing. If we ever use PF-ID we'll need to
	 * adjust the pixel_rate here. */

	if (pipe_config->pch_pfit.enabled) {
		uint64_t pipe_w, pipe_h, pfit_w, pfit_h;
		uint32_t pfit_size = pipe_config->pch_pfit.size;

		pipe_w = pipe_config->pipe_src_w;
		pipe_h = pipe_config->pipe_src_h;

		pfit_w = (pfit_size >> 16) & 0xFFFF;
		pfit_h = pfit_size & 0xFFFF;
		if (pipe_w < pfit_w)
			pipe_w = pfit_w;
		if (pipe_h < pfit_h)
			pipe_h = pfit_h;

		if (WARN_ON(!pfit_w || !pfit_h))
			return pixel_rate;

		pixel_rate = div_u64((uint64_t) pixel_rate * pipe_w * pipe_h,
				     pfit_w * pfit_h);
	}

	return pixel_rate;
}

/* latency must be in 0.1us units. */
static uint32_t ilk_wm_method1(uint32_t pixel_rate, uint8_t cpp, uint32_t latency)
{
	uint64_t ret;

	if (WARN(latency == 0, "Latency value missing\n"))
		return UINT_MAX;

	ret = (uint64_t) pixel_rate * cpp * latency;
	ret = DIV_ROUND_UP_ULL(ret, 64 * 10000) + 2;

	return ret;
}

/* latency must be in 0.1us units. */
static uint32_t ilk_wm_method2(uint32_t pixel_rate, uint32_t pipe_htotal,
			       uint32_t horiz_pixels, uint8_t cpp,
			       uint32_t latency)
{
	uint32_t ret;

	if (WARN(latency == 0, "Latency value missing\n"))
		return UINT_MAX;
	if (WARN_ON(!pipe_htotal))
		return UINT_MAX;

	ret = (latency * pixel_rate) / (pipe_htotal * 10000);
	ret = (ret + 1) * horiz_pixels * cpp;
	ret = DIV_ROUND_UP(ret, 64) + 2;
	return ret;
}

static uint32_t ilk_wm_fbc(uint32_t pri_val, uint32_t horiz_pixels,
			   uint8_t cpp)
{
	/*
	 * Neither of these should be possible since this function shouldn't be
	 * called if the CRTC is off or the plane is invisible.  But let's be
	 * extra paranoid to avoid a potential divide-by-zero if we screw up
	 * elsewhere in the driver.
	 */
	if (WARN_ON(!cpp))
		return 0;
	if (WARN_ON(!horiz_pixels))
		return 0;

	return DIV_ROUND_UP(pri_val * 64, horiz_pixels * cpp) + 2;
}

struct ilk_wm_maximums {
	uint16_t pri;
	uint16_t spr;
	uint16_t cur;
	uint16_t fbc;
};

/*
 * For both WM_PIPE and WM_LP.
 * mem_value must be in 0.1us units.
 */
static uint32_t ilk_compute_pri_wm(const struct intel_crtc_state *cstate,
				   const struct intel_plane_state *pstate,
				   uint32_t mem_value,
				   bool is_lp)
{
	int cpp = pstate->base.fb ?
		drm_format_plane_cpp(pstate->base.fb->pixel_format, 0) : 0;
	uint32_t method1, method2;

	if (!cstate->base.active || !pstate->visible)
		return 0;

	method1 = ilk_wm_method1(ilk_pipe_pixel_rate(cstate), cpp, mem_value);

	if (!is_lp)
		return method1;

	method2 = ilk_wm_method2(ilk_pipe_pixel_rate(cstate),
				 cstate->base.adjusted_mode.crtc_htotal,
				 drm_rect_width(&pstate->dst),
				 cpp, mem_value);

	return min(method1, method2);
}

/*
 * For both WM_PIPE and WM_LP.
 * mem_value must be in 0.1us units.
 */
static uint32_t ilk_compute_spr_wm(const struct intel_crtc_state *cstate,
				   const struct intel_plane_state *pstate,
				   uint32_t mem_value)
{
	int cpp = pstate->base.fb ?
		drm_format_plane_cpp(pstate->base.fb->pixel_format, 0) : 0;
	uint32_t method1, method2;

	if (!cstate->base.active || !pstate->visible)
		return 0;

	method1 = ilk_wm_method1(ilk_pipe_pixel_rate(cstate), cpp, mem_value);
	method2 = ilk_wm_method2(ilk_pipe_pixel_rate(cstate),
				 cstate->base.adjusted_mode.crtc_htotal,
				 drm_rect_width(&pstate->dst),
				 cpp, mem_value);
	return min(method1, method2);
}

/*
 * For both WM_PIPE and WM_LP.
 * mem_value must be in 0.1us units.
 */
static uint32_t ilk_compute_cur_wm(const struct intel_crtc_state *cstate,
				   const struct intel_plane_state *pstate,
				   uint32_t mem_value)
{
	/*
	 * We treat the cursor plane as always-on for the purposes of watermark
	 * calculation.  Until we have two-stage watermark programming merged,
	 * this is necessary to avoid flickering.
	 */
	int cpp = 4;
	int width = pstate->visible ? pstate->base.crtc_w : 64;

	if (!cstate->base.active)
		return 0;

	return ilk_wm_method2(ilk_pipe_pixel_rate(cstate),
			      cstate->base.adjusted_mode.crtc_htotal,
			      width, cpp, mem_value);
}

/* Only for WM_LP. */
static uint32_t ilk_compute_fbc_wm(const struct intel_crtc_state *cstate,
				   const struct intel_plane_state *pstate,
				   uint32_t pri_val)
{
	int cpp = pstate->base.fb ?
		drm_format_plane_cpp(pstate->base.fb->pixel_format, 0) : 0;

	if (!cstate->base.active || !pstate->visible)
		return 0;

	return ilk_wm_fbc(pri_val, drm_rect_width(&pstate->dst), cpp);
}

static unsigned int ilk_display_fifo_size(const struct drm_device *dev)
{
	if (INTEL_INFO(dev)->gen >= 8)
		return 3072;
	else if (INTEL_INFO(dev)->gen >= 7)
		return 768;
	else
		return 512;
}

static unsigned int ilk_plane_wm_reg_max(const struct drm_device *dev,
					 int level, bool is_sprite)
{
	if (INTEL_INFO(dev)->gen >= 8)
		/* BDW primary/sprite plane watermarks */
		return level == 0 ? 255 : 2047;
	else if (INTEL_INFO(dev)->gen >= 7)
		/* IVB/HSW primary/sprite plane watermarks */
		return level == 0 ? 127 : 1023;
	else if (!is_sprite)
		/* ILK/SNB primary plane watermarks */
		return level == 0 ? 127 : 511;
	else
		/* ILK/SNB sprite plane watermarks */
		return level == 0 ? 63 : 255;
}

static unsigned int ilk_cursor_wm_reg_max(const struct drm_device *dev,
					  int level)
{
	if (INTEL_INFO(dev)->gen >= 7)
		return level == 0 ? 63 : 255;
	else
		return level == 0 ? 31 : 63;
}

static unsigned int ilk_fbc_wm_reg_max(const struct drm_device *dev)
{
	if (INTEL_INFO(dev)->gen >= 8)
		return 31;
	else
		return 15;
}

/* Calculate the maximum primary/sprite plane watermark */
static unsigned int ilk_plane_wm_max(const struct drm_device *dev,
				     int level,
				     const struct intel_wm_config *config,
				     enum intel_ddb_partitioning ddb_partitioning,
				     bool is_sprite)
{
	unsigned int fifo_size = ilk_display_fifo_size(dev);

	/* if sprites aren't enabled, sprites get nothing */
	if (is_sprite && !config->sprites_enabled)
		return 0;

	/* HSW allows LP1+ watermarks even with multiple pipes */
	if (level == 0 || config->num_pipes_active > 1) {
		fifo_size /= INTEL_INFO(dev)->num_pipes;

		/*
		 * For some reason the non self refresh
		 * FIFO size is only half of the self
		 * refresh FIFO size on ILK/SNB.
		 */
		if (INTEL_INFO(dev)->gen <= 6)
			fifo_size /= 2;
	}

	if (config->sprites_enabled) {
		/* level 0 is always calculated with 1:1 split */
		if (level > 0 && ddb_partitioning == INTEL_DDB_PART_5_6) {
			if (is_sprite)
				fifo_size *= 5;
			fifo_size /= 6;
		} else {
			fifo_size /= 2;
		}
	}

	/* clamp to max that the registers can hold */
	return min(fifo_size, ilk_plane_wm_reg_max(dev, level, is_sprite));
}

/* Calculate the maximum cursor plane watermark */
static unsigned int ilk_cursor_wm_max(const struct drm_device *dev,
				      int level,
				      const struct intel_wm_config *config)
{
	/* HSW LP1+ watermarks w/ multiple pipes */
	if (level > 0 && config->num_pipes_active > 1)
		return 64;

	/* otherwise just report max that registers can hold */
	return ilk_cursor_wm_reg_max(dev, level);
}

static void ilk_compute_wm_maximums(const struct drm_device *dev,
				    int level,
				    const struct intel_wm_config *config,
				    enum intel_ddb_partitioning ddb_partitioning,
				    struct ilk_wm_maximums *max)
{
	max->pri = ilk_plane_wm_max(dev, level, config, ddb_partitioning, false);
	max->spr = ilk_plane_wm_max(dev, level, config, ddb_partitioning, true);
	max->cur = ilk_cursor_wm_max(dev, level, config);
	max->fbc = ilk_fbc_wm_reg_max(dev);
}

static void ilk_compute_wm_reg_maximums(struct drm_device *dev,
					int level,
					struct ilk_wm_maximums *max)
{
	max->pri = ilk_plane_wm_reg_max(dev, level, false);
	max->spr = ilk_plane_wm_reg_max(dev, level, true);
	max->cur = ilk_cursor_wm_reg_max(dev, level);
	max->fbc = ilk_fbc_wm_reg_max(dev);
}

static bool ilk_validate_wm_level(int level,
				  const struct ilk_wm_maximums *max,
				  struct intel_wm_level *result)
{
	bool ret;

	/* already determined to be invalid? */
	if (!result->enable)
		return false;

	result->enable = result->pri_val <= max->pri &&
			 result->spr_val <= max->spr &&
			 result->cur_val <= max->cur;

	ret = result->enable;

	/*
	 * HACK until we can pre-compute everything,
	 * and thus fail gracefully if LP0 watermarks
	 * are exceeded...
	 */
	if (level == 0 && !result->enable) {
		if (result->pri_val > max->pri)
			DRM_DEBUG_KMS("Primary WM%d too large %u (max %u)\n",
				      level, result->pri_val, max->pri);
		if (result->spr_val > max->spr)
			DRM_DEBUG_KMS("Sprite WM%d too large %u (max %u)\n",
				      level, result->spr_val, max->spr);
		if (result->cur_val > max->cur)
			DRM_DEBUG_KMS("Cursor WM%d too large %u (max %u)\n",
				      level, result->cur_val, max->cur);

		result->pri_val = min_t(uint32_t, result->pri_val, max->pri);
		result->spr_val = min_t(uint32_t, result->spr_val, max->spr);
		result->cur_val = min_t(uint32_t, result->cur_val, max->cur);
		result->enable = true;
	}

	return ret;
}

static void ilk_compute_wm_level(const struct drm_i915_private *dev_priv,
				 const struct intel_crtc *intel_crtc,
				 int level,
				 struct intel_crtc_state *cstate,
				 struct intel_plane_state *pristate,
				 struct intel_plane_state *sprstate,
				 struct intel_plane_state *curstate,
				 struct intel_wm_level *result)
{
	uint16_t pri_latency = dev_priv->wm.pri_latency[level];
	uint16_t spr_latency = dev_priv->wm.spr_latency[level];
	uint16_t cur_latency = dev_priv->wm.cur_latency[level];

	/* WM1+ latency values stored in 0.5us units */
	if (level > 0) {
		pri_latency *= 5;
		spr_latency *= 5;
		cur_latency *= 5;
	}

	if (pristate) {
		result->pri_val = ilk_compute_pri_wm(cstate, pristate,
						     pri_latency, level);
		result->fbc_val = ilk_compute_fbc_wm(cstate, pristate, result->pri_val);
	}

	if (sprstate)
		result->spr_val = ilk_compute_spr_wm(cstate, sprstate, spr_latency);

	if (curstate)
		result->cur_val = ilk_compute_cur_wm(cstate, curstate, cur_latency);

	result->enable = true;
}

static uint32_t
hsw_compute_linetime_wm(struct drm_device *dev,
			struct intel_crtc_state *cstate)
{
	struct drm_i915_private *dev_priv = dev->dev_private;
	const struct drm_display_mode *adjusted_mode =
		&cstate->base.adjusted_mode;
	u32 linetime, ips_linetime;

	if (!cstate->base.active)
		return 0;
	if (WARN_ON(adjusted_mode->crtc_clock == 0))
		return 0;
	if (WARN_ON(dev_priv->cdclk_freq == 0))
		return 0;

	/* The WM are computed with base on how long it takes to fill a single
	 * row at the given clock rate, multiplied by 8.
	 * */
	linetime = DIV_ROUND_CLOSEST(adjusted_mode->crtc_htotal * 1000 * 8,
				     adjusted_mode->crtc_clock);
	ips_linetime = DIV_ROUND_CLOSEST(adjusted_mode->crtc_htotal * 1000 * 8,
					 dev_priv->cdclk_freq);

	return PIPE_WM_LINETIME_IPS_LINETIME(ips_linetime) |
	       PIPE_WM_LINETIME_TIME(linetime);
}

static void intel_read_wm_latency(struct drm_device *dev, uint16_t wm[8])
{
	struct drm_i915_private *dev_priv = dev->dev_private;

	if (IS_GEN9(dev)) {
		uint32_t val;
		int ret, i;
		int level, max_level = ilk_wm_max_level(dev);

		/* read the first set of memory latencies[0:3] */
		val = 0; /* data0 to be programmed to 0 for first set */
		mutex_lock(&dev_priv->rps.hw_lock);
		ret = sandybridge_pcode_read(dev_priv,
					     GEN9_PCODE_READ_MEM_LATENCY,
					     &val);
		mutex_unlock(&dev_priv->rps.hw_lock);

		if (ret) {
			DRM_ERROR("SKL Mailbox read error = %d\n", ret);
			return;
		}

		wm[0] = val & GEN9_MEM_LATENCY_LEVEL_MASK;
		wm[1] = (val >> GEN9_MEM_LATENCY_LEVEL_1_5_SHIFT) &
				GEN9_MEM_LATENCY_LEVEL_MASK;
		wm[2] = (val >> GEN9_MEM_LATENCY_LEVEL_2_6_SHIFT) &
				GEN9_MEM_LATENCY_LEVEL_MASK;
		wm[3] = (val >> GEN9_MEM_LATENCY_LEVEL_3_7_SHIFT) &
				GEN9_MEM_LATENCY_LEVEL_MASK;

		/* read the second set of memory latencies[4:7] */
		val = 1; /* data0 to be programmed to 1 for second set */
		mutex_lock(&dev_priv->rps.hw_lock);
		ret = sandybridge_pcode_read(dev_priv,
					     GEN9_PCODE_READ_MEM_LATENCY,
					     &val);
		mutex_unlock(&dev_priv->rps.hw_lock);
		if (ret) {
			DRM_ERROR("SKL Mailbox read error = %d\n", ret);
			return;
		}

		wm[4] = val & GEN9_MEM_LATENCY_LEVEL_MASK;
		wm[5] = (val >> GEN9_MEM_LATENCY_LEVEL_1_5_SHIFT) &
				GEN9_MEM_LATENCY_LEVEL_MASK;
		wm[6] = (val >> GEN9_MEM_LATENCY_LEVEL_2_6_SHIFT) &
				GEN9_MEM_LATENCY_LEVEL_MASK;
		wm[7] = (val >> GEN9_MEM_LATENCY_LEVEL_3_7_SHIFT) &
				GEN9_MEM_LATENCY_LEVEL_MASK;

		/*
		 * WaWmMemoryReadLatency:skl
		 *
		 * punit doesn't take into account the read latency so we need
		 * to add 2us to the various latency levels we retrieve from
		 * the punit.
		 *   - W0 is a bit special in that it's the only level that
		 *   can't be disabled if we want to have display working, so
		 *   we always add 2us there.
		 *   - For levels >=1, punit returns 0us latency when they are
		 *   disabled, so we respect that and don't add 2us then
		 *
		 * Additionally, if a level n (n > 1) has a 0us latency, all
		 * levels m (m >= n) need to be disabled. We make sure to
		 * sanitize the values out of the punit to satisfy this
		 * requirement.
		 */
		wm[0] += 2;
		for (level = 1; level <= max_level; level++)
			if (wm[level] != 0)
				wm[level] += 2;
			else {
				for (i = level + 1; i <= max_level; i++)
					wm[i] = 0;

				break;
			}
	} else if (IS_HASWELL(dev) || IS_BROADWELL(dev)) {
		uint64_t sskpd = I915_READ64(MCH_SSKPD);

		wm[0] = (sskpd >> 56) & 0xFF;
		if (wm[0] == 0)
			wm[0] = sskpd & 0xF;
		wm[1] = (sskpd >> 4) & 0xFF;
		wm[2] = (sskpd >> 12) & 0xFF;
		wm[3] = (sskpd >> 20) & 0x1FF;
		wm[4] = (sskpd >> 32) & 0x1FF;
	} else if (INTEL_INFO(dev)->gen >= 6) {
		uint32_t sskpd = I915_READ(MCH_SSKPD);

		wm[0] = (sskpd >> SSKPD_WM0_SHIFT) & SSKPD_WM_MASK;
		wm[1] = (sskpd >> SSKPD_WM1_SHIFT) & SSKPD_WM_MASK;
		wm[2] = (sskpd >> SSKPD_WM2_SHIFT) & SSKPD_WM_MASK;
		wm[3] = (sskpd >> SSKPD_WM3_SHIFT) & SSKPD_WM_MASK;
	} else if (INTEL_INFO(dev)->gen >= 5) {
		uint32_t mltr = I915_READ(MLTR_ILK);

		/* ILK primary LP0 latency is 700 ns */
		wm[0] = 7;
		wm[1] = (mltr >> MLTR_WM1_SHIFT) & ILK_SRLT_MASK;
		wm[2] = (mltr >> MLTR_WM2_SHIFT) & ILK_SRLT_MASK;
	}
}

static void intel_fixup_spr_wm_latency(struct drm_device *dev, uint16_t wm[5])
{
	/* ILK sprite LP0 latency is 1300 ns */
	if (INTEL_INFO(dev)->gen == 5)
		wm[0] = 13;
}

static void intel_fixup_cur_wm_latency(struct drm_device *dev, uint16_t wm[5])
{
	/* ILK cursor LP0 latency is 1300 ns */
	if (INTEL_INFO(dev)->gen == 5)
		wm[0] = 13;

	/* WaDoubleCursorLP3Latency:ivb */
	if (IS_IVYBRIDGE(dev))
		wm[3] *= 2;
}

int ilk_wm_max_level(const struct drm_device *dev)
{
	/* how many WM levels are we expecting */
	if (INTEL_INFO(dev)->gen >= 9)
		return 7;
	else if (IS_HASWELL(dev) || IS_BROADWELL(dev))
		return 4;
	else if (INTEL_INFO(dev)->gen >= 6)
		return 3;
	else
		return 2;
}

static void intel_print_wm_latency(struct drm_device *dev,
				   const char *name,
				   const uint16_t wm[8])
{
	int level, max_level = ilk_wm_max_level(dev);

	for (level = 0; level <= max_level; level++) {
		unsigned int latency = wm[level];

		if (latency == 0) {
			DRM_ERROR("%s WM%d latency not provided\n",
				  name, level);
			continue;
		}

		/*
		 * - latencies are in us on gen9.
		 * - before then, WM1+ latency values are in 0.5us units
		 */
		if (IS_GEN9(dev))
			latency *= 10;
		else if (level > 0)
			latency *= 5;

		DRM_DEBUG_KMS("%s WM%d latency %u (%u.%u usec)\n",
			      name, level, wm[level],
			      latency / 10, latency % 10);
	}
}

static bool ilk_increase_wm_latency(struct drm_i915_private *dev_priv,
				    uint16_t wm[5], uint16_t min)
{
	int level, max_level = ilk_wm_max_level(dev_priv->dev);

	if (wm[0] >= min)
		return false;

	wm[0] = max(wm[0], min);
	for (level = 1; level <= max_level; level++)
		wm[level] = max_t(uint16_t, wm[level], DIV_ROUND_UP(min, 5));

	return true;
}

static void snb_wm_latency_quirk(struct drm_device *dev)
{
	struct drm_i915_private *dev_priv = dev->dev_private;
	bool changed;

	/*
	 * The BIOS provided WM memory latency values are often
	 * inadequate for high resolution displays. Adjust them.
	 */
	changed = ilk_increase_wm_latency(dev_priv, dev_priv->wm.pri_latency, 12) |
		ilk_increase_wm_latency(dev_priv, dev_priv->wm.spr_latency, 12) |
		ilk_increase_wm_latency(dev_priv, dev_priv->wm.cur_latency, 12);

	if (!changed)
		return;

	DRM_DEBUG_KMS("WM latency values increased to avoid potential underruns\n");
	intel_print_wm_latency(dev, "Primary", dev_priv->wm.pri_latency);
	intel_print_wm_latency(dev, "Sprite", dev_priv->wm.spr_latency);
	intel_print_wm_latency(dev, "Cursor", dev_priv->wm.cur_latency);
}

static void ilk_setup_wm_latency(struct drm_device *dev)
{
	struct drm_i915_private *dev_priv = dev->dev_private;

	intel_read_wm_latency(dev, dev_priv->wm.pri_latency);

	memcpy(dev_priv->wm.spr_latency, dev_priv->wm.pri_latency,
	       sizeof(dev_priv->wm.pri_latency));
	memcpy(dev_priv->wm.cur_latency, dev_priv->wm.pri_latency,
	       sizeof(dev_priv->wm.pri_latency));

	intel_fixup_spr_wm_latency(dev, dev_priv->wm.spr_latency);
	intel_fixup_cur_wm_latency(dev, dev_priv->wm.cur_latency);

	intel_print_wm_latency(dev, "Primary", dev_priv->wm.pri_latency);
	intel_print_wm_latency(dev, "Sprite", dev_priv->wm.spr_latency);
	intel_print_wm_latency(dev, "Cursor", dev_priv->wm.cur_latency);

	if (IS_GEN6(dev))
		snb_wm_latency_quirk(dev);
}

static void skl_setup_wm_latency(struct drm_device *dev)
{
	struct drm_i915_private *dev_priv = dev->dev_private;

	intel_read_wm_latency(dev, dev_priv->wm.skl_latency);
	intel_print_wm_latency(dev, "Gen9 Plane", dev_priv->wm.skl_latency);
}

static bool ilk_validate_pipe_wm(struct drm_device *dev,
				 struct intel_pipe_wm *pipe_wm)
{
	/* LP0 watermark maximums depend on this pipe alone */
	const struct intel_wm_config config = {
		.num_pipes_active = 1,
		.sprites_enabled = pipe_wm->sprites_enabled,
		.sprites_scaled = pipe_wm->sprites_scaled,
	};
	struct ilk_wm_maximums max;

	/* LP0 watermarks always use 1/2 DDB partitioning */
	ilk_compute_wm_maximums(dev, 0, &config, INTEL_DDB_PART_1_2, &max);

	/* At least LP0 must be valid */
	if (!ilk_validate_wm_level(0, &max, &pipe_wm->wm[0])) {
		DRM_DEBUG_KMS("LP0 watermark invalid\n");
		return false;
	}

	return true;
}

/* Compute new watermarks for the pipe */
static int ilk_compute_pipe_wm(struct intel_crtc_state *cstate)
{
	struct drm_atomic_state *state = cstate->base.state;
	struct intel_crtc *intel_crtc = to_intel_crtc(cstate->base.crtc);
	struct intel_pipe_wm *pipe_wm;
	struct drm_device *dev = state->dev;
	const struct drm_i915_private *dev_priv = dev->dev_private;
	struct intel_plane *intel_plane;
	struct intel_plane_state *pristate = NULL;
	struct intel_plane_state *sprstate = NULL;
	struct intel_plane_state *curstate = NULL;
<<<<<<< HEAD
	int level, max_level = ilk_wm_max_level(dev);
	struct ilk_wm_maximums max;

	pipe_wm = &cstate->wm.ilk.optimal;
	memset(pipe_wm, 0, sizeof(*pipe_wm));
=======
	int level, max_level = ilk_wm_max_level(dev), usable_level;
	struct ilk_wm_maximums max;

	pipe_wm = &cstate->wm.optimal.ilk;
>>>>>>> 698f3f28

	for_each_intel_plane_on_crtc(dev, intel_crtc, intel_plane) {
		struct intel_plane_state *ps;

		ps = intel_atomic_get_existing_plane_state(state,
							   intel_plane);
		if (!ps)
			continue;

		if (intel_plane->base.type == DRM_PLANE_TYPE_PRIMARY)
			pristate = ps;
		else if (intel_plane->base.type == DRM_PLANE_TYPE_OVERLAY)
			sprstate = ps;
		else if (intel_plane->base.type == DRM_PLANE_TYPE_CURSOR)
			curstate = ps;
	}

	pipe_wm->pipe_enabled = cstate->base.active;
	if (sprstate) {
		pipe_wm->sprites_enabled = sprstate->visible;
		pipe_wm->sprites_scaled = sprstate->visible &&
			(drm_rect_width(&sprstate->dst) != drm_rect_width(&sprstate->src) >> 16 ||
			 drm_rect_height(&sprstate->dst) != drm_rect_height(&sprstate->src) >> 16);
	}
<<<<<<< HEAD

	/* ILK/SNB: LP2+ watermarks only w/o sprites */
	if (INTEL_INFO(dev)->gen <= 6 && pipe_wm->sprites_enabled)
		max_level = 1;

	/* ILK/SNB/IVB: LP1+ watermarks only w/o scaling */
	if (pipe_wm->sprites_scaled)
		max_level = 0;
=======

	usable_level = max_level;

	/* ILK/SNB: LP2+ watermarks only w/o sprites */
	if (INTEL_INFO(dev)->gen <= 6 && pipe_wm->sprites_enabled)
		usable_level = 1;

	/* ILK/SNB/IVB: LP1+ watermarks only w/o scaling */
	if (pipe_wm->sprites_scaled)
		usable_level = 0;
>>>>>>> 698f3f28

	ilk_compute_wm_level(dev_priv, intel_crtc, 0, cstate,
			     pristate, sprstate, curstate, &pipe_wm->raw_wm[0]);

	memset(&pipe_wm->wm, 0, sizeof(pipe_wm->wm));
	pipe_wm->wm[0] = pipe_wm->raw_wm[0];

	if (IS_HASWELL(dev) || IS_BROADWELL(dev))
		pipe_wm->linetime = hsw_compute_linetime_wm(dev, cstate);

	if (!ilk_validate_pipe_wm(dev, pipe_wm))
		return -EINVAL;

	ilk_compute_wm_reg_maximums(dev, 1, &max);

	for (level = 1; level <= max_level; level++) {
		struct intel_wm_level *wm = &pipe_wm->raw_wm[level];

		ilk_compute_wm_level(dev_priv, intel_crtc, level, cstate,
				     pristate, sprstate, curstate, wm);

		/*
		 * Disable any watermark level that exceeds the
		 * register maximums since such watermarks are
		 * always invalid.
		 */
		if (level > usable_level)
			continue;

		if (ilk_validate_wm_level(level, &max, wm))
			pipe_wm->wm[level] = *wm;
		else
			usable_level = level;
	}

	return 0;
}

/*
 * Build a set of 'intermediate' watermark values that satisfy both the old
 * state and the new state.  These can be programmed to the hardware
 * immediately.
 */
static int ilk_compute_intermediate_wm(struct drm_device *dev,
				       struct intel_crtc *intel_crtc,
				       struct intel_crtc_state *newstate)
{
	struct intel_pipe_wm *a = &newstate->wm.intermediate;
	struct intel_pipe_wm *b = &intel_crtc->wm.active.ilk;
	int level, max_level = ilk_wm_max_level(dev);

	/*
	 * Start with the final, target watermarks, then combine with the
	 * currently active watermarks to get values that are safe both before
	 * and after the vblank.
	 */
	*a = newstate->wm.optimal.ilk;
	a->pipe_enabled |= b->pipe_enabled;
	a->sprites_enabled |= b->sprites_enabled;
	a->sprites_scaled |= b->sprites_scaled;

	for (level = 0; level <= max_level; level++) {
		struct intel_wm_level *a_wm = &a->wm[level];
		const struct intel_wm_level *b_wm = &b->wm[level];

		a_wm->enable &= b_wm->enable;
		a_wm->pri_val = max(a_wm->pri_val, b_wm->pri_val);
		a_wm->spr_val = max(a_wm->spr_val, b_wm->spr_val);
		a_wm->cur_val = max(a_wm->cur_val, b_wm->cur_val);
		a_wm->fbc_val = max(a_wm->fbc_val, b_wm->fbc_val);
	}

	/*
	 * We need to make sure that these merged watermark values are
	 * actually a valid configuration themselves.  If they're not,
	 * there's no safe way to transition from the old state to
	 * the new state, so we need to fail the atomic transaction.
	 */
	if (!ilk_validate_pipe_wm(dev, a))
		return -EINVAL;

	/*
	 * If our intermediate WM are identical to the final WM, then we can
	 * omit the post-vblank programming; only update if it's different.
	 */
	if (memcmp(a, &newstate->wm.optimal.ilk, sizeof(*a)) == 0)
		newstate->wm.need_postvbl_update = false;

	return 0;
}

/*
 * Build a set of 'intermediate' watermark values that satisfy both the old
 * state and the new state.  These can be programmed to the hardware
 * immediately.
 */
static int ilk_compute_intermediate_wm(struct drm_device *dev,
				       struct intel_crtc *intel_crtc,
				       struct intel_crtc_state *newstate)
{
	struct intel_pipe_wm *a = &newstate->wm.ilk.intermediate;
	struct intel_pipe_wm *b = &intel_crtc->wm.active.ilk;
	int level, max_level = ilk_wm_max_level(dev);

	/*
	 * Start with the final, target watermarks, then combine with the
	 * currently active watermarks to get values that are safe both before
	 * and after the vblank.
	 */
	*a = newstate->wm.ilk.optimal;
	a->pipe_enabled |= b->pipe_enabled;
	a->sprites_enabled |= b->sprites_enabled;
	a->sprites_scaled |= b->sprites_scaled;

	for (level = 0; level <= max_level; level++) {
		struct intel_wm_level *a_wm = &a->wm[level];
		const struct intel_wm_level *b_wm = &b->wm[level];

		a_wm->enable &= b_wm->enable;
		a_wm->pri_val = max(a_wm->pri_val, b_wm->pri_val);
		a_wm->spr_val = max(a_wm->spr_val, b_wm->spr_val);
		a_wm->cur_val = max(a_wm->cur_val, b_wm->cur_val);
		a_wm->fbc_val = max(a_wm->fbc_val, b_wm->fbc_val);
	}

	/*
	 * We need to make sure that these merged watermark values are
	 * actually a valid configuration themselves.  If they're not,
	 * there's no safe way to transition from the old state to
	 * the new state, so we need to fail the atomic transaction.
	 */
	if (!ilk_validate_pipe_wm(dev, a))
		return -EINVAL;

	/*
	 * If our intermediate WM are identical to the final WM, then we can
	 * omit the post-vblank programming; only update if it's different.
	 */
	if (memcmp(a, &newstate->wm.ilk.optimal, sizeof(*a)) == 0)
		newstate->wm.need_postvbl_update = false;

	return 0;
}

/*
 * Merge the watermarks from all active pipes for a specific level.
 */
static void ilk_merge_wm_level(struct drm_device *dev,
			       int level,
			       struct intel_wm_level *ret_wm)
{
	const struct intel_crtc *intel_crtc;

	ret_wm->enable = true;

	for_each_intel_crtc(dev, intel_crtc) {
		const struct intel_pipe_wm *active = &intel_crtc->wm.active.ilk;
		const struct intel_wm_level *wm = &active->wm[level];

		if (!active->pipe_enabled)
			continue;

		/*
		 * The watermark values may have been used in the past,
		 * so we must maintain them in the registers for some
		 * time even if the level is now disabled.
		 */
		if (!wm->enable)
			ret_wm->enable = false;

		ret_wm->pri_val = max(ret_wm->pri_val, wm->pri_val);
		ret_wm->spr_val = max(ret_wm->spr_val, wm->spr_val);
		ret_wm->cur_val = max(ret_wm->cur_val, wm->cur_val);
		ret_wm->fbc_val = max(ret_wm->fbc_val, wm->fbc_val);
	}
}

/*
 * Merge all low power watermarks for all active pipes.
 */
static void ilk_wm_merge(struct drm_device *dev,
			 const struct intel_wm_config *config,
			 const struct ilk_wm_maximums *max,
			 struct intel_pipe_wm *merged)
{
	struct drm_i915_private *dev_priv = dev->dev_private;
	int level, max_level = ilk_wm_max_level(dev);
	int last_enabled_level = max_level;

	/* ILK/SNB/IVB: LP1+ watermarks only w/ single pipe */
	if ((INTEL_INFO(dev)->gen <= 6 || IS_IVYBRIDGE(dev)) &&
	    config->num_pipes_active > 1)
		last_enabled_level = 0;

	/* ILK: FBC WM must be disabled always */
	merged->fbc_wm_enabled = INTEL_INFO(dev)->gen >= 6;

	/* merge each WM1+ level */
	for (level = 1; level <= max_level; level++) {
		struct intel_wm_level *wm = &merged->wm[level];

		ilk_merge_wm_level(dev, level, wm);

		if (level > last_enabled_level)
			wm->enable = false;
		else if (!ilk_validate_wm_level(level, max, wm))
			/* make sure all following levels get disabled */
			last_enabled_level = level - 1;

		/*
		 * The spec says it is preferred to disable
		 * FBC WMs instead of disabling a WM level.
		 */
		if (wm->fbc_val > max->fbc) {
			if (wm->enable)
				merged->fbc_wm_enabled = false;
			wm->fbc_val = 0;
		}
	}

	/* ILK: LP2+ must be disabled when FBC WM is disabled but FBC enabled */
	/*
	 * FIXME this is racy. FBC might get enabled later.
	 * What we should check here is whether FBC can be
	 * enabled sometime later.
	 */
	if (IS_GEN5(dev) && !merged->fbc_wm_enabled &&
	    intel_fbc_is_active(dev_priv)) {
		for (level = 2; level <= max_level; level++) {
			struct intel_wm_level *wm = &merged->wm[level];

			wm->enable = false;
		}
	}
}

static int ilk_wm_lp_to_level(int wm_lp, const struct intel_pipe_wm *pipe_wm)
{
	/* LP1,LP2,LP3 levels are either 1,2,3 or 1,3,4 */
	return wm_lp + (wm_lp >= 2 && pipe_wm->wm[4].enable);
}

/* The value we need to program into the WM_LPx latency field */
static unsigned int ilk_wm_lp_latency(struct drm_device *dev, int level)
{
	struct drm_i915_private *dev_priv = dev->dev_private;

	if (IS_HASWELL(dev) || IS_BROADWELL(dev))
		return 2 * level;
	else
		return dev_priv->wm.pri_latency[level];
}

static void ilk_compute_wm_results(struct drm_device *dev,
				   const struct intel_pipe_wm *merged,
				   enum intel_ddb_partitioning partitioning,
				   struct ilk_wm_values *results)
{
	struct intel_crtc *intel_crtc;
	int level, wm_lp;

	results->enable_fbc_wm = merged->fbc_wm_enabled;
	results->partitioning = partitioning;

	/* LP1+ register values */
	for (wm_lp = 1; wm_lp <= 3; wm_lp++) {
		const struct intel_wm_level *r;

		level = ilk_wm_lp_to_level(wm_lp, merged);

		r = &merged->wm[level];

		/*
		 * Maintain the watermark values even if the level is
		 * disabled. Doing otherwise could cause underruns.
		 */
		results->wm_lp[wm_lp - 1] =
			(ilk_wm_lp_latency(dev, level) << WM1_LP_LATENCY_SHIFT) |
			(r->pri_val << WM1_LP_SR_SHIFT) |
			r->cur_val;

		if (r->enable)
			results->wm_lp[wm_lp - 1] |= WM1_LP_SR_EN;

		if (INTEL_INFO(dev)->gen >= 8)
			results->wm_lp[wm_lp - 1] |=
				r->fbc_val << WM1_LP_FBC_SHIFT_BDW;
		else
			results->wm_lp[wm_lp - 1] |=
				r->fbc_val << WM1_LP_FBC_SHIFT;

		/*
		 * Always set WM1S_LP_EN when spr_val != 0, even if the
		 * level is disabled. Doing otherwise could cause underruns.
		 */
		if (INTEL_INFO(dev)->gen <= 6 && r->spr_val) {
			WARN_ON(wm_lp != 1);
			results->wm_lp_spr[wm_lp - 1] = WM1S_LP_EN | r->spr_val;
		} else
			results->wm_lp_spr[wm_lp - 1] = r->spr_val;
	}

	/* LP0 register values */
	for_each_intel_crtc(dev, intel_crtc) {
		enum pipe pipe = intel_crtc->pipe;
		const struct intel_wm_level *r =
			&intel_crtc->wm.active.ilk.wm[0];

		if (WARN_ON(!r->enable))
			continue;

		results->wm_linetime[pipe] = intel_crtc->wm.active.ilk.linetime;

		results->wm_pipe[pipe] =
			(r->pri_val << WM0_PIPE_PLANE_SHIFT) |
			(r->spr_val << WM0_PIPE_SPRITE_SHIFT) |
			r->cur_val;
	}
}

/* Find the result with the highest level enabled. Check for enable_fbc_wm in
 * case both are at the same level. Prefer r1 in case they're the same. */
static struct intel_pipe_wm *ilk_find_best_result(struct drm_device *dev,
						  struct intel_pipe_wm *r1,
						  struct intel_pipe_wm *r2)
{
	int level, max_level = ilk_wm_max_level(dev);
	int level1 = 0, level2 = 0;

	for (level = 1; level <= max_level; level++) {
		if (r1->wm[level].enable)
			level1 = level;
		if (r2->wm[level].enable)
			level2 = level;
	}

	if (level1 == level2) {
		if (r2->fbc_wm_enabled && !r1->fbc_wm_enabled)
			return r2;
		else
			return r1;
	} else if (level1 > level2) {
		return r1;
	} else {
		return r2;
	}
}

/* dirty bits used to track which watermarks need changes */
#define WM_DIRTY_PIPE(pipe) (1 << (pipe))
#define WM_DIRTY_LINETIME(pipe) (1 << (8 + (pipe)))
#define WM_DIRTY_LP(wm_lp) (1 << (15 + (wm_lp)))
#define WM_DIRTY_LP_ALL (WM_DIRTY_LP(1) | WM_DIRTY_LP(2) | WM_DIRTY_LP(3))
#define WM_DIRTY_FBC (1 << 24)
#define WM_DIRTY_DDB (1 << 25)

static unsigned int ilk_compute_wm_dirty(struct drm_i915_private *dev_priv,
					 const struct ilk_wm_values *old,
					 const struct ilk_wm_values *new)
{
	unsigned int dirty = 0;
	enum pipe pipe;
	int wm_lp;

	for_each_pipe(dev_priv, pipe) {
		if (old->wm_linetime[pipe] != new->wm_linetime[pipe]) {
			dirty |= WM_DIRTY_LINETIME(pipe);
			/* Must disable LP1+ watermarks too */
			dirty |= WM_DIRTY_LP_ALL;
		}

		if (old->wm_pipe[pipe] != new->wm_pipe[pipe]) {
			dirty |= WM_DIRTY_PIPE(pipe);
			/* Must disable LP1+ watermarks too */
			dirty |= WM_DIRTY_LP_ALL;
		}
	}

	if (old->enable_fbc_wm != new->enable_fbc_wm) {
		dirty |= WM_DIRTY_FBC;
		/* Must disable LP1+ watermarks too */
		dirty |= WM_DIRTY_LP_ALL;
	}

	if (old->partitioning != new->partitioning) {
		dirty |= WM_DIRTY_DDB;
		/* Must disable LP1+ watermarks too */
		dirty |= WM_DIRTY_LP_ALL;
	}

	/* LP1+ watermarks already deemed dirty, no need to continue */
	if (dirty & WM_DIRTY_LP_ALL)
		return dirty;

	/* Find the lowest numbered LP1+ watermark in need of an update... */
	for (wm_lp = 1; wm_lp <= 3; wm_lp++) {
		if (old->wm_lp[wm_lp - 1] != new->wm_lp[wm_lp - 1] ||
		    old->wm_lp_spr[wm_lp - 1] != new->wm_lp_spr[wm_lp - 1])
			break;
	}

	/* ...and mark it and all higher numbered LP1+ watermarks as dirty */
	for (; wm_lp <= 3; wm_lp++)
		dirty |= WM_DIRTY_LP(wm_lp);

	return dirty;
}

static bool _ilk_disable_lp_wm(struct drm_i915_private *dev_priv,
			       unsigned int dirty)
{
	struct ilk_wm_values *previous = &dev_priv->wm.hw;
	bool changed = false;

	if (dirty & WM_DIRTY_LP(3) && previous->wm_lp[2] & WM1_LP_SR_EN) {
		previous->wm_lp[2] &= ~WM1_LP_SR_EN;
		I915_WRITE(WM3_LP_ILK, previous->wm_lp[2]);
		changed = true;
	}
	if (dirty & WM_DIRTY_LP(2) && previous->wm_lp[1] & WM1_LP_SR_EN) {
		previous->wm_lp[1] &= ~WM1_LP_SR_EN;
		I915_WRITE(WM2_LP_ILK, previous->wm_lp[1]);
		changed = true;
	}
	if (dirty & WM_DIRTY_LP(1) && previous->wm_lp[0] & WM1_LP_SR_EN) {
		previous->wm_lp[0] &= ~WM1_LP_SR_EN;
		I915_WRITE(WM1_LP_ILK, previous->wm_lp[0]);
		changed = true;
	}

	/*
	 * Don't touch WM1S_LP_EN here.
	 * Doing so could cause underruns.
	 */

	return changed;
}

/*
 * The spec says we shouldn't write when we don't need, because every write
 * causes WMs to be re-evaluated, expending some power.
 */
static void ilk_write_wm_values(struct drm_i915_private *dev_priv,
				struct ilk_wm_values *results)
{
	struct drm_device *dev = dev_priv->dev;
	struct ilk_wm_values *previous = &dev_priv->wm.hw;
	unsigned int dirty;
	uint32_t val;

	dirty = ilk_compute_wm_dirty(dev_priv, previous, results);
	if (!dirty)
		return;

	_ilk_disable_lp_wm(dev_priv, dirty);

	if (dirty & WM_DIRTY_PIPE(PIPE_A))
		I915_WRITE(WM0_PIPEA_ILK, results->wm_pipe[0]);
	if (dirty & WM_DIRTY_PIPE(PIPE_B))
		I915_WRITE(WM0_PIPEB_ILK, results->wm_pipe[1]);
	if (dirty & WM_DIRTY_PIPE(PIPE_C))
		I915_WRITE(WM0_PIPEC_IVB, results->wm_pipe[2]);

	if (dirty & WM_DIRTY_LINETIME(PIPE_A))
		I915_WRITE(PIPE_WM_LINETIME(PIPE_A), results->wm_linetime[0]);
	if (dirty & WM_DIRTY_LINETIME(PIPE_B))
		I915_WRITE(PIPE_WM_LINETIME(PIPE_B), results->wm_linetime[1]);
	if (dirty & WM_DIRTY_LINETIME(PIPE_C))
		I915_WRITE(PIPE_WM_LINETIME(PIPE_C), results->wm_linetime[2]);

	if (dirty & WM_DIRTY_DDB) {
		if (IS_HASWELL(dev) || IS_BROADWELL(dev)) {
			val = I915_READ(WM_MISC);
			if (results->partitioning == INTEL_DDB_PART_1_2)
				val &= ~WM_MISC_DATA_PARTITION_5_6;
			else
				val |= WM_MISC_DATA_PARTITION_5_6;
			I915_WRITE(WM_MISC, val);
		} else {
			val = I915_READ(DISP_ARB_CTL2);
			if (results->partitioning == INTEL_DDB_PART_1_2)
				val &= ~DISP_DATA_PARTITION_5_6;
			else
				val |= DISP_DATA_PARTITION_5_6;
			I915_WRITE(DISP_ARB_CTL2, val);
		}
	}

	if (dirty & WM_DIRTY_FBC) {
		val = I915_READ(DISP_ARB_CTL);
		if (results->enable_fbc_wm)
			val &= ~DISP_FBC_WM_DIS;
		else
			val |= DISP_FBC_WM_DIS;
		I915_WRITE(DISP_ARB_CTL, val);
	}

	if (dirty & WM_DIRTY_LP(1) &&
	    previous->wm_lp_spr[0] != results->wm_lp_spr[0])
		I915_WRITE(WM1S_LP_ILK, results->wm_lp_spr[0]);

	if (INTEL_INFO(dev)->gen >= 7) {
		if (dirty & WM_DIRTY_LP(2) && previous->wm_lp_spr[1] != results->wm_lp_spr[1])
			I915_WRITE(WM2S_LP_IVB, results->wm_lp_spr[1]);
		if (dirty & WM_DIRTY_LP(3) && previous->wm_lp_spr[2] != results->wm_lp_spr[2])
			I915_WRITE(WM3S_LP_IVB, results->wm_lp_spr[2]);
	}

	if (dirty & WM_DIRTY_LP(1) && previous->wm_lp[0] != results->wm_lp[0])
		I915_WRITE(WM1_LP_ILK, results->wm_lp[0]);
	if (dirty & WM_DIRTY_LP(2) && previous->wm_lp[1] != results->wm_lp[1])
		I915_WRITE(WM2_LP_ILK, results->wm_lp[1]);
	if (dirty & WM_DIRTY_LP(3) && previous->wm_lp[2] != results->wm_lp[2])
		I915_WRITE(WM3_LP_ILK, results->wm_lp[2]);

	dev_priv->wm.hw = *results;
}

bool ilk_disable_lp_wm(struct drm_device *dev)
{
	struct drm_i915_private *dev_priv = dev->dev_private;

	return _ilk_disable_lp_wm(dev_priv, WM_DIRTY_LP_ALL);
}

/*
 * On gen9, we need to allocate Display Data Buffer (DDB) portions to the
 * different active planes.
 */

#define SKL_DDB_SIZE		896	/* in blocks */
#define BXT_DDB_SIZE		512

/*
 * Return the index of a plane in the SKL DDB and wm result arrays.  Primary
 * plane is always in slot 0, cursor is always in slot I915_MAX_PLANES-1, and
 * other universal planes are in indices 1..n.  Note that this may leave unused
 * indices between the top "sprite" plane and the cursor.
 */
static int
skl_wm_plane_id(const struct intel_plane *plane)
{
	switch (plane->base.type) {
	case DRM_PLANE_TYPE_PRIMARY:
		return 0;
	case DRM_PLANE_TYPE_CURSOR:
		return PLANE_CURSOR;
	case DRM_PLANE_TYPE_OVERLAY:
		return plane->plane + 1;
	default:
		MISSING_CASE(plane->base.type);
		return plane->plane;
	}
}

static void
skl_ddb_get_pipe_allocation_limits(struct drm_device *dev,
				   const struct intel_crtc_state *cstate,
				   struct skl_ddb_entry *alloc, /* out */
				   int *num_active /* out */)
{
	struct drm_atomic_state *state = cstate->base.state;
	struct intel_atomic_state *intel_state = to_intel_atomic_state(state);
	struct drm_i915_private *dev_priv = to_i915(dev);
	struct drm_crtc *for_crtc = cstate->base.crtc;
	unsigned int pipe_size, ddb_size;
	int nth_active_pipe;
	int pipe = to_intel_crtc(for_crtc)->pipe;

	if (WARN_ON(!state) || !cstate->base.active) {
		alloc->start = 0;
		alloc->end = 0;
		*num_active = hweight32(dev_priv->active_crtcs);
		return;
	}

	if (intel_state->active_pipe_changes)
		*num_active = hweight32(intel_state->active_crtcs);
	else
		*num_active = hweight32(dev_priv->active_crtcs);

	if (IS_BROXTON(dev))
		ddb_size = BXT_DDB_SIZE;
	else
		ddb_size = SKL_DDB_SIZE;

	ddb_size -= 4; /* 4 blocks for bypass path allocation */

	/*
	 * If the state doesn't change the active CRTC's, then there's
	 * no need to recalculate; the existing pipe allocation limits
	 * should remain unchanged.  Note that we're safe from racing
	 * commits since any racing commit that changes the active CRTC
	 * list would need to grab _all_ crtc locks, including the one
	 * we currently hold.
	 */
	if (!intel_state->active_pipe_changes) {
		*alloc = dev_priv->wm.skl_hw.ddb.pipe[pipe];
		return;
	}

	nth_active_pipe = hweight32(intel_state->active_crtcs &
				    (drm_crtc_mask(for_crtc) - 1));
	pipe_size = ddb_size / hweight32(intel_state->active_crtcs);
	alloc->start = nth_active_pipe * ddb_size / *num_active;
	alloc->end = alloc->start + pipe_size;
}

static unsigned int skl_cursor_allocation(int num_active)
{
	if (num_active == 1)
		return 32;

	return 8;
}

static void skl_ddb_entry_init_from_hw(struct skl_ddb_entry *entry, u32 reg)
{
	entry->start = reg & 0x3ff;
	entry->end = (reg >> 16) & 0x3ff;
	if (entry->end)
		entry->end += 1;
}

void skl_ddb_get_hw_state(struct drm_i915_private *dev_priv,
			  struct skl_ddb_allocation *ddb /* out */)
{
	enum pipe pipe;
	int plane;
	u32 val;

	memset(ddb, 0, sizeof(*ddb));

	for_each_pipe(dev_priv, pipe) {
		enum intel_display_power_domain power_domain;

		power_domain = POWER_DOMAIN_PIPE(pipe);
		if (!intel_display_power_get_if_enabled(dev_priv, power_domain))
			continue;

		for_each_plane(dev_priv, pipe, plane) {
			val = I915_READ(PLANE_BUF_CFG(pipe, plane));
			skl_ddb_entry_init_from_hw(&ddb->plane[pipe][plane],
						   val);
		}

		val = I915_READ(CUR_BUF_CFG(pipe));
		skl_ddb_entry_init_from_hw(&ddb->plane[pipe][PLANE_CURSOR],
					   val);

		intel_display_power_put(dev_priv, power_domain);
	}
}

static unsigned int
skl_plane_relative_data_rate(const struct intel_crtc_state *cstate,
			     const struct drm_plane_state *pstate,
			     int y)
{
	struct intel_plane_state *intel_pstate = to_intel_plane_state(pstate);
	struct drm_framebuffer *fb = pstate->fb;
	uint32_t width = 0, height = 0;
	unsigned format = fb ? fb->pixel_format : DRM_FORMAT_XRGB8888;

	if (!intel_pstate->visible)
		return 0;
	if (pstate->plane->type == DRM_PLANE_TYPE_CURSOR)
		return 0;
	if (y && format != DRM_FORMAT_NV12)
		return 0;

	width = drm_rect_width(&intel_pstate->src) >> 16;
	height = drm_rect_height(&intel_pstate->src) >> 16;

	if (intel_rotation_90_or_270(pstate->rotation))
		swap(width, height);

	/* for planar format */
	if (format == DRM_FORMAT_NV12) {
		if (y)  /* y-plane data rate */
			return width * height *
				drm_format_plane_cpp(format, 0);
		else    /* uv-plane data rate */
			return (width / 2) * (height / 2) *
				drm_format_plane_cpp(format, 1);
	}

	/* for packed formats */
	return width * height * drm_format_plane_cpp(format, 0);
}

/*
 * We don't overflow 32 bits. Worst case is 3 planes enabled, each fetching
 * a 8192x4096@32bpp framebuffer:
 *   3 * 4096 * 8192  * 4 < 2^32
 */
static unsigned int
skl_get_total_relative_data_rate(struct intel_crtc_state *intel_cstate)
{
	struct drm_crtc_state *cstate = &intel_cstate->base;
	struct drm_atomic_state *state = cstate->state;
	struct drm_crtc *crtc = cstate->crtc;
	struct drm_device *dev = crtc->dev;
	struct intel_crtc *intel_crtc = to_intel_crtc(crtc);
	const struct drm_plane *plane;
	const struct intel_plane *intel_plane;
	struct drm_plane_state *pstate;
	unsigned int rate, total_data_rate = 0;
	int id;
	int i;

	if (WARN_ON(!state))
		return 0;

	/* Calculate and cache data rate for each plane */
	for_each_plane_in_state(state, plane, pstate, i) {
		id = skl_wm_plane_id(to_intel_plane(plane));
		intel_plane = to_intel_plane(plane);

		if (intel_plane->pipe != intel_crtc->pipe)
			continue;

		/* packed/uv */
		rate = skl_plane_relative_data_rate(intel_cstate,
						    pstate, 0);
		intel_cstate->wm.skl.plane_data_rate[id] = rate;

		/* y-plane */
		rate = skl_plane_relative_data_rate(intel_cstate,
						    pstate, 1);
		intel_cstate->wm.skl.plane_y_data_rate[id] = rate;
	}

	/* Calculate CRTC's total data rate from cached values */
	for_each_intel_plane_on_crtc(dev, intel_crtc, intel_plane) {
		int id = skl_wm_plane_id(intel_plane);

		/* packed/uv */
		total_data_rate += intel_cstate->wm.skl.plane_data_rate[id];
		total_data_rate += intel_cstate->wm.skl.plane_y_data_rate[id];
	}

	WARN_ON(cstate->plane_mask && total_data_rate == 0);

	return total_data_rate;
}

static int
skl_allocate_pipe_ddb(struct intel_crtc_state *cstate,
		      struct skl_ddb_allocation *ddb /* out */)
{
	struct drm_atomic_state *state = cstate->base.state;
	struct drm_crtc *crtc = cstate->base.crtc;
	struct drm_device *dev = crtc->dev;
	struct intel_crtc *intel_crtc = to_intel_crtc(crtc);
	struct intel_plane *intel_plane;
	struct drm_plane *plane;
	struct drm_plane_state *pstate;
	enum pipe pipe = intel_crtc->pipe;
	struct skl_ddb_entry *alloc = &ddb->pipe[pipe];
	uint16_t alloc_size, start, cursor_blocks;
	uint16_t *minimum = cstate->wm.skl.minimum_blocks;
	uint16_t *y_minimum = cstate->wm.skl.minimum_y_blocks;
	unsigned int total_data_rate;
	int num_active;
	int id, i;

	if (WARN_ON(!state))
		return 0;

	if (!cstate->base.active) {
		ddb->pipe[pipe].start = ddb->pipe[pipe].end = 0;
		memset(ddb->plane[pipe], 0, sizeof(ddb->plane[pipe]));
		memset(ddb->y_plane[pipe], 0, sizeof(ddb->y_plane[pipe]));
		return 0;
	}

	skl_ddb_get_pipe_allocation_limits(dev, cstate, alloc, &num_active);
	alloc_size = skl_ddb_entry_size(alloc);
	if (alloc_size == 0) {
		memset(ddb->plane[pipe], 0, sizeof(ddb->plane[pipe]));
		return 0;
	}

	cursor_blocks = skl_cursor_allocation(num_active);
	ddb->plane[pipe][PLANE_CURSOR].start = alloc->end - cursor_blocks;
	ddb->plane[pipe][PLANE_CURSOR].end = alloc->end;

	alloc_size -= cursor_blocks;

	/* 1. Allocate the mininum required blocks for each active plane */
	for_each_plane_in_state(state, plane, pstate, i) {
		intel_plane = to_intel_plane(plane);
		id = skl_wm_plane_id(intel_plane);

		if (intel_plane->pipe != pipe)
			continue;

		if (!to_intel_plane_state(pstate)->visible) {
			minimum[id] = 0;
			y_minimum[id] = 0;
			continue;
		}
		if (plane->type == DRM_PLANE_TYPE_CURSOR) {
			minimum[id] = 0;
			y_minimum[id] = 0;
			continue;
		}

		minimum[id] = 8;
		if (pstate->fb->pixel_format == DRM_FORMAT_NV12)
			y_minimum[id] = 8;
		else
			y_minimum[id] = 0;
	}

	for (i = 0; i < PLANE_CURSOR; i++) {
		alloc_size -= minimum[i];
		alloc_size -= y_minimum[i];
	}

	/*
	 * 2. Distribute the remaining space in proportion to the amount of
	 * data each plane needs to fetch from memory.
	 *
	 * FIXME: we may not allocate every single block here.
	 */
	total_data_rate = skl_get_total_relative_data_rate(cstate);
	if (total_data_rate == 0)
		return 0;

	start = alloc->start;
	for_each_intel_plane_on_crtc(dev, intel_crtc, intel_plane) {
		unsigned int data_rate, y_data_rate;
		uint16_t plane_blocks, y_plane_blocks = 0;
		int id = skl_wm_plane_id(intel_plane);

		data_rate = cstate->wm.skl.plane_data_rate[id];

		/*
		 * allocation for (packed formats) or (uv-plane part of planar format):
		 * promote the expression to 64 bits to avoid overflowing, the
		 * result is < available as data_rate / total_data_rate < 1
		 */
		plane_blocks = minimum[id];
		plane_blocks += div_u64((uint64_t)alloc_size * data_rate,
					total_data_rate);

		/* Leave disabled planes at (0,0) */
		if (data_rate) {
			ddb->plane[pipe][id].start = start;
			ddb->plane[pipe][id].end = start + plane_blocks;
		}

		start += plane_blocks;

		/*
		 * allocation for y_plane part of planar format:
		 */
		y_data_rate = cstate->wm.skl.plane_y_data_rate[id];

		y_plane_blocks = y_minimum[id];
		y_plane_blocks += div_u64((uint64_t)alloc_size * y_data_rate,
					total_data_rate);

		if (y_data_rate) {
			ddb->y_plane[pipe][id].start = start;
			ddb->y_plane[pipe][id].end = start + y_plane_blocks;
		}

		start += y_plane_blocks;
	}

	return 0;
}

static uint32_t skl_pipe_pixel_rate(const struct intel_crtc_state *config)
{
	/* TODO: Take into account the scalers once we support them */
	return config->base.adjusted_mode.crtc_clock;
}

/*
 * The max latency should be 257 (max the punit can code is 255 and we add 2us
 * for the read latency) and cpp should always be <= 8, so that
 * should allow pixel_rate up to ~2 GHz which seems sufficient since max
 * 2xcdclk is 1350 MHz and the pixel rate should never exceed that.
*/
static uint32_t skl_wm_method1(uint32_t pixel_rate, uint8_t cpp, uint32_t latency)
{
	uint32_t wm_intermediate_val, ret;

	if (latency == 0)
		return UINT_MAX;

	wm_intermediate_val = latency * pixel_rate * cpp / 512;
	ret = DIV_ROUND_UP(wm_intermediate_val, 1000);

	return ret;
}

static uint32_t skl_wm_method2(uint32_t pixel_rate, uint32_t pipe_htotal,
			       uint32_t horiz_pixels, uint8_t cpp,
			       uint64_t tiling, uint32_t latency)
{
	uint32_t ret;
	uint32_t plane_bytes_per_line, plane_blocks_per_line;
	uint32_t wm_intermediate_val;

	if (latency == 0)
		return UINT_MAX;

	plane_bytes_per_line = horiz_pixels * cpp;

	if (tiling == I915_FORMAT_MOD_Y_TILED ||
	    tiling == I915_FORMAT_MOD_Yf_TILED) {
		plane_bytes_per_line *= 4;
		plane_blocks_per_line = DIV_ROUND_UP(plane_bytes_per_line, 512);
		plane_blocks_per_line /= 4;
	} else {
		plane_blocks_per_line = DIV_ROUND_UP(plane_bytes_per_line, 512);
	}

	wm_intermediate_val = latency * pixel_rate;
	ret = DIV_ROUND_UP(wm_intermediate_val, pipe_htotal * 1000) *
				plane_blocks_per_line;

	return ret;
}

static int skl_compute_plane_wm(const struct drm_i915_private *dev_priv,
				struct intel_crtc_state *cstate,
				struct intel_plane_state *intel_pstate,
				uint16_t ddb_allocation,
				int level,
				uint16_t *out_blocks, /* out */
				uint8_t *out_lines, /* out */
				bool *enabled /* out */)
{
	struct drm_plane_state *pstate = &intel_pstate->base;
	struct drm_framebuffer *fb = pstate->fb;
	uint32_t latency = dev_priv->wm.skl_latency[level];
	uint32_t method1, method2;
	uint32_t plane_bytes_per_line, plane_blocks_per_line;
	uint32_t res_blocks, res_lines;
	uint32_t selected_result;
	uint8_t cpp;
	uint32_t width = 0, height = 0;

	if (latency == 0 || !cstate->base.active || !intel_pstate->visible) {
		*enabled = false;
		return 0;
	}

	width = drm_rect_width(&intel_pstate->src) >> 16;
	height = drm_rect_height(&intel_pstate->src) >> 16;

	if (intel_rotation_90_or_270(pstate->rotation))
		swap(width, height);

	cpp = drm_format_plane_cpp(fb->pixel_format, 0);
	method1 = skl_wm_method1(skl_pipe_pixel_rate(cstate),
				 cpp, latency);
	method2 = skl_wm_method2(skl_pipe_pixel_rate(cstate),
				 cstate->base.adjusted_mode.crtc_htotal,
				 width,
				 cpp,
				 fb->modifier[0],
				 latency);

	plane_bytes_per_line = width * cpp;
	plane_blocks_per_line = DIV_ROUND_UP(plane_bytes_per_line, 512);

	if (fb->modifier[0] == I915_FORMAT_MOD_Y_TILED ||
	    fb->modifier[0] == I915_FORMAT_MOD_Yf_TILED) {
		uint32_t min_scanlines = 4;
		uint32_t y_tile_minimum;
		if (intel_rotation_90_or_270(pstate->rotation)) {
			int cpp = (fb->pixel_format == DRM_FORMAT_NV12) ?
				drm_format_plane_cpp(fb->pixel_format, 1) :
				drm_format_plane_cpp(fb->pixel_format, 0);

			switch (cpp) {
			case 1:
				min_scanlines = 16;
				break;
			case 2:
				min_scanlines = 8;
				break;
			case 8:
				WARN(1, "Unsupported pixel depth for rotation");
			}
		}
		y_tile_minimum = plane_blocks_per_line * min_scanlines;
		selected_result = max(method2, y_tile_minimum);
	} else {
		if ((ddb_allocation / plane_blocks_per_line) >= 1)
			selected_result = min(method1, method2);
		else
			selected_result = method1;
	}

	res_blocks = selected_result + 1;
	res_lines = DIV_ROUND_UP(selected_result, plane_blocks_per_line);

	if (level >= 1 && level <= 7) {
		if (fb->modifier[0] == I915_FORMAT_MOD_Y_TILED ||
		    fb->modifier[0] == I915_FORMAT_MOD_Yf_TILED)
			res_lines += 4;
		else
			res_blocks++;
	}

	if (res_blocks >= ddb_allocation || res_lines > 31) {
		*enabled = false;

		/*
		 * If there are no valid level 0 watermarks, then we can't
		 * support this display configuration.
		 */
		if (level) {
			return 0;
		} else {
			DRM_DEBUG_KMS("Requested display configuration exceeds system watermark limitations\n");
			DRM_DEBUG_KMS("Plane %d.%d: blocks required = %u/%u, lines required = %u/31\n",
				      to_intel_crtc(cstate->base.crtc)->pipe,
				      skl_wm_plane_id(to_intel_plane(pstate->plane)),
				      res_blocks, ddb_allocation, res_lines);

			return -EINVAL;
		}
	}

	*out_blocks = res_blocks;
	*out_lines = res_lines;
	*enabled = true;

	return 0;
}

static int
skl_compute_wm_level(const struct drm_i915_private *dev_priv,
		     struct skl_ddb_allocation *ddb,
		     struct intel_crtc_state *cstate,
		     int level,
		     struct skl_wm_level *result)
{
	struct drm_device *dev = dev_priv->dev;
	struct drm_atomic_state *state = cstate->base.state;
	struct intel_crtc *intel_crtc = to_intel_crtc(cstate->base.crtc);
	struct drm_plane *plane;
	struct intel_plane *intel_plane;
	struct intel_plane_state *intel_pstate;
	uint16_t ddb_blocks;
	enum pipe pipe = intel_crtc->pipe;
	int ret;

	/*
	 * We'll only calculate watermarks for planes that are actually
	 * enabled, so make sure all other planes are set as disabled.
	 */
	memset(result, 0, sizeof(*result));

	for_each_intel_plane_mask(dev, intel_plane, cstate->base.plane_mask) {
		int i = skl_wm_plane_id(intel_plane);

		plane = &intel_plane->base;
		intel_pstate = NULL;
		if (state)
			intel_pstate =
				intel_atomic_get_existing_plane_state(state,
								      intel_plane);

		/*
		 * Note: If we start supporting multiple pending atomic commits
		 * against the same planes/CRTC's in the future, plane->state
		 * will no longer be the correct pre-state to use for the
		 * calculations here and we'll need to change where we get the
		 * 'unchanged' plane data from.
		 *
		 * For now this is fine because we only allow one queued commit
		 * against a CRTC.  Even if the plane isn't modified by this
		 * transaction and we don't have a plane lock, we still have
		 * the CRTC's lock, so we know that no other transactions are
		 * racing with us to update it.
		 */
		if (!intel_pstate)
			intel_pstate = to_intel_plane_state(plane->state);

		WARN_ON(!intel_pstate->base.fb);

		ddb_blocks = skl_ddb_entry_size(&ddb->plane[pipe][i]);

		ret = skl_compute_plane_wm(dev_priv,
					   cstate,
					   intel_pstate,
					   ddb_blocks,
					   level,
					   &result->plane_res_b[i],
					   &result->plane_res_l[i],
					   &result->plane_en[i]);
		if (ret)
			return ret;
	}

	return 0;
}

static uint32_t
skl_compute_linetime_wm(struct intel_crtc_state *cstate)
{
	if (!cstate->base.active)
		return 0;

	if (WARN_ON(skl_pipe_pixel_rate(cstate) == 0))
		return 0;

	return DIV_ROUND_UP(8 * cstate->base.adjusted_mode.crtc_htotal * 1000,
			    skl_pipe_pixel_rate(cstate));
}

static void skl_compute_transition_wm(struct intel_crtc_state *cstate,
				      struct skl_wm_level *trans_wm /* out */)
{
	struct drm_crtc *crtc = cstate->base.crtc;
	struct intel_crtc *intel_crtc = to_intel_crtc(crtc);
	struct intel_plane *intel_plane;

	if (!cstate->base.active)
		return;

	/* Until we know more, just disable transition WMs */
	for_each_intel_plane_on_crtc(crtc->dev, intel_crtc, intel_plane) {
		int i = skl_wm_plane_id(intel_plane);

		trans_wm->plane_en[i] = false;
	}
}

static int skl_build_pipe_wm(struct intel_crtc_state *cstate,
			     struct skl_ddb_allocation *ddb,
			     struct skl_pipe_wm *pipe_wm)
{
	struct drm_device *dev = cstate->base.crtc->dev;
	const struct drm_i915_private *dev_priv = dev->dev_private;
	int level, max_level = ilk_wm_max_level(dev);
	int ret;

	for (level = 0; level <= max_level; level++) {
		ret = skl_compute_wm_level(dev_priv, ddb, cstate,
					   level, &pipe_wm->wm[level]);
		if (ret)
			return ret;
	}
	pipe_wm->linetime = skl_compute_linetime_wm(cstate);

	skl_compute_transition_wm(cstate, &pipe_wm->trans_wm);

	return 0;
}

static void skl_compute_wm_results(struct drm_device *dev,
				   struct skl_pipe_wm *p_wm,
				   struct skl_wm_values *r,
				   struct intel_crtc *intel_crtc)
{
	int level, max_level = ilk_wm_max_level(dev);
	enum pipe pipe = intel_crtc->pipe;
	uint32_t temp;
	int i;

	for (level = 0; level <= max_level; level++) {
		for (i = 0; i < intel_num_planes(intel_crtc); i++) {
			temp = 0;

			temp |= p_wm->wm[level].plane_res_l[i] <<
					PLANE_WM_LINES_SHIFT;
			temp |= p_wm->wm[level].plane_res_b[i];
			if (p_wm->wm[level].plane_en[i])
				temp |= PLANE_WM_EN;

			r->plane[pipe][i][level] = temp;
		}

		temp = 0;

		temp |= p_wm->wm[level].plane_res_l[PLANE_CURSOR] << PLANE_WM_LINES_SHIFT;
		temp |= p_wm->wm[level].plane_res_b[PLANE_CURSOR];

		if (p_wm->wm[level].plane_en[PLANE_CURSOR])
			temp |= PLANE_WM_EN;

		r->plane[pipe][PLANE_CURSOR][level] = temp;

	}

	/* transition WMs */
	for (i = 0; i < intel_num_planes(intel_crtc); i++) {
		temp = 0;
		temp |= p_wm->trans_wm.plane_res_l[i] << PLANE_WM_LINES_SHIFT;
		temp |= p_wm->trans_wm.plane_res_b[i];
		if (p_wm->trans_wm.plane_en[i])
			temp |= PLANE_WM_EN;

		r->plane_trans[pipe][i] = temp;
	}

	temp = 0;
	temp |= p_wm->trans_wm.plane_res_l[PLANE_CURSOR] << PLANE_WM_LINES_SHIFT;
	temp |= p_wm->trans_wm.plane_res_b[PLANE_CURSOR];
	if (p_wm->trans_wm.plane_en[PLANE_CURSOR])
		temp |= PLANE_WM_EN;

	r->plane_trans[pipe][PLANE_CURSOR] = temp;

	r->wm_linetime[pipe] = p_wm->linetime;
}

static void skl_ddb_entry_write(struct drm_i915_private *dev_priv,
				i915_reg_t reg,
				const struct skl_ddb_entry *entry)
{
	if (entry->end)
		I915_WRITE(reg, (entry->end - 1) << 16 | entry->start);
	else
		I915_WRITE(reg, 0);
}

static void skl_write_wm_values(struct drm_i915_private *dev_priv,
				const struct skl_wm_values *new)
{
	struct drm_device *dev = dev_priv->dev;
	struct intel_crtc *crtc;

	for_each_intel_crtc(dev, crtc) {
		int i, level, max_level = ilk_wm_max_level(dev);
		enum pipe pipe = crtc->pipe;

		if ((new->dirty_pipes & drm_crtc_mask(&crtc->base)) == 0)
			continue;

		I915_WRITE(PIPE_WM_LINETIME(pipe), new->wm_linetime[pipe]);

		for (level = 0; level <= max_level; level++) {
			for (i = 0; i < intel_num_planes(crtc); i++)
				I915_WRITE(PLANE_WM(pipe, i, level),
					   new->plane[pipe][i][level]);
			I915_WRITE(CUR_WM(pipe, level),
				   new->plane[pipe][PLANE_CURSOR][level]);
		}
		for (i = 0; i < intel_num_planes(crtc); i++)
			I915_WRITE(PLANE_WM_TRANS(pipe, i),
				   new->plane_trans[pipe][i]);
		I915_WRITE(CUR_WM_TRANS(pipe),
			   new->plane_trans[pipe][PLANE_CURSOR]);

		for (i = 0; i < intel_num_planes(crtc); i++) {
			skl_ddb_entry_write(dev_priv,
					    PLANE_BUF_CFG(pipe, i),
					    &new->ddb.plane[pipe][i]);
			skl_ddb_entry_write(dev_priv,
					    PLANE_NV12_BUF_CFG(pipe, i),
					    &new->ddb.y_plane[pipe][i]);
		}

		skl_ddb_entry_write(dev_priv, CUR_BUF_CFG(pipe),
				    &new->ddb.plane[pipe][PLANE_CURSOR]);
	}
}

/*
 * When setting up a new DDB allocation arrangement, we need to correctly
 * sequence the times at which the new allocations for the pipes are taken into
 * account or we'll have pipes fetching from space previously allocated to
 * another pipe.
 *
 * Roughly the sequence looks like:
 *  1. re-allocate the pipe(s) with the allocation being reduced and not
 *     overlapping with a previous light-up pipe (another way to put it is:
 *     pipes with their new allocation strickly included into their old ones).
 *  2. re-allocate the other pipes that get their allocation reduced
 *  3. allocate the pipes having their allocation increased
 *
 * Steps 1. and 2. are here to take care of the following case:
 * - Initially DDB looks like this:
 *     |   B    |   C    |
 * - enable pipe A.
 * - pipe B has a reduced DDB allocation that overlaps with the old pipe C
 *   allocation
 *     |  A  |  B  |  C  |
 *
 * We need to sequence the re-allocation: C, B, A (and not B, C, A).
 */

static void
skl_wm_flush_pipe(struct drm_i915_private *dev_priv, enum pipe pipe, int pass)
{
	int plane;

	DRM_DEBUG_KMS("flush pipe %c (pass %d)\n", pipe_name(pipe), pass);

	for_each_plane(dev_priv, pipe, plane) {
		I915_WRITE(PLANE_SURF(pipe, plane),
			   I915_READ(PLANE_SURF(pipe, plane)));
	}
	I915_WRITE(CURBASE(pipe), I915_READ(CURBASE(pipe)));
}

static bool
skl_ddb_allocation_included(const struct skl_ddb_allocation *old,
			    const struct skl_ddb_allocation *new,
			    enum pipe pipe)
{
	uint16_t old_size, new_size;

	old_size = skl_ddb_entry_size(&old->pipe[pipe]);
	new_size = skl_ddb_entry_size(&new->pipe[pipe]);

	return old_size != new_size &&
	       new->pipe[pipe].start >= old->pipe[pipe].start &&
	       new->pipe[pipe].end <= old->pipe[pipe].end;
}

static void skl_flush_wm_values(struct drm_i915_private *dev_priv,
				struct skl_wm_values *new_values)
{
	struct drm_device *dev = dev_priv->dev;
	struct skl_ddb_allocation *cur_ddb, *new_ddb;
	bool reallocated[I915_MAX_PIPES] = {};
	struct intel_crtc *crtc;
	enum pipe pipe;

	new_ddb = &new_values->ddb;
	cur_ddb = &dev_priv->wm.skl_hw.ddb;

	/*
	 * First pass: flush the pipes with the new allocation contained into
	 * the old space.
	 *
	 * We'll wait for the vblank on those pipes to ensure we can safely
	 * re-allocate the freed space without this pipe fetching from it.
	 */
	for_each_intel_crtc(dev, crtc) {
		if (!crtc->active)
			continue;

		pipe = crtc->pipe;

		if (!skl_ddb_allocation_included(cur_ddb, new_ddb, pipe))
			continue;

		skl_wm_flush_pipe(dev_priv, pipe, 1);
		intel_wait_for_vblank(dev, pipe);

		reallocated[pipe] = true;
	}


	/*
	 * Second pass: flush the pipes that are having their allocation
	 * reduced, but overlapping with a previous allocation.
	 *
	 * Here as well we need to wait for the vblank to make sure the freed
	 * space is not used anymore.
	 */
	for_each_intel_crtc(dev, crtc) {
		if (!crtc->active)
			continue;

		pipe = crtc->pipe;

		if (reallocated[pipe])
			continue;

		if (skl_ddb_entry_size(&new_ddb->pipe[pipe]) <
		    skl_ddb_entry_size(&cur_ddb->pipe[pipe])) {
			skl_wm_flush_pipe(dev_priv, pipe, 2);
			intel_wait_for_vblank(dev, pipe);
			reallocated[pipe] = true;
		}
	}

	/*
	 * Third pass: flush the pipes that got more space allocated.
	 *
	 * We don't need to actively wait for the update here, next vblank
	 * will just get more DDB space with the correct WM values.
	 */
	for_each_intel_crtc(dev, crtc) {
		if (!crtc->active)
			continue;

		pipe = crtc->pipe;

		/*
		 * At this point, only the pipes more space than before are
		 * left to re-allocate.
		 */
		if (reallocated[pipe])
			continue;

		skl_wm_flush_pipe(dev_priv, pipe, 3);
	}
}

static int skl_update_pipe_wm(struct drm_crtc_state *cstate,
			      struct skl_ddb_allocation *ddb, /* out */
			      struct skl_pipe_wm *pipe_wm, /* out */
			      bool *changed /* out */)
{
	struct intel_crtc *intel_crtc = to_intel_crtc(cstate->crtc);
	struct intel_crtc_state *intel_cstate = to_intel_crtc_state(cstate);
	int ret;

	ret = skl_build_pipe_wm(intel_cstate, ddb, pipe_wm);
	if (ret)
		return ret;

	if (!memcmp(&intel_crtc->wm.active.skl, pipe_wm, sizeof(*pipe_wm)))
		*changed = false;
	else
		*changed = true;

	return 0;
}

static int
skl_compute_ddb(struct drm_atomic_state *state)
{
	struct drm_device *dev = state->dev;
	struct drm_i915_private *dev_priv = to_i915(dev);
	struct intel_atomic_state *intel_state = to_intel_atomic_state(state);
	struct intel_crtc *intel_crtc;
	struct skl_ddb_allocation *ddb = &intel_state->wm_results.ddb;
	unsigned realloc_pipes = dev_priv->active_crtcs;
	int ret;

	/*
	 * If this is our first atomic update following hardware readout,
	 * we can't trust the DDB that the BIOS programmed for us.  Let's
	 * pretend that all pipes switched active status so that we'll
	 * ensure a full DDB recompute.
	 */
	if (dev_priv->wm.distrust_bios_wm)
		intel_state->active_pipe_changes = ~0;

	/*
	 * If the modeset changes which CRTC's are active, we need to
	 * recompute the DDB allocation for *all* active pipes, even
	 * those that weren't otherwise being modified in any way by this
	 * atomic commit.  Due to the shrinking of the per-pipe allocations
	 * when new active CRTC's are added, it's possible for a pipe that
	 * we were already using and aren't changing at all here to suddenly
	 * become invalid if its DDB needs exceeds its new allocation.
	 *
	 * Note that if we wind up doing a full DDB recompute, we can't let
	 * any other display updates race with this transaction, so we need
	 * to grab the lock on *all* CRTC's.
	 */
	if (intel_state->active_pipe_changes) {
		realloc_pipes = ~0;
		intel_state->wm_results.dirty_pipes = ~0;
	}

	for_each_intel_crtc_mask(dev, intel_crtc, realloc_pipes) {
		struct intel_crtc_state *cstate;

		cstate = intel_atomic_get_crtc_state(state, intel_crtc);
		if (IS_ERR(cstate))
			return PTR_ERR(cstate);

		ret = skl_allocate_pipe_ddb(cstate, ddb);
		if (ret)
			return ret;

		ret = drm_atomic_add_affected_planes(state, &intel_crtc->base);
		if (ret)
			return ret;
	}

	return 0;
}

static void
skl_copy_wm_for_pipe(struct skl_wm_values *dst,
		     struct skl_wm_values *src,
		     enum pipe pipe)
{
	dst->wm_linetime[pipe] = src->wm_linetime[pipe];
	memcpy(dst->plane[pipe], src->plane[pipe],
	       sizeof(dst->plane[pipe]));
	memcpy(dst->plane_trans[pipe], src->plane_trans[pipe],
	       sizeof(dst->plane_trans[pipe]));

	dst->ddb.pipe[pipe] = src->ddb.pipe[pipe];
	memcpy(dst->ddb.y_plane[pipe], src->ddb.y_plane[pipe],
	       sizeof(dst->ddb.y_plane[pipe]));
	memcpy(dst->ddb.plane[pipe], src->ddb.plane[pipe],
	       sizeof(dst->ddb.plane[pipe]));
}

static int
skl_compute_wm(struct drm_atomic_state *state)
{
	struct drm_crtc *crtc;
	struct drm_crtc_state *cstate;
	struct intel_atomic_state *intel_state = to_intel_atomic_state(state);
	struct skl_wm_values *results = &intel_state->wm_results;
	struct skl_pipe_wm *pipe_wm;
	bool changed = false;
	int ret, i;

	/*
	 * If this transaction isn't actually touching any CRTC's, don't
	 * bother with watermark calculation.  Note that if we pass this
	 * test, we're guaranteed to hold at least one CRTC state mutex,
	 * which means we can safely use values like dev_priv->active_crtcs
	 * since any racing commits that want to update them would need to
	 * hold _all_ CRTC state mutexes.
	 */
	for_each_crtc_in_state(state, crtc, cstate, i)
		changed = true;
	if (!changed)
		return 0;

	/* Clear all dirty flags */
	results->dirty_pipes = 0;

	ret = skl_compute_ddb(state);
	if (ret)
		return ret;

	/*
	 * Calculate WM's for all pipes that are part of this transaction.
	 * Note that the DDB allocation above may have added more CRTC's that
	 * weren't otherwise being modified (and set bits in dirty_pipes) if
	 * pipe allocations had to change.
	 *
	 * FIXME:  Now that we're doing this in the atomic check phase, we
	 * should allow skl_update_pipe_wm() to return failure in cases where
	 * no suitable watermark values can be found.
	 */
	for_each_crtc_in_state(state, crtc, cstate, i) {
		struct intel_crtc *intel_crtc = to_intel_crtc(crtc);
		struct intel_crtc_state *intel_cstate =
			to_intel_crtc_state(cstate);

		pipe_wm = &intel_cstate->wm.skl.optimal;
		ret = skl_update_pipe_wm(cstate, &results->ddb, pipe_wm,
					 &changed);
		if (ret)
			return ret;

		if (changed)
			results->dirty_pipes |= drm_crtc_mask(crtc);

		if ((results->dirty_pipes & drm_crtc_mask(crtc)) == 0)
			/* This pipe's WM's did not change */
			continue;

		intel_cstate->update_wm_pre = true;
		skl_compute_wm_results(crtc->dev, pipe_wm, results, intel_crtc);
	}

	return 0;
}

static void skl_update_wm(struct drm_crtc *crtc)
{
	struct intel_crtc *intel_crtc = to_intel_crtc(crtc);
	struct drm_device *dev = crtc->dev;
	struct drm_i915_private *dev_priv = dev->dev_private;
	struct skl_wm_values *results = &dev_priv->wm.skl_results;
	struct skl_wm_values *hw_vals = &dev_priv->wm.skl_hw;
	struct intel_crtc_state *cstate = to_intel_crtc_state(crtc->state);
	struct skl_pipe_wm *pipe_wm = &cstate->wm.skl.optimal;
	int pipe;

	if ((results->dirty_pipes & drm_crtc_mask(crtc)) == 0)
		return;

	intel_crtc->wm.active.skl = *pipe_wm;

	mutex_lock(&dev_priv->wm.wm_mutex);

	skl_write_wm_values(dev_priv, results);
	skl_flush_wm_values(dev_priv, results);

	/*
	 * Store the new configuration (but only for the pipes that have
	 * changed; the other values weren't recomputed).
	 */
	for_each_pipe_masked(dev_priv, pipe, results->dirty_pipes)
		skl_copy_wm_for_pipe(hw_vals, results, pipe);

	mutex_unlock(&dev_priv->wm.wm_mutex);
}

static void ilk_compute_wm_config(struct drm_device *dev,
				  struct intel_wm_config *config)
{
	struct intel_crtc *crtc;

	/* Compute the currently _active_ config */
	for_each_intel_crtc(dev, crtc) {
		const struct intel_pipe_wm *wm = &crtc->wm.active.ilk;

		if (!wm->pipe_enabled)
			continue;

		config->sprites_enabled |= wm->sprites_enabled;
		config->sprites_scaled |= wm->sprites_scaled;
		config->num_pipes_active++;
	}
}

static void ilk_program_watermarks(struct drm_i915_private *dev_priv)
{
	struct drm_device *dev = dev_priv->dev;
	struct intel_pipe_wm lp_wm_1_2 = {}, lp_wm_5_6 = {}, *best_lp_wm;
	struct ilk_wm_maximums max;
	struct intel_wm_config config = {};
	struct ilk_wm_values results = {};
	enum intel_ddb_partitioning partitioning;

	ilk_compute_wm_config(dev, &config);

	ilk_compute_wm_maximums(dev, 1, &config, INTEL_DDB_PART_1_2, &max);
	ilk_wm_merge(dev, &config, &max, &lp_wm_1_2);

	/* 5/6 split only in single pipe config on IVB+ */
	if (INTEL_INFO(dev)->gen >= 7 &&
	    config.num_pipes_active == 1 && config.sprites_enabled) {
		ilk_compute_wm_maximums(dev, 1, &config, INTEL_DDB_PART_5_6, &max);
		ilk_wm_merge(dev, &config, &max, &lp_wm_5_6);

		best_lp_wm = ilk_find_best_result(dev, &lp_wm_1_2, &lp_wm_5_6);
	} else {
		best_lp_wm = &lp_wm_1_2;
	}

	partitioning = (best_lp_wm == &lp_wm_1_2) ?
		       INTEL_DDB_PART_1_2 : INTEL_DDB_PART_5_6;

	ilk_compute_wm_results(dev, best_lp_wm, partitioning, &results);

	ilk_write_wm_values(dev_priv, &results);
}

static void ilk_initial_watermarks(struct intel_crtc_state *cstate)
{
	struct drm_i915_private *dev_priv = to_i915(cstate->base.crtc->dev);
	struct intel_crtc *intel_crtc = to_intel_crtc(cstate->base.crtc);

	mutex_lock(&dev_priv->wm.wm_mutex);
<<<<<<< HEAD
	intel_crtc->wm.active.ilk = cstate->wm.ilk.intermediate;
=======
	intel_crtc->wm.active.ilk = cstate->wm.intermediate;
>>>>>>> 698f3f28
	ilk_program_watermarks(dev_priv);
	mutex_unlock(&dev_priv->wm.wm_mutex);
}

static void ilk_optimize_watermarks(struct intel_crtc_state *cstate)
{
	struct drm_i915_private *dev_priv = to_i915(cstate->base.crtc->dev);
	struct intel_crtc *intel_crtc = to_intel_crtc(cstate->base.crtc);

	mutex_lock(&dev_priv->wm.wm_mutex);
	if (cstate->wm.need_postvbl_update) {
<<<<<<< HEAD
		intel_crtc->wm.active.ilk = cstate->wm.ilk.optimal;
=======
		intel_crtc->wm.active.ilk = cstate->wm.optimal.ilk;
>>>>>>> 698f3f28
		ilk_program_watermarks(dev_priv);
	}
	mutex_unlock(&dev_priv->wm.wm_mutex);
}

static void skl_pipe_wm_active_state(uint32_t val,
				     struct skl_pipe_wm *active,
				     bool is_transwm,
				     bool is_cursor,
				     int i,
				     int level)
{
	bool is_enabled = (val & PLANE_WM_EN) != 0;

	if (!is_transwm) {
		if (!is_cursor) {
			active->wm[level].plane_en[i] = is_enabled;
			active->wm[level].plane_res_b[i] =
					val & PLANE_WM_BLOCKS_MASK;
			active->wm[level].plane_res_l[i] =
					(val >> PLANE_WM_LINES_SHIFT) &
						PLANE_WM_LINES_MASK;
		} else {
			active->wm[level].plane_en[PLANE_CURSOR] = is_enabled;
			active->wm[level].plane_res_b[PLANE_CURSOR] =
					val & PLANE_WM_BLOCKS_MASK;
			active->wm[level].plane_res_l[PLANE_CURSOR] =
					(val >> PLANE_WM_LINES_SHIFT) &
						PLANE_WM_LINES_MASK;
		}
	} else {
		if (!is_cursor) {
			active->trans_wm.plane_en[i] = is_enabled;
			active->trans_wm.plane_res_b[i] =
					val & PLANE_WM_BLOCKS_MASK;
			active->trans_wm.plane_res_l[i] =
					(val >> PLANE_WM_LINES_SHIFT) &
						PLANE_WM_LINES_MASK;
		} else {
			active->trans_wm.plane_en[PLANE_CURSOR] = is_enabled;
			active->trans_wm.plane_res_b[PLANE_CURSOR] =
					val & PLANE_WM_BLOCKS_MASK;
			active->trans_wm.plane_res_l[PLANE_CURSOR] =
					(val >> PLANE_WM_LINES_SHIFT) &
						PLANE_WM_LINES_MASK;
		}
	}
}

static void skl_pipe_wm_get_hw_state(struct drm_crtc *crtc)
{
	struct drm_device *dev = crtc->dev;
	struct drm_i915_private *dev_priv = dev->dev_private;
	struct skl_wm_values *hw = &dev_priv->wm.skl_hw;
	struct intel_crtc *intel_crtc = to_intel_crtc(crtc);
	struct intel_crtc_state *cstate = to_intel_crtc_state(crtc->state);
	struct skl_pipe_wm *active = &cstate->wm.skl.optimal;
	enum pipe pipe = intel_crtc->pipe;
	int level, i, max_level;
	uint32_t temp;

	max_level = ilk_wm_max_level(dev);

	hw->wm_linetime[pipe] = I915_READ(PIPE_WM_LINETIME(pipe));

	for (level = 0; level <= max_level; level++) {
		for (i = 0; i < intel_num_planes(intel_crtc); i++)
			hw->plane[pipe][i][level] =
					I915_READ(PLANE_WM(pipe, i, level));
		hw->plane[pipe][PLANE_CURSOR][level] = I915_READ(CUR_WM(pipe, level));
	}

	for (i = 0; i < intel_num_planes(intel_crtc); i++)
		hw->plane_trans[pipe][i] = I915_READ(PLANE_WM_TRANS(pipe, i));
	hw->plane_trans[pipe][PLANE_CURSOR] = I915_READ(CUR_WM_TRANS(pipe));

	if (!intel_crtc->active)
		return;

	hw->dirty_pipes |= drm_crtc_mask(crtc);

	active->linetime = hw->wm_linetime[pipe];

	for (level = 0; level <= max_level; level++) {
		for (i = 0; i < intel_num_planes(intel_crtc); i++) {
			temp = hw->plane[pipe][i][level];
			skl_pipe_wm_active_state(temp, active, false,
						false, i, level);
		}
		temp = hw->plane[pipe][PLANE_CURSOR][level];
		skl_pipe_wm_active_state(temp, active, false, true, i, level);
	}

	for (i = 0; i < intel_num_planes(intel_crtc); i++) {
		temp = hw->plane_trans[pipe][i];
		skl_pipe_wm_active_state(temp, active, true, false, i, 0);
	}

	temp = hw->plane_trans[pipe][PLANE_CURSOR];
	skl_pipe_wm_active_state(temp, active, true, true, i, 0);

	intel_crtc->wm.active.skl = *active;
}

void skl_wm_get_hw_state(struct drm_device *dev)
{
	struct drm_i915_private *dev_priv = dev->dev_private;
	struct skl_ddb_allocation *ddb = &dev_priv->wm.skl_hw.ddb;
	struct drm_crtc *crtc;
	struct intel_crtc *intel_crtc;

	skl_ddb_get_hw_state(dev_priv, ddb);
	list_for_each_entry(crtc, &dev->mode_config.crtc_list, head)
		skl_pipe_wm_get_hw_state(crtc);

	if (dev_priv->active_crtcs) {
		/* Fully recompute DDB on first atomic commit */
		dev_priv->wm.distrust_bios_wm = true;
	} else {
		/* Easy/common case; just sanitize DDB now if everything off */
		memset(ddb, 0, sizeof(*ddb));
	}

	/* Calculate plane data rates */
	for_each_intel_crtc(dev, intel_crtc) {
		struct intel_crtc_state *cstate = intel_crtc->config;
		struct intel_plane *intel_plane;

		for_each_intel_plane_on_crtc(dev, intel_crtc, intel_plane) {
			const struct drm_plane_state *pstate =
				intel_plane->base.state;
			int id = skl_wm_plane_id(intel_plane);

			cstate->wm.skl.plane_data_rate[id] =
				skl_plane_relative_data_rate(cstate, pstate, 0);
			cstate->wm.skl.plane_y_data_rate[id] =
				skl_plane_relative_data_rate(cstate, pstate, 1);
		}
	}
}

static void ilk_pipe_wm_get_hw_state(struct drm_crtc *crtc)
{
	struct drm_device *dev = crtc->dev;
	struct drm_i915_private *dev_priv = dev->dev_private;
	struct ilk_wm_values *hw = &dev_priv->wm.hw;
	struct intel_crtc *intel_crtc = to_intel_crtc(crtc);
	struct intel_crtc_state *cstate = to_intel_crtc_state(crtc->state);
	struct intel_pipe_wm *active = &cstate->wm.ilk.optimal;
	enum pipe pipe = intel_crtc->pipe;
	static const i915_reg_t wm0_pipe_reg[] = {
		[PIPE_A] = WM0_PIPEA_ILK,
		[PIPE_B] = WM0_PIPEB_ILK,
		[PIPE_C] = WM0_PIPEC_IVB,
	};

	hw->wm_pipe[pipe] = I915_READ(wm0_pipe_reg[pipe]);
	if (IS_HASWELL(dev) || IS_BROADWELL(dev))
		hw->wm_linetime[pipe] = I915_READ(PIPE_WM_LINETIME(pipe));

	memset(active, 0, sizeof(*active));

	active->pipe_enabled = intel_crtc->active;

	if (active->pipe_enabled) {
		u32 tmp = hw->wm_pipe[pipe];

		/*
		 * For active pipes LP0 watermark is marked as
		 * enabled, and LP1+ watermaks as disabled since
		 * we can't really reverse compute them in case
		 * multiple pipes are active.
		 */
		active->wm[0].enable = true;
		active->wm[0].pri_val = (tmp & WM0_PIPE_PLANE_MASK) >> WM0_PIPE_PLANE_SHIFT;
		active->wm[0].spr_val = (tmp & WM0_PIPE_SPRITE_MASK) >> WM0_PIPE_SPRITE_SHIFT;
		active->wm[0].cur_val = tmp & WM0_PIPE_CURSOR_MASK;
		active->linetime = hw->wm_linetime[pipe];
	} else {
		int level, max_level = ilk_wm_max_level(dev);

		/*
		 * For inactive pipes, all watermark levels
		 * should be marked as enabled but zeroed,
		 * which is what we'd compute them to.
		 */
		for (level = 0; level <= max_level; level++)
			active->wm[level].enable = true;
	}

	intel_crtc->wm.active.ilk = *active;
}

#define _FW_WM(value, plane) \
	(((value) & DSPFW_ ## plane ## _MASK) >> DSPFW_ ## plane ## _SHIFT)
#define _FW_WM_VLV(value, plane) \
	(((value) & DSPFW_ ## plane ## _MASK_VLV) >> DSPFW_ ## plane ## _SHIFT)

static void vlv_read_wm_values(struct drm_i915_private *dev_priv,
			       struct vlv_wm_values *wm)
{
	enum pipe pipe;
	uint32_t tmp;

	for_each_pipe(dev_priv, pipe) {
		tmp = I915_READ(VLV_DDL(pipe));

		wm->ddl[pipe].primary =
			(tmp >> DDL_PLANE_SHIFT) & (DDL_PRECISION_HIGH | DRAIN_LATENCY_MASK);
		wm->ddl[pipe].cursor =
			(tmp >> DDL_CURSOR_SHIFT) & (DDL_PRECISION_HIGH | DRAIN_LATENCY_MASK);
		wm->ddl[pipe].sprite[0] =
			(tmp >> DDL_SPRITE_SHIFT(0)) & (DDL_PRECISION_HIGH | DRAIN_LATENCY_MASK);
		wm->ddl[pipe].sprite[1] =
			(tmp >> DDL_SPRITE_SHIFT(1)) & (DDL_PRECISION_HIGH | DRAIN_LATENCY_MASK);
	}

	tmp = I915_READ(DSPFW1);
	wm->sr.plane = _FW_WM(tmp, SR);
	wm->pipe[PIPE_B].cursor = _FW_WM(tmp, CURSORB);
	wm->pipe[PIPE_B].primary = _FW_WM_VLV(tmp, PLANEB);
	wm->pipe[PIPE_A].primary = _FW_WM_VLV(tmp, PLANEA);

	tmp = I915_READ(DSPFW2);
	wm->pipe[PIPE_A].sprite[1] = _FW_WM_VLV(tmp, SPRITEB);
	wm->pipe[PIPE_A].cursor = _FW_WM(tmp, CURSORA);
	wm->pipe[PIPE_A].sprite[0] = _FW_WM_VLV(tmp, SPRITEA);

	tmp = I915_READ(DSPFW3);
	wm->sr.cursor = _FW_WM(tmp, CURSOR_SR);

	if (IS_CHERRYVIEW(dev_priv)) {
		tmp = I915_READ(DSPFW7_CHV);
		wm->pipe[PIPE_B].sprite[1] = _FW_WM_VLV(tmp, SPRITED);
		wm->pipe[PIPE_B].sprite[0] = _FW_WM_VLV(tmp, SPRITEC);

		tmp = I915_READ(DSPFW8_CHV);
		wm->pipe[PIPE_C].sprite[1] = _FW_WM_VLV(tmp, SPRITEF);
		wm->pipe[PIPE_C].sprite[0] = _FW_WM_VLV(tmp, SPRITEE);

		tmp = I915_READ(DSPFW9_CHV);
		wm->pipe[PIPE_C].primary = _FW_WM_VLV(tmp, PLANEC);
		wm->pipe[PIPE_C].cursor = _FW_WM(tmp, CURSORC);

		tmp = I915_READ(DSPHOWM);
		wm->sr.plane |= _FW_WM(tmp, SR_HI) << 9;
		wm->pipe[PIPE_C].sprite[1] |= _FW_WM(tmp, SPRITEF_HI) << 8;
		wm->pipe[PIPE_C].sprite[0] |= _FW_WM(tmp, SPRITEE_HI) << 8;
		wm->pipe[PIPE_C].primary |= _FW_WM(tmp, PLANEC_HI) << 8;
		wm->pipe[PIPE_B].sprite[1] |= _FW_WM(tmp, SPRITED_HI) << 8;
		wm->pipe[PIPE_B].sprite[0] |= _FW_WM(tmp, SPRITEC_HI) << 8;
		wm->pipe[PIPE_B].primary |= _FW_WM(tmp, PLANEB_HI) << 8;
		wm->pipe[PIPE_A].sprite[1] |= _FW_WM(tmp, SPRITEB_HI) << 8;
		wm->pipe[PIPE_A].sprite[0] |= _FW_WM(tmp, SPRITEA_HI) << 8;
		wm->pipe[PIPE_A].primary |= _FW_WM(tmp, PLANEA_HI) << 8;
	} else {
		tmp = I915_READ(DSPFW7);
		wm->pipe[PIPE_B].sprite[1] = _FW_WM_VLV(tmp, SPRITED);
		wm->pipe[PIPE_B].sprite[0] = _FW_WM_VLV(tmp, SPRITEC);

		tmp = I915_READ(DSPHOWM);
		wm->sr.plane |= _FW_WM(tmp, SR_HI) << 9;
		wm->pipe[PIPE_B].sprite[1] |= _FW_WM(tmp, SPRITED_HI) << 8;
		wm->pipe[PIPE_B].sprite[0] |= _FW_WM(tmp, SPRITEC_HI) << 8;
		wm->pipe[PIPE_B].primary |= _FW_WM(tmp, PLANEB_HI) << 8;
		wm->pipe[PIPE_A].sprite[1] |= _FW_WM(tmp, SPRITEB_HI) << 8;
		wm->pipe[PIPE_A].sprite[0] |= _FW_WM(tmp, SPRITEA_HI) << 8;
		wm->pipe[PIPE_A].primary |= _FW_WM(tmp, PLANEA_HI) << 8;
	}
}

#undef _FW_WM
#undef _FW_WM_VLV

void vlv_wm_get_hw_state(struct drm_device *dev)
{
	struct drm_i915_private *dev_priv = to_i915(dev);
	struct vlv_wm_values *wm = &dev_priv->wm.vlv;
	struct intel_plane *plane;
	enum pipe pipe;
	u32 val;

	vlv_read_wm_values(dev_priv, wm);

	for_each_intel_plane(dev, plane) {
		switch (plane->base.type) {
			int sprite;
		case DRM_PLANE_TYPE_CURSOR:
			plane->wm.fifo_size = 63;
			break;
		case DRM_PLANE_TYPE_PRIMARY:
			plane->wm.fifo_size = vlv_get_fifo_size(dev, plane->pipe, 0);
			break;
		case DRM_PLANE_TYPE_OVERLAY:
			sprite = plane->plane;
			plane->wm.fifo_size = vlv_get_fifo_size(dev, plane->pipe, sprite + 1);
			break;
		}
	}

	wm->cxsr = I915_READ(FW_BLC_SELF_VLV) & FW_CSPWRDWNEN;
	wm->level = VLV_WM_LEVEL_PM2;

	if (IS_CHERRYVIEW(dev_priv)) {
		mutex_lock(&dev_priv->rps.hw_lock);

		val = vlv_punit_read(dev_priv, PUNIT_REG_DSPFREQ);
		if (val & DSP_MAXFIFO_PM5_ENABLE)
			wm->level = VLV_WM_LEVEL_PM5;

		/*
		 * If DDR DVFS is disabled in the BIOS, Punit
		 * will never ack the request. So if that happens
		 * assume we don't have to enable/disable DDR DVFS
		 * dynamically. To test that just set the REQ_ACK
		 * bit to poke the Punit, but don't change the
		 * HIGH/LOW bits so that we don't actually change
		 * the current state.
		 */
		val = vlv_punit_read(dev_priv, PUNIT_REG_DDR_SETUP2);
		val |= FORCE_DDR_FREQ_REQ_ACK;
		vlv_punit_write(dev_priv, PUNIT_REG_DDR_SETUP2, val);

		if (wait_for((vlv_punit_read(dev_priv, PUNIT_REG_DDR_SETUP2) &
			      FORCE_DDR_FREQ_REQ_ACK) == 0, 3)) {
			DRM_DEBUG_KMS("Punit not acking DDR DVFS request, "
				      "assuming DDR DVFS is disabled\n");
			dev_priv->wm.max_level = VLV_WM_LEVEL_PM5;
		} else {
			val = vlv_punit_read(dev_priv, PUNIT_REG_DDR_SETUP2);
			if ((val & FORCE_DDR_HIGH_FREQ) == 0)
				wm->level = VLV_WM_LEVEL_DDR_DVFS;
		}

		mutex_unlock(&dev_priv->rps.hw_lock);
	}

	for_each_pipe(dev_priv, pipe)
		DRM_DEBUG_KMS("Initial watermarks: pipe %c, plane=%d, cursor=%d, sprite0=%d, sprite1=%d\n",
			      pipe_name(pipe), wm->pipe[pipe].primary, wm->pipe[pipe].cursor,
			      wm->pipe[pipe].sprite[0], wm->pipe[pipe].sprite[1]);

	DRM_DEBUG_KMS("Initial watermarks: SR plane=%d, SR cursor=%d level=%d cxsr=%d\n",
		      wm->sr.plane, wm->sr.cursor, wm->level, wm->cxsr);
}

void ilk_wm_get_hw_state(struct drm_device *dev)
{
	struct drm_i915_private *dev_priv = dev->dev_private;
	struct ilk_wm_values *hw = &dev_priv->wm.hw;
	struct drm_crtc *crtc;

	for_each_crtc(dev, crtc)
		ilk_pipe_wm_get_hw_state(crtc);

	hw->wm_lp[0] = I915_READ(WM1_LP_ILK);
	hw->wm_lp[1] = I915_READ(WM2_LP_ILK);
	hw->wm_lp[2] = I915_READ(WM3_LP_ILK);

	hw->wm_lp_spr[0] = I915_READ(WM1S_LP_ILK);
	if (INTEL_INFO(dev)->gen >= 7) {
		hw->wm_lp_spr[1] = I915_READ(WM2S_LP_IVB);
		hw->wm_lp_spr[2] = I915_READ(WM3S_LP_IVB);
	}

	if (IS_HASWELL(dev) || IS_BROADWELL(dev))
		hw->partitioning = (I915_READ(WM_MISC) & WM_MISC_DATA_PARTITION_5_6) ?
			INTEL_DDB_PART_5_6 : INTEL_DDB_PART_1_2;
	else if (IS_IVYBRIDGE(dev))
		hw->partitioning = (I915_READ(DISP_ARB_CTL2) & DISP_DATA_PARTITION_5_6) ?
			INTEL_DDB_PART_5_6 : INTEL_DDB_PART_1_2;

	hw->enable_fbc_wm =
		!(I915_READ(DISP_ARB_CTL) & DISP_FBC_WM_DIS);
}

/**
 * intel_update_watermarks - update FIFO watermark values based on current modes
 *
 * Calculate watermark values for the various WM regs based on current mode
 * and plane configuration.
 *
 * There are several cases to deal with here:
 *   - normal (i.e. non-self-refresh)
 *   - self-refresh (SR) mode
 *   - lines are large relative to FIFO size (buffer can hold up to 2)
 *   - lines are small relative to FIFO size (buffer can hold more than 2
 *     lines), so need to account for TLB latency
 *
 *   The normal calculation is:
 *     watermark = dotclock * bytes per pixel * latency
 *   where latency is platform & configuration dependent (we assume pessimal
 *   values here).
 *
 *   The SR calculation is:
 *     watermark = (trunc(latency/line time)+1) * surface width *
 *       bytes per pixel
 *   where
 *     line time = htotal / dotclock
 *     surface width = hdisplay for normal plane and 64 for cursor
 *   and latency is assumed to be high, as above.
 *
 * The final value programmed to the register should always be rounded up,
 * and include an extra 2 entries to account for clock crossings.
 *
 * We don't use the sprite, so we can ignore that.  And on Crestline we have
 * to set the non-SR watermarks to 8.
 */
void intel_update_watermarks(struct drm_crtc *crtc)
{
	struct drm_i915_private *dev_priv = crtc->dev->dev_private;

	if (dev_priv->display.update_wm)
		dev_priv->display.update_wm(crtc);
}

/*
 * Lock protecting IPS related data structures
 */
DEFINE_SPINLOCK(mchdev_lock);

/* Global for IPS driver to get at the current i915 device. Protected by
 * mchdev_lock. */
static struct drm_i915_private *i915_mch_dev;

bool ironlake_set_drps(struct drm_device *dev, u8 val)
{
	struct drm_i915_private *dev_priv = dev->dev_private;
	u16 rgvswctl;

	assert_spin_locked(&mchdev_lock);

	rgvswctl = I915_READ16(MEMSWCTL);
	if (rgvswctl & MEMCTL_CMD_STS) {
		DRM_DEBUG("gpu busy, RCS change rejected\n");
		return false; /* still busy with another command */
	}

	rgvswctl = (MEMCTL_CMD_CHFREQ << MEMCTL_CMD_SHIFT) |
		(val << MEMCTL_FREQ_SHIFT) | MEMCTL_SFCAVM;
	I915_WRITE16(MEMSWCTL, rgvswctl);
	POSTING_READ16(MEMSWCTL);

	rgvswctl |= MEMCTL_CMD_STS;
	I915_WRITE16(MEMSWCTL, rgvswctl);

	return true;
}

static void ironlake_enable_drps(struct drm_device *dev)
{
	struct drm_i915_private *dev_priv = dev->dev_private;
	u32 rgvmodectl;
	u8 fmax, fmin, fstart, vstart;

	spin_lock_irq(&mchdev_lock);

	rgvmodectl = I915_READ(MEMMODECTL);

	/* Enable temp reporting */
	I915_WRITE16(PMMISC, I915_READ(PMMISC) | MCPPCE_EN);
	I915_WRITE16(TSC1, I915_READ(TSC1) | TSE);

	/* 100ms RC evaluation intervals */
	I915_WRITE(RCUPEI, 100000);
	I915_WRITE(RCDNEI, 100000);

	/* Set max/min thresholds to 90ms and 80ms respectively */
	I915_WRITE(RCBMAXAVG, 90000);
	I915_WRITE(RCBMINAVG, 80000);

	I915_WRITE(MEMIHYST, 1);

	/* Set up min, max, and cur for interrupt handling */
	fmax = (rgvmodectl & MEMMODE_FMAX_MASK) >> MEMMODE_FMAX_SHIFT;
	fmin = (rgvmodectl & MEMMODE_FMIN_MASK);
	fstart = (rgvmodectl & MEMMODE_FSTART_MASK) >>
		MEMMODE_FSTART_SHIFT;

	vstart = (I915_READ(PXVFREQ(fstart)) & PXVFREQ_PX_MASK) >>
		PXVFREQ_PX_SHIFT;

	dev_priv->ips.fmax = fmax; /* IPS callback will increase this */
	dev_priv->ips.fstart = fstart;

	dev_priv->ips.max_delay = fstart;
	dev_priv->ips.min_delay = fmin;
	dev_priv->ips.cur_delay = fstart;

	DRM_DEBUG_DRIVER("fmax: %d, fmin: %d, fstart: %d\n",
			 fmax, fmin, fstart);

	I915_WRITE(MEMINTREN, MEMINT_CX_SUPR_EN | MEMINT_EVAL_CHG_EN);

	/*
	 * Interrupts will be enabled in ironlake_irq_postinstall
	 */

	I915_WRITE(VIDSTART, vstart);
	POSTING_READ(VIDSTART);

	rgvmodectl |= MEMMODE_SWMODE_EN;
	I915_WRITE(MEMMODECTL, rgvmodectl);

	if (wait_for_atomic((I915_READ(MEMSWCTL) & MEMCTL_CMD_STS) == 0, 10))
		DRM_ERROR("stuck trying to change perf mode\n");
	mdelay(1);

	ironlake_set_drps(dev, fstart);

	dev_priv->ips.last_count1 = I915_READ(DMIEC) +
		I915_READ(DDREC) + I915_READ(CSIEC);
	dev_priv->ips.last_time1 = jiffies_to_msecs(jiffies);
	dev_priv->ips.last_count2 = I915_READ(GFXEC);
	dev_priv->ips.last_time2 = ktime_get_raw_ns();

	spin_unlock_irq(&mchdev_lock);
}

static void ironlake_disable_drps(struct drm_device *dev)
{
	struct drm_i915_private *dev_priv = dev->dev_private;
	u16 rgvswctl;

	spin_lock_irq(&mchdev_lock);

	rgvswctl = I915_READ16(MEMSWCTL);

	/* Ack interrupts, disable EFC interrupt */
	I915_WRITE(MEMINTREN, I915_READ(MEMINTREN) & ~MEMINT_EVAL_CHG_EN);
	I915_WRITE(MEMINTRSTS, MEMINT_EVAL_CHG);
	I915_WRITE(DEIER, I915_READ(DEIER) & ~DE_PCU_EVENT);
	I915_WRITE(DEIIR, DE_PCU_EVENT);
	I915_WRITE(DEIMR, I915_READ(DEIMR) | DE_PCU_EVENT);

	/* Go back to the starting frequency */
	ironlake_set_drps(dev, dev_priv->ips.fstart);
	mdelay(1);
	rgvswctl |= MEMCTL_CMD_STS;
	I915_WRITE(MEMSWCTL, rgvswctl);
	mdelay(1);

	spin_unlock_irq(&mchdev_lock);
}

/* There's a funny hw issue where the hw returns all 0 when reading from
 * GEN6_RP_INTERRUPT_LIMITS. Hence we always need to compute the desired value
 * ourselves, instead of doing a rmw cycle (which might result in us clearing
 * all limits and the gpu stuck at whatever frequency it is at atm).
 */
static u32 intel_rps_limits(struct drm_i915_private *dev_priv, u8 val)
{
	u32 limits;

	/* Only set the down limit when we've reached the lowest level to avoid
	 * getting more interrupts, otherwise leave this clear. This prevents a
	 * race in the hw when coming out of rc6: There's a tiny window where
	 * the hw runs at the minimal clock before selecting the desired
	 * frequency, if the down threshold expires in that window we will not
	 * receive a down interrupt. */
	if (IS_GEN9(dev_priv)) {
		limits = (dev_priv->rps.max_freq_softlimit) << 23;
		if (val <= dev_priv->rps.min_freq_softlimit)
			limits |= (dev_priv->rps.min_freq_softlimit) << 14;
	} else {
		limits = dev_priv->rps.max_freq_softlimit << 24;
		if (val <= dev_priv->rps.min_freq_softlimit)
			limits |= dev_priv->rps.min_freq_softlimit << 16;
	}

	return limits;
}

static void gen6_set_rps_thresholds(struct drm_i915_private *dev_priv, u8 val)
{
	int new_power;
	u32 threshold_up = 0, threshold_down = 0; /* in % */
	u32 ei_up = 0, ei_down = 0;

	new_power = dev_priv->rps.power;
	switch (dev_priv->rps.power) {
	case LOW_POWER:
		if (val > dev_priv->rps.efficient_freq + 1 && val > dev_priv->rps.cur_freq)
			new_power = BETWEEN;
		break;

	case BETWEEN:
		if (val <= dev_priv->rps.efficient_freq && val < dev_priv->rps.cur_freq)
			new_power = LOW_POWER;
		else if (val >= dev_priv->rps.rp0_freq && val > dev_priv->rps.cur_freq)
			new_power = HIGH_POWER;
		break;

	case HIGH_POWER:
		if (val < (dev_priv->rps.rp1_freq + dev_priv->rps.rp0_freq) >> 1 && val < dev_priv->rps.cur_freq)
			new_power = BETWEEN;
		break;
	}
	/* Max/min bins are special */
	if (val <= dev_priv->rps.min_freq_softlimit)
		new_power = LOW_POWER;
	if (val >= dev_priv->rps.max_freq_softlimit)
		new_power = HIGH_POWER;
	if (new_power == dev_priv->rps.power)
		return;

	/* Note the units here are not exactly 1us, but 1280ns. */
	switch (new_power) {
	case LOW_POWER:
		/* Upclock if more than 95% busy over 16ms */
		ei_up = 16000;
		threshold_up = 95;

		/* Downclock if less than 85% busy over 32ms */
		ei_down = 32000;
		threshold_down = 85;
		break;

	case BETWEEN:
		/* Upclock if more than 90% busy over 13ms */
		ei_up = 13000;
		threshold_up = 90;

		/* Downclock if less than 75% busy over 32ms */
		ei_down = 32000;
		threshold_down = 75;
		break;

	case HIGH_POWER:
		/* Upclock if more than 85% busy over 10ms */
		ei_up = 10000;
		threshold_up = 85;

		/* Downclock if less than 60% busy over 32ms */
		ei_down = 32000;
		threshold_down = 60;
		break;
	}

	I915_WRITE(GEN6_RP_UP_EI,
		GT_INTERVAL_FROM_US(dev_priv, ei_up));
	I915_WRITE(GEN6_RP_UP_THRESHOLD,
		GT_INTERVAL_FROM_US(dev_priv, (ei_up * threshold_up / 100)));

	I915_WRITE(GEN6_RP_DOWN_EI,
		GT_INTERVAL_FROM_US(dev_priv, ei_down));
	I915_WRITE(GEN6_RP_DOWN_THRESHOLD,
		GT_INTERVAL_FROM_US(dev_priv, (ei_down * threshold_down / 100)));

	 I915_WRITE(GEN6_RP_CONTROL,
		    GEN6_RP_MEDIA_TURBO |
		    GEN6_RP_MEDIA_HW_NORMAL_MODE |
		    GEN6_RP_MEDIA_IS_GFX |
		    GEN6_RP_ENABLE |
		    GEN6_RP_UP_BUSY_AVG |
		    GEN6_RP_DOWN_IDLE_AVG);

	dev_priv->rps.power = new_power;
	dev_priv->rps.up_threshold = threshold_up;
	dev_priv->rps.down_threshold = threshold_down;
	dev_priv->rps.last_adj = 0;
}

static u32 gen6_rps_pm_mask(struct drm_i915_private *dev_priv, u8 val)
{
	u32 mask = 0;

	if (val > dev_priv->rps.min_freq_softlimit)
		mask |= GEN6_PM_RP_DOWN_EI_EXPIRED | GEN6_PM_RP_DOWN_THRESHOLD | GEN6_PM_RP_DOWN_TIMEOUT;
	if (val < dev_priv->rps.max_freq_softlimit)
		mask |= GEN6_PM_RP_UP_EI_EXPIRED | GEN6_PM_RP_UP_THRESHOLD;

	mask &= dev_priv->pm_rps_events;

	return gen6_sanitize_rps_pm_mask(dev_priv, ~mask);
}

/* gen6_set_rps is called to update the frequency request, but should also be
 * called when the range (min_delay and max_delay) is modified so that we can
 * update the GEN6_RP_INTERRUPT_LIMITS register accordingly. */
static void gen6_set_rps(struct drm_device *dev, u8 val)
{
	struct drm_i915_private *dev_priv = dev->dev_private;

	/* WaGsvDisableTurbo: Workaround to disable turbo on BXT A* */
	if (IS_BXT_REVID(dev, 0, BXT_REVID_A1))
		return;

	WARN_ON(!mutex_is_locked(&dev_priv->rps.hw_lock));
	WARN_ON(val > dev_priv->rps.max_freq);
	WARN_ON(val < dev_priv->rps.min_freq);

	/* min/max delay may still have been modified so be sure to
	 * write the limits value.
	 */
	if (val != dev_priv->rps.cur_freq) {
		gen6_set_rps_thresholds(dev_priv, val);

		if (IS_GEN9(dev))
			I915_WRITE(GEN6_RPNSWREQ,
				   GEN9_FREQUENCY(val));
		else if (IS_HASWELL(dev) || IS_BROADWELL(dev))
			I915_WRITE(GEN6_RPNSWREQ,
				   HSW_FREQUENCY(val));
		else
			I915_WRITE(GEN6_RPNSWREQ,
				   GEN6_FREQUENCY(val) |
				   GEN6_OFFSET(0) |
				   GEN6_AGGRESSIVE_TURBO);
	}

	/* Make sure we continue to get interrupts
	 * until we hit the minimum or maximum frequencies.
	 */
	I915_WRITE(GEN6_RP_INTERRUPT_LIMITS, intel_rps_limits(dev_priv, val));
	I915_WRITE(GEN6_PMINTRMSK, gen6_rps_pm_mask(dev_priv, val));

	POSTING_READ(GEN6_RPNSWREQ);

	dev_priv->rps.cur_freq = val;
	trace_intel_gpu_freq_change(intel_gpu_freq(dev_priv, val));
}

static void valleyview_set_rps(struct drm_device *dev, u8 val)
{
	struct drm_i915_private *dev_priv = dev->dev_private;

	WARN_ON(!mutex_is_locked(&dev_priv->rps.hw_lock));
	WARN_ON(val > dev_priv->rps.max_freq);
	WARN_ON(val < dev_priv->rps.min_freq);

	if (WARN_ONCE(IS_CHERRYVIEW(dev) && (val & 1),
		      "Odd GPU freq value\n"))
		val &= ~1;

	I915_WRITE(GEN6_PMINTRMSK, gen6_rps_pm_mask(dev_priv, val));

	if (val != dev_priv->rps.cur_freq) {
		vlv_punit_write(dev_priv, PUNIT_REG_GPU_FREQ_REQ, val);
		if (!IS_CHERRYVIEW(dev_priv))
			gen6_set_rps_thresholds(dev_priv, val);
	}

	dev_priv->rps.cur_freq = val;
	trace_intel_gpu_freq_change(intel_gpu_freq(dev_priv, val));
}

/* vlv_set_rps_idle: Set the frequency to idle, if Gfx clocks are down
 *
 * * If Gfx is Idle, then
 * 1. Forcewake Media well.
 * 2. Request idle freq.
 * 3. Release Forcewake of Media well.
*/
static void vlv_set_rps_idle(struct drm_i915_private *dev_priv)
{
	u32 val = dev_priv->rps.idle_freq;

	if (dev_priv->rps.cur_freq <= val)
		return;

	/* Wake up the media well, as that takes a lot less
	 * power than the Render well. */
	intel_uncore_forcewake_get(dev_priv, FORCEWAKE_MEDIA);
	valleyview_set_rps(dev_priv->dev, val);
	intel_uncore_forcewake_put(dev_priv, FORCEWAKE_MEDIA);
}

void gen6_rps_busy(struct drm_i915_private *dev_priv)
{
	mutex_lock(&dev_priv->rps.hw_lock);
	if (dev_priv->rps.enabled) {
		if (dev_priv->pm_rps_events & (GEN6_PM_RP_DOWN_EI_EXPIRED | GEN6_PM_RP_UP_EI_EXPIRED))
			gen6_rps_reset_ei(dev_priv);
		I915_WRITE(GEN6_PMINTRMSK,
			   gen6_rps_pm_mask(dev_priv, dev_priv->rps.cur_freq));
	}
	mutex_unlock(&dev_priv->rps.hw_lock);
}

void gen6_rps_idle(struct drm_i915_private *dev_priv)
{
	struct drm_device *dev = dev_priv->dev;

	mutex_lock(&dev_priv->rps.hw_lock);
	if (dev_priv->rps.enabled) {
		if (IS_VALLEYVIEW(dev) || IS_CHERRYVIEW(dev))
			vlv_set_rps_idle(dev_priv);
		else
			gen6_set_rps(dev_priv->dev, dev_priv->rps.idle_freq);
		dev_priv->rps.last_adj = 0;
		I915_WRITE(GEN6_PMINTRMSK, 0xffffffff);
	}
	mutex_unlock(&dev_priv->rps.hw_lock);

	spin_lock(&dev_priv->rps.client_lock);
	while (!list_empty(&dev_priv->rps.clients))
		list_del_init(dev_priv->rps.clients.next);
	spin_unlock(&dev_priv->rps.client_lock);
}

void gen6_rps_boost(struct drm_i915_private *dev_priv,
		    struct intel_rps_client *rps,
		    unsigned long submitted)
{
	/* This is intentionally racy! We peek at the state here, then
	 * validate inside the RPS worker.
	 */
	if (!(dev_priv->mm.busy &&
	      dev_priv->rps.enabled &&
	      dev_priv->rps.cur_freq < dev_priv->rps.max_freq_softlimit))
		return;

	/* Force a RPS boost (and don't count it against the client) if
	 * the GPU is severely congested.
	 */
	if (rps && time_after(jiffies, submitted + DRM_I915_THROTTLE_JIFFIES))
		rps = NULL;

	spin_lock(&dev_priv->rps.client_lock);
	if (rps == NULL || list_empty(&rps->link)) {
		spin_lock_irq(&dev_priv->irq_lock);
		if (dev_priv->rps.interrupts_enabled) {
			dev_priv->rps.client_boost = true;
			queue_work(dev_priv->wq, &dev_priv->rps.work);
		}
		spin_unlock_irq(&dev_priv->irq_lock);

		if (rps != NULL) {
			list_add(&rps->link, &dev_priv->rps.clients);
			rps->boosts++;
		} else
			dev_priv->rps.boosts++;
	}
	spin_unlock(&dev_priv->rps.client_lock);
}

void intel_set_rps(struct drm_device *dev, u8 val)
{
	if (IS_VALLEYVIEW(dev) || IS_CHERRYVIEW(dev))
		valleyview_set_rps(dev, val);
	else
		gen6_set_rps(dev, val);
}

static void gen9_disable_rc6(struct drm_device *dev)
{
	struct drm_i915_private *dev_priv = dev->dev_private;

	I915_WRITE(GEN6_RC_CONTROL, 0);
	I915_WRITE(GEN9_PG_ENABLE, 0);
}

static void gen9_disable_rps(struct drm_device *dev)
{
	struct drm_i915_private *dev_priv = dev->dev_private;

	I915_WRITE(GEN6_RP_CONTROL, 0);
}

static void gen6_disable_rps(struct drm_device *dev)
{
	struct drm_i915_private *dev_priv = dev->dev_private;

	I915_WRITE(GEN6_RC_CONTROL, 0);
	I915_WRITE(GEN6_RPNSWREQ, 1 << 31);
	I915_WRITE(GEN6_RP_CONTROL, 0);
}

static void cherryview_disable_rps(struct drm_device *dev)
{
	struct drm_i915_private *dev_priv = dev->dev_private;

	I915_WRITE(GEN6_RC_CONTROL, 0);
}

static void valleyview_disable_rps(struct drm_device *dev)
{
	struct drm_i915_private *dev_priv = dev->dev_private;

	/* we're doing forcewake before Disabling RC6,
	 * This what the BIOS expects when going into suspend */
	intel_uncore_forcewake_get(dev_priv, FORCEWAKE_ALL);

	I915_WRITE(GEN6_RC_CONTROL, 0);

	intel_uncore_forcewake_put(dev_priv, FORCEWAKE_ALL);
}

static void intel_print_rc6_info(struct drm_device *dev, u32 mode)
{
	if (IS_VALLEYVIEW(dev) || IS_CHERRYVIEW(dev)) {
		if (mode & (GEN7_RC_CTL_TO_MODE | GEN6_RC_CTL_EI_MODE(1)))
			mode = GEN6_RC_CTL_RC6_ENABLE;
		else
			mode = 0;
	}
	if (HAS_RC6p(dev))
		DRM_DEBUG_KMS("Enabling RC6 states: RC6 %s RC6p %s RC6pp %s\n",
			      onoff(mode & GEN6_RC_CTL_RC6_ENABLE),
			      onoff(mode & GEN6_RC_CTL_RC6p_ENABLE),
			      onoff(mode & GEN6_RC_CTL_RC6pp_ENABLE));

	else
		DRM_DEBUG_KMS("Enabling RC6 states: RC6 %s\n",
			      onoff(mode & GEN6_RC_CTL_RC6_ENABLE));
}

static bool bxt_check_bios_rc6_setup(const struct drm_device *dev)
{
	struct drm_i915_private *dev_priv = to_i915(dev);
	struct i915_ggtt *ggtt = &dev_priv->ggtt;
	bool enable_rc6 = true;
	unsigned long rc6_ctx_base;

	if (!(I915_READ(RC6_LOCATION) & RC6_CTX_IN_DRAM)) {
		DRM_DEBUG_KMS("RC6 Base location not set properly.\n");
		enable_rc6 = false;
	}

	/*
	 * The exact context size is not known for BXT, so assume a page size
	 * for this check.
	 */
	rc6_ctx_base = I915_READ(RC6_CTX_BASE) & RC6_CTX_BASE_MASK;
	if (!((rc6_ctx_base >= ggtt->stolen_reserved_base) &&
	      (rc6_ctx_base + PAGE_SIZE <= ggtt->stolen_reserved_base +
					ggtt->stolen_reserved_size))) {
		DRM_DEBUG_KMS("RC6 Base address not as expected.\n");
		enable_rc6 = false;
	}

	if (!(((I915_READ(PWRCTX_MAXCNT_RCSUNIT) & IDLE_TIME_MASK) > 1) &&
	      ((I915_READ(PWRCTX_MAXCNT_VCSUNIT0) & IDLE_TIME_MASK) > 1) &&
	      ((I915_READ(PWRCTX_MAXCNT_BCSUNIT) & IDLE_TIME_MASK) > 1) &&
	      ((I915_READ(PWRCTX_MAXCNT_VECSUNIT) & IDLE_TIME_MASK) > 1))) {
		DRM_DEBUG_KMS("Engine Idle wait time not set properly.\n");
		enable_rc6 = false;
	}

	if (!(I915_READ(GEN6_RC_CONTROL) & (GEN6_RC_CTL_RC6_ENABLE |
					    GEN6_RC_CTL_HW_ENABLE)) &&
	    ((I915_READ(GEN6_RC_CONTROL) & GEN6_RC_CTL_HW_ENABLE) ||
	     !(I915_READ(GEN6_RC_STATE) & RC6_STATE))) {
		DRM_DEBUG_KMS("HW/SW RC6 is not enabled by BIOS.\n");
		enable_rc6 = false;
	}

	return enable_rc6;
}

int sanitize_rc6_option(const struct drm_device *dev, int enable_rc6)
{
	/* No RC6 before Ironlake and code is gone for ilk. */
	if (INTEL_INFO(dev)->gen < 6)
		return 0;

	if (!enable_rc6)
		return 0;

	if (IS_BROXTON(dev) && !bxt_check_bios_rc6_setup(dev)) {
		DRM_INFO("RC6 disabled by BIOS\n");
		return 0;
	}

	/* Respect the kernel parameter if it is set */
	if (enable_rc6 >= 0) {
		int mask;

		if (HAS_RC6p(dev))
			mask = INTEL_RC6_ENABLE | INTEL_RC6p_ENABLE |
			       INTEL_RC6pp_ENABLE;
		else
			mask = INTEL_RC6_ENABLE;

		if ((enable_rc6 & mask) != enable_rc6)
			DRM_DEBUG_KMS("Adjusting RC6 mask to %d (requested %d, valid %d)\n",
				      enable_rc6 & mask, enable_rc6, mask);

		return enable_rc6 & mask;
	}

	if (IS_IVYBRIDGE(dev))
		return (INTEL_RC6_ENABLE | INTEL_RC6p_ENABLE);

	return INTEL_RC6_ENABLE;
}

int intel_enable_rc6(const struct drm_device *dev)
{
	return i915.enable_rc6;
}

static void gen6_init_rps_frequencies(struct drm_device *dev)
{
	struct drm_i915_private *dev_priv = dev->dev_private;
	uint32_t rp_state_cap;
	u32 ddcc_status = 0;
	int ret;

	/* All of these values are in units of 50MHz */
	dev_priv->rps.cur_freq		= 0;
	/* static values from HW: RP0 > RP1 > RPn (min_freq) */
	if (IS_BROXTON(dev)) {
		rp_state_cap = I915_READ(BXT_RP_STATE_CAP);
		dev_priv->rps.rp0_freq = (rp_state_cap >> 16) & 0xff;
		dev_priv->rps.rp1_freq = (rp_state_cap >>  8) & 0xff;
		dev_priv->rps.min_freq = (rp_state_cap >>  0) & 0xff;
	} else {
		rp_state_cap = I915_READ(GEN6_RP_STATE_CAP);
		dev_priv->rps.rp0_freq = (rp_state_cap >>  0) & 0xff;
		dev_priv->rps.rp1_freq = (rp_state_cap >>  8) & 0xff;
		dev_priv->rps.min_freq = (rp_state_cap >> 16) & 0xff;
	}

	/* hw_max = RP0 until we check for overclocking */
	dev_priv->rps.max_freq		= dev_priv->rps.rp0_freq;

	dev_priv->rps.efficient_freq = dev_priv->rps.rp1_freq;
	if (IS_HASWELL(dev) || IS_BROADWELL(dev) ||
	    IS_SKYLAKE(dev) || IS_KABYLAKE(dev)) {
		ret = sandybridge_pcode_read(dev_priv,
					HSW_PCODE_DYNAMIC_DUTY_CYCLE_CONTROL,
					&ddcc_status);
		if (0 == ret)
			dev_priv->rps.efficient_freq =
				clamp_t(u8,
					((ddcc_status >> 8) & 0xff),
					dev_priv->rps.min_freq,
					dev_priv->rps.max_freq);
	}

	if (IS_SKYLAKE(dev) || IS_KABYLAKE(dev)) {
		/* Store the frequency values in 16.66 MHZ units, which is
		   the natural hardware unit for SKL */
		dev_priv->rps.rp0_freq *= GEN9_FREQ_SCALER;
		dev_priv->rps.rp1_freq *= GEN9_FREQ_SCALER;
		dev_priv->rps.min_freq *= GEN9_FREQ_SCALER;
		dev_priv->rps.max_freq *= GEN9_FREQ_SCALER;
		dev_priv->rps.efficient_freq *= GEN9_FREQ_SCALER;
	}

	dev_priv->rps.idle_freq = dev_priv->rps.min_freq;

	/* Preserve min/max settings in case of re-init */
	if (dev_priv->rps.max_freq_softlimit == 0)
		dev_priv->rps.max_freq_softlimit = dev_priv->rps.max_freq;

	if (dev_priv->rps.min_freq_softlimit == 0) {
		if (IS_HASWELL(dev) || IS_BROADWELL(dev))
			dev_priv->rps.min_freq_softlimit =
				max_t(int, dev_priv->rps.efficient_freq,
				      intel_freq_opcode(dev_priv, 450));
		else
			dev_priv->rps.min_freq_softlimit =
				dev_priv->rps.min_freq;
	}
}

/* See the Gen9_GT_PM_Programming_Guide doc for the below */
static void gen9_enable_rps(struct drm_device *dev)
{
	struct drm_i915_private *dev_priv = dev->dev_private;

	intel_uncore_forcewake_get(dev_priv, FORCEWAKE_ALL);

	gen6_init_rps_frequencies(dev);

	/* WaGsvDisableTurbo: Workaround to disable turbo on BXT A* */
	if (IS_BXT_REVID(dev, 0, BXT_REVID_A1)) {
		/*
		 * BIOS could leave the Hw Turbo enabled, so need to explicitly
		 * clear out the Control register just to avoid inconsitency
		 * with debugfs interface, which will show  Turbo as enabled
		 * only and that is not expected by the User after adding the
		 * WaGsvDisableTurbo. Apart from this there is no problem even
		 * if the Turbo is left enabled in the Control register, as the
		 * Up/Down interrupts would remain masked.
		 */
		gen9_disable_rps(dev);
		intel_uncore_forcewake_put(dev_priv, FORCEWAKE_ALL);
		return;
	}

	/* Program defaults and thresholds for RPS*/
	I915_WRITE(GEN6_RC_VIDEO_FREQ,
		GEN9_FREQUENCY(dev_priv->rps.rp1_freq));

	/* 1 second timeout*/
	I915_WRITE(GEN6_RP_DOWN_TIMEOUT,
		GT_INTERVAL_FROM_US(dev_priv, 1000000));

	I915_WRITE(GEN6_RP_IDLE_HYSTERSIS, 0xa);

	/* Leaning on the below call to gen6_set_rps to program/setup the
	 * Up/Down EI & threshold registers, as well as the RP_CONTROL,
	 * RP_INTERRUPT_LIMITS & RPNSWREQ registers */
	dev_priv->rps.power = HIGH_POWER; /* force a reset */
	gen6_set_rps(dev_priv->dev, dev_priv->rps.idle_freq);

	intel_uncore_forcewake_put(dev_priv, FORCEWAKE_ALL);
}

static void gen9_enable_rc6(struct drm_device *dev)
{
	struct drm_i915_private *dev_priv = dev->dev_private;
	struct intel_engine_cs *engine;
	uint32_t rc6_mask = 0;

	/* 1a: Software RC state - RC0 */
	I915_WRITE(GEN6_RC_STATE, 0);

	/* 1b: Get forcewake during program sequence. Although the driver
	 * hasn't enabled a state yet where we need forcewake, BIOS may have.*/
	intel_uncore_forcewake_get(dev_priv, FORCEWAKE_ALL);

	/* 2a: Disable RC states. */
	I915_WRITE(GEN6_RC_CONTROL, 0);

	/* 2b: Program RC6 thresholds.*/

	/* WaRsDoubleRc6WrlWithCoarsePowerGating: Doubling WRL only when CPG is enabled */
	if (IS_SKYLAKE(dev))
		I915_WRITE(GEN6_RC6_WAKE_RATE_LIMIT, 108 << 16);
	else
		I915_WRITE(GEN6_RC6_WAKE_RATE_LIMIT, 54 << 16);
	I915_WRITE(GEN6_RC_EVALUATION_INTERVAL, 125000); /* 12500 * 1280ns */
	I915_WRITE(GEN6_RC_IDLE_HYSTERSIS, 25); /* 25 * 1280ns */
	for_each_engine(engine, dev_priv)
		I915_WRITE(RING_MAX_IDLE(engine->mmio_base), 10);

	if (HAS_GUC_UCODE(dev))
		I915_WRITE(GUC_MAX_IDLE_COUNT, 0xA);

	I915_WRITE(GEN6_RC_SLEEP, 0);

	/* 2c: Program Coarse Power Gating Policies. */
	I915_WRITE(GEN9_MEDIA_PG_IDLE_HYSTERESIS, 25);
	I915_WRITE(GEN9_RENDER_PG_IDLE_HYSTERESIS, 25);

	/* 3a: Enable RC6 */
	if (intel_enable_rc6(dev) & INTEL_RC6_ENABLE)
		rc6_mask = GEN6_RC_CTL_RC6_ENABLE;
	DRM_INFO("RC6 %s\n", onoff(rc6_mask & GEN6_RC_CTL_RC6_ENABLE));
	/* WaRsUseTimeoutMode */
	if (IS_SKL_REVID(dev, 0, SKL_REVID_D0) ||
	    IS_BXT_REVID(dev, 0, BXT_REVID_A1)) {
		I915_WRITE(GEN6_RC6_THRESHOLD, 625); /* 800us */
		I915_WRITE(GEN6_RC_CONTROL, GEN6_RC_CTL_HW_ENABLE |
			   GEN7_RC_CTL_TO_MODE |
			   rc6_mask);
	} else {
		I915_WRITE(GEN6_RC6_THRESHOLD, 37500); /* 37.5/125ms per EI */
		I915_WRITE(GEN6_RC_CONTROL, GEN6_RC_CTL_HW_ENABLE |
			   GEN6_RC_CTL_EI_MODE(1) |
			   rc6_mask);
	}

	/*
	 * 3b: Enable Coarse Power Gating only when RC6 is enabled.
	 * WaRsDisableCoarsePowerGating:skl,bxt - Render/Media PG need to be disabled with RC6.
	 */
	if (NEEDS_WaRsDisableCoarsePowerGating(dev))
		I915_WRITE(GEN9_PG_ENABLE, 0);
	else
		I915_WRITE(GEN9_PG_ENABLE, (rc6_mask & GEN6_RC_CTL_RC6_ENABLE) ?
				(GEN9_RENDER_PG_ENABLE | GEN9_MEDIA_PG_ENABLE) : 0);

	intel_uncore_forcewake_put(dev_priv, FORCEWAKE_ALL);

}

static void gen8_enable_rps(struct drm_device *dev)
{
	struct drm_i915_private *dev_priv = dev->dev_private;
	struct intel_engine_cs *engine;
	uint32_t rc6_mask = 0;

	/* 1a: Software RC state - RC0 */
	I915_WRITE(GEN6_RC_STATE, 0);

	/* 1c & 1d: Get forcewake during program sequence. Although the driver
	 * hasn't enabled a state yet where we need forcewake, BIOS may have.*/
	intel_uncore_forcewake_get(dev_priv, FORCEWAKE_ALL);

	/* 2a: Disable RC states. */
	I915_WRITE(GEN6_RC_CONTROL, 0);

	/* Initialize rps frequencies */
	gen6_init_rps_frequencies(dev);

	/* 2b: Program RC6 thresholds.*/
	I915_WRITE(GEN6_RC6_WAKE_RATE_LIMIT, 40 << 16);
	I915_WRITE(GEN6_RC_EVALUATION_INTERVAL, 125000); /* 12500 * 1280ns */
	I915_WRITE(GEN6_RC_IDLE_HYSTERSIS, 25); /* 25 * 1280ns */
	for_each_engine(engine, dev_priv)
		I915_WRITE(RING_MAX_IDLE(engine->mmio_base), 10);
	I915_WRITE(GEN6_RC_SLEEP, 0);
	if (IS_BROADWELL(dev))
		I915_WRITE(GEN6_RC6_THRESHOLD, 625); /* 800us/1.28 for TO */
	else
		I915_WRITE(GEN6_RC6_THRESHOLD, 50000); /* 50/125ms per EI */

	/* 3: Enable RC6 */
	if (intel_enable_rc6(dev) & INTEL_RC6_ENABLE)
		rc6_mask = GEN6_RC_CTL_RC6_ENABLE;
	intel_print_rc6_info(dev, rc6_mask);
	if (IS_BROADWELL(dev))
		I915_WRITE(GEN6_RC_CONTROL, GEN6_RC_CTL_HW_ENABLE |
				GEN7_RC_CTL_TO_MODE |
				rc6_mask);
	else
		I915_WRITE(GEN6_RC_CONTROL, GEN6_RC_CTL_HW_ENABLE |
				GEN6_RC_CTL_EI_MODE(1) |
				rc6_mask);

	/* 4 Program defaults and thresholds for RPS*/
	I915_WRITE(GEN6_RPNSWREQ,
		   HSW_FREQUENCY(dev_priv->rps.rp1_freq));
	I915_WRITE(GEN6_RC_VIDEO_FREQ,
		   HSW_FREQUENCY(dev_priv->rps.rp1_freq));
	/* NB: Docs say 1s, and 1000000 - which aren't equivalent */
	I915_WRITE(GEN6_RP_DOWN_TIMEOUT, 100000000 / 128); /* 1 second timeout */

	/* Docs recommend 900MHz, and 300 MHz respectively */
	I915_WRITE(GEN6_RP_INTERRUPT_LIMITS,
		   dev_priv->rps.max_freq_softlimit << 24 |
		   dev_priv->rps.min_freq_softlimit << 16);

	I915_WRITE(GEN6_RP_UP_THRESHOLD, 7600000 / 128); /* 76ms busyness per EI, 90% */
	I915_WRITE(GEN6_RP_DOWN_THRESHOLD, 31300000 / 128); /* 313ms busyness per EI, 70%*/
	I915_WRITE(GEN6_RP_UP_EI, 66000); /* 84.48ms, XXX: random? */
	I915_WRITE(GEN6_RP_DOWN_EI, 350000); /* 448ms, XXX: random? */

	I915_WRITE(GEN6_RP_IDLE_HYSTERSIS, 10);

	/* 5: Enable RPS */
	I915_WRITE(GEN6_RP_CONTROL,
		   GEN6_RP_MEDIA_TURBO |
		   GEN6_RP_MEDIA_HW_NORMAL_MODE |
		   GEN6_RP_MEDIA_IS_GFX |
		   GEN6_RP_ENABLE |
		   GEN6_RP_UP_BUSY_AVG |
		   GEN6_RP_DOWN_IDLE_AVG);

	/* 6: Ring frequency + overclocking (our driver does this later */

	dev_priv->rps.power = HIGH_POWER; /* force a reset */
	gen6_set_rps(dev_priv->dev, dev_priv->rps.idle_freq);

	intel_uncore_forcewake_put(dev_priv, FORCEWAKE_ALL);
}

static void gen6_enable_rps(struct drm_device *dev)
{
	struct drm_i915_private *dev_priv = dev->dev_private;
	struct intel_engine_cs *engine;
	u32 rc6vids, pcu_mbox = 0, rc6_mask = 0;
	u32 gtfifodbg;
	int rc6_mode;
	int ret;

	WARN_ON(!mutex_is_locked(&dev_priv->rps.hw_lock));

	/* Here begins a magic sequence of register writes to enable
	 * auto-downclocking.
	 *
	 * Perhaps there might be some value in exposing these to
	 * userspace...
	 */
	I915_WRITE(GEN6_RC_STATE, 0);

	/* Clear the DBG now so we don't confuse earlier errors */
	gtfifodbg = I915_READ(GTFIFODBG);
	if (gtfifodbg) {
		DRM_ERROR("GT fifo had a previous error %x\n", gtfifodbg);
		I915_WRITE(GTFIFODBG, gtfifodbg);
	}

	intel_uncore_forcewake_get(dev_priv, FORCEWAKE_ALL);

	/* Initialize rps frequencies */
	gen6_init_rps_frequencies(dev);

	/* disable the counters and set deterministic thresholds */
	I915_WRITE(GEN6_RC_CONTROL, 0);

	I915_WRITE(GEN6_RC1_WAKE_RATE_LIMIT, 1000 << 16);
	I915_WRITE(GEN6_RC6_WAKE_RATE_LIMIT, 40 << 16 | 30);
	I915_WRITE(GEN6_RC6pp_WAKE_RATE_LIMIT, 30);
	I915_WRITE(GEN6_RC_EVALUATION_INTERVAL, 125000);
	I915_WRITE(GEN6_RC_IDLE_HYSTERSIS, 25);

	for_each_engine(engine, dev_priv)
		I915_WRITE(RING_MAX_IDLE(engine->mmio_base), 10);

	I915_WRITE(GEN6_RC_SLEEP, 0);
	I915_WRITE(GEN6_RC1e_THRESHOLD, 1000);
	if (IS_IVYBRIDGE(dev))
		I915_WRITE(GEN6_RC6_THRESHOLD, 125000);
	else
		I915_WRITE(GEN6_RC6_THRESHOLD, 50000);
	I915_WRITE(GEN6_RC6p_THRESHOLD, 150000);
	I915_WRITE(GEN6_RC6pp_THRESHOLD, 64000); /* unused */

	/* Check if we are enabling RC6 */
	rc6_mode = intel_enable_rc6(dev_priv->dev);
	if (rc6_mode & INTEL_RC6_ENABLE)
		rc6_mask |= GEN6_RC_CTL_RC6_ENABLE;

	/* We don't use those on Haswell */
	if (!IS_HASWELL(dev)) {
		if (rc6_mode & INTEL_RC6p_ENABLE)
			rc6_mask |= GEN6_RC_CTL_RC6p_ENABLE;

		if (rc6_mode & INTEL_RC6pp_ENABLE)
			rc6_mask |= GEN6_RC_CTL_RC6pp_ENABLE;
	}

	intel_print_rc6_info(dev, rc6_mask);

	I915_WRITE(GEN6_RC_CONTROL,
		   rc6_mask |
		   GEN6_RC_CTL_EI_MODE(1) |
		   GEN6_RC_CTL_HW_ENABLE);

	/* Power down if completely idle for over 50ms */
	I915_WRITE(GEN6_RP_DOWN_TIMEOUT, 50000);
	I915_WRITE(GEN6_RP_IDLE_HYSTERSIS, 10);

	ret = sandybridge_pcode_write(dev_priv, GEN6_PCODE_WRITE_MIN_FREQ_TABLE, 0);
	if (ret)
		DRM_DEBUG_DRIVER("Failed to set the min frequency\n");

	ret = sandybridge_pcode_read(dev_priv, GEN6_READ_OC_PARAMS, &pcu_mbox);
	if (!ret && (pcu_mbox & (1<<31))) { /* OC supported */
		DRM_DEBUG_DRIVER("Overclocking supported. Max: %dMHz, Overclock max: %dMHz\n",
				 (dev_priv->rps.max_freq_softlimit & 0xff) * 50,
				 (pcu_mbox & 0xff) * 50);
		dev_priv->rps.max_freq = pcu_mbox & 0xff;
	}

	dev_priv->rps.power = HIGH_POWER; /* force a reset */
	gen6_set_rps(dev_priv->dev, dev_priv->rps.idle_freq);

	rc6vids = 0;
	ret = sandybridge_pcode_read(dev_priv, GEN6_PCODE_READ_RC6VIDS, &rc6vids);
	if (IS_GEN6(dev) && ret) {
		DRM_DEBUG_DRIVER("Couldn't check for BIOS workaround\n");
	} else if (IS_GEN6(dev) && (GEN6_DECODE_RC6_VID(rc6vids & 0xff) < 450)) {
		DRM_DEBUG_DRIVER("You should update your BIOS. Correcting minimum rc6 voltage (%dmV->%dmV)\n",
			  GEN6_DECODE_RC6_VID(rc6vids & 0xff), 450);
		rc6vids &= 0xffff00;
		rc6vids |= GEN6_ENCODE_RC6_VID(450);
		ret = sandybridge_pcode_write(dev_priv, GEN6_PCODE_WRITE_RC6VIDS, rc6vids);
		if (ret)
			DRM_ERROR("Couldn't fix incorrect rc6 voltage\n");
	}

	intel_uncore_forcewake_put(dev_priv, FORCEWAKE_ALL);
}

static void __gen6_update_ring_freq(struct drm_device *dev)
{
	struct drm_i915_private *dev_priv = dev->dev_private;
	int min_freq = 15;
	unsigned int gpu_freq;
	unsigned int max_ia_freq, min_ring_freq;
	unsigned int max_gpu_freq, min_gpu_freq;
	int scaling_factor = 180;
	struct cpufreq_policy *policy;

	WARN_ON(!mutex_is_locked(&dev_priv->rps.hw_lock));

	policy = cpufreq_cpu_get(0);
	if (policy) {
		max_ia_freq = policy->cpuinfo.max_freq;
		cpufreq_cpu_put(policy);
	} else {
		/*
		 * Default to measured freq if none found, PCU will ensure we
		 * don't go over
		 */
		max_ia_freq = tsc_khz;
	}

	/* Convert from kHz to MHz */
	max_ia_freq /= 1000;

	min_ring_freq = I915_READ(DCLK) & 0xf;
	/* convert DDR frequency from units of 266.6MHz to bandwidth */
	min_ring_freq = mult_frac(min_ring_freq, 8, 3);

	if (IS_SKYLAKE(dev) || IS_KABYLAKE(dev)) {
		/* Convert GT frequency to 50 HZ units */
		min_gpu_freq = dev_priv->rps.min_freq / GEN9_FREQ_SCALER;
		max_gpu_freq = dev_priv->rps.max_freq / GEN9_FREQ_SCALER;
	} else {
		min_gpu_freq = dev_priv->rps.min_freq;
		max_gpu_freq = dev_priv->rps.max_freq;
	}

	/*
	 * For each potential GPU frequency, load a ring frequency we'd like
	 * to use for memory access.  We do this by specifying the IA frequency
	 * the PCU should use as a reference to determine the ring frequency.
	 */
	for (gpu_freq = max_gpu_freq; gpu_freq >= min_gpu_freq; gpu_freq--) {
		int diff = max_gpu_freq - gpu_freq;
		unsigned int ia_freq = 0, ring_freq = 0;

		if (IS_SKYLAKE(dev) || IS_KABYLAKE(dev)) {
			/*
			 * ring_freq = 2 * GT. ring_freq is in 100MHz units
			 * No floor required for ring frequency on SKL.
			 */
			ring_freq = gpu_freq;
		} else if (INTEL_INFO(dev)->gen >= 8) {
			/* max(2 * GT, DDR). NB: GT is 50MHz units */
			ring_freq = max(min_ring_freq, gpu_freq);
		} else if (IS_HASWELL(dev)) {
			ring_freq = mult_frac(gpu_freq, 5, 4);
			ring_freq = max(min_ring_freq, ring_freq);
			/* leave ia_freq as the default, chosen by cpufreq */
		} else {
			/* On older processors, there is no separate ring
			 * clock domain, so in order to boost the bandwidth
			 * of the ring, we need to upclock the CPU (ia_freq).
			 *
			 * For GPU frequencies less than 750MHz,
			 * just use the lowest ring freq.
			 */
			if (gpu_freq < min_freq)
				ia_freq = 800;
			else
				ia_freq = max_ia_freq - ((diff * scaling_factor) / 2);
			ia_freq = DIV_ROUND_CLOSEST(ia_freq, 100);
		}

		sandybridge_pcode_write(dev_priv,
					GEN6_PCODE_WRITE_MIN_FREQ_TABLE,
					ia_freq << GEN6_PCODE_FREQ_IA_RATIO_SHIFT |
					ring_freq << GEN6_PCODE_FREQ_RING_RATIO_SHIFT |
					gpu_freq);
	}
}

void gen6_update_ring_freq(struct drm_device *dev)
{
	struct drm_i915_private *dev_priv = dev->dev_private;

	if (!HAS_CORE_RING_FREQ(dev))
		return;

	mutex_lock(&dev_priv->rps.hw_lock);
	__gen6_update_ring_freq(dev);
	mutex_unlock(&dev_priv->rps.hw_lock);
}

static int cherryview_rps_max_freq(struct drm_i915_private *dev_priv)
{
	struct drm_device *dev = dev_priv->dev;
	u32 val, rp0;

	val = vlv_punit_read(dev_priv, FB_GFX_FMAX_AT_VMAX_FUSE);

	switch (INTEL_INFO(dev)->eu_total) {
	case 8:
		/* (2 * 4) config */
		rp0 = (val >> FB_GFX_FMAX_AT_VMAX_2SS4EU_FUSE_SHIFT);
		break;
	case 12:
		/* (2 * 6) config */
		rp0 = (val >> FB_GFX_FMAX_AT_VMAX_2SS6EU_FUSE_SHIFT);
		break;
	case 16:
		/* (2 * 8) config */
	default:
		/* Setting (2 * 8) Min RP0 for any other combination */
		rp0 = (val >> FB_GFX_FMAX_AT_VMAX_2SS8EU_FUSE_SHIFT);
		break;
	}

	rp0 = (rp0 & FB_GFX_FREQ_FUSE_MASK);

	return rp0;
}

static int cherryview_rps_rpe_freq(struct drm_i915_private *dev_priv)
{
	u32 val, rpe;

	val = vlv_punit_read(dev_priv, PUNIT_GPU_DUTYCYCLE_REG);
	rpe = (val >> PUNIT_GPU_DUTYCYCLE_RPE_FREQ_SHIFT) & PUNIT_GPU_DUTYCYCLE_RPE_FREQ_MASK;

	return rpe;
}

static int cherryview_rps_guar_freq(struct drm_i915_private *dev_priv)
{
	u32 val, rp1;

	val = vlv_punit_read(dev_priv, FB_GFX_FMAX_AT_VMAX_FUSE);
	rp1 = (val & FB_GFX_FREQ_FUSE_MASK);

	return rp1;
}

static int valleyview_rps_guar_freq(struct drm_i915_private *dev_priv)
{
	u32 val, rp1;

	val = vlv_nc_read(dev_priv, IOSF_NC_FB_GFX_FREQ_FUSE);

	rp1 = (val & FB_GFX_FGUARANTEED_FREQ_FUSE_MASK) >> FB_GFX_FGUARANTEED_FREQ_FUSE_SHIFT;

	return rp1;
}

static int valleyview_rps_max_freq(struct drm_i915_private *dev_priv)
{
	u32 val, rp0;

	val = vlv_nc_read(dev_priv, IOSF_NC_FB_GFX_FREQ_FUSE);

	rp0 = (val & FB_GFX_MAX_FREQ_FUSE_MASK) >> FB_GFX_MAX_FREQ_FUSE_SHIFT;
	/* Clamp to max */
	rp0 = min_t(u32, rp0, 0xea);

	return rp0;
}

static int valleyview_rps_rpe_freq(struct drm_i915_private *dev_priv)
{
	u32 val, rpe;

	val = vlv_nc_read(dev_priv, IOSF_NC_FB_GFX_FMAX_FUSE_LO);
	rpe = (val & FB_FMAX_VMIN_FREQ_LO_MASK) >> FB_FMAX_VMIN_FREQ_LO_SHIFT;
	val = vlv_nc_read(dev_priv, IOSF_NC_FB_GFX_FMAX_FUSE_HI);
	rpe |= (val & FB_FMAX_VMIN_FREQ_HI_MASK) << 5;

	return rpe;
}

static int valleyview_rps_min_freq(struct drm_i915_private *dev_priv)
{
	u32 val;

	val = vlv_punit_read(dev_priv, PUNIT_REG_GPU_LFM) & 0xff;
	/*
	 * According to the BYT Punit GPU turbo HAS 1.1.6.3 the minimum value
	 * for the minimum frequency in GPLL mode is 0xc1. Contrary to this on
	 * a BYT-M B0 the above register contains 0xbf. Moreover when setting
	 * a frequency Punit will not allow values below 0xc0. Clamp it 0xc0
	 * to make sure it matches what Punit accepts.
	 */
	return max_t(u32, val, 0xc0);
}

/* Check that the pctx buffer wasn't move under us. */
static void valleyview_check_pctx(struct drm_i915_private *dev_priv)
{
	unsigned long pctx_addr = I915_READ(VLV_PCBR) & ~4095;

	WARN_ON(pctx_addr != dev_priv->mm.stolen_base +
			     dev_priv->vlv_pctx->stolen->start);
}


/* Check that the pcbr address is not empty. */
static void cherryview_check_pctx(struct drm_i915_private *dev_priv)
{
	unsigned long pctx_addr = I915_READ(VLV_PCBR) & ~4095;

	WARN_ON((pctx_addr >> VLV_PCBR_ADDR_SHIFT) == 0);
}

static void cherryview_setup_pctx(struct drm_device *dev)
{
	struct drm_i915_private *dev_priv = to_i915(dev);
	struct i915_ggtt *ggtt = &dev_priv->ggtt;
	unsigned long pctx_paddr, paddr;
	u32 pcbr;
	int pctx_size = 32*1024;

	pcbr = I915_READ(VLV_PCBR);
	if ((pcbr >> VLV_PCBR_ADDR_SHIFT) == 0) {
		DRM_DEBUG_DRIVER("BIOS didn't set up PCBR, fixing up\n");
		paddr = (dev_priv->mm.stolen_base +
			 (ggtt->stolen_size - pctx_size));

		pctx_paddr = (paddr & (~4095));
		I915_WRITE(VLV_PCBR, pctx_paddr);
	}

	DRM_DEBUG_DRIVER("PCBR: 0x%08x\n", I915_READ(VLV_PCBR));
}

static void valleyview_setup_pctx(struct drm_device *dev)
{
	struct drm_i915_private *dev_priv = dev->dev_private;
	struct drm_i915_gem_object *pctx;
	unsigned long pctx_paddr;
	u32 pcbr;
	int pctx_size = 24*1024;

	mutex_lock(&dev->struct_mutex);

	pcbr = I915_READ(VLV_PCBR);
	if (pcbr) {
		/* BIOS set it up already, grab the pre-alloc'd space */
		int pcbr_offset;

		pcbr_offset = (pcbr & (~4095)) - dev_priv->mm.stolen_base;
		pctx = i915_gem_object_create_stolen_for_preallocated(dev_priv->dev,
								      pcbr_offset,
								      I915_GTT_OFFSET_NONE,
								      pctx_size);
		goto out;
	}

	DRM_DEBUG_DRIVER("BIOS didn't set up PCBR, fixing up\n");

	/*
	 * From the Gunit register HAS:
	 * The Gfx driver is expected to program this register and ensure
	 * proper allocation within Gfx stolen memory.  For example, this
	 * register should be programmed such than the PCBR range does not
	 * overlap with other ranges, such as the frame buffer, protected
	 * memory, or any other relevant ranges.
	 */
	pctx = i915_gem_object_create_stolen(dev, pctx_size);
	if (!pctx) {
		DRM_DEBUG("not enough stolen space for PCTX, disabling\n");
		goto out;
	}

	pctx_paddr = dev_priv->mm.stolen_base + pctx->stolen->start;
	I915_WRITE(VLV_PCBR, pctx_paddr);

out:
	DRM_DEBUG_DRIVER("PCBR: 0x%08x\n", I915_READ(VLV_PCBR));
	dev_priv->vlv_pctx = pctx;
	mutex_unlock(&dev->struct_mutex);
}

static void valleyview_cleanup_pctx(struct drm_device *dev)
{
	struct drm_i915_private *dev_priv = dev->dev_private;

	if (WARN_ON(!dev_priv->vlv_pctx))
		return;

	drm_gem_object_unreference_unlocked(&dev_priv->vlv_pctx->base);
	dev_priv->vlv_pctx = NULL;
}

static void vlv_init_gpll_ref_freq(struct drm_i915_private *dev_priv)
{
	dev_priv->rps.gpll_ref_freq =
		vlv_get_cck_clock(dev_priv, "GPLL ref",
				  CCK_GPLL_CLOCK_CONTROL,
				  dev_priv->czclk_freq);

	DRM_DEBUG_DRIVER("GPLL reference freq: %d kHz\n",
			 dev_priv->rps.gpll_ref_freq);
}

static void valleyview_init_gt_powersave(struct drm_device *dev)
{
	struct drm_i915_private *dev_priv = dev->dev_private;
	u32 val;

	valleyview_setup_pctx(dev);

	vlv_init_gpll_ref_freq(dev_priv);

	mutex_lock(&dev_priv->rps.hw_lock);

	val = vlv_punit_read(dev_priv, PUNIT_REG_GPU_FREQ_STS);
	switch ((val >> 6) & 3) {
	case 0:
	case 1:
		dev_priv->mem_freq = 800;
		break;
	case 2:
		dev_priv->mem_freq = 1066;
		break;
	case 3:
		dev_priv->mem_freq = 1333;
		break;
	}
	DRM_DEBUG_DRIVER("DDR speed: %d MHz\n", dev_priv->mem_freq);

	dev_priv->rps.max_freq = valleyview_rps_max_freq(dev_priv);
	dev_priv->rps.rp0_freq = dev_priv->rps.max_freq;
	DRM_DEBUG_DRIVER("max GPU freq: %d MHz (%u)\n",
			 intel_gpu_freq(dev_priv, dev_priv->rps.max_freq),
			 dev_priv->rps.max_freq);

	dev_priv->rps.efficient_freq = valleyview_rps_rpe_freq(dev_priv);
	DRM_DEBUG_DRIVER("RPe GPU freq: %d MHz (%u)\n",
			 intel_gpu_freq(dev_priv, dev_priv->rps.efficient_freq),
			 dev_priv->rps.efficient_freq);

	dev_priv->rps.rp1_freq = valleyview_rps_guar_freq(dev_priv);
	DRM_DEBUG_DRIVER("RP1(Guar Freq) GPU freq: %d MHz (%u)\n",
			 intel_gpu_freq(dev_priv, dev_priv->rps.rp1_freq),
			 dev_priv->rps.rp1_freq);

	dev_priv->rps.min_freq = valleyview_rps_min_freq(dev_priv);
	DRM_DEBUG_DRIVER("min GPU freq: %d MHz (%u)\n",
			 intel_gpu_freq(dev_priv, dev_priv->rps.min_freq),
			 dev_priv->rps.min_freq);

	dev_priv->rps.idle_freq = dev_priv->rps.min_freq;

	/* Preserve min/max settings in case of re-init */
	if (dev_priv->rps.max_freq_softlimit == 0)
		dev_priv->rps.max_freq_softlimit = dev_priv->rps.max_freq;

	if (dev_priv->rps.min_freq_softlimit == 0)
		dev_priv->rps.min_freq_softlimit = dev_priv->rps.min_freq;

	mutex_unlock(&dev_priv->rps.hw_lock);
}

static void cherryview_init_gt_powersave(struct drm_device *dev)
{
	struct drm_i915_private *dev_priv = dev->dev_private;
	u32 val;

	cherryview_setup_pctx(dev);

	vlv_init_gpll_ref_freq(dev_priv);

	mutex_lock(&dev_priv->rps.hw_lock);

	mutex_lock(&dev_priv->sb_lock);
	val = vlv_cck_read(dev_priv, CCK_FUSE_REG);
	mutex_unlock(&dev_priv->sb_lock);

	switch ((val >> 2) & 0x7) {
	case 3:
		dev_priv->mem_freq = 2000;
		break;
	default:
		dev_priv->mem_freq = 1600;
		break;
	}
	DRM_DEBUG_DRIVER("DDR speed: %d MHz\n", dev_priv->mem_freq);

	dev_priv->rps.max_freq = cherryview_rps_max_freq(dev_priv);
	dev_priv->rps.rp0_freq = dev_priv->rps.max_freq;
	DRM_DEBUG_DRIVER("max GPU freq: %d MHz (%u)\n",
			 intel_gpu_freq(dev_priv, dev_priv->rps.max_freq),
			 dev_priv->rps.max_freq);

	dev_priv->rps.efficient_freq = cherryview_rps_rpe_freq(dev_priv);
	DRM_DEBUG_DRIVER("RPe GPU freq: %d MHz (%u)\n",
			 intel_gpu_freq(dev_priv, dev_priv->rps.efficient_freq),
			 dev_priv->rps.efficient_freq);

	dev_priv->rps.rp1_freq = cherryview_rps_guar_freq(dev_priv);
	DRM_DEBUG_DRIVER("RP1(Guar) GPU freq: %d MHz (%u)\n",
			 intel_gpu_freq(dev_priv, dev_priv->rps.rp1_freq),
			 dev_priv->rps.rp1_freq);

	/* PUnit validated range is only [RPe, RP0] */
	dev_priv->rps.min_freq = dev_priv->rps.efficient_freq;
	DRM_DEBUG_DRIVER("min GPU freq: %d MHz (%u)\n",
			 intel_gpu_freq(dev_priv, dev_priv->rps.min_freq),
			 dev_priv->rps.min_freq);

	WARN_ONCE((dev_priv->rps.max_freq |
		   dev_priv->rps.efficient_freq |
		   dev_priv->rps.rp1_freq |
		   dev_priv->rps.min_freq) & 1,
		  "Odd GPU freq values\n");

	dev_priv->rps.idle_freq = dev_priv->rps.min_freq;

	/* Preserve min/max settings in case of re-init */
	if (dev_priv->rps.max_freq_softlimit == 0)
		dev_priv->rps.max_freq_softlimit = dev_priv->rps.max_freq;

	if (dev_priv->rps.min_freq_softlimit == 0)
		dev_priv->rps.min_freq_softlimit = dev_priv->rps.min_freq;

	mutex_unlock(&dev_priv->rps.hw_lock);
}

static void valleyview_cleanup_gt_powersave(struct drm_device *dev)
{
	valleyview_cleanup_pctx(dev);
}

static void cherryview_enable_rps(struct drm_device *dev)
{
	struct drm_i915_private *dev_priv = dev->dev_private;
	struct intel_engine_cs *engine;
	u32 gtfifodbg, val, rc6_mode = 0, pcbr;

	WARN_ON(!mutex_is_locked(&dev_priv->rps.hw_lock));

	gtfifodbg = I915_READ(GTFIFODBG) & ~(GT_FIFO_SBDEDICATE_FREE_ENTRY_CHV |
					     GT_FIFO_FREE_ENTRIES_CHV);
	if (gtfifodbg) {
		DRM_DEBUG_DRIVER("GT fifo had a previous error %x\n",
				 gtfifodbg);
		I915_WRITE(GTFIFODBG, gtfifodbg);
	}

	cherryview_check_pctx(dev_priv);

	/* 1a & 1b: Get forcewake during program sequence. Although the driver
	 * hasn't enabled a state yet where we need forcewake, BIOS may have.*/
	intel_uncore_forcewake_get(dev_priv, FORCEWAKE_ALL);

	/*  Disable RC states. */
	I915_WRITE(GEN6_RC_CONTROL, 0);

	/* 2a: Program RC6 thresholds.*/
	I915_WRITE(GEN6_RC6_WAKE_RATE_LIMIT, 40 << 16);
	I915_WRITE(GEN6_RC_EVALUATION_INTERVAL, 125000); /* 12500 * 1280ns */
	I915_WRITE(GEN6_RC_IDLE_HYSTERSIS, 25); /* 25 * 1280ns */

	for_each_engine(engine, dev_priv)
		I915_WRITE(RING_MAX_IDLE(engine->mmio_base), 10);
	I915_WRITE(GEN6_RC_SLEEP, 0);

	/* TO threshold set to 500 us ( 0x186 * 1.28 us) */
	I915_WRITE(GEN6_RC6_THRESHOLD, 0x186);

	/* allows RC6 residency counter to work */
	I915_WRITE(VLV_COUNTER_CONTROL,
		   _MASKED_BIT_ENABLE(VLV_COUNT_RANGE_HIGH |
				      VLV_MEDIA_RC6_COUNT_EN |
				      VLV_RENDER_RC6_COUNT_EN));

	/* For now we assume BIOS is allocating and populating the PCBR  */
	pcbr = I915_READ(VLV_PCBR);

	/* 3: Enable RC6 */
	if ((intel_enable_rc6(dev) & INTEL_RC6_ENABLE) &&
						(pcbr >> VLV_PCBR_ADDR_SHIFT))
		rc6_mode = GEN7_RC_CTL_TO_MODE;

	I915_WRITE(GEN6_RC_CONTROL, rc6_mode);

	/* 4 Program defaults and thresholds for RPS*/
	I915_WRITE(GEN6_RP_DOWN_TIMEOUT, 1000000);
	I915_WRITE(GEN6_RP_UP_THRESHOLD, 59400);
	I915_WRITE(GEN6_RP_DOWN_THRESHOLD, 245000);
	I915_WRITE(GEN6_RP_UP_EI, 66000);
	I915_WRITE(GEN6_RP_DOWN_EI, 350000);

	I915_WRITE(GEN6_RP_IDLE_HYSTERSIS, 10);

	/* 5: Enable RPS */
	I915_WRITE(GEN6_RP_CONTROL,
		   GEN6_RP_MEDIA_HW_NORMAL_MODE |
		   GEN6_RP_MEDIA_IS_GFX |
		   GEN6_RP_ENABLE |
		   GEN6_RP_UP_BUSY_AVG |
		   GEN6_RP_DOWN_IDLE_AVG);

	/* Setting Fixed Bias */
	val = VLV_OVERRIDE_EN |
		  VLV_SOC_TDP_EN |
		  CHV_BIAS_CPU_50_SOC_50;
	vlv_punit_write(dev_priv, VLV_TURBO_SOC_OVERRIDE, val);

	val = vlv_punit_read(dev_priv, PUNIT_REG_GPU_FREQ_STS);

	/* RPS code assumes GPLL is used */
	WARN_ONCE((val & GPLLENABLE) == 0, "GPLL not enabled\n");

	DRM_DEBUG_DRIVER("GPLL enabled? %s\n", yesno(val & GPLLENABLE));
	DRM_DEBUG_DRIVER("GPU status: 0x%08x\n", val);

	dev_priv->rps.cur_freq = (val >> 8) & 0xff;
	DRM_DEBUG_DRIVER("current GPU freq: %d MHz (%u)\n",
			 intel_gpu_freq(dev_priv, dev_priv->rps.cur_freq),
			 dev_priv->rps.cur_freq);

	DRM_DEBUG_DRIVER("setting GPU freq to %d MHz (%u)\n",
			 intel_gpu_freq(dev_priv, dev_priv->rps.idle_freq),
			 dev_priv->rps.idle_freq);

	valleyview_set_rps(dev_priv->dev, dev_priv->rps.idle_freq);

	intel_uncore_forcewake_put(dev_priv, FORCEWAKE_ALL);
}

static void valleyview_enable_rps(struct drm_device *dev)
{
	struct drm_i915_private *dev_priv = dev->dev_private;
	struct intel_engine_cs *engine;
	u32 gtfifodbg, val, rc6_mode = 0;

	WARN_ON(!mutex_is_locked(&dev_priv->rps.hw_lock));

	valleyview_check_pctx(dev_priv);

	gtfifodbg = I915_READ(GTFIFODBG);
	if (gtfifodbg) {
		DRM_DEBUG_DRIVER("GT fifo had a previous error %x\n",
				 gtfifodbg);
		I915_WRITE(GTFIFODBG, gtfifodbg);
	}

	/* If VLV, Forcewake all wells, else re-direct to regular path */
	intel_uncore_forcewake_get(dev_priv, FORCEWAKE_ALL);

	/*  Disable RC states. */
	I915_WRITE(GEN6_RC_CONTROL, 0);

	I915_WRITE(GEN6_RP_DOWN_TIMEOUT, 1000000);
	I915_WRITE(GEN6_RP_UP_THRESHOLD, 59400);
	I915_WRITE(GEN6_RP_DOWN_THRESHOLD, 245000);
	I915_WRITE(GEN6_RP_UP_EI, 66000);
	I915_WRITE(GEN6_RP_DOWN_EI, 350000);

	I915_WRITE(GEN6_RP_IDLE_HYSTERSIS, 10);

	I915_WRITE(GEN6_RP_CONTROL,
		   GEN6_RP_MEDIA_TURBO |
		   GEN6_RP_MEDIA_HW_NORMAL_MODE |
		   GEN6_RP_MEDIA_IS_GFX |
		   GEN6_RP_ENABLE |
		   GEN6_RP_UP_BUSY_AVG |
		   GEN6_RP_DOWN_IDLE_CONT);

	I915_WRITE(GEN6_RC6_WAKE_RATE_LIMIT, 0x00280000);
	I915_WRITE(GEN6_RC_EVALUATION_INTERVAL, 125000);
	I915_WRITE(GEN6_RC_IDLE_HYSTERSIS, 25);

	for_each_engine(engine, dev_priv)
		I915_WRITE(RING_MAX_IDLE(engine->mmio_base), 10);

	I915_WRITE(GEN6_RC6_THRESHOLD, 0x557);

	/* allows RC6 residency counter to work */
	I915_WRITE(VLV_COUNTER_CONTROL,
		   _MASKED_BIT_ENABLE(VLV_MEDIA_RC0_COUNT_EN |
				      VLV_RENDER_RC0_COUNT_EN |
				      VLV_MEDIA_RC6_COUNT_EN |
				      VLV_RENDER_RC6_COUNT_EN));

	if (intel_enable_rc6(dev) & INTEL_RC6_ENABLE)
		rc6_mode = GEN7_RC_CTL_TO_MODE | VLV_RC_CTL_CTX_RST_PARALLEL;

	intel_print_rc6_info(dev, rc6_mode);

	I915_WRITE(GEN6_RC_CONTROL, rc6_mode);

	/* Setting Fixed Bias */
	val = VLV_OVERRIDE_EN |
		  VLV_SOC_TDP_EN |
		  VLV_BIAS_CPU_125_SOC_875;
	vlv_punit_write(dev_priv, VLV_TURBO_SOC_OVERRIDE, val);

	val = vlv_punit_read(dev_priv, PUNIT_REG_GPU_FREQ_STS);

	/* RPS code assumes GPLL is used */
	WARN_ONCE((val & GPLLENABLE) == 0, "GPLL not enabled\n");

	DRM_DEBUG_DRIVER("GPLL enabled? %s\n", yesno(val & GPLLENABLE));
	DRM_DEBUG_DRIVER("GPU status: 0x%08x\n", val);

	dev_priv->rps.cur_freq = (val >> 8) & 0xff;
	DRM_DEBUG_DRIVER("current GPU freq: %d MHz (%u)\n",
			 intel_gpu_freq(dev_priv, dev_priv->rps.cur_freq),
			 dev_priv->rps.cur_freq);

	DRM_DEBUG_DRIVER("setting GPU freq to %d MHz (%u)\n",
			 intel_gpu_freq(dev_priv, dev_priv->rps.idle_freq),
			 dev_priv->rps.idle_freq);

	valleyview_set_rps(dev_priv->dev, dev_priv->rps.idle_freq);

	intel_uncore_forcewake_put(dev_priv, FORCEWAKE_ALL);
}

static unsigned long intel_pxfreq(u32 vidfreq)
{
	unsigned long freq;
	int div = (vidfreq & 0x3f0000) >> 16;
	int post = (vidfreq & 0x3000) >> 12;
	int pre = (vidfreq & 0x7);

	if (!pre)
		return 0;

	freq = ((div * 133333) / ((1<<post) * pre));

	return freq;
}

static const struct cparams {
	u16 i;
	u16 t;
	u16 m;
	u16 c;
} cparams[] = {
	{ 1, 1333, 301, 28664 },
	{ 1, 1066, 294, 24460 },
	{ 1, 800, 294, 25192 },
	{ 0, 1333, 276, 27605 },
	{ 0, 1066, 276, 27605 },
	{ 0, 800, 231, 23784 },
};

static unsigned long __i915_chipset_val(struct drm_i915_private *dev_priv)
{
	u64 total_count, diff, ret;
	u32 count1, count2, count3, m = 0, c = 0;
	unsigned long now = jiffies_to_msecs(jiffies), diff1;
	int i;

	assert_spin_locked(&mchdev_lock);

	diff1 = now - dev_priv->ips.last_time1;

	/* Prevent division-by-zero if we are asking too fast.
	 * Also, we don't get interesting results if we are polling
	 * faster than once in 10ms, so just return the saved value
	 * in such cases.
	 */
	if (diff1 <= 10)
		return dev_priv->ips.chipset_power;

	count1 = I915_READ(DMIEC);
	count2 = I915_READ(DDREC);
	count3 = I915_READ(CSIEC);

	total_count = count1 + count2 + count3;

	/* FIXME: handle per-counter overflow */
	if (total_count < dev_priv->ips.last_count1) {
		diff = ~0UL - dev_priv->ips.last_count1;
		diff += total_count;
	} else {
		diff = total_count - dev_priv->ips.last_count1;
	}

	for (i = 0; i < ARRAY_SIZE(cparams); i++) {
		if (cparams[i].i == dev_priv->ips.c_m &&
		    cparams[i].t == dev_priv->ips.r_t) {
			m = cparams[i].m;
			c = cparams[i].c;
			break;
		}
	}

	diff = div_u64(diff, diff1);
	ret = ((m * diff) + c);
	ret = div_u64(ret, 10);

	dev_priv->ips.last_count1 = total_count;
	dev_priv->ips.last_time1 = now;

	dev_priv->ips.chipset_power = ret;

	return ret;
}

unsigned long i915_chipset_val(struct drm_i915_private *dev_priv)
{
	struct drm_device *dev = dev_priv->dev;
	unsigned long val;

	if (INTEL_INFO(dev)->gen != 5)
		return 0;

	spin_lock_irq(&mchdev_lock);

	val = __i915_chipset_val(dev_priv);

	spin_unlock_irq(&mchdev_lock);

	return val;
}

unsigned long i915_mch_val(struct drm_i915_private *dev_priv)
{
	unsigned long m, x, b;
	u32 tsfs;

	tsfs = I915_READ(TSFS);

	m = ((tsfs & TSFS_SLOPE_MASK) >> TSFS_SLOPE_SHIFT);
	x = I915_READ8(TR1);

	b = tsfs & TSFS_INTR_MASK;

	return ((m * x) / 127) - b;
}

static int _pxvid_to_vd(u8 pxvid)
{
	if (pxvid == 0)
		return 0;

	if (pxvid >= 8 && pxvid < 31)
		pxvid = 31;

	return (pxvid + 2) * 125;
}

static u32 pvid_to_extvid(struct drm_i915_private *dev_priv, u8 pxvid)
{
	struct drm_device *dev = dev_priv->dev;
	const int vd = _pxvid_to_vd(pxvid);
	const int vm = vd - 1125;

	if (INTEL_INFO(dev)->is_mobile)
		return vm > 0 ? vm : 0;

	return vd;
}

static void __i915_update_gfx_val(struct drm_i915_private *dev_priv)
{
	u64 now, diff, diffms;
	u32 count;

	assert_spin_locked(&mchdev_lock);

	now = ktime_get_raw_ns();
	diffms = now - dev_priv->ips.last_time2;
	do_div(diffms, NSEC_PER_MSEC);

	/* Don't divide by 0 */
	if (!diffms)
		return;

	count = I915_READ(GFXEC);

	if (count < dev_priv->ips.last_count2) {
		diff = ~0UL - dev_priv->ips.last_count2;
		diff += count;
	} else {
		diff = count - dev_priv->ips.last_count2;
	}

	dev_priv->ips.last_count2 = count;
	dev_priv->ips.last_time2 = now;

	/* More magic constants... */
	diff = diff * 1181;
	diff = div_u64(diff, diffms * 10);
	dev_priv->ips.gfx_power = diff;
}

void i915_update_gfx_val(struct drm_i915_private *dev_priv)
{
	struct drm_device *dev = dev_priv->dev;

	if (INTEL_INFO(dev)->gen != 5)
		return;

	spin_lock_irq(&mchdev_lock);

	__i915_update_gfx_val(dev_priv);

	spin_unlock_irq(&mchdev_lock);
}

static unsigned long __i915_gfx_val(struct drm_i915_private *dev_priv)
{
	unsigned long t, corr, state1, corr2, state2;
	u32 pxvid, ext_v;

	assert_spin_locked(&mchdev_lock);

	pxvid = I915_READ(PXVFREQ(dev_priv->rps.cur_freq));
	pxvid = (pxvid >> 24) & 0x7f;
	ext_v = pvid_to_extvid(dev_priv, pxvid);

	state1 = ext_v;

	t = i915_mch_val(dev_priv);

	/* Revel in the empirically derived constants */

	/* Correction factor in 1/100000 units */
	if (t > 80)
		corr = ((t * 2349) + 135940);
	else if (t >= 50)
		corr = ((t * 964) + 29317);
	else /* < 50 */
		corr = ((t * 301) + 1004);

	corr = corr * ((150142 * state1) / 10000 - 78642);
	corr /= 100000;
	corr2 = (corr * dev_priv->ips.corr);

	state2 = (corr2 * state1) / 10000;
	state2 /= 100; /* convert to mW */

	__i915_update_gfx_val(dev_priv);

	return dev_priv->ips.gfx_power + state2;
}

unsigned long i915_gfx_val(struct drm_i915_private *dev_priv)
{
	struct drm_device *dev = dev_priv->dev;
	unsigned long val;

	if (INTEL_INFO(dev)->gen != 5)
		return 0;

	spin_lock_irq(&mchdev_lock);

	val = __i915_gfx_val(dev_priv);

	spin_unlock_irq(&mchdev_lock);

	return val;
}

/**
 * i915_bpo_read_mch_val - return value for IPS use
 *
 * Calculate and return a value for the IPS driver to use when deciding whether
 * we have thermal and power headroom to increase CPU or GPU power budget.
 */
unsigned long i915_bpo_read_mch_val(void)
{
	struct drm_i915_private *dev_priv;
	unsigned long chipset_val, graphics_val, ret = 0;

	spin_lock_irq(&mchdev_lock);
	if (!i915_mch_dev)
		goto out_unlock;
	dev_priv = i915_mch_dev;

	chipset_val = __i915_chipset_val(dev_priv);
	graphics_val = __i915_gfx_val(dev_priv);

	ret = chipset_val + graphics_val;

out_unlock:
	spin_unlock_irq(&mchdev_lock);

	return ret;
}
EXPORT_SYMBOL_GPL(i915_bpo_read_mch_val);

/**
 * i915_bpo_gpu_raise - raise GPU frequency limit
 *
 * Raise the limit; IPS indicates we have thermal headroom.
 */
bool i915_bpo_gpu_raise(void)
{
	struct drm_i915_private *dev_priv;
	bool ret = true;

	spin_lock_irq(&mchdev_lock);
	if (!i915_mch_dev) {
		ret = false;
		goto out_unlock;
	}
	dev_priv = i915_mch_dev;

	if (dev_priv->ips.max_delay > dev_priv->ips.fmax)
		dev_priv->ips.max_delay--;

out_unlock:
	spin_unlock_irq(&mchdev_lock);

	return ret;
}
EXPORT_SYMBOL_GPL(i915_bpo_gpu_raise);

/**
 * i915_bpo_gpu_lower - lower GPU frequency limit
 *
 * IPS indicates we're close to a thermal limit, so throttle back the GPU
 * frequency maximum.
 */
bool i915_bpo_gpu_lower(void)
{
	struct drm_i915_private *dev_priv;
	bool ret = true;

	spin_lock_irq(&mchdev_lock);
	if (!i915_mch_dev) {
		ret = false;
		goto out_unlock;
	}
	dev_priv = i915_mch_dev;

	if (dev_priv->ips.max_delay < dev_priv->ips.min_delay)
		dev_priv->ips.max_delay++;

out_unlock:
	spin_unlock_irq(&mchdev_lock);

	return ret;
}
EXPORT_SYMBOL_GPL(i915_bpo_gpu_lower);

/**
 * i915_bpo_gpu_busy - indicate GPU business to IPS
 *
 * Tell the IPS driver whether or not the GPU is busy.
 */
bool i915_bpo_gpu_busy(void)
{
	struct drm_i915_private *dev_priv;
	struct intel_engine_cs *engine;
	bool ret = false;

	spin_lock_irq(&mchdev_lock);
	if (!i915_mch_dev)
		goto out_unlock;
	dev_priv = i915_mch_dev;

	for_each_engine(engine, dev_priv)
		ret |= !list_empty(&engine->request_list);

out_unlock:
	spin_unlock_irq(&mchdev_lock);

	return ret;
}
EXPORT_SYMBOL_GPL(i915_bpo_gpu_busy);

/**
 * i915_bpo_gpu_turbo_disable - disable graphics turbo
 *
 * Disable graphics turbo by resetting the max frequency and setting the
 * current frequency to the default.
 */
bool i915_bpo_gpu_turbo_disable(void)
{
	struct drm_i915_private *dev_priv;
	bool ret = true;

	spin_lock_irq(&mchdev_lock);
	if (!i915_mch_dev) {
		ret = false;
		goto out_unlock;
	}
	dev_priv = i915_mch_dev;

	dev_priv->ips.max_delay = dev_priv->ips.fstart;

	if (!ironlake_set_drps(dev_priv->dev, dev_priv->ips.fstart))
		ret = false;

out_unlock:
	spin_unlock_irq(&mchdev_lock);

	return ret;
}
EXPORT_SYMBOL_GPL(i915_bpo_gpu_turbo_disable);

/**
 * Tells the intel_ips driver that the i915 driver is now loaded, if
 * IPS got loaded first.
 *
 * This awkward dance is so that neither module has to depend on the
 * other in order for IPS to do the appropriate communication of
 * GPU turbo limits to i915.
 */
static void
ips_ping_for_i915_load(void)
{
	void (*link)(void);

	link = symbol_get(ips_link_to_i915_driver);
	if (link) {
		link();
		symbol_put(ips_link_to_i915_driver);
	}
}

void intel_gpu_ips_init(struct drm_i915_private *dev_priv)
{
	/* We only register the i915 ips part with intel-ips once everything is
	 * set up, to avoid intel-ips sneaking in and reading bogus values. */
	spin_lock_irq(&mchdev_lock);
	i915_mch_dev = dev_priv;
	spin_unlock_irq(&mchdev_lock);

	ips_ping_for_i915_load();
}

void intel_gpu_ips_teardown(void)
{
	spin_lock_irq(&mchdev_lock);
	i915_mch_dev = NULL;
	spin_unlock_irq(&mchdev_lock);
}

static void intel_init_emon(struct drm_device *dev)
{
	struct drm_i915_private *dev_priv = dev->dev_private;
	u32 lcfuse;
	u8 pxw[16];
	int i;

	/* Disable to program */
	I915_WRITE(ECR, 0);
	POSTING_READ(ECR);

	/* Program energy weights for various events */
	I915_WRITE(SDEW, 0x15040d00);
	I915_WRITE(CSIEW0, 0x007f0000);
	I915_WRITE(CSIEW1, 0x1e220004);
	I915_WRITE(CSIEW2, 0x04000004);

	for (i = 0; i < 5; i++)
		I915_WRITE(PEW(i), 0);
	for (i = 0; i < 3; i++)
		I915_WRITE(DEW(i), 0);

	/* Program P-state weights to account for frequency power adjustment */
	for (i = 0; i < 16; i++) {
		u32 pxvidfreq = I915_READ(PXVFREQ(i));
		unsigned long freq = intel_pxfreq(pxvidfreq);
		unsigned long vid = (pxvidfreq & PXVFREQ_PX_MASK) >>
			PXVFREQ_PX_SHIFT;
		unsigned long val;

		val = vid * vid;
		val *= (freq / 1000);
		val *= 255;
		val /= (127*127*900);
		if (val > 0xff)
			DRM_ERROR("bad pxval: %ld\n", val);
		pxw[i] = val;
	}
	/* Render standby states get 0 weight */
	pxw[14] = 0;
	pxw[15] = 0;

	for (i = 0; i < 4; i++) {
		u32 val = (pxw[i*4] << 24) | (pxw[(i*4)+1] << 16) |
			(pxw[(i*4)+2] << 8) | (pxw[(i*4)+3]);
		I915_WRITE(PXW(i), val);
	}

	/* Adjust magic regs to magic values (more experimental results) */
	I915_WRITE(OGW0, 0);
	I915_WRITE(OGW1, 0);
	I915_WRITE(EG0, 0x00007f00);
	I915_WRITE(EG1, 0x0000000e);
	I915_WRITE(EG2, 0x000e0000);
	I915_WRITE(EG3, 0x68000300);
	I915_WRITE(EG4, 0x42000000);
	I915_WRITE(EG5, 0x00140031);
	I915_WRITE(EG6, 0);
	I915_WRITE(EG7, 0);

	for (i = 0; i < 8; i++)
		I915_WRITE(PXWL(i), 0);

	/* Enable PMON + select events */
	I915_WRITE(ECR, 0x80000019);

	lcfuse = I915_READ(LCFUSE02);

	dev_priv->ips.corr = (lcfuse & LCFUSE_HIV_MASK);
}

void intel_init_gt_powersave(struct drm_device *dev)
{
	struct drm_i915_private *dev_priv = dev->dev_private;

	/*
	 * RPM depends on RC6 to save restore the GT HW context, so make RC6 a
	 * requirement.
	 */
	if (!i915.enable_rc6) {
		DRM_INFO("RC6 disabled, disabling runtime PM support\n");
		intel_runtime_pm_get(dev_priv);
	}

	if (IS_CHERRYVIEW(dev))
		cherryview_init_gt_powersave(dev);
	else if (IS_VALLEYVIEW(dev))
		valleyview_init_gt_powersave(dev);
}

void intel_cleanup_gt_powersave(struct drm_device *dev)
{
	struct drm_i915_private *dev_priv = dev->dev_private;

	if (IS_CHERRYVIEW(dev))
		return;
	else if (IS_VALLEYVIEW(dev))
		valleyview_cleanup_gt_powersave(dev);

	if (!i915.enable_rc6)
		intel_runtime_pm_put(dev_priv);
}

static void gen6_suspend_rps(struct drm_device *dev)
{
	struct drm_i915_private *dev_priv = dev->dev_private;

	flush_delayed_work(&dev_priv->rps.delayed_resume_work);

	gen6_disable_rps_interrupts(dev);
}

/**
 * intel_suspend_gt_powersave - suspend PM work and helper threads
 * @dev: drm device
 *
 * We don't want to disable RC6 or other features here, we just want
 * to make sure any work we've queued has finished and won't bother
 * us while we're suspended.
 */
void intel_suspend_gt_powersave(struct drm_device *dev)
{
	struct drm_i915_private *dev_priv = dev->dev_private;

	if (INTEL_INFO(dev)->gen < 6)
		return;

	gen6_suspend_rps(dev);

	/* Force GPU to min freq during suspend */
	gen6_rps_idle(dev_priv);
}

void intel_disable_gt_powersave(struct drm_device *dev)
{
	struct drm_i915_private *dev_priv = dev->dev_private;

	if (IS_IRONLAKE_M(dev)) {
		ironlake_disable_drps(dev);
	} else if (INTEL_INFO(dev)->gen >= 6) {
		intel_suspend_gt_powersave(dev);

		mutex_lock(&dev_priv->rps.hw_lock);
		if (INTEL_INFO(dev)->gen >= 9) {
			gen9_disable_rc6(dev);
			gen9_disable_rps(dev);
		} else if (IS_CHERRYVIEW(dev))
			cherryview_disable_rps(dev);
		else if (IS_VALLEYVIEW(dev))
			valleyview_disable_rps(dev);
		else
			gen6_disable_rps(dev);

		dev_priv->rps.enabled = false;
		mutex_unlock(&dev_priv->rps.hw_lock);
	}
}

static void intel_gen6_powersave_work(struct work_struct *work)
{
	struct drm_i915_private *dev_priv =
		container_of(work, struct drm_i915_private,
			     rps.delayed_resume_work.work);
	struct drm_device *dev = dev_priv->dev;

	mutex_lock(&dev_priv->rps.hw_lock);

	gen6_reset_rps_interrupts(dev);

	if (IS_CHERRYVIEW(dev)) {
		cherryview_enable_rps(dev);
	} else if (IS_VALLEYVIEW(dev)) {
		valleyview_enable_rps(dev);
	} else if (INTEL_INFO(dev)->gen >= 9) {
		gen9_enable_rc6(dev);
		gen9_enable_rps(dev);
		if (IS_SKYLAKE(dev) || IS_KABYLAKE(dev))
			__gen6_update_ring_freq(dev);
	} else if (IS_BROADWELL(dev)) {
		gen8_enable_rps(dev);
		__gen6_update_ring_freq(dev);
	} else {
		gen6_enable_rps(dev);
		__gen6_update_ring_freq(dev);
	}

	WARN_ON(dev_priv->rps.max_freq < dev_priv->rps.min_freq);
	WARN_ON(dev_priv->rps.idle_freq > dev_priv->rps.max_freq);

	WARN_ON(dev_priv->rps.efficient_freq < dev_priv->rps.min_freq);
	WARN_ON(dev_priv->rps.efficient_freq > dev_priv->rps.max_freq);

	dev_priv->rps.enabled = true;

	gen6_enable_rps_interrupts(dev);

	mutex_unlock(&dev_priv->rps.hw_lock);

	intel_runtime_pm_put(dev_priv);
}

void intel_enable_gt_powersave(struct drm_device *dev)
{
	struct drm_i915_private *dev_priv = dev->dev_private;

	/* Powersaving is controlled by the host when inside a VM */
	if (intel_vgpu_active(dev))
		return;

	if (IS_IRONLAKE_M(dev)) {
		ironlake_enable_drps(dev);
		mutex_lock(&dev->struct_mutex);
		intel_init_emon(dev);
		mutex_unlock(&dev->struct_mutex);
	} else if (INTEL_INFO(dev)->gen >= 6) {
		/*
		 * PCU communication is slow and this doesn't need to be
		 * done at any specific time, so do this out of our fast path
		 * to make resume and init faster.
		 *
		 * We depend on the HW RC6 power context save/restore
		 * mechanism when entering D3 through runtime PM suspend. So
		 * disable RPM until RPS/RC6 is properly setup. We can only
		 * get here via the driver load/system resume/runtime resume
		 * paths, so the _noresume version is enough (and in case of
		 * runtime resume it's necessary).
		 */
		if (schedule_delayed_work(&dev_priv->rps.delayed_resume_work,
					   round_jiffies_up_relative(HZ)))
			intel_runtime_pm_get_noresume(dev_priv);
	}
}

void intel_reset_gt_powersave(struct drm_device *dev)
{
	struct drm_i915_private *dev_priv = dev->dev_private;

	if (INTEL_INFO(dev)->gen < 6)
		return;

	gen6_suspend_rps(dev);
	dev_priv->rps.enabled = false;
}

static void ibx_init_clock_gating(struct drm_device *dev)
{
	struct drm_i915_private *dev_priv = dev->dev_private;

	/*
	 * On Ibex Peak and Cougar Point, we need to disable clock
	 * gating for the panel power sequencer or it will fail to
	 * start up when no ports are active.
	 */
	I915_WRITE(SOUTH_DSPCLK_GATE_D, PCH_DPLSUNIT_CLOCK_GATE_DISABLE);
}

static void g4x_disable_trickle_feed(struct drm_device *dev)
{
	struct drm_i915_private *dev_priv = dev->dev_private;
	enum pipe pipe;

	for_each_pipe(dev_priv, pipe) {
		I915_WRITE(DSPCNTR(pipe),
			   I915_READ(DSPCNTR(pipe)) |
			   DISPPLANE_TRICKLE_FEED_DISABLE);

		I915_WRITE(DSPSURF(pipe), I915_READ(DSPSURF(pipe)));
		POSTING_READ(DSPSURF(pipe));
	}
}

static void ilk_init_lp_watermarks(struct drm_device *dev)
{
	struct drm_i915_private *dev_priv = dev->dev_private;

	I915_WRITE(WM3_LP_ILK, I915_READ(WM3_LP_ILK) & ~WM1_LP_SR_EN);
	I915_WRITE(WM2_LP_ILK, I915_READ(WM2_LP_ILK) & ~WM1_LP_SR_EN);
	I915_WRITE(WM1_LP_ILK, I915_READ(WM1_LP_ILK) & ~WM1_LP_SR_EN);

	/*
	 * Don't touch WM1S_LP_EN here.
	 * Doing so could cause underruns.
	 */
}

static void ironlake_init_clock_gating(struct drm_device *dev)
{
	struct drm_i915_private *dev_priv = dev->dev_private;
	uint32_t dspclk_gate = ILK_VRHUNIT_CLOCK_GATE_DISABLE;

	/*
	 * Required for FBC
	 * WaFbcDisableDpfcClockGating:ilk
	 */
	dspclk_gate |= ILK_DPFCRUNIT_CLOCK_GATE_DISABLE |
		   ILK_DPFCUNIT_CLOCK_GATE_DISABLE |
		   ILK_DPFDUNIT_CLOCK_GATE_ENABLE;

	I915_WRITE(PCH_3DCGDIS0,
		   MARIUNIT_CLOCK_GATE_DISABLE |
		   SVSMUNIT_CLOCK_GATE_DISABLE);
	I915_WRITE(PCH_3DCGDIS1,
		   VFMUNIT_CLOCK_GATE_DISABLE);

	/*
	 * According to the spec the following bits should be set in
	 * order to enable memory self-refresh
	 * The bit 22/21 of 0x42004
	 * The bit 5 of 0x42020
	 * The bit 15 of 0x45000
	 */
	I915_WRITE(ILK_DISPLAY_CHICKEN2,
		   (I915_READ(ILK_DISPLAY_CHICKEN2) |
		    ILK_DPARB_GATE | ILK_VSDPFD_FULL));
	dspclk_gate |= ILK_DPARBUNIT_CLOCK_GATE_ENABLE;
	I915_WRITE(DISP_ARB_CTL,
		   (I915_READ(DISP_ARB_CTL) |
		    DISP_FBC_WM_DIS));

	ilk_init_lp_watermarks(dev);

	/*
	 * Based on the document from hardware guys the following bits
	 * should be set unconditionally in order to enable FBC.
	 * The bit 22 of 0x42000
	 * The bit 22 of 0x42004
	 * The bit 7,8,9 of 0x42020.
	 */
	if (IS_IRONLAKE_M(dev)) {
		/* WaFbcAsynchFlipDisableFbcQueue:ilk */
		I915_WRITE(ILK_DISPLAY_CHICKEN1,
			   I915_READ(ILK_DISPLAY_CHICKEN1) |
			   ILK_FBCQ_DIS);
		I915_WRITE(ILK_DISPLAY_CHICKEN2,
			   I915_READ(ILK_DISPLAY_CHICKEN2) |
			   ILK_DPARB_GATE);
	}

	I915_WRITE(ILK_DSPCLK_GATE_D, dspclk_gate);

	I915_WRITE(ILK_DISPLAY_CHICKEN2,
		   I915_READ(ILK_DISPLAY_CHICKEN2) |
		   ILK_ELPIN_409_SELECT);
	I915_WRITE(_3D_CHICKEN2,
		   _3D_CHICKEN2_WM_READ_PIPELINED << 16 |
		   _3D_CHICKEN2_WM_READ_PIPELINED);

	/* WaDisableRenderCachePipelinedFlush:ilk */
	I915_WRITE(CACHE_MODE_0,
		   _MASKED_BIT_ENABLE(CM0_PIPELINED_RENDER_FLUSH_DISABLE));

	/* WaDisable_RenderCache_OperationalFlush:ilk */
	I915_WRITE(CACHE_MODE_0, _MASKED_BIT_DISABLE(RC_OP_FLUSH_ENABLE));

	g4x_disable_trickle_feed(dev);

	ibx_init_clock_gating(dev);
}

static void cpt_init_clock_gating(struct drm_device *dev)
{
	struct drm_i915_private *dev_priv = dev->dev_private;
	int pipe;
	uint32_t val;

	/*
	 * On Ibex Peak and Cougar Point, we need to disable clock
	 * gating for the panel power sequencer or it will fail to
	 * start up when no ports are active.
	 */
	I915_WRITE(SOUTH_DSPCLK_GATE_D, PCH_DPLSUNIT_CLOCK_GATE_DISABLE |
		   PCH_DPLUNIT_CLOCK_GATE_DISABLE |
		   PCH_CPUNIT_CLOCK_GATE_DISABLE);
	I915_WRITE(SOUTH_CHICKEN2, I915_READ(SOUTH_CHICKEN2) |
		   DPLS_EDP_PPS_FIX_DIS);
	/* The below fixes the weird display corruption, a few pixels shifted
	 * downward, on (only) LVDS of some HP laptops with IVY.
	 */
	for_each_pipe(dev_priv, pipe) {
		val = I915_READ(TRANS_CHICKEN2(pipe));
		val |= TRANS_CHICKEN2_TIMING_OVERRIDE;
		val &= ~TRANS_CHICKEN2_FDI_POLARITY_REVERSED;
		if (dev_priv->vbt.fdi_rx_polarity_inverted)
			val |= TRANS_CHICKEN2_FDI_POLARITY_REVERSED;
		val &= ~TRANS_CHICKEN2_FRAME_START_DELAY_MASK;
		val &= ~TRANS_CHICKEN2_DISABLE_DEEP_COLOR_COUNTER;
		val &= ~TRANS_CHICKEN2_DISABLE_DEEP_COLOR_MODESWITCH;
		I915_WRITE(TRANS_CHICKEN2(pipe), val);
	}
	/* WADP0ClockGatingDisable */
	for_each_pipe(dev_priv, pipe) {
		I915_WRITE(TRANS_CHICKEN1(pipe),
			   TRANS_CHICKEN1_DP0UNIT_GC_DISABLE);
	}
}

static void gen6_check_mch_setup(struct drm_device *dev)
{
	struct drm_i915_private *dev_priv = dev->dev_private;
	uint32_t tmp;

	tmp = I915_READ(MCH_SSKPD);
	if ((tmp & MCH_SSKPD_WM0_MASK) != MCH_SSKPD_WM0_VAL)
		DRM_DEBUG_KMS("Wrong MCH_SSKPD value: 0x%08x This can cause underruns.\n",
			      tmp);
}

static void gen6_init_clock_gating(struct drm_device *dev)
{
	struct drm_i915_private *dev_priv = dev->dev_private;
	uint32_t dspclk_gate = ILK_VRHUNIT_CLOCK_GATE_DISABLE;

	I915_WRITE(ILK_DSPCLK_GATE_D, dspclk_gate);

	I915_WRITE(ILK_DISPLAY_CHICKEN2,
		   I915_READ(ILK_DISPLAY_CHICKEN2) |
		   ILK_ELPIN_409_SELECT);

	/* WaDisableHiZPlanesWhenMSAAEnabled:snb */
	I915_WRITE(_3D_CHICKEN,
		   _MASKED_BIT_ENABLE(_3D_CHICKEN_HIZ_PLANE_DISABLE_MSAA_4X_SNB));

	/* WaDisable_RenderCache_OperationalFlush:snb */
	I915_WRITE(CACHE_MODE_0, _MASKED_BIT_DISABLE(RC_OP_FLUSH_ENABLE));

	/*
	 * BSpec recoomends 8x4 when MSAA is used,
	 * however in practice 16x4 seems fastest.
	 *
	 * Note that PS/WM thread counts depend on the WIZ hashing
	 * disable bit, which we don't touch here, but it's good
	 * to keep in mind (see 3DSTATE_PS and 3DSTATE_WM).
	 */
	I915_WRITE(GEN6_GT_MODE,
		   _MASKED_FIELD(GEN6_WIZ_HASHING_MASK, GEN6_WIZ_HASHING_16x4));

	ilk_init_lp_watermarks(dev);

	I915_WRITE(CACHE_MODE_0,
		   _MASKED_BIT_DISABLE(CM0_STC_EVICT_DISABLE_LRA_SNB));

	I915_WRITE(GEN6_UCGCTL1,
		   I915_READ(GEN6_UCGCTL1) |
		   GEN6_BLBUNIT_CLOCK_GATE_DISABLE |
		   GEN6_CSUNIT_CLOCK_GATE_DISABLE);

	/* According to the BSpec vol1g, bit 12 (RCPBUNIT) clock
	 * gating disable must be set.  Failure to set it results in
	 * flickering pixels due to Z write ordering failures after
	 * some amount of runtime in the Mesa "fire" demo, and Unigine
	 * Sanctuary and Tropics, and apparently anything else with
	 * alpha test or pixel discard.
	 *
	 * According to the spec, bit 11 (RCCUNIT) must also be set,
	 * but we didn't debug actual testcases to find it out.
	 *
	 * WaDisableRCCUnitClockGating:snb
	 * WaDisableRCPBUnitClockGating:snb
	 */
	I915_WRITE(GEN6_UCGCTL2,
		   GEN6_RCPBUNIT_CLOCK_GATE_DISABLE |
		   GEN6_RCCUNIT_CLOCK_GATE_DISABLE);

	/* WaStripsFansDisableFastClipPerformanceFix:snb */
	I915_WRITE(_3D_CHICKEN3,
		   _MASKED_BIT_ENABLE(_3D_CHICKEN3_SF_DISABLE_FASTCLIP_CULL));

	/*
	 * Bspec says:
	 * "This bit must be set if 3DSTATE_CLIP clip mode is set to normal and
	 * 3DSTATE_SF number of SF output attributes is more than 16."
	 */
	I915_WRITE(_3D_CHICKEN3,
		   _MASKED_BIT_ENABLE(_3D_CHICKEN3_SF_DISABLE_PIPELINED_ATTR_FETCH));

	/*
	 * According to the spec the following bits should be
	 * set in order to enable memory self-refresh and fbc:
	 * The bit21 and bit22 of 0x42000
	 * The bit21 and bit22 of 0x42004
	 * The bit5 and bit7 of 0x42020
	 * The bit14 of 0x70180
	 * The bit14 of 0x71180
	 *
	 * WaFbcAsynchFlipDisableFbcQueue:snb
	 */
	I915_WRITE(ILK_DISPLAY_CHICKEN1,
		   I915_READ(ILK_DISPLAY_CHICKEN1) |
		   ILK_FBCQ_DIS | ILK_PABSTRETCH_DIS);
	I915_WRITE(ILK_DISPLAY_CHICKEN2,
		   I915_READ(ILK_DISPLAY_CHICKEN2) |
		   ILK_DPARB_GATE | ILK_VSDPFD_FULL);
	I915_WRITE(ILK_DSPCLK_GATE_D,
		   I915_READ(ILK_DSPCLK_GATE_D) |
		   ILK_DPARBUNIT_CLOCK_GATE_ENABLE  |
		   ILK_DPFDUNIT_CLOCK_GATE_ENABLE);

	g4x_disable_trickle_feed(dev);

	cpt_init_clock_gating(dev);

	gen6_check_mch_setup(dev);
}

static void gen7_setup_fixed_func_scheduler(struct drm_i915_private *dev_priv)
{
	uint32_t reg = I915_READ(GEN7_FF_THREAD_MODE);

	/*
	 * WaVSThreadDispatchOverride:ivb,vlv
	 *
	 * This actually overrides the dispatch
	 * mode for all thread types.
	 */
	reg &= ~GEN7_FF_SCHED_MASK;
	reg |= GEN7_FF_TS_SCHED_HW;
	reg |= GEN7_FF_VS_SCHED_HW;
	reg |= GEN7_FF_DS_SCHED_HW;

	I915_WRITE(GEN7_FF_THREAD_MODE, reg);
}

static void lpt_init_clock_gating(struct drm_device *dev)
{
	struct drm_i915_private *dev_priv = dev->dev_private;

	/*
	 * TODO: this bit should only be enabled when really needed, then
	 * disabled when not needed anymore in order to save power.
	 */
	if (HAS_PCH_LPT_LP(dev))
		I915_WRITE(SOUTH_DSPCLK_GATE_D,
			   I915_READ(SOUTH_DSPCLK_GATE_D) |
			   PCH_LP_PARTITION_LEVEL_DISABLE);

	/* WADPOClockGatingDisable:hsw */
	I915_WRITE(TRANS_CHICKEN1(PIPE_A),
		   I915_READ(TRANS_CHICKEN1(PIPE_A)) |
		   TRANS_CHICKEN1_DP0UNIT_GC_DISABLE);
}

static void lpt_suspend_hw(struct drm_device *dev)
{
	struct drm_i915_private *dev_priv = dev->dev_private;

	if (HAS_PCH_LPT_LP(dev)) {
		uint32_t val = I915_READ(SOUTH_DSPCLK_GATE_D);

		val &= ~PCH_LP_PARTITION_LEVEL_DISABLE;
		I915_WRITE(SOUTH_DSPCLK_GATE_D, val);
	}
}

static void kabylake_init_clock_gating(struct drm_device *dev)
{
	struct drm_i915_private *dev_priv = dev->dev_private;

	gen9_init_clock_gating(dev);

	/* WaDisableSDEUnitClockGating:kbl */
	if (IS_KBL_REVID(dev_priv, 0, KBL_REVID_B0))
		I915_WRITE(GEN8_UCGCTL6, I915_READ(GEN8_UCGCTL6) |
			   GEN8_SDEUNIT_CLOCK_GATE_DISABLE);

	/* WaDisableGamClockGating:kbl */
	if (IS_KBL_REVID(dev_priv, 0, KBL_REVID_B0))
		I915_WRITE(GEN6_UCGCTL1, I915_READ(GEN6_UCGCTL1) |
			   GEN6_GAMUNIT_CLOCK_GATE_DISABLE);

	/* WaFbcNukeOnHostModify:kbl */
	I915_WRITE(ILK_DPFC_CHICKEN, I915_READ(ILK_DPFC_CHICKEN) |
		   ILK_DPFC_NUKE_ON_ANY_MODIFICATION);
}

static void skylake_init_clock_gating(struct drm_device *dev)
{
	struct drm_i915_private *dev_priv = dev->dev_private;

	gen9_init_clock_gating(dev);

	/* WaFbcNukeOnHostModify:skl */
	I915_WRITE(ILK_DPFC_CHICKEN, I915_READ(ILK_DPFC_CHICKEN) |
		   ILK_DPFC_NUKE_ON_ANY_MODIFICATION);
}

static void broadwell_init_clock_gating(struct drm_device *dev)
{
	struct drm_i915_private *dev_priv = dev->dev_private;
	enum pipe pipe;
	uint32_t misccpctl;

	ilk_init_lp_watermarks(dev);

	/* WaSwitchSolVfFArbitrationPriority:bdw */
	I915_WRITE(GAM_ECOCHK, I915_READ(GAM_ECOCHK) | HSW_ECOCHK_ARB_PRIO_SOL);

	/* WaPsrDPAMaskVBlankInSRD:bdw */
	I915_WRITE(CHICKEN_PAR1_1,
		   I915_READ(CHICKEN_PAR1_1) | DPA_MASK_VBLANK_SRD);

	/* WaPsrDPRSUnmaskVBlankInSRD:bdw */
	for_each_pipe(dev_priv, pipe) {
		I915_WRITE(CHICKEN_PIPESL_1(pipe),
			   I915_READ(CHICKEN_PIPESL_1(pipe)) |
			   BDW_DPRS_MASK_VBLANK_SRD);
	}

	/* WaVSRefCountFullforceMissDisable:bdw */
	/* WaDSRefCountFullforceMissDisable:bdw */
	I915_WRITE(GEN7_FF_THREAD_MODE,
		   I915_READ(GEN7_FF_THREAD_MODE) &
		   ~(GEN8_FF_DS_REF_CNT_FFME | GEN7_FF_VS_REF_CNT_FFME));

	I915_WRITE(GEN6_RC_SLEEP_PSMI_CONTROL,
		   _MASKED_BIT_ENABLE(GEN8_RC_SEMA_IDLE_MSG_DISABLE));

	/* WaDisableSDEUnitClockGating:bdw */
	I915_WRITE(GEN8_UCGCTL6, I915_READ(GEN8_UCGCTL6) |
		   GEN8_SDEUNIT_CLOCK_GATE_DISABLE);

	/*
	 * WaProgramL3SqcReg1Default:bdw
	 * WaTempDisableDOPClkGating:bdw
	 */
	misccpctl = I915_READ(GEN7_MISCCPCTL);
	I915_WRITE(GEN7_MISCCPCTL, misccpctl & ~GEN7_DOP_CLOCK_GATE_ENABLE);
	I915_WRITE(GEN8_L3SQCREG1, BDW_WA_L3SQCREG1_DEFAULT);
	/*
	 * Wait at least 100 clocks before re-enabling clock gating. See
	 * the definition of L3SQCREG1 in BSpec.
	 */
	POSTING_READ(GEN8_L3SQCREG1);
	udelay(1);
	I915_WRITE(GEN7_MISCCPCTL, misccpctl);

	/*
	 * WaGttCachingOffByDefault:bdw
	 * GTT cache may not work with big pages, so if those
	 * are ever enabled GTT cache may need to be disabled.
	 */
	I915_WRITE(HSW_GTT_CACHE_EN, GTT_CACHE_EN_ALL);

	lpt_init_clock_gating(dev);
}

static void haswell_init_clock_gating(struct drm_device *dev)
{
	struct drm_i915_private *dev_priv = dev->dev_private;

	ilk_init_lp_watermarks(dev);

	/* L3 caching of data atomics doesn't work -- disable it. */
	I915_WRITE(HSW_SCRATCH1, HSW_SCRATCH1_L3_DATA_ATOMICS_DISABLE);
	I915_WRITE(HSW_ROW_CHICKEN3,
		   _MASKED_BIT_ENABLE(HSW_ROW_CHICKEN3_L3_GLOBAL_ATOMICS_DISABLE));

	/* This is required by WaCatErrorRejectionIssue:hsw */
	I915_WRITE(GEN7_SQ_CHICKEN_MBCUNIT_CONFIG,
			I915_READ(GEN7_SQ_CHICKEN_MBCUNIT_CONFIG) |
			GEN7_SQ_CHICKEN_MBCUNIT_SQINTMOB);

	/* WaVSRefCountFullforceMissDisable:hsw */
	I915_WRITE(GEN7_FF_THREAD_MODE,
		   I915_READ(GEN7_FF_THREAD_MODE) & ~GEN7_FF_VS_REF_CNT_FFME);

	/* WaDisable_RenderCache_OperationalFlush:hsw */
	I915_WRITE(CACHE_MODE_0_GEN7, _MASKED_BIT_DISABLE(RC_OP_FLUSH_ENABLE));

	/* enable HiZ Raw Stall Optimization */
	I915_WRITE(CACHE_MODE_0_GEN7,
		   _MASKED_BIT_DISABLE(HIZ_RAW_STALL_OPT_DISABLE));

	/* WaDisable4x2SubspanOptimization:hsw */
	I915_WRITE(CACHE_MODE_1,
		   _MASKED_BIT_ENABLE(PIXEL_SUBSPAN_COLLECT_OPT_DISABLE));

	/*
	 * BSpec recommends 8x4 when MSAA is used,
	 * however in practice 16x4 seems fastest.
	 *
	 * Note that PS/WM thread counts depend on the WIZ hashing
	 * disable bit, which we don't touch here, but it's good
	 * to keep in mind (see 3DSTATE_PS and 3DSTATE_WM).
	 */
	I915_WRITE(GEN7_GT_MODE,
		   _MASKED_FIELD(GEN6_WIZ_HASHING_MASK, GEN6_WIZ_HASHING_16x4));

	/* WaSampleCChickenBitEnable:hsw */
	I915_WRITE(HALF_SLICE_CHICKEN3,
		   _MASKED_BIT_ENABLE(HSW_SAMPLE_C_PERFORMANCE));

	/* WaSwitchSolVfFArbitrationPriority:hsw */
	I915_WRITE(GAM_ECOCHK, I915_READ(GAM_ECOCHK) | HSW_ECOCHK_ARB_PRIO_SOL);

	/* WaRsPkgCStateDisplayPMReq:hsw */
	I915_WRITE(CHICKEN_PAR1_1,
		   I915_READ(CHICKEN_PAR1_1) | FORCE_ARB_IDLE_PLANES);

	lpt_init_clock_gating(dev);
}

static void ivybridge_init_clock_gating(struct drm_device *dev)
{
	struct drm_i915_private *dev_priv = dev->dev_private;
	uint32_t snpcr;

	ilk_init_lp_watermarks(dev);

	I915_WRITE(ILK_DSPCLK_GATE_D, ILK_VRHUNIT_CLOCK_GATE_DISABLE);

	/* WaDisableEarlyCull:ivb */
	I915_WRITE(_3D_CHICKEN3,
		   _MASKED_BIT_ENABLE(_3D_CHICKEN_SF_DISABLE_OBJEND_CULL));

	/* WaDisableBackToBackFlipFix:ivb */
	I915_WRITE(IVB_CHICKEN3,
		   CHICKEN3_DGMG_REQ_OUT_FIX_DISABLE |
		   CHICKEN3_DGMG_DONE_FIX_DISABLE);

	/* WaDisablePSDDualDispatchEnable:ivb */
	if (IS_IVB_GT1(dev))
		I915_WRITE(GEN7_HALF_SLICE_CHICKEN1,
			   _MASKED_BIT_ENABLE(GEN7_PSD_SINGLE_PORT_DISPATCH_ENABLE));

	/* WaDisable_RenderCache_OperationalFlush:ivb */
	I915_WRITE(CACHE_MODE_0_GEN7, _MASKED_BIT_DISABLE(RC_OP_FLUSH_ENABLE));

	/* Apply the WaDisableRHWOOptimizationForRenderHang:ivb workaround. */
	I915_WRITE(GEN7_COMMON_SLICE_CHICKEN1,
		   GEN7_CSC1_RHWO_OPT_DISABLE_IN_RCC);

	/* WaApplyL3ControlAndL3ChickenMode:ivb */
	I915_WRITE(GEN7_L3CNTLREG1,
			GEN7_WA_FOR_GEN7_L3_CONTROL);
	I915_WRITE(GEN7_L3_CHICKEN_MODE_REGISTER,
		   GEN7_WA_L3_CHICKEN_MODE);
	if (IS_IVB_GT1(dev))
		I915_WRITE(GEN7_ROW_CHICKEN2,
			   _MASKED_BIT_ENABLE(DOP_CLOCK_GATING_DISABLE));
	else {
		/* must write both registers */
		I915_WRITE(GEN7_ROW_CHICKEN2,
			   _MASKED_BIT_ENABLE(DOP_CLOCK_GATING_DISABLE));
		I915_WRITE(GEN7_ROW_CHICKEN2_GT2,
			   _MASKED_BIT_ENABLE(DOP_CLOCK_GATING_DISABLE));
	}

	/* WaForceL3Serialization:ivb */
	I915_WRITE(GEN7_L3SQCREG4, I915_READ(GEN7_L3SQCREG4) &
		   ~L3SQ_URB_READ_CAM_MATCH_DISABLE);

	/*
	 * According to the spec, bit 13 (RCZUNIT) must be set on IVB.
	 * This implements the WaDisableRCZUnitClockGating:ivb workaround.
	 */
	I915_WRITE(GEN6_UCGCTL2,
		   GEN6_RCZUNIT_CLOCK_GATE_DISABLE);

	/* This is required by WaCatErrorRejectionIssue:ivb */
	I915_WRITE(GEN7_SQ_CHICKEN_MBCUNIT_CONFIG,
			I915_READ(GEN7_SQ_CHICKEN_MBCUNIT_CONFIG) |
			GEN7_SQ_CHICKEN_MBCUNIT_SQINTMOB);

	g4x_disable_trickle_feed(dev);

	gen7_setup_fixed_func_scheduler(dev_priv);

	if (0) { /* causes HiZ corruption on ivb:gt1 */
		/* enable HiZ Raw Stall Optimization */
		I915_WRITE(CACHE_MODE_0_GEN7,
			   _MASKED_BIT_DISABLE(HIZ_RAW_STALL_OPT_DISABLE));
	}

	/* WaDisable4x2SubspanOptimization:ivb */
	I915_WRITE(CACHE_MODE_1,
		   _MASKED_BIT_ENABLE(PIXEL_SUBSPAN_COLLECT_OPT_DISABLE));

	/*
	 * BSpec recommends 8x4 when MSAA is used,
	 * however in practice 16x4 seems fastest.
	 *
	 * Note that PS/WM thread counts depend on the WIZ hashing
	 * disable bit, which we don't touch here, but it's good
	 * to keep in mind (see 3DSTATE_PS and 3DSTATE_WM).
	 */
	I915_WRITE(GEN7_GT_MODE,
		   _MASKED_FIELD(GEN6_WIZ_HASHING_MASK, GEN6_WIZ_HASHING_16x4));

	snpcr = I915_READ(GEN6_MBCUNIT_SNPCR);
	snpcr &= ~GEN6_MBC_SNPCR_MASK;
	snpcr |= GEN6_MBC_SNPCR_MED;
	I915_WRITE(GEN6_MBCUNIT_SNPCR, snpcr);

	if (!HAS_PCH_NOP(dev))
		cpt_init_clock_gating(dev);

	gen6_check_mch_setup(dev);
}

static void valleyview_init_clock_gating(struct drm_device *dev)
{
	struct drm_i915_private *dev_priv = dev->dev_private;

	/* WaDisableEarlyCull:vlv */
	I915_WRITE(_3D_CHICKEN3,
		   _MASKED_BIT_ENABLE(_3D_CHICKEN_SF_DISABLE_OBJEND_CULL));

	/* WaDisableBackToBackFlipFix:vlv */
	I915_WRITE(IVB_CHICKEN3,
		   CHICKEN3_DGMG_REQ_OUT_FIX_DISABLE |
		   CHICKEN3_DGMG_DONE_FIX_DISABLE);

	/* WaPsdDispatchEnable:vlv */
	/* WaDisablePSDDualDispatchEnable:vlv */
	I915_WRITE(GEN7_HALF_SLICE_CHICKEN1,
		   _MASKED_BIT_ENABLE(GEN7_MAX_PS_THREAD_DEP |
				      GEN7_PSD_SINGLE_PORT_DISPATCH_ENABLE));

	/* WaDisable_RenderCache_OperationalFlush:vlv */
	I915_WRITE(CACHE_MODE_0_GEN7, _MASKED_BIT_DISABLE(RC_OP_FLUSH_ENABLE));

	/* WaForceL3Serialization:vlv */
	I915_WRITE(GEN7_L3SQCREG4, I915_READ(GEN7_L3SQCREG4) &
		   ~L3SQ_URB_READ_CAM_MATCH_DISABLE);

	/* WaDisableDopClockGating:vlv */
	I915_WRITE(GEN7_ROW_CHICKEN2,
		   _MASKED_BIT_ENABLE(DOP_CLOCK_GATING_DISABLE));

	/* This is required by WaCatErrorRejectionIssue:vlv */
	I915_WRITE(GEN7_SQ_CHICKEN_MBCUNIT_CONFIG,
		   I915_READ(GEN7_SQ_CHICKEN_MBCUNIT_CONFIG) |
		   GEN7_SQ_CHICKEN_MBCUNIT_SQINTMOB);

	gen7_setup_fixed_func_scheduler(dev_priv);

	/*
	 * According to the spec, bit 13 (RCZUNIT) must be set on IVB.
	 * This implements the WaDisableRCZUnitClockGating:vlv workaround.
	 */
	I915_WRITE(GEN6_UCGCTL2,
		   GEN6_RCZUNIT_CLOCK_GATE_DISABLE);

	/* WaDisableL3Bank2xClockGate:vlv
	 * Disabling L3 clock gating- MMIO 940c[25] = 1
	 * Set bit 25, to disable L3_BANK_2x_CLK_GATING */
	I915_WRITE(GEN7_UCGCTL4,
		   I915_READ(GEN7_UCGCTL4) | GEN7_L3BANK2X_CLOCK_GATE_DISABLE);

	/*
	 * BSpec says this must be set, even though
	 * WaDisable4x2SubspanOptimization isn't listed for VLV.
	 */
	I915_WRITE(CACHE_MODE_1,
		   _MASKED_BIT_ENABLE(PIXEL_SUBSPAN_COLLECT_OPT_DISABLE));

	/*
	 * BSpec recommends 8x4 when MSAA is used,
	 * however in practice 16x4 seems fastest.
	 *
	 * Note that PS/WM thread counts depend on the WIZ hashing
	 * disable bit, which we don't touch here, but it's good
	 * to keep in mind (see 3DSTATE_PS and 3DSTATE_WM).
	 */
	I915_WRITE(GEN7_GT_MODE,
		   _MASKED_FIELD(GEN6_WIZ_HASHING_MASK, GEN6_WIZ_HASHING_16x4));

	/*
	 * WaIncreaseL3CreditsForVLVB0:vlv
	 * This is the hardware default actually.
	 */
	I915_WRITE(GEN7_L3SQCREG1, VLV_B0_WA_L3SQCREG1_VALUE);

	/*
	 * WaDisableVLVClockGating_VBIIssue:vlv
	 * Disable clock gating on th GCFG unit to prevent a delay
	 * in the reporting of vblank events.
	 */
	I915_WRITE(VLV_GUNIT_CLOCK_GATE, GCFG_DIS);
}

static void cherryview_init_clock_gating(struct drm_device *dev)
{
	struct drm_i915_private *dev_priv = dev->dev_private;

	/* WaVSRefCountFullforceMissDisable:chv */
	/* WaDSRefCountFullforceMissDisable:chv */
	I915_WRITE(GEN7_FF_THREAD_MODE,
		   I915_READ(GEN7_FF_THREAD_MODE) &
		   ~(GEN8_FF_DS_REF_CNT_FFME | GEN7_FF_VS_REF_CNT_FFME));

	/* WaDisableSemaphoreAndSyncFlipWait:chv */
	I915_WRITE(GEN6_RC_SLEEP_PSMI_CONTROL,
		   _MASKED_BIT_ENABLE(GEN8_RC_SEMA_IDLE_MSG_DISABLE));

	/* WaDisableCSUnitClockGating:chv */
	I915_WRITE(GEN6_UCGCTL1, I915_READ(GEN6_UCGCTL1) |
		   GEN6_CSUNIT_CLOCK_GATE_DISABLE);

	/* WaDisableSDEUnitClockGating:chv */
	I915_WRITE(GEN8_UCGCTL6, I915_READ(GEN8_UCGCTL6) |
		   GEN8_SDEUNIT_CLOCK_GATE_DISABLE);

	/*
	 * GTT cache may not work with big pages, so if those
	 * are ever enabled GTT cache may need to be disabled.
	 */
	I915_WRITE(HSW_GTT_CACHE_EN, GTT_CACHE_EN_ALL);
}

static void g4x_init_clock_gating(struct drm_device *dev)
{
	struct drm_i915_private *dev_priv = dev->dev_private;
	uint32_t dspclk_gate;

	I915_WRITE(RENCLK_GATE_D1, 0);
	I915_WRITE(RENCLK_GATE_D2, VF_UNIT_CLOCK_GATE_DISABLE |
		   GS_UNIT_CLOCK_GATE_DISABLE |
		   CL_UNIT_CLOCK_GATE_DISABLE);
	I915_WRITE(RAMCLK_GATE_D, 0);
	dspclk_gate = VRHUNIT_CLOCK_GATE_DISABLE |
		OVRUNIT_CLOCK_GATE_DISABLE |
		OVCUNIT_CLOCK_GATE_DISABLE;
	if (IS_GM45(dev))
		dspclk_gate |= DSSUNIT_CLOCK_GATE_DISABLE;
	I915_WRITE(DSPCLK_GATE_D, dspclk_gate);

	/* WaDisableRenderCachePipelinedFlush */
	I915_WRITE(CACHE_MODE_0,
		   _MASKED_BIT_ENABLE(CM0_PIPELINED_RENDER_FLUSH_DISABLE));

	/* WaDisable_RenderCache_OperationalFlush:g4x */
	I915_WRITE(CACHE_MODE_0, _MASKED_BIT_DISABLE(RC_OP_FLUSH_ENABLE));

	g4x_disable_trickle_feed(dev);
}

static void crestline_init_clock_gating(struct drm_device *dev)
{
	struct drm_i915_private *dev_priv = dev->dev_private;

	I915_WRITE(RENCLK_GATE_D1, I965_RCC_CLOCK_GATE_DISABLE);
	I915_WRITE(RENCLK_GATE_D2, 0);
	I915_WRITE(DSPCLK_GATE_D, 0);
	I915_WRITE(RAMCLK_GATE_D, 0);
	I915_WRITE16(DEUC, 0);
	I915_WRITE(MI_ARB_STATE,
		   _MASKED_BIT_ENABLE(MI_ARB_DISPLAY_TRICKLE_FEED_DISABLE));

	/* WaDisable_RenderCache_OperationalFlush:gen4 */
	I915_WRITE(CACHE_MODE_0, _MASKED_BIT_DISABLE(RC_OP_FLUSH_ENABLE));
}

static void broadwater_init_clock_gating(struct drm_device *dev)
{
	struct drm_i915_private *dev_priv = dev->dev_private;

	I915_WRITE(RENCLK_GATE_D1, I965_RCZ_CLOCK_GATE_DISABLE |
		   I965_RCC_CLOCK_GATE_DISABLE |
		   I965_RCPB_CLOCK_GATE_DISABLE |
		   I965_ISC_CLOCK_GATE_DISABLE |
		   I965_FBC_CLOCK_GATE_DISABLE);
	I915_WRITE(RENCLK_GATE_D2, 0);
	I915_WRITE(MI_ARB_STATE,
		   _MASKED_BIT_ENABLE(MI_ARB_DISPLAY_TRICKLE_FEED_DISABLE));

	/* WaDisable_RenderCache_OperationalFlush:gen4 */
	I915_WRITE(CACHE_MODE_0, _MASKED_BIT_DISABLE(RC_OP_FLUSH_ENABLE));
}

static void gen3_init_clock_gating(struct drm_device *dev)
{
	struct drm_i915_private *dev_priv = dev->dev_private;
	u32 dstate = I915_READ(D_STATE);

	dstate |= DSTATE_PLL_D3_OFF | DSTATE_GFX_CLOCK_GATING |
		DSTATE_DOT_CLOCK_GATING;
	I915_WRITE(D_STATE, dstate);

	if (IS_PINEVIEW(dev))
		I915_WRITE(ECOSKPD, _MASKED_BIT_ENABLE(ECO_GATING_CX_ONLY));

	/* IIR "flip pending" means done if this bit is set */
	I915_WRITE(ECOSKPD, _MASKED_BIT_DISABLE(ECO_FLIP_DONE));

	/* interrupts should cause a wake up from C3 */
	I915_WRITE(INSTPM, _MASKED_BIT_ENABLE(INSTPM_AGPBUSY_INT_EN));

	/* On GEN3 we really need to make sure the ARB C3 LP bit is set */
	I915_WRITE(MI_ARB_STATE, _MASKED_BIT_ENABLE(MI_ARB_C3_LP_WRITE_ENABLE));

	I915_WRITE(MI_ARB_STATE,
		   _MASKED_BIT_ENABLE(MI_ARB_DISPLAY_TRICKLE_FEED_DISABLE));
}

static void i85x_init_clock_gating(struct drm_device *dev)
{
	struct drm_i915_private *dev_priv = dev->dev_private;

	I915_WRITE(RENCLK_GATE_D1, SV_CLOCK_GATE_DISABLE);

	/* interrupts should cause a wake up from C3 */
	I915_WRITE(MI_STATE, _MASKED_BIT_ENABLE(MI_AGPBUSY_INT_EN) |
		   _MASKED_BIT_DISABLE(MI_AGPBUSY_830_MODE));

	I915_WRITE(MEM_MODE,
		   _MASKED_BIT_ENABLE(MEM_DISPLAY_TRICKLE_FEED_DISABLE));
}

static void i830_init_clock_gating(struct drm_device *dev)
{
	struct drm_i915_private *dev_priv = dev->dev_private;

	I915_WRITE(DSPCLK_GATE_D, OVRUNIT_CLOCK_GATE_DISABLE);

	I915_WRITE(MEM_MODE,
		   _MASKED_BIT_ENABLE(MEM_DISPLAY_A_TRICKLE_FEED_DISABLE) |
		   _MASKED_BIT_ENABLE(MEM_DISPLAY_B_TRICKLE_FEED_DISABLE));
}

void intel_init_clock_gating(struct drm_device *dev)
{
	struct drm_i915_private *dev_priv = dev->dev_private;

	dev_priv->display.init_clock_gating(dev);
}

void intel_suspend_hw(struct drm_device *dev)
{
	if (HAS_PCH_LPT(dev))
		lpt_suspend_hw(dev);
}

static void nop_init_clock_gating(struct drm_device *dev)
{
	DRM_DEBUG_KMS("No clock gating settings or workarounds applied.\n");
}

/**
 * intel_init_clock_gating_hooks - setup the clock gating hooks
 * @dev_priv: device private
 *
 * Setup the hooks that configure which clocks of a given platform can be
 * gated and also apply various GT and display specific workarounds for these
 * platforms. Note that some GT specific workarounds are applied separately
 * when GPU contexts or batchbuffers start their execution.
 */
void intel_init_clock_gating_hooks(struct drm_i915_private *dev_priv)
{
	if (IS_SKYLAKE(dev_priv))
		dev_priv->display.init_clock_gating = skylake_init_clock_gating;
	else if (IS_KABYLAKE(dev_priv))
		dev_priv->display.init_clock_gating = kabylake_init_clock_gating;
	else if (IS_BROXTON(dev_priv))
		dev_priv->display.init_clock_gating = bxt_init_clock_gating;
	else if (IS_BROADWELL(dev_priv))
		dev_priv->display.init_clock_gating = broadwell_init_clock_gating;
	else if (IS_CHERRYVIEW(dev_priv))
		dev_priv->display.init_clock_gating = cherryview_init_clock_gating;
	else if (IS_HASWELL(dev_priv))
		dev_priv->display.init_clock_gating = haswell_init_clock_gating;
	else if (IS_IVYBRIDGE(dev_priv))
		dev_priv->display.init_clock_gating = ivybridge_init_clock_gating;
	else if (IS_VALLEYVIEW(dev_priv))
		dev_priv->display.init_clock_gating = valleyview_init_clock_gating;
	else if (IS_GEN6(dev_priv))
		dev_priv->display.init_clock_gating = gen6_init_clock_gating;
	else if (IS_GEN5(dev_priv))
		dev_priv->display.init_clock_gating = ironlake_init_clock_gating;
	else if (IS_G4X(dev_priv))
		dev_priv->display.init_clock_gating = g4x_init_clock_gating;
	else if (IS_CRESTLINE(dev_priv))
		dev_priv->display.init_clock_gating = crestline_init_clock_gating;
	else if (IS_BROADWATER(dev_priv))
		dev_priv->display.init_clock_gating = broadwater_init_clock_gating;
	else if (IS_GEN3(dev_priv))
		dev_priv->display.init_clock_gating = gen3_init_clock_gating;
	else if (IS_I85X(dev_priv) || IS_I865G(dev_priv))
		dev_priv->display.init_clock_gating = i85x_init_clock_gating;
	else if (IS_GEN2(dev_priv))
		dev_priv->display.init_clock_gating = i830_init_clock_gating;
	else {
		MISSING_CASE(INTEL_DEVID(dev_priv));
		dev_priv->display.init_clock_gating = nop_init_clock_gating;
	}
}

/* Set up chip specific power management-related functions */
void intel_init_pm(struct drm_device *dev)
{
	struct drm_i915_private *dev_priv = dev->dev_private;

	intel_fbc_init(dev_priv);

	/* For cxsr */
	if (IS_PINEVIEW(dev))
		i915_pineview_get_mem_freq(dev);
	else if (IS_GEN5(dev))
		i915_ironlake_get_mem_freq(dev);

	/* For FIFO watermark updates */
	if (INTEL_INFO(dev)->gen >= 9) {
		skl_setup_wm_latency(dev);
		dev_priv->display.update_wm = skl_update_wm;
		dev_priv->display.compute_global_watermarks = skl_compute_wm;
	} else if (HAS_PCH_SPLIT(dev)) {
		ilk_setup_wm_latency(dev);

		if ((IS_GEN5(dev) && dev_priv->wm.pri_latency[1] &&
		     dev_priv->wm.spr_latency[1] && dev_priv->wm.cur_latency[1]) ||
		    (!IS_GEN5(dev) && dev_priv->wm.pri_latency[0] &&
		     dev_priv->wm.spr_latency[0] && dev_priv->wm.cur_latency[0])) {
			dev_priv->display.compute_pipe_wm = ilk_compute_pipe_wm;
			dev_priv->display.compute_intermediate_wm =
				ilk_compute_intermediate_wm;
			dev_priv->display.initial_watermarks =
				ilk_initial_watermarks;
			dev_priv->display.optimize_watermarks =
				ilk_optimize_watermarks;
		} else {
			DRM_DEBUG_KMS("Failed to read display plane latency. "
				      "Disable CxSR\n");
		}
	} else if (IS_CHERRYVIEW(dev)) {
		vlv_setup_wm_latency(dev);
		dev_priv->display.update_wm = vlv_update_wm;
	} else if (IS_VALLEYVIEW(dev)) {
		vlv_setup_wm_latency(dev);
		dev_priv->display.update_wm = vlv_update_wm;
	} else if (IS_PINEVIEW(dev)) {
		if (!intel_get_cxsr_latency(IS_PINEVIEW_G(dev),
					    dev_priv->is_ddr3,
					    dev_priv->fsb_freq,
					    dev_priv->mem_freq)) {
			DRM_INFO("failed to find known CxSR latency "
				 "(found ddr%s fsb freq %d, mem freq %d), "
				 "disabling CxSR\n",
				 (dev_priv->is_ddr3 == 1) ? "3" : "2",
				 dev_priv->fsb_freq, dev_priv->mem_freq);
			/* Disable CxSR and never update its watermark again */
			intel_set_memory_cxsr(dev_priv, false);
			dev_priv->display.update_wm = NULL;
		} else
			dev_priv->display.update_wm = pineview_update_wm;
	} else if (IS_G4X(dev)) {
		dev_priv->display.update_wm = g4x_update_wm;
	} else if (IS_GEN4(dev)) {
		dev_priv->display.update_wm = i965_update_wm;
	} else if (IS_GEN3(dev)) {
		dev_priv->display.update_wm = i9xx_update_wm;
		dev_priv->display.get_fifo_size = i9xx_get_fifo_size;
	} else if (IS_GEN2(dev)) {
		if (INTEL_INFO(dev)->num_pipes == 1) {
			dev_priv->display.update_wm = i845_update_wm;
			dev_priv->display.get_fifo_size = i845_get_fifo_size;
		} else {
			dev_priv->display.update_wm = i9xx_update_wm;
			dev_priv->display.get_fifo_size = i830_get_fifo_size;
		}
	} else {
		DRM_ERROR("unexpected fall-through in intel_init_pm\n");
	}
}

int sandybridge_pcode_read(struct drm_i915_private *dev_priv, u32 mbox, u32 *val)
{
	WARN_ON(!mutex_is_locked(&dev_priv->rps.hw_lock));

	if (I915_READ(GEN6_PCODE_MAILBOX) & GEN6_PCODE_READY) {
		DRM_DEBUG_DRIVER("warning: pcode (read) mailbox access failed\n");
		return -EAGAIN;
	}

	I915_WRITE(GEN6_PCODE_DATA, *val);
	I915_WRITE(GEN6_PCODE_DATA1, 0);
	I915_WRITE(GEN6_PCODE_MAILBOX, GEN6_PCODE_READY | mbox);

	if (wait_for((I915_READ(GEN6_PCODE_MAILBOX) & GEN6_PCODE_READY) == 0,
		     500)) {
		DRM_ERROR("timeout waiting for pcode read (%d) to finish\n", mbox);
		return -ETIMEDOUT;
	}

	*val = I915_READ(GEN6_PCODE_DATA);
	I915_WRITE(GEN6_PCODE_DATA, 0);

	return 0;
}

int sandybridge_pcode_write(struct drm_i915_private *dev_priv, u32 mbox, u32 val)
{
	WARN_ON(!mutex_is_locked(&dev_priv->rps.hw_lock));

	if (I915_READ(GEN6_PCODE_MAILBOX) & GEN6_PCODE_READY) {
		DRM_DEBUG_DRIVER("warning: pcode (write) mailbox access failed\n");
		return -EAGAIN;
	}

	I915_WRITE(GEN6_PCODE_DATA, val);
	I915_WRITE(GEN6_PCODE_MAILBOX, GEN6_PCODE_READY | mbox);

	if (wait_for((I915_READ(GEN6_PCODE_MAILBOX) & GEN6_PCODE_READY) == 0,
		     500)) {
		DRM_ERROR("timeout waiting for pcode write (%d) to finish\n", mbox);
		return -ETIMEDOUT;
	}

	I915_WRITE(GEN6_PCODE_DATA, 0);

	return 0;
}

static int byt_gpu_freq(struct drm_i915_private *dev_priv, int val)
{
	/*
	 * N = val - 0xb7
	 * Slow = Fast = GPLL ref * N
	 */
	return DIV_ROUND_CLOSEST(dev_priv->rps.gpll_ref_freq * (val - 0xb7), 1000);
}

static int byt_freq_opcode(struct drm_i915_private *dev_priv, int val)
{
	return DIV_ROUND_CLOSEST(1000 * val, dev_priv->rps.gpll_ref_freq) + 0xb7;
}

static int chv_gpu_freq(struct drm_i915_private *dev_priv, int val)
{
	/*
	 * N = val / 2
	 * CU (slow) = CU2x (fast) / 2 = GPLL ref * N / 2
	 */
	return DIV_ROUND_CLOSEST(dev_priv->rps.gpll_ref_freq * val, 2 * 2 * 1000);
}

static int chv_freq_opcode(struct drm_i915_private *dev_priv, int val)
{
	/* CHV needs even values */
	return DIV_ROUND_CLOSEST(2 * 1000 * val, dev_priv->rps.gpll_ref_freq) * 2;
}

int intel_gpu_freq(struct drm_i915_private *dev_priv, int val)
{
	if (IS_GEN9(dev_priv))
		return DIV_ROUND_CLOSEST(val * GT_FREQUENCY_MULTIPLIER,
					 GEN9_FREQ_SCALER);
	else if (IS_CHERRYVIEW(dev_priv))
		return chv_gpu_freq(dev_priv, val);
	else if (IS_VALLEYVIEW(dev_priv))
		return byt_gpu_freq(dev_priv, val);
	else
		return val * GT_FREQUENCY_MULTIPLIER;
}

int intel_freq_opcode(struct drm_i915_private *dev_priv, int val)
{
	if (IS_GEN9(dev_priv))
		return DIV_ROUND_CLOSEST(val * GEN9_FREQ_SCALER,
					 GT_FREQUENCY_MULTIPLIER);
	else if (IS_CHERRYVIEW(dev_priv))
		return chv_freq_opcode(dev_priv, val);
	else if (IS_VALLEYVIEW(dev_priv))
		return byt_freq_opcode(dev_priv, val);
	else
		return DIV_ROUND_CLOSEST(val, GT_FREQUENCY_MULTIPLIER);
}

struct request_boost {
	struct work_struct work;
	struct drm_i915_gem_request *req;
};

static void __intel_rps_boost_work(struct work_struct *work)
{
	struct request_boost *boost = container_of(work, struct request_boost, work);
	struct drm_i915_gem_request *req = boost->req;

	if (!i915_gem_request_completed(req, true))
		gen6_rps_boost(to_i915(req->engine->dev), NULL,
			       req->emitted_jiffies);

	i915_gem_request_unreference__unlocked(req);
	kfree(boost);
}

void intel_queue_rps_boost_for_request(struct drm_device *dev,
				       struct drm_i915_gem_request *req)
{
	struct request_boost *boost;

	if (req == NULL || INTEL_INFO(dev)->gen < 6)
		return;

	if (i915_gem_request_completed(req, true))
		return;

	boost = kmalloc(sizeof(*boost), GFP_ATOMIC);
	if (boost == NULL)
		return;

	i915_gem_request_reference(req);
	boost->req = req;

	INIT_WORK(&boost->work, __intel_rps_boost_work);
	queue_work(to_i915(dev)->wq, &boost->work);
}

void intel_pm_setup(struct drm_device *dev)
{
	struct drm_i915_private *dev_priv = dev->dev_private;

	mutex_init(&dev_priv->rps.hw_lock);
	spin_lock_init(&dev_priv->rps.client_lock);

	INIT_DELAYED_WORK(&dev_priv->rps.delayed_resume_work,
			  intel_gen6_powersave_work);
	INIT_LIST_HEAD(&dev_priv->rps.clients);
	INIT_LIST_HEAD(&dev_priv->rps.semaphores.link);
	INIT_LIST_HEAD(&dev_priv->rps.mmioflips.link);

	dev_priv->pm.suspended = false;
	atomic_set(&dev_priv->pm.wakeref_count, 0);
	atomic_set(&dev_priv->pm.atomic_seq, 0);
}<|MERGE_RESOLUTION|>--- conflicted
+++ resolved
@@ -2334,18 +2334,9 @@
 	struct intel_plane_state *pristate = NULL;
 	struct intel_plane_state *sprstate = NULL;
 	struct intel_plane_state *curstate = NULL;
-<<<<<<< HEAD
-	int level, max_level = ilk_wm_max_level(dev);
-	struct ilk_wm_maximums max;
-
-	pipe_wm = &cstate->wm.ilk.optimal;
-	memset(pipe_wm, 0, sizeof(*pipe_wm));
-=======
 	int level, max_level = ilk_wm_max_level(dev), usable_level;
 	struct ilk_wm_maximums max;
-
-	pipe_wm = &cstate->wm.optimal.ilk;
->>>>>>> 698f3f28
+	pipe_wm = &cstate->wm.ilk.optimal;
 
 	for_each_intel_plane_on_crtc(dev, intel_crtc, intel_plane) {
 		struct intel_plane_state *ps;
@@ -2370,16 +2361,6 @@
 			(drm_rect_width(&sprstate->dst) != drm_rect_width(&sprstate->src) >> 16 ||
 			 drm_rect_height(&sprstate->dst) != drm_rect_height(&sprstate->src) >> 16);
 	}
-<<<<<<< HEAD
-
-	/* ILK/SNB: LP2+ watermarks only w/o sprites */
-	if (INTEL_INFO(dev)->gen <= 6 && pipe_wm->sprites_enabled)
-		max_level = 1;
-
-	/* ILK/SNB/IVB: LP1+ watermarks only w/o scaling */
-	if (pipe_wm->sprites_scaled)
-		max_level = 0;
-=======
 
 	usable_level = max_level;
 
@@ -2390,7 +2371,6 @@
 	/* ILK/SNB/IVB: LP1+ watermarks only w/o scaling */
 	if (pipe_wm->sprites_scaled)
 		usable_level = 0;
->>>>>>> 698f3f28
 
 	ilk_compute_wm_level(dev_priv, intel_crtc, 0, cstate,
 			     pristate, sprstate, curstate, &pipe_wm->raw_wm[0]);
@@ -2425,59 +2405,6 @@
 		else
 			usable_level = level;
 	}
-
-	return 0;
-}
-
-/*
- * Build a set of 'intermediate' watermark values that satisfy both the old
- * state and the new state.  These can be programmed to the hardware
- * immediately.
- */
-static int ilk_compute_intermediate_wm(struct drm_device *dev,
-				       struct intel_crtc *intel_crtc,
-				       struct intel_crtc_state *newstate)
-{
-	struct intel_pipe_wm *a = &newstate->wm.intermediate;
-	struct intel_pipe_wm *b = &intel_crtc->wm.active.ilk;
-	int level, max_level = ilk_wm_max_level(dev);
-
-	/*
-	 * Start with the final, target watermarks, then combine with the
-	 * currently active watermarks to get values that are safe both before
-	 * and after the vblank.
-	 */
-	*a = newstate->wm.optimal.ilk;
-	a->pipe_enabled |= b->pipe_enabled;
-	a->sprites_enabled |= b->sprites_enabled;
-	a->sprites_scaled |= b->sprites_scaled;
-
-	for (level = 0; level <= max_level; level++) {
-		struct intel_wm_level *a_wm = &a->wm[level];
-		const struct intel_wm_level *b_wm = &b->wm[level];
-
-		a_wm->enable &= b_wm->enable;
-		a_wm->pri_val = max(a_wm->pri_val, b_wm->pri_val);
-		a_wm->spr_val = max(a_wm->spr_val, b_wm->spr_val);
-		a_wm->cur_val = max(a_wm->cur_val, b_wm->cur_val);
-		a_wm->fbc_val = max(a_wm->fbc_val, b_wm->fbc_val);
-	}
-
-	/*
-	 * We need to make sure that these merged watermark values are
-	 * actually a valid configuration themselves.  If they're not,
-	 * there's no safe way to transition from the old state to
-	 * the new state, so we need to fail the atomic transaction.
-	 */
-	if (!ilk_validate_pipe_wm(dev, a))
-		return -EINVAL;
-
-	/*
-	 * If our intermediate WM are identical to the final WM, then we can
-	 * omit the post-vblank programming; only update if it's different.
-	 */
-	if (memcmp(a, &newstate->wm.optimal.ilk, sizeof(*a)) == 0)
-		newstate->wm.need_postvbl_update = false;
 
 	return 0;
 }
@@ -4046,11 +3973,7 @@
 	struct intel_crtc *intel_crtc = to_intel_crtc(cstate->base.crtc);
 
 	mutex_lock(&dev_priv->wm.wm_mutex);
-<<<<<<< HEAD
 	intel_crtc->wm.active.ilk = cstate->wm.ilk.intermediate;
-=======
-	intel_crtc->wm.active.ilk = cstate->wm.intermediate;
->>>>>>> 698f3f28
 	ilk_program_watermarks(dev_priv);
 	mutex_unlock(&dev_priv->wm.wm_mutex);
 }
@@ -4062,11 +3985,7 @@
 
 	mutex_lock(&dev_priv->wm.wm_mutex);
 	if (cstate->wm.need_postvbl_update) {
-<<<<<<< HEAD
 		intel_crtc->wm.active.ilk = cstate->wm.ilk.optimal;
-=======
-		intel_crtc->wm.active.ilk = cstate->wm.optimal.ilk;
->>>>>>> 698f3f28
 		ilk_program_watermarks(dev_priv);
 	}
 	mutex_unlock(&dev_priv->wm.wm_mutex);
