/*
 * Copyright © 2012 Intel Corporation
 *
 * Permission is hereby granted, free of charge, to any person obtaining a
 * copy of this software and associated documentation files (the "Software"),
 * to deal in the Software without restriction, including without limitation
 * the rights to use, copy, modify, merge, publish, distribute, sublicense,
 * and/or sell copies of the Software, and to permit persons to whom the
 * Software is furnished to do so, subject to the following conditions:
 *
 * The above copyright notice and this permission notice (including the next
 * paragraph) shall be included in all copies or substantial portions of the
 * Software.
 *
 * THE SOFTWARE IS PROVIDED "AS IS", WITHOUT WARRANTY OF ANY KIND, EXPRESS OR
 * IMPLIED, INCLUDING BUT NOT LIMITED TO THE WARRANTIES OF MERCHANTABILITY,
 * FITNESS FOR A PARTICULAR PURPOSE AND NONINFRINGEMENT.  IN NO EVENT SHALL
 * THE AUTHORS OR COPYRIGHT HOLDERS BE LIABLE FOR ANY CLAIM, DAMAGES OR OTHER
 * LIABILITY, WHETHER IN AN ACTION OF CONTRACT, TORT OR OTHERWISE, ARISING
 * FROM, OUT OF OR IN CONNECTION WITH THE SOFTWARE OR THE USE OR OTHER DEALINGS
 * IN THE SOFTWARE.
 *
 * Authors:
 *    Eugeni Dodonov <eugeni.dodonov@intel.com>
 *
 */

#include "i915_drv.h"
#include "intel_drv.h"

struct ddi_buf_trans {
	u32 trans1;	/* balance leg enable, de-emph level */
	u32 trans2;	/* vref sel, vswing */
	u8 i_boost;	/* SKL: I_boost; valid: 0x0, 0x1, 0x3, 0x7 */
};

/* HDMI/DVI modes ignore everything but the last 2 items. So we share
 * them for both DP and FDI transports, allowing those ports to
 * automatically adapt to HDMI connections as well
 */
static const struct ddi_buf_trans hsw_ddi_translations_dp[] = {
	{ 0x00FFFFFF, 0x0006000E, 0x0 },
	{ 0x00D75FFF, 0x0005000A, 0x0 },
	{ 0x00C30FFF, 0x00040006, 0x0 },
	{ 0x80AAAFFF, 0x000B0000, 0x0 },
	{ 0x00FFFFFF, 0x0005000A, 0x0 },
	{ 0x00D75FFF, 0x000C0004, 0x0 },
	{ 0x80C30FFF, 0x000B0000, 0x0 },
	{ 0x00FFFFFF, 0x00040006, 0x0 },
	{ 0x80D75FFF, 0x000B0000, 0x0 },
};

static const struct ddi_buf_trans hsw_ddi_translations_fdi[] = {
	{ 0x00FFFFFF, 0x0007000E, 0x0 },
	{ 0x00D75FFF, 0x000F000A, 0x0 },
	{ 0x00C30FFF, 0x00060006, 0x0 },
	{ 0x00AAAFFF, 0x001E0000, 0x0 },
	{ 0x00FFFFFF, 0x000F000A, 0x0 },
	{ 0x00D75FFF, 0x00160004, 0x0 },
	{ 0x00C30FFF, 0x001E0000, 0x0 },
	{ 0x00FFFFFF, 0x00060006, 0x0 },
	{ 0x00D75FFF, 0x001E0000, 0x0 },
};

static const struct ddi_buf_trans hsw_ddi_translations_hdmi[] = {
					/* Idx	NT mV d	T mV d	db	*/
	{ 0x00FFFFFF, 0x0006000E, 0x0 },/* 0:	400	400	0	*/
	{ 0x00E79FFF, 0x000E000C, 0x0 },/* 1:	400	500	2	*/
	{ 0x00D75FFF, 0x0005000A, 0x0 },/* 2:	400	600	3.5	*/
	{ 0x00FFFFFF, 0x0005000A, 0x0 },/* 3:	600	600	0	*/
	{ 0x00E79FFF, 0x001D0007, 0x0 },/* 4:	600	750	2	*/
	{ 0x00D75FFF, 0x000C0004, 0x0 },/* 5:	600	900	3.5	*/
	{ 0x00FFFFFF, 0x00040006, 0x0 },/* 6:	800	800	0	*/
	{ 0x80E79FFF, 0x00030002, 0x0 },/* 7:	800	1000	2	*/
	{ 0x00FFFFFF, 0x00140005, 0x0 },/* 8:	850	850	0	*/
	{ 0x00FFFFFF, 0x000C0004, 0x0 },/* 9:	900	900	0	*/
	{ 0x00FFFFFF, 0x001C0003, 0x0 },/* 10:	950	950	0	*/
	{ 0x80FFFFFF, 0x00030002, 0x0 },/* 11:	1000	1000	0	*/
};

static const struct ddi_buf_trans bdw_ddi_translations_edp[] = {
	{ 0x00FFFFFF, 0x00000012, 0x0 },
	{ 0x00EBAFFF, 0x00020011, 0x0 },
	{ 0x00C71FFF, 0x0006000F, 0x0 },
	{ 0x00AAAFFF, 0x000E000A, 0x0 },
	{ 0x00FFFFFF, 0x00020011, 0x0 },
	{ 0x00DB6FFF, 0x0005000F, 0x0 },
	{ 0x00BEEFFF, 0x000A000C, 0x0 },
	{ 0x00FFFFFF, 0x0005000F, 0x0 },
	{ 0x00DB6FFF, 0x000A000C, 0x0 },
};

static const struct ddi_buf_trans bdw_ddi_translations_dp[] = {
	{ 0x00FFFFFF, 0x0007000E, 0x0 },
	{ 0x00D75FFF, 0x000E000A, 0x0 },
	{ 0x00BEFFFF, 0x00140006, 0x0 },
	{ 0x80B2CFFF, 0x001B0002, 0x0 },
	{ 0x00FFFFFF, 0x000E000A, 0x0 },
	{ 0x00DB6FFF, 0x00160005, 0x0 },
	{ 0x80C71FFF, 0x001A0002, 0x0 },
	{ 0x00F7DFFF, 0x00180004, 0x0 },
	{ 0x80D75FFF, 0x001B0002, 0x0 },
};

static const struct ddi_buf_trans bdw_ddi_translations_fdi[] = {
	{ 0x00FFFFFF, 0x0001000E, 0x0 },
	{ 0x00D75FFF, 0x0004000A, 0x0 },
	{ 0x00C30FFF, 0x00070006, 0x0 },
	{ 0x00AAAFFF, 0x000C0000, 0x0 },
	{ 0x00FFFFFF, 0x0004000A, 0x0 },
	{ 0x00D75FFF, 0x00090004, 0x0 },
	{ 0x00C30FFF, 0x000C0000, 0x0 },
	{ 0x00FFFFFF, 0x00070006, 0x0 },
	{ 0x00D75FFF, 0x000C0000, 0x0 },
};

static const struct ddi_buf_trans bdw_ddi_translations_hdmi[] = {
					/* Idx	NT mV d	T mV df	db	*/
	{ 0x00FFFFFF, 0x0007000E, 0x0 },/* 0:	400	400	0	*/
	{ 0x00D75FFF, 0x000E000A, 0x0 },/* 1:	400	600	3.5	*/
	{ 0x00BEFFFF, 0x00140006, 0x0 },/* 2:	400	800	6	*/
	{ 0x00FFFFFF, 0x0009000D, 0x0 },/* 3:	450	450	0	*/
	{ 0x00FFFFFF, 0x000E000A, 0x0 },/* 4:	600	600	0	*/
	{ 0x00D7FFFF, 0x00140006, 0x0 },/* 5:	600	800	2.5	*/
	{ 0x80CB2FFF, 0x001B0002, 0x0 },/* 6:	600	1000	4.5	*/
	{ 0x00FFFFFF, 0x00140006, 0x0 },/* 7:	800	800	0	*/
	{ 0x80E79FFF, 0x001B0002, 0x0 },/* 8:	800	1000	2	*/
	{ 0x80FFFFFF, 0x001B0002, 0x0 },/* 9:	1000	1000	0	*/
};

/* Skylake H and S */
static const struct ddi_buf_trans skl_ddi_translations_dp[] = {
	{ 0x00002016, 0x000000A0, 0x0 },
	{ 0x00005012, 0x0000009B, 0x0 },
	{ 0x00007011, 0x00000088, 0x0 },
	{ 0x80009010, 0x000000C0, 0x1 },
	{ 0x00002016, 0x0000009B, 0x0 },
	{ 0x00005012, 0x00000088, 0x0 },
	{ 0x80007011, 0x000000C0, 0x1 },
	{ 0x00002016, 0x000000DF, 0x0 },
	{ 0x80005012, 0x000000C0, 0x1 },
};

/* Skylake U */
static const struct ddi_buf_trans skl_u_ddi_translations_dp[] = {
	{ 0x0000201B, 0x000000A2, 0x0 },
	{ 0x00005012, 0x00000088, 0x0 },
	{ 0x80007011, 0x000000CD, 0x0 },
	{ 0x80009010, 0x000000C0, 0x1 },
	{ 0x0000201B, 0x0000009D, 0x0 },
	{ 0x80005012, 0x000000C0, 0x1 },
	{ 0x80007011, 0x000000C0, 0x1 },
	{ 0x00002016, 0x00000088, 0x0 },
	{ 0x80005012, 0x000000C0, 0x1 },
};

/* Skylake Y */
static const struct ddi_buf_trans skl_y_ddi_translations_dp[] = {
	{ 0x00000018, 0x000000A2, 0x0 },
	{ 0x00005012, 0x00000088, 0x0 },
	{ 0x80007011, 0x000000CD, 0x0 },
	{ 0x80009010, 0x000000C0, 0x3 },
	{ 0x00000018, 0x0000009D, 0x0 },
	{ 0x80005012, 0x000000C0, 0x3 },
	{ 0x80007011, 0x000000C0, 0x3 },
	{ 0x00000018, 0x00000088, 0x0 },
	{ 0x80005012, 0x000000C0, 0x3 },
};

/*
 * Skylake H and S
 * eDP 1.4 low vswing translation parameters
 */
static const struct ddi_buf_trans skl_ddi_translations_edp[] = {
	{ 0x00000018, 0x000000A8, 0x0 },
	{ 0x00004013, 0x000000A9, 0x0 },
	{ 0x00007011, 0x000000A2, 0x0 },
	{ 0x00009010, 0x0000009C, 0x0 },
	{ 0x00000018, 0x000000A9, 0x0 },
	{ 0x00006013, 0x000000A2, 0x0 },
	{ 0x00007011, 0x000000A6, 0x0 },
	{ 0x00000018, 0x000000AB, 0x0 },
	{ 0x00007013, 0x0000009F, 0x0 },
	{ 0x00000018, 0x000000DF, 0x0 },
};

/*
 * Skylake U
 * eDP 1.4 low vswing translation parameters
 */
static const struct ddi_buf_trans skl_u_ddi_translations_edp[] = {
	{ 0x00000018, 0x000000A8, 0x0 },
	{ 0x00004013, 0x000000A9, 0x0 },
	{ 0x00007011, 0x000000A2, 0x0 },
	{ 0x00009010, 0x0000009C, 0x0 },
	{ 0x00000018, 0x000000A9, 0x0 },
	{ 0x00006013, 0x000000A2, 0x0 },
	{ 0x00007011, 0x000000A6, 0x0 },
	{ 0x00002016, 0x000000AB, 0x0 },
	{ 0x00005013, 0x0000009F, 0x0 },
	{ 0x00000018, 0x000000DF, 0x0 },
};

/*
 * Skylake Y
 * eDP 1.4 low vswing translation parameters
 */
static const struct ddi_buf_trans skl_y_ddi_translations_edp[] = {
	{ 0x00000018, 0x000000A8, 0x0 },
	{ 0x00004013, 0x000000AB, 0x0 },
	{ 0x00007011, 0x000000A4, 0x0 },
	{ 0x00009010, 0x000000DF, 0x0 },
	{ 0x00000018, 0x000000AA, 0x0 },
	{ 0x00006013, 0x000000A4, 0x0 },
	{ 0x00007011, 0x0000009D, 0x0 },
	{ 0x00000018, 0x000000A0, 0x0 },
	{ 0x00006012, 0x000000DF, 0x0 },
	{ 0x00000018, 0x0000008A, 0x0 },
};

/* Skylake U, H and S */
static const struct ddi_buf_trans skl_ddi_translations_hdmi[] = {
	{ 0x00000018, 0x000000AC, 0x0 },
	{ 0x00005012, 0x0000009D, 0x0 },
	{ 0x00007011, 0x00000088, 0x0 },
	{ 0x00000018, 0x000000A1, 0x0 },
	{ 0x00000018, 0x00000098, 0x0 },
	{ 0x00004013, 0x00000088, 0x0 },
	{ 0x80006012, 0x000000CD, 0x1 },
	{ 0x00000018, 0x000000DF, 0x0 },
	{ 0x80003015, 0x000000CD, 0x1 },	/* Default */
	{ 0x80003015, 0x000000C0, 0x1 },
	{ 0x80000018, 0x000000C0, 0x1 },
};

/* Skylake Y */
static const struct ddi_buf_trans skl_y_ddi_translations_hdmi[] = {
	{ 0x00000018, 0x000000A1, 0x0 },
	{ 0x00005012, 0x000000DF, 0x0 },
	{ 0x80007011, 0x000000CB, 0x3 },
	{ 0x00000018, 0x000000A4, 0x0 },
	{ 0x00000018, 0x0000009D, 0x0 },
	{ 0x00004013, 0x00000080, 0x0 },
	{ 0x80006013, 0x000000C0, 0x3 },
	{ 0x00000018, 0x0000008A, 0x0 },
	{ 0x80003015, 0x000000C0, 0x3 },	/* Default */
	{ 0x80003015, 0x000000C0, 0x3 },
	{ 0x80000018, 0x000000C0, 0x3 },
};

struct bxt_ddi_buf_trans {
	u32 margin;	/* swing value */
	u32 scale;	/* scale value */
	u32 enable;	/* scale enable */
	u32 deemphasis;
	bool default_index; /* true if the entry represents default value */
};

static const struct bxt_ddi_buf_trans bxt_ddi_translations_dp[] = {
					/* Idx	NT mV diff	db  */
	{ 52,  0x9A, 0, 128, true  },	/* 0:	400		0   */
	{ 78,  0x9A, 0, 85,  false },	/* 1:	400		3.5 */
	{ 104, 0x9A, 0, 64,  false },	/* 2:	400		6   */
	{ 154, 0x9A, 0, 43,  false },	/* 3:	400		9.5 */
	{ 77,  0x9A, 0, 128, false },	/* 4:	600		0   */
	{ 116, 0x9A, 0, 85,  false },	/* 5:	600		3.5 */
	{ 154, 0x9A, 0, 64,  false },	/* 6:	600		6   */
	{ 102, 0x9A, 0, 128, false },	/* 7:	800		0   */
	{ 154, 0x9A, 0, 85,  false },	/* 8:	800		3.5 */
	{ 154, 0x9A, 1, 128, false },	/* 9:	1200		0   */
};

static const struct bxt_ddi_buf_trans bxt_ddi_translations_edp[] = {
					/* Idx	NT mV diff	db  */
	{ 26, 0, 0, 128, false },	/* 0:	200		0   */
	{ 38, 0, 0, 112, false },	/* 1:	200		1.5 */
	{ 48, 0, 0, 96,  false },	/* 2:	200		4   */
	{ 54, 0, 0, 69,  false },	/* 3:	200		6   */
	{ 32, 0, 0, 128, false },	/* 4:	250		0   */
	{ 48, 0, 0, 104, false },	/* 5:	250		1.5 */
	{ 54, 0, 0, 85,  false },	/* 6:	250		4   */
	{ 43, 0, 0, 128, false },	/* 7:	300		0   */
	{ 54, 0, 0, 101, false },	/* 8:	300		1.5 */
	{ 48, 0, 0, 128, false },	/* 9:	300		0   */
};

/* BSpec has 2 recommended values - entries 0 and 8.
 * Using the entry with higher vswing.
 */
static const struct bxt_ddi_buf_trans bxt_ddi_translations_hdmi[] = {
					/* Idx	NT mV diff	db  */
	{ 52,  0x9A, 0, 128, false },	/* 0:	400		0   */
	{ 52,  0x9A, 0, 85,  false },	/* 1:	400		3.5 */
	{ 52,  0x9A, 0, 64,  false },	/* 2:	400		6   */
	{ 42,  0x9A, 0, 43,  false },	/* 3:	400		9.5 */
	{ 77,  0x9A, 0, 128, false },	/* 4:	600		0   */
	{ 77,  0x9A, 0, 85,  false },	/* 5:	600		3.5 */
	{ 77,  0x9A, 0, 64,  false },	/* 6:	600		6   */
	{ 102, 0x9A, 0, 128, false },	/* 7:	800		0   */
	{ 102, 0x9A, 0, 85,  false },	/* 8:	800		3.5 */
	{ 154, 0x9A, 1, 128, true },	/* 9:	1200		0   */
};

static void bxt_ddi_vswing_sequence(struct drm_i915_private *dev_priv,
				    u32 level, enum port port, int type);

static void ddi_get_encoder_port(struct intel_encoder *intel_encoder,
				 struct intel_digital_port **dig_port,
				 enum port *port)
{
	struct drm_encoder *encoder = &intel_encoder->base;

	switch (intel_encoder->type) {
	case INTEL_OUTPUT_DP_MST:
		*dig_port = enc_to_mst(encoder)->primary;
		*port = (*dig_port)->port;
		break;
	default:
		WARN(1, "Invalid DDI encoder type %d\n", intel_encoder->type);
		/* fallthrough and treat as unknown */
	case INTEL_OUTPUT_DISPLAYPORT:
	case INTEL_OUTPUT_EDP:
	case INTEL_OUTPUT_HDMI:
	case INTEL_OUTPUT_UNKNOWN:
		*dig_port = enc_to_dig_port(encoder);
		*port = (*dig_port)->port;
		break;
	case INTEL_OUTPUT_ANALOG:
		*dig_port = NULL;
		*port = PORT_E;
		break;
	}
}

enum port intel_ddi_get_encoder_port(struct intel_encoder *intel_encoder)
{
	struct intel_digital_port *dig_port;
	enum port port;

	ddi_get_encoder_port(intel_encoder, &dig_port, &port);

	return port;
}

static const struct ddi_buf_trans *
skl_get_buf_trans_dp(struct drm_i915_private *dev_priv, int *n_entries)
{
	if (IS_SKL_ULX(dev_priv) || IS_KBL_ULX(dev_priv)) {
		*n_entries = ARRAY_SIZE(skl_y_ddi_translations_dp);
		return skl_y_ddi_translations_dp;
	} else if (IS_SKL_ULT(dev_priv) || IS_KBL_ULT(dev_priv)) {
		*n_entries = ARRAY_SIZE(skl_u_ddi_translations_dp);
		return skl_u_ddi_translations_dp;
	} else {
		*n_entries = ARRAY_SIZE(skl_ddi_translations_dp);
		return skl_ddi_translations_dp;
	}
}

static const struct ddi_buf_trans *
skl_get_buf_trans_edp(struct drm_i915_private *dev_priv, int *n_entries)
{
	if (dev_priv->vbt.edp.low_vswing) {
		if (IS_SKL_ULX(dev_priv) || IS_KBL_ULX(dev_priv)) {
			*n_entries = ARRAY_SIZE(skl_y_ddi_translations_edp);
			return skl_y_ddi_translations_edp;
		} else if (IS_SKL_ULT(dev_priv) || IS_KBL_ULT(dev_priv)) {
			*n_entries = ARRAY_SIZE(skl_u_ddi_translations_edp);
			return skl_u_ddi_translations_edp;
		} else {
			*n_entries = ARRAY_SIZE(skl_ddi_translations_edp);
			return skl_ddi_translations_edp;
		}
	}

	return skl_get_buf_trans_dp(dev_priv, n_entries);
}

static const struct ddi_buf_trans *
skl_get_buf_trans_hdmi(struct drm_i915_private *dev_priv, int *n_entries)
{
	if (IS_SKL_ULX(dev_priv) || IS_KBL_ULX(dev_priv)) {
		*n_entries = ARRAY_SIZE(skl_y_ddi_translations_hdmi);
		return skl_y_ddi_translations_hdmi;
	} else {
		*n_entries = ARRAY_SIZE(skl_ddi_translations_hdmi);
		return skl_ddi_translations_hdmi;
	}
}

/*
 * Starting with Haswell, DDI port buffers must be programmed with correct
 * values in advance. The buffer values are different for FDI and DP modes,
 * but the HDMI/DVI fields are shared among those. So we program the DDI
 * in either FDI or DP modes only, as HDMI connections will work with both
 * of those
 */
void intel_prepare_ddi_buffer(struct intel_encoder *encoder)
{
	struct drm_i915_private *dev_priv = to_i915(encoder->base.dev);
	u32 iboost_bit = 0;
	int i, n_hdmi_entries, n_dp_entries, n_edp_entries, hdmi_default_entry,
	    size;
	int hdmi_level;
	enum port port;
	const struct ddi_buf_trans *ddi_translations_fdi;
	const struct ddi_buf_trans *ddi_translations_dp;
	const struct ddi_buf_trans *ddi_translations_edp;
	const struct ddi_buf_trans *ddi_translations_hdmi;
	const struct ddi_buf_trans *ddi_translations;

	port = intel_ddi_get_encoder_port(encoder);
	hdmi_level = dev_priv->vbt.ddi_port_info[port].hdmi_level_shift;

	if (IS_BROXTON(dev_priv)) {
		if (encoder->type != INTEL_OUTPUT_HDMI)
			return;

		/* Vswing programming for HDMI */
		bxt_ddi_vswing_sequence(dev_priv, hdmi_level, port,
					INTEL_OUTPUT_HDMI);
		return;
	}

	if (IS_SKYLAKE(dev_priv) || IS_KABYLAKE(dev_priv)) {
		ddi_translations_fdi = NULL;
		ddi_translations_dp =
				skl_get_buf_trans_dp(dev_priv, &n_dp_entries);
		ddi_translations_edp =
				skl_get_buf_trans_edp(dev_priv, &n_edp_entries);
		ddi_translations_hdmi =
				skl_get_buf_trans_hdmi(dev_priv, &n_hdmi_entries);
		hdmi_default_entry = 8;
		/* If we're boosting the current, set bit 31 of trans1 */
		if (dev_priv->vbt.ddi_port_info[port].hdmi_boost_level ||
		    dev_priv->vbt.ddi_port_info[port].dp_boost_level)
			iboost_bit = 1<<31;

		if (WARN_ON(encoder->type == INTEL_OUTPUT_EDP &&
			    port != PORT_A && port != PORT_E &&
			    n_edp_entries > 9))
			n_edp_entries = 9;
	} else if (IS_BROADWELL(dev_priv)) {
		ddi_translations_fdi = bdw_ddi_translations_fdi;
		ddi_translations_dp = bdw_ddi_translations_dp;

		if (dev_priv->vbt.edp.low_vswing) {
			ddi_translations_edp = bdw_ddi_translations_edp;
			n_edp_entries = ARRAY_SIZE(bdw_ddi_translations_edp);
		} else {
			ddi_translations_edp = bdw_ddi_translations_dp;
			n_edp_entries = ARRAY_SIZE(bdw_ddi_translations_dp);
		}

		ddi_translations_hdmi = bdw_ddi_translations_hdmi;

		n_dp_entries = ARRAY_SIZE(bdw_ddi_translations_dp);
		n_hdmi_entries = ARRAY_SIZE(bdw_ddi_translations_hdmi);
		hdmi_default_entry = 7;
	} else if (IS_HASWELL(dev_priv)) {
		ddi_translations_fdi = hsw_ddi_translations_fdi;
		ddi_translations_dp = hsw_ddi_translations_dp;
		ddi_translations_edp = hsw_ddi_translations_dp;
		ddi_translations_hdmi = hsw_ddi_translations_hdmi;
		n_dp_entries = n_edp_entries = ARRAY_SIZE(hsw_ddi_translations_dp);
		n_hdmi_entries = ARRAY_SIZE(hsw_ddi_translations_hdmi);
		hdmi_default_entry = 6;
	} else {
		WARN(1, "ddi translation table missing\n");
		ddi_translations_edp = bdw_ddi_translations_dp;
		ddi_translations_fdi = bdw_ddi_translations_fdi;
		ddi_translations_dp = bdw_ddi_translations_dp;
		ddi_translations_hdmi = bdw_ddi_translations_hdmi;
		n_edp_entries = ARRAY_SIZE(bdw_ddi_translations_edp);
		n_dp_entries = ARRAY_SIZE(bdw_ddi_translations_dp);
		n_hdmi_entries = ARRAY_SIZE(bdw_ddi_translations_hdmi);
		hdmi_default_entry = 7;
	}

	switch (encoder->type) {
	case INTEL_OUTPUT_EDP:
		ddi_translations = ddi_translations_edp;
		size = n_edp_entries;
		break;
	case INTEL_OUTPUT_DISPLAYPORT:
	case INTEL_OUTPUT_HDMI:
		ddi_translations = ddi_translations_dp;
		size = n_dp_entries;
		break;
	case INTEL_OUTPUT_ANALOG:
		ddi_translations = ddi_translations_fdi;
		size = n_dp_entries;
		break;
	default:
		BUG();
	}

	for (i = 0; i < size; i++) {
		I915_WRITE(DDI_BUF_TRANS_LO(port, i),
			   ddi_translations[i].trans1 | iboost_bit);
		I915_WRITE(DDI_BUF_TRANS_HI(port, i),
			   ddi_translations[i].trans2);
	}

	if (encoder->type != INTEL_OUTPUT_HDMI)
		return;

	/* Choose a good default if VBT is badly populated */
	if (hdmi_level == HDMI_LEVEL_SHIFT_UNKNOWN ||
	    hdmi_level >= n_hdmi_entries)
		hdmi_level = hdmi_default_entry;

	/* Entry 9 is for HDMI: */
	I915_WRITE(DDI_BUF_TRANS_LO(port, i),
		   ddi_translations_hdmi[hdmi_level].trans1 | iboost_bit);
	I915_WRITE(DDI_BUF_TRANS_HI(port, i),
		   ddi_translations_hdmi[hdmi_level].trans2);
}

static void intel_wait_ddi_buf_idle(struct drm_i915_private *dev_priv,
				    enum port port)
{
	i915_reg_t reg = DDI_BUF_CTL(port);
	int i;

	for (i = 0; i < 16; i++) {
		udelay(1);
		if (I915_READ(reg) & DDI_BUF_IS_IDLE)
			return;
	}
	DRM_ERROR("Timeout waiting for DDI BUF %c idle bit\n", port_name(port));
}

/* Starting with Haswell, different DDI ports can work in FDI mode for
 * connection to the PCH-located connectors. For this, it is necessary to train
 * both the DDI port and PCH receiver for the desired DDI buffer settings.
 *
 * The recommended port to work in FDI mode is DDI E, which we use here. Also,
 * please note that when FDI mode is active on DDI E, it shares 2 lines with
 * DDI A (which is used for eDP)
 */

void hsw_fdi_link_train(struct drm_crtc *crtc)
{
	struct drm_device *dev = crtc->dev;
	struct drm_i915_private *dev_priv = dev->dev_private;
	struct intel_crtc *intel_crtc = to_intel_crtc(crtc);
	struct intel_encoder *encoder;
	u32 temp, i, rx_ctl_val;

	for_each_encoder_on_crtc(dev, crtc, encoder) {
		WARN_ON(encoder->type != INTEL_OUTPUT_ANALOG);
		intel_prepare_ddi_buffer(encoder);
	}

	/* Set the FDI_RX_MISC pwrdn lanes and the 2 workarounds listed at the
	 * mode set "sequence for CRT port" document:
	 * - TP1 to TP2 time with the default value
	 * - FDI delay to 90h
	 *
	 * WaFDIAutoLinkSetTimingOverrride:hsw
	 */
	I915_WRITE(FDI_RX_MISC(PIPE_A), FDI_RX_PWRDN_LANE1_VAL(2) |
				  FDI_RX_PWRDN_LANE0_VAL(2) |
				  FDI_RX_TP1_TO_TP2_48 | FDI_RX_FDI_DELAY_90);

	/* Enable the PCH Receiver FDI PLL */
	rx_ctl_val = dev_priv->fdi_rx_config | FDI_RX_ENHANCE_FRAME_ENABLE |
		     FDI_RX_PLL_ENABLE |
		     FDI_DP_PORT_WIDTH(intel_crtc->config->fdi_lanes);
	I915_WRITE(FDI_RX_CTL(PIPE_A), rx_ctl_val);
	POSTING_READ(FDI_RX_CTL(PIPE_A));
	udelay(220);

	/* Switch from Rawclk to PCDclk */
	rx_ctl_val |= FDI_PCDCLK;
	I915_WRITE(FDI_RX_CTL(PIPE_A), rx_ctl_val);

	/* Configure Port Clock Select */
	I915_WRITE(PORT_CLK_SEL(PORT_E), intel_crtc->config->ddi_pll_sel);
	WARN_ON(intel_crtc->config->ddi_pll_sel != PORT_CLK_SEL_SPLL);

	/* Start the training iterating through available voltages and emphasis,
	 * testing each value twice. */
	for (i = 0; i < ARRAY_SIZE(hsw_ddi_translations_fdi) * 2; i++) {
		/* Configure DP_TP_CTL with auto-training */
		I915_WRITE(DP_TP_CTL(PORT_E),
					DP_TP_CTL_FDI_AUTOTRAIN |
					DP_TP_CTL_ENHANCED_FRAME_ENABLE |
					DP_TP_CTL_LINK_TRAIN_PAT1 |
					DP_TP_CTL_ENABLE);

		/* Configure and enable DDI_BUF_CTL for DDI E with next voltage.
		 * DDI E does not support port reversal, the functionality is
		 * achieved on the PCH side in FDI_RX_CTL, so no need to set the
		 * port reversal bit */
		I915_WRITE(DDI_BUF_CTL(PORT_E),
			   DDI_BUF_CTL_ENABLE |
			   ((intel_crtc->config->fdi_lanes - 1) << 1) |
			   DDI_BUF_TRANS_SELECT(i / 2));
		POSTING_READ(DDI_BUF_CTL(PORT_E));

		udelay(600);

		/* Program PCH FDI Receiver TU */
		I915_WRITE(FDI_RX_TUSIZE1(PIPE_A), TU_SIZE(64));

		/* Enable PCH FDI Receiver with auto-training */
		rx_ctl_val |= FDI_RX_ENABLE | FDI_LINK_TRAIN_AUTO;
		I915_WRITE(FDI_RX_CTL(PIPE_A), rx_ctl_val);
		POSTING_READ(FDI_RX_CTL(PIPE_A));

		/* Wait for FDI receiver lane calibration */
		udelay(30);

		/* Unset FDI_RX_MISC pwrdn lanes */
		temp = I915_READ(FDI_RX_MISC(PIPE_A));
		temp &= ~(FDI_RX_PWRDN_LANE1_MASK | FDI_RX_PWRDN_LANE0_MASK);
		I915_WRITE(FDI_RX_MISC(PIPE_A), temp);
		POSTING_READ(FDI_RX_MISC(PIPE_A));

		/* Wait for FDI auto training time */
		udelay(5);

		temp = I915_READ(DP_TP_STATUS(PORT_E));
		if (temp & DP_TP_STATUS_AUTOTRAIN_DONE) {
			DRM_DEBUG_KMS("FDI link training done on step %d\n", i);
			break;
		}

		/*
		 * Leave things enabled even if we failed to train FDI.
		 * Results in less fireworks from the state checker.
		 */
		if (i == ARRAY_SIZE(hsw_ddi_translations_fdi) * 2 - 1) {
			DRM_ERROR("FDI link training failed!\n");
			break;
		}

		rx_ctl_val &= ~FDI_RX_ENABLE;
		I915_WRITE(FDI_RX_CTL(PIPE_A), rx_ctl_val);
		POSTING_READ(FDI_RX_CTL(PIPE_A));

		temp = I915_READ(DDI_BUF_CTL(PORT_E));
		temp &= ~DDI_BUF_CTL_ENABLE;
		I915_WRITE(DDI_BUF_CTL(PORT_E), temp);
		POSTING_READ(DDI_BUF_CTL(PORT_E));

		/* Disable DP_TP_CTL and FDI_RX_CTL and retry */
		temp = I915_READ(DP_TP_CTL(PORT_E));
		temp &= ~(DP_TP_CTL_ENABLE | DP_TP_CTL_LINK_TRAIN_MASK);
		temp |= DP_TP_CTL_LINK_TRAIN_PAT1;
		I915_WRITE(DP_TP_CTL(PORT_E), temp);
		POSTING_READ(DP_TP_CTL(PORT_E));

		intel_wait_ddi_buf_idle(dev_priv, PORT_E);

		/* Reset FDI_RX_MISC pwrdn lanes */
		temp = I915_READ(FDI_RX_MISC(PIPE_A));
		temp &= ~(FDI_RX_PWRDN_LANE1_MASK | FDI_RX_PWRDN_LANE0_MASK);
		temp |= FDI_RX_PWRDN_LANE1_VAL(2) | FDI_RX_PWRDN_LANE0_VAL(2);
		I915_WRITE(FDI_RX_MISC(PIPE_A), temp);
		POSTING_READ(FDI_RX_MISC(PIPE_A));
	}

	/* Enable normal pixel sending for FDI */
	I915_WRITE(DP_TP_CTL(PORT_E),
		   DP_TP_CTL_FDI_AUTOTRAIN |
		   DP_TP_CTL_LINK_TRAIN_NORMAL |
		   DP_TP_CTL_ENHANCED_FRAME_ENABLE |
		   DP_TP_CTL_ENABLE);
}

void intel_ddi_init_dp_buf_reg(struct intel_encoder *encoder)
{
	struct intel_dp *intel_dp = enc_to_intel_dp(&encoder->base);
	struct intel_digital_port *intel_dig_port =
		enc_to_dig_port(&encoder->base);

	intel_dp->DP = intel_dig_port->saved_port_bits |
		DDI_BUF_CTL_ENABLE | DDI_BUF_TRANS_SELECT(0);
	intel_dp->DP |= DDI_PORT_WIDTH(intel_dp->lane_count);
}

static struct intel_encoder *
intel_ddi_get_crtc_encoder(struct drm_crtc *crtc)
{
	struct drm_device *dev = crtc->dev;
	struct intel_crtc *intel_crtc = to_intel_crtc(crtc);
	struct intel_encoder *intel_encoder, *ret = NULL;
	int num_encoders = 0;

	for_each_encoder_on_crtc(dev, crtc, intel_encoder) {
		ret = intel_encoder;
		num_encoders++;
	}

	if (num_encoders != 1)
		WARN(1, "%d encoders on crtc for pipe %c\n", num_encoders,
		     pipe_name(intel_crtc->pipe));

	BUG_ON(ret == NULL);
	return ret;
}

struct intel_encoder *
intel_ddi_get_crtc_new_encoder(struct intel_crtc_state *crtc_state)
{
	struct intel_crtc *crtc = to_intel_crtc(crtc_state->base.crtc);
	struct intel_encoder *ret = NULL;
	struct drm_atomic_state *state;
	struct drm_connector *connector;
	struct drm_connector_state *connector_state;
	int num_encoders = 0;
	int i;

	state = crtc_state->base.state;

	for_each_connector_in_state(state, connector, connector_state, i) {
		if (connector_state->crtc != crtc_state->base.crtc)
			continue;

		ret = to_intel_encoder(connector_state->best_encoder);
		num_encoders++;
	}

	WARN(num_encoders != 1, "%d encoders on crtc for pipe %c\n", num_encoders,
	     pipe_name(crtc->pipe));

	BUG_ON(ret == NULL);
	return ret;
}

#define LC_FREQ 2700

static int hsw_ddi_calc_wrpll_link(struct drm_i915_private *dev_priv,
				   i915_reg_t reg)
{
	int refclk = LC_FREQ;
	int n, p, r;
	u32 wrpll;

	wrpll = I915_READ(reg);
	switch (wrpll & WRPLL_PLL_REF_MASK) {
	case WRPLL_PLL_SSC:
	case WRPLL_PLL_NON_SSC:
		/*
		 * We could calculate spread here, but our checking
		 * code only cares about 5% accuracy, and spread is a max of
		 * 0.5% downspread.
		 */
		refclk = 135;
		break;
	case WRPLL_PLL_LCPLL:
		refclk = LC_FREQ;
		break;
	default:
		WARN(1, "bad wrpll refclk\n");
		return 0;
	}

	r = wrpll & WRPLL_DIVIDER_REF_MASK;
	p = (wrpll & WRPLL_DIVIDER_POST_MASK) >> WRPLL_DIVIDER_POST_SHIFT;
	n = (wrpll & WRPLL_DIVIDER_FB_MASK) >> WRPLL_DIVIDER_FB_SHIFT;

	/* Convert to KHz, p & r have a fixed point portion */
	return (refclk * n * 100) / (p * r);
}

static int skl_calc_wrpll_link(struct drm_i915_private *dev_priv,
			       uint32_t dpll)
{
	i915_reg_t cfgcr1_reg, cfgcr2_reg;
	uint32_t cfgcr1_val, cfgcr2_val;
	uint32_t p0, p1, p2, dco_freq;

	cfgcr1_reg = DPLL_CFGCR1(dpll);
	cfgcr2_reg = DPLL_CFGCR2(dpll);

	cfgcr1_val = I915_READ(cfgcr1_reg);
	cfgcr2_val = I915_READ(cfgcr2_reg);

	p0 = cfgcr2_val & DPLL_CFGCR2_PDIV_MASK;
	p2 = cfgcr2_val & DPLL_CFGCR2_KDIV_MASK;

	if (cfgcr2_val &  DPLL_CFGCR2_QDIV_MODE(1))
		p1 = (cfgcr2_val & DPLL_CFGCR2_QDIV_RATIO_MASK) >> 8;
	else
		p1 = 1;


	switch (p0) {
	case DPLL_CFGCR2_PDIV_1:
		p0 = 1;
		break;
	case DPLL_CFGCR2_PDIV_2:
		p0 = 2;
		break;
	case DPLL_CFGCR2_PDIV_3:
		p0 = 3;
		break;
	case DPLL_CFGCR2_PDIV_7:
		p0 = 7;
		break;
	}

	switch (p2) {
	case DPLL_CFGCR2_KDIV_5:
		p2 = 5;
		break;
	case DPLL_CFGCR2_KDIV_2:
		p2 = 2;
		break;
	case DPLL_CFGCR2_KDIV_3:
		p2 = 3;
		break;
	case DPLL_CFGCR2_KDIV_1:
		p2 = 1;
		break;
	}

	dco_freq = (cfgcr1_val & DPLL_CFGCR1_DCO_INTEGER_MASK) * 24 * 1000;

	dco_freq += (((cfgcr1_val & DPLL_CFGCR1_DCO_FRACTION_MASK) >> 9) * 24 *
		1000) / 0x8000;

	return dco_freq / (p0 * p1 * p2 * 5);
}

static void ddi_dotclock_get(struct intel_crtc_state *pipe_config)
{
	int dotclock;

	if (pipe_config->has_pch_encoder)
		dotclock = intel_dotclock_calculate(pipe_config->port_clock,
						    &pipe_config->fdi_m_n);
	else if (pipe_config->has_dp_encoder)
		dotclock = intel_dotclock_calculate(pipe_config->port_clock,
						    &pipe_config->dp_m_n);
	else if (pipe_config->has_hdmi_sink && pipe_config->pipe_bpp == 36)
		dotclock = pipe_config->port_clock * 2 / 3;
	else
		dotclock = pipe_config->port_clock;

	if (pipe_config->pixel_multiplier)
		dotclock /= pipe_config->pixel_multiplier;

	pipe_config->base.adjusted_mode.crtc_clock = dotclock;
}

static void skl_ddi_clock_get(struct intel_encoder *encoder,
				struct intel_crtc_state *pipe_config)
{
	struct drm_i915_private *dev_priv = encoder->base.dev->dev_private;
	int link_clock = 0;
	uint32_t dpll_ctl1, dpll;

	dpll = pipe_config->ddi_pll_sel;

	dpll_ctl1 = I915_READ(DPLL_CTRL1);

	if (dpll_ctl1 & DPLL_CTRL1_HDMI_MODE(dpll)) {
		link_clock = skl_calc_wrpll_link(dev_priv, dpll);
	} else {
		link_clock = dpll_ctl1 & DPLL_CTRL1_LINK_RATE_MASK(dpll);
		link_clock >>= DPLL_CTRL1_LINK_RATE_SHIFT(dpll);

		switch (link_clock) {
		case DPLL_CTRL1_LINK_RATE_810:
			link_clock = 81000;
			break;
		case DPLL_CTRL1_LINK_RATE_1080:
			link_clock = 108000;
			break;
		case DPLL_CTRL1_LINK_RATE_1350:
			link_clock = 135000;
			break;
		case DPLL_CTRL1_LINK_RATE_1620:
			link_clock = 162000;
			break;
		case DPLL_CTRL1_LINK_RATE_2160:
			link_clock = 216000;
			break;
		case DPLL_CTRL1_LINK_RATE_2700:
			link_clock = 270000;
			break;
		default:
			WARN(1, "Unsupported link rate\n");
			break;
		}
		link_clock *= 2;
	}

	pipe_config->port_clock = link_clock;

	ddi_dotclock_get(pipe_config);
}

static void hsw_ddi_clock_get(struct intel_encoder *encoder,
			      struct intel_crtc_state *pipe_config)
{
	struct drm_i915_private *dev_priv = encoder->base.dev->dev_private;
	int link_clock = 0;
	u32 val, pll;

	val = pipe_config->ddi_pll_sel;
	switch (val & PORT_CLK_SEL_MASK) {
	case PORT_CLK_SEL_LCPLL_810:
		link_clock = 81000;
		break;
	case PORT_CLK_SEL_LCPLL_1350:
		link_clock = 135000;
		break;
	case PORT_CLK_SEL_LCPLL_2700:
		link_clock = 270000;
		break;
	case PORT_CLK_SEL_WRPLL1:
		link_clock = hsw_ddi_calc_wrpll_link(dev_priv, WRPLL_CTL(0));
		break;
	case PORT_CLK_SEL_WRPLL2:
		link_clock = hsw_ddi_calc_wrpll_link(dev_priv, WRPLL_CTL(1));
		break;
	case PORT_CLK_SEL_SPLL:
		pll = I915_READ(SPLL_CTL) & SPLL_PLL_FREQ_MASK;
		if (pll == SPLL_PLL_FREQ_810MHz)
			link_clock = 81000;
		else if (pll == SPLL_PLL_FREQ_1350MHz)
			link_clock = 135000;
		else if (pll == SPLL_PLL_FREQ_2700MHz)
			link_clock = 270000;
		else {
			WARN(1, "bad spll freq\n");
			return;
		}
		break;
	default:
		WARN(1, "bad port clock sel\n");
		return;
	}

	pipe_config->port_clock = link_clock * 2;

	ddi_dotclock_get(pipe_config);
}

static int bxt_calc_pll_link(struct drm_i915_private *dev_priv,
				enum intel_dpll_id dpll)
{
	struct intel_shared_dpll *pll;
	struct intel_dpll_hw_state *state;
	intel_clock_t clock;

	/* For DDI ports we always use a shared PLL. */
	if (WARN_ON(dpll == DPLL_ID_PRIVATE))
		return 0;

	pll = &dev_priv->shared_dplls[dpll];
	state = &pll->config.hw_state;

	clock.m1 = 2;
	clock.m2 = (state->pll0 & PORT_PLL_M2_MASK) << 22;
	if (state->pll3 & PORT_PLL_M2_FRAC_ENABLE)
		clock.m2 |= state->pll2 & PORT_PLL_M2_FRAC_MASK;
	clock.n = (state->pll1 & PORT_PLL_N_MASK) >> PORT_PLL_N_SHIFT;
	clock.p1 = (state->ebb0 & PORT_PLL_P1_MASK) >> PORT_PLL_P1_SHIFT;
	clock.p2 = (state->ebb0 & PORT_PLL_P2_MASK) >> PORT_PLL_P2_SHIFT;

	return chv_calc_dpll_params(100000, &clock);
}

static void bxt_ddi_clock_get(struct intel_encoder *encoder,
				struct intel_crtc_state *pipe_config)
{
	struct drm_i915_private *dev_priv = encoder->base.dev->dev_private;
	enum port port = intel_ddi_get_encoder_port(encoder);
	uint32_t dpll = port;

	pipe_config->port_clock = bxt_calc_pll_link(dev_priv, dpll);

	ddi_dotclock_get(pipe_config);
}

void intel_ddi_clock_get(struct intel_encoder *encoder,
			 struct intel_crtc_state *pipe_config)
{
	struct drm_device *dev = encoder->base.dev;

	if (INTEL_INFO(dev)->gen <= 8)
		hsw_ddi_clock_get(encoder, pipe_config);
	else if (IS_SKYLAKE(dev) || IS_KABYLAKE(dev))
		skl_ddi_clock_get(encoder, pipe_config);
	else if (IS_BROXTON(dev))
		bxt_ddi_clock_get(encoder, pipe_config);
}

static bool
hsw_ddi_pll_select(struct intel_crtc *intel_crtc,
		   struct intel_crtc_state *crtc_state,
		   struct intel_encoder *intel_encoder)
{
	struct intel_shared_dpll *pll;

	pll = intel_get_shared_dpll(intel_crtc, crtc_state,
				    intel_encoder);
	if (!pll)
		DRM_DEBUG_DRIVER("failed to find PLL for pipe %c\n",
				 pipe_name(intel_crtc->pipe));

	return pll;
}

static bool
skl_ddi_pll_select(struct intel_crtc *intel_crtc,
		   struct intel_crtc_state *crtc_state,
		   struct intel_encoder *intel_encoder)
{
	struct intel_shared_dpll *pll;

	pll = intel_get_shared_dpll(intel_crtc, crtc_state, intel_encoder);
	if (pll == NULL) {
		DRM_DEBUG_DRIVER("failed to find PLL for pipe %c\n",
				 pipe_name(intel_crtc->pipe));
		return false;
	}

	return true;
}

static bool
bxt_ddi_pll_select(struct intel_crtc *intel_crtc,
		   struct intel_crtc_state *crtc_state,
		   struct intel_encoder *intel_encoder)
{
	return !!intel_get_shared_dpll(intel_crtc, crtc_state, intel_encoder);
}

/*
 * Tries to find a *shared* PLL for the CRTC and store it in
 * intel_crtc->ddi_pll_sel.
 *
 * For private DPLLs, compute_config() should do the selection for us. This
 * function should be folded into compute_config() eventually.
 */
bool intel_ddi_pll_select(struct intel_crtc *intel_crtc,
			  struct intel_crtc_state *crtc_state)
{
	struct drm_device *dev = intel_crtc->base.dev;
	struct intel_encoder *intel_encoder =
		intel_ddi_get_crtc_new_encoder(crtc_state);

	if (IS_SKYLAKE(dev) || IS_KABYLAKE(dev))
		return skl_ddi_pll_select(intel_crtc, crtc_state,
					  intel_encoder);
	else if (IS_BROXTON(dev))
		return bxt_ddi_pll_select(intel_crtc, crtc_state,
					  intel_encoder);
	else
		return hsw_ddi_pll_select(intel_crtc, crtc_state,
					  intel_encoder);
}

void intel_ddi_set_pipe_settings(struct drm_crtc *crtc)
{
	struct drm_i915_private *dev_priv = crtc->dev->dev_private;
	struct intel_crtc *intel_crtc = to_intel_crtc(crtc);
	struct intel_encoder *intel_encoder = intel_ddi_get_crtc_encoder(crtc);
	enum transcoder cpu_transcoder = intel_crtc->config->cpu_transcoder;
	int type = intel_encoder->type;
	uint32_t temp;

	if (type == INTEL_OUTPUT_DISPLAYPORT || type == INTEL_OUTPUT_EDP || type == INTEL_OUTPUT_DP_MST) {
		WARN_ON(transcoder_is_dsi(cpu_transcoder));

		temp = TRANS_MSA_SYNC_CLK;
		switch (intel_crtc->config->pipe_bpp) {
		case 18:
			temp |= TRANS_MSA_6_BPC;
			break;
		case 24:
			temp |= TRANS_MSA_8_BPC;
			break;
		case 30:
			temp |= TRANS_MSA_10_BPC;
			break;
		case 36:
			temp |= TRANS_MSA_12_BPC;
			break;
		default:
			BUG();
		}
		I915_WRITE(TRANS_MSA_MISC(cpu_transcoder), temp);
	}
}

void intel_ddi_set_vc_payload_alloc(struct drm_crtc *crtc, bool state)
{
	struct intel_crtc *intel_crtc = to_intel_crtc(crtc);
	struct drm_device *dev = crtc->dev;
	struct drm_i915_private *dev_priv = dev->dev_private;
	enum transcoder cpu_transcoder = intel_crtc->config->cpu_transcoder;
	uint32_t temp;
	temp = I915_READ(TRANS_DDI_FUNC_CTL(cpu_transcoder));
	if (state == true)
		temp |= TRANS_DDI_DP_VC_PAYLOAD_ALLOC;
	else
		temp &= ~TRANS_DDI_DP_VC_PAYLOAD_ALLOC;
	I915_WRITE(TRANS_DDI_FUNC_CTL(cpu_transcoder), temp);
}

void intel_ddi_enable_transcoder_func(struct drm_crtc *crtc)
{
	struct intel_crtc *intel_crtc = to_intel_crtc(crtc);
	struct intel_encoder *intel_encoder = intel_ddi_get_crtc_encoder(crtc);
	struct drm_encoder *encoder = &intel_encoder->base;
	struct drm_device *dev = crtc->dev;
	struct drm_i915_private *dev_priv = dev->dev_private;
	enum pipe pipe = intel_crtc->pipe;
	enum transcoder cpu_transcoder = intel_crtc->config->cpu_transcoder;
	enum port port = intel_ddi_get_encoder_port(intel_encoder);
	int type = intel_encoder->type;
	uint32_t temp;

	/* Enable TRANS_DDI_FUNC_CTL for the pipe to work in HDMI mode */
	temp = TRANS_DDI_FUNC_ENABLE;
	temp |= TRANS_DDI_SELECT_PORT(port);

	switch (intel_crtc->config->pipe_bpp) {
	case 18:
		temp |= TRANS_DDI_BPC_6;
		break;
	case 24:
		temp |= TRANS_DDI_BPC_8;
		break;
	case 30:
		temp |= TRANS_DDI_BPC_10;
		break;
	case 36:
		temp |= TRANS_DDI_BPC_12;
		break;
	default:
		BUG();
	}

	if (intel_crtc->config->base.adjusted_mode.flags & DRM_MODE_FLAG_PVSYNC)
		temp |= TRANS_DDI_PVSYNC;
	if (intel_crtc->config->base.adjusted_mode.flags & DRM_MODE_FLAG_PHSYNC)
		temp |= TRANS_DDI_PHSYNC;

	if (cpu_transcoder == TRANSCODER_EDP) {
		switch (pipe) {
		case PIPE_A:
			/* On Haswell, can only use the always-on power well for
			 * eDP when not using the panel fitter, and when not
			 * using motion blur mitigation (which we don't
			 * support). */
			if (IS_HASWELL(dev) &&
			    (intel_crtc->config->pch_pfit.enabled ||
			     intel_crtc->config->pch_pfit.force_thru))
				temp |= TRANS_DDI_EDP_INPUT_A_ONOFF;
			else
				temp |= TRANS_DDI_EDP_INPUT_A_ON;
			break;
		case PIPE_B:
			temp |= TRANS_DDI_EDP_INPUT_B_ONOFF;
			break;
		case PIPE_C:
			temp |= TRANS_DDI_EDP_INPUT_C_ONOFF;
			break;
		default:
			BUG();
			break;
		}
	}

	if (type == INTEL_OUTPUT_HDMI) {
		if (intel_crtc->config->has_hdmi_sink)
			temp |= TRANS_DDI_MODE_SELECT_HDMI;
		else
			temp |= TRANS_DDI_MODE_SELECT_DVI;

	} else if (type == INTEL_OUTPUT_ANALOG) {
		temp |= TRANS_DDI_MODE_SELECT_FDI;
		temp |= (intel_crtc->config->fdi_lanes - 1) << 1;

	} else if (type == INTEL_OUTPUT_DISPLAYPORT ||
		   type == INTEL_OUTPUT_EDP) {
		struct intel_dp *intel_dp = enc_to_intel_dp(encoder);

		if (intel_dp->is_mst) {
			temp |= TRANS_DDI_MODE_SELECT_DP_MST;
		} else
			temp |= TRANS_DDI_MODE_SELECT_DP_SST;

		temp |= DDI_PORT_WIDTH(intel_crtc->config->lane_count);
	} else if (type == INTEL_OUTPUT_DP_MST) {
		struct intel_dp *intel_dp = &enc_to_mst(encoder)->primary->dp;

		if (intel_dp->is_mst) {
			temp |= TRANS_DDI_MODE_SELECT_DP_MST;
		} else
			temp |= TRANS_DDI_MODE_SELECT_DP_SST;

		temp |= DDI_PORT_WIDTH(intel_crtc->config->lane_count);
	} else {
		WARN(1, "Invalid encoder type %d for pipe %c\n",
		     intel_encoder->type, pipe_name(pipe));
	}

	I915_WRITE(TRANS_DDI_FUNC_CTL(cpu_transcoder), temp);
}

void intel_ddi_disable_transcoder_func(struct drm_i915_private *dev_priv,
				       enum transcoder cpu_transcoder)
{
	i915_reg_t reg = TRANS_DDI_FUNC_CTL(cpu_transcoder);
	uint32_t val = I915_READ(reg);

	val &= ~(TRANS_DDI_FUNC_ENABLE | TRANS_DDI_PORT_MASK | TRANS_DDI_DP_VC_PAYLOAD_ALLOC);
	val |= TRANS_DDI_PORT_NONE;
	I915_WRITE(reg, val);
}

bool intel_ddi_connector_get_hw_state(struct intel_connector *intel_connector)
{
	struct drm_device *dev = intel_connector->base.dev;
	struct drm_i915_private *dev_priv = dev->dev_private;
	struct intel_encoder *intel_encoder = intel_connector->encoder;
	int type = intel_connector->base.connector_type;
	enum port port = intel_ddi_get_encoder_port(intel_encoder);
	enum pipe pipe = 0;
	enum transcoder cpu_transcoder;
	enum intel_display_power_domain power_domain;
	uint32_t tmp;
	bool ret;

	power_domain = intel_display_port_power_domain(intel_encoder);
	if (!intel_display_power_get_if_enabled(dev_priv, power_domain))
		return false;

	if (!intel_encoder->get_hw_state(intel_encoder, &pipe)) {
		ret = false;
		goto out;
	}

	if (port == PORT_A)
		cpu_transcoder = TRANSCODER_EDP;
	else
		cpu_transcoder = (enum transcoder) pipe;

	tmp = I915_READ(TRANS_DDI_FUNC_CTL(cpu_transcoder));

	switch (tmp & TRANS_DDI_MODE_SELECT_MASK) {
	case TRANS_DDI_MODE_SELECT_HDMI:
	case TRANS_DDI_MODE_SELECT_DVI:
		ret = type == DRM_MODE_CONNECTOR_HDMIA;
		break;

	case TRANS_DDI_MODE_SELECT_DP_SST:
		ret = type == DRM_MODE_CONNECTOR_eDP ||
		      type == DRM_MODE_CONNECTOR_DisplayPort;
		break;

	case TRANS_DDI_MODE_SELECT_DP_MST:
		/* if the transcoder is in MST state then
		 * connector isn't connected */
		ret = false;
		break;

	case TRANS_DDI_MODE_SELECT_FDI:
		ret = type == DRM_MODE_CONNECTOR_VGA;
		break;

	default:
		ret = false;
		break;
	}

out:
	intel_display_power_put(dev_priv, power_domain);

	return ret;
}

bool intel_ddi_get_hw_state(struct intel_encoder *encoder,
			    enum pipe *pipe)
{
	struct drm_device *dev = encoder->base.dev;
	struct drm_i915_private *dev_priv = dev->dev_private;
	enum port port = intel_ddi_get_encoder_port(encoder);
	enum intel_display_power_domain power_domain;
	u32 tmp;
	int i;
	bool ret;

	power_domain = intel_display_port_power_domain(encoder);
	if (!intel_display_power_get_if_enabled(dev_priv, power_domain))
		return false;

	ret = false;

	tmp = I915_READ(DDI_BUF_CTL(port));

	if (!(tmp & DDI_BUF_CTL_ENABLE))
		goto out;

	if (port == PORT_A) {
		tmp = I915_READ(TRANS_DDI_FUNC_CTL(TRANSCODER_EDP));

		switch (tmp & TRANS_DDI_EDP_INPUT_MASK) {
		case TRANS_DDI_EDP_INPUT_A_ON:
		case TRANS_DDI_EDP_INPUT_A_ONOFF:
			*pipe = PIPE_A;
			break;
		case TRANS_DDI_EDP_INPUT_B_ONOFF:
			*pipe = PIPE_B;
			break;
		case TRANS_DDI_EDP_INPUT_C_ONOFF:
			*pipe = PIPE_C;
			break;
		}

		ret = true;

		goto out;
	}

	for (i = TRANSCODER_A; i <= TRANSCODER_C; i++) {
		tmp = I915_READ(TRANS_DDI_FUNC_CTL(i));

		if ((tmp & TRANS_DDI_PORT_MASK) == TRANS_DDI_SELECT_PORT(port)) {
			if ((tmp & TRANS_DDI_MODE_SELECT_MASK) ==
			    TRANS_DDI_MODE_SELECT_DP_MST)
				goto out;

			*pipe = i;
			ret = true;

			goto out;
		}
	}

	DRM_DEBUG_KMS("No pipe for ddi port %c found\n", port_name(port));

out:
	intel_display_power_put(dev_priv, power_domain);

	return ret;
}

void intel_ddi_enable_pipe_clock(struct intel_crtc *intel_crtc)
{
	struct drm_crtc *crtc = &intel_crtc->base;
	struct drm_device *dev = crtc->dev;
	struct drm_i915_private *dev_priv = dev->dev_private;
	struct intel_encoder *intel_encoder = intel_ddi_get_crtc_encoder(crtc);
	enum port port = intel_ddi_get_encoder_port(intel_encoder);
	enum transcoder cpu_transcoder = intel_crtc->config->cpu_transcoder;

	if (cpu_transcoder != TRANSCODER_EDP)
		I915_WRITE(TRANS_CLK_SEL(cpu_transcoder),
			   TRANS_CLK_SEL_PORT(port));
}

void intel_ddi_disable_pipe_clock(struct intel_crtc *intel_crtc)
{
	struct drm_i915_private *dev_priv = intel_crtc->base.dev->dev_private;
	enum transcoder cpu_transcoder = intel_crtc->config->cpu_transcoder;

	if (cpu_transcoder != TRANSCODER_EDP)
		I915_WRITE(TRANS_CLK_SEL(cpu_transcoder),
			   TRANS_CLK_SEL_DISABLED);
}

static void skl_ddi_set_iboost(struct drm_i915_private *dev_priv,
			       u32 level, enum port port, int type)
{
	const struct ddi_buf_trans *ddi_translations;
	uint8_t iboost;
	uint8_t dp_iboost, hdmi_iboost;
	int n_entries;
	u32 reg;

	/* VBT may override standard boost values */
	dp_iboost = dev_priv->vbt.ddi_port_info[port].dp_boost_level;
	hdmi_iboost = dev_priv->vbt.ddi_port_info[port].hdmi_boost_level;

	if (type == INTEL_OUTPUT_DISPLAYPORT) {
		if (dp_iboost) {
			iboost = dp_iboost;
		} else {
			ddi_translations = skl_get_buf_trans_dp(dev_priv, &n_entries);
			iboost = ddi_translations[level].i_boost;
		}
	} else if (type == INTEL_OUTPUT_EDP) {
		if (dp_iboost) {
			iboost = dp_iboost;
		} else {
			ddi_translations = skl_get_buf_trans_edp(dev_priv, &n_entries);

			if (WARN_ON(port != PORT_A &&
				    port != PORT_E && n_entries > 9))
				n_entries = 9;

			iboost = ddi_translations[level].i_boost;
		}
	} else if (type == INTEL_OUTPUT_HDMI) {
		if (hdmi_iboost) {
			iboost = hdmi_iboost;
		} else {
			ddi_translations = skl_get_buf_trans_hdmi(dev_priv, &n_entries);
			iboost = ddi_translations[level].i_boost;
		}
	} else {
		return;
	}

	/* Make sure that the requested I_boost is valid */
	if (iboost && iboost != 0x1 && iboost != 0x3 && iboost != 0x7) {
		DRM_ERROR("Invalid I_boost value %u\n", iboost);
		return;
	}

	reg = I915_READ(DISPIO_CR_TX_BMU_CR0);
	reg &= ~BALANCE_LEG_MASK(port);
	reg &= ~(1 << (BALANCE_LEG_DISABLE_SHIFT + port));

	if (iboost)
		reg |= iboost << BALANCE_LEG_SHIFT(port);
	else
		reg |= 1 << (BALANCE_LEG_DISABLE_SHIFT + port);

	I915_WRITE(DISPIO_CR_TX_BMU_CR0, reg);
}

static void bxt_ddi_vswing_sequence(struct drm_i915_private *dev_priv,
				    u32 level, enum port port, int type)
{
	const struct bxt_ddi_buf_trans *ddi_translations;
	u32 n_entries, i;
	uint32_t val;

	if (type == INTEL_OUTPUT_EDP && dev_priv->vbt.edp.low_vswing) {
		n_entries = ARRAY_SIZE(bxt_ddi_translations_edp);
		ddi_translations = bxt_ddi_translations_edp;
	} else if (type == INTEL_OUTPUT_DISPLAYPORT
			|| type == INTEL_OUTPUT_EDP) {
		n_entries = ARRAY_SIZE(bxt_ddi_translations_dp);
		ddi_translations = bxt_ddi_translations_dp;
	} else if (type == INTEL_OUTPUT_HDMI) {
		n_entries = ARRAY_SIZE(bxt_ddi_translations_hdmi);
		ddi_translations = bxt_ddi_translations_hdmi;
	} else {
		DRM_DEBUG_KMS("Vswing programming not done for encoder %d\n",
				type);
		return;
	}

	/* Check if default value has to be used */
	if (level >= n_entries ||
	    (type == INTEL_OUTPUT_HDMI && level == HDMI_LEVEL_SHIFT_UNKNOWN)) {
		for (i = 0; i < n_entries; i++) {
			if (ddi_translations[i].default_index) {
				level = i;
				break;
			}
		}
	}

	/*
	 * While we write to the group register to program all lanes at once we
	 * can read only lane registers and we pick lanes 0/1 for that.
	 */
	val = I915_READ(BXT_PORT_PCS_DW10_LN01(port));
	val &= ~(TX2_SWING_CALC_INIT | TX1_SWING_CALC_INIT);
	I915_WRITE(BXT_PORT_PCS_DW10_GRP(port), val);

	val = I915_READ(BXT_PORT_TX_DW2_LN0(port));
	val &= ~(MARGIN_000 | UNIQ_TRANS_SCALE);
	val |= ddi_translations[level].margin << MARGIN_000_SHIFT |
	       ddi_translations[level].scale << UNIQ_TRANS_SCALE_SHIFT;
	I915_WRITE(BXT_PORT_TX_DW2_GRP(port), val);

	val = I915_READ(BXT_PORT_TX_DW3_LN0(port));
	val &= ~SCALE_DCOMP_METHOD;
	if (ddi_translations[level].enable)
		val |= SCALE_DCOMP_METHOD;

	if ((val & UNIQUE_TRANGE_EN_METHOD) && !(val & SCALE_DCOMP_METHOD))
		DRM_ERROR("Disabled scaling while ouniqetrangenmethod was set");

	I915_WRITE(BXT_PORT_TX_DW3_GRP(port), val);

	val = I915_READ(BXT_PORT_TX_DW4_LN0(port));
	val &= ~DE_EMPHASIS;
	val |= ddi_translations[level].deemphasis << DEEMPH_SHIFT;
	I915_WRITE(BXT_PORT_TX_DW4_GRP(port), val);

	val = I915_READ(BXT_PORT_PCS_DW10_LN01(port));
	val |= TX2_SWING_CALC_INIT | TX1_SWING_CALC_INIT;
	I915_WRITE(BXT_PORT_PCS_DW10_GRP(port), val);
}

static uint32_t translate_signal_level(int signal_levels)
{
	uint32_t level;

	switch (signal_levels) {
	default:
		DRM_DEBUG_KMS("Unsupported voltage swing/pre-emphasis level: 0x%x\n",
			      signal_levels);
	case DP_TRAIN_VOLTAGE_SWING_LEVEL_0 | DP_TRAIN_PRE_EMPH_LEVEL_0:
		level = 0;
		break;
	case DP_TRAIN_VOLTAGE_SWING_LEVEL_0 | DP_TRAIN_PRE_EMPH_LEVEL_1:
		level = 1;
		break;
	case DP_TRAIN_VOLTAGE_SWING_LEVEL_0 | DP_TRAIN_PRE_EMPH_LEVEL_2:
		level = 2;
		break;
	case DP_TRAIN_VOLTAGE_SWING_LEVEL_0 | DP_TRAIN_PRE_EMPH_LEVEL_3:
		level = 3;
		break;

	case DP_TRAIN_VOLTAGE_SWING_LEVEL_1 | DP_TRAIN_PRE_EMPH_LEVEL_0:
		level = 4;
		break;
	case DP_TRAIN_VOLTAGE_SWING_LEVEL_1 | DP_TRAIN_PRE_EMPH_LEVEL_1:
		level = 5;
		break;
	case DP_TRAIN_VOLTAGE_SWING_LEVEL_1 | DP_TRAIN_PRE_EMPH_LEVEL_2:
		level = 6;
		break;

	case DP_TRAIN_VOLTAGE_SWING_LEVEL_2 | DP_TRAIN_PRE_EMPH_LEVEL_0:
		level = 7;
		break;
	case DP_TRAIN_VOLTAGE_SWING_LEVEL_2 | DP_TRAIN_PRE_EMPH_LEVEL_1:
		level = 8;
		break;

	case DP_TRAIN_VOLTAGE_SWING_LEVEL_3 | DP_TRAIN_PRE_EMPH_LEVEL_0:
		level = 9;
		break;
	}

	return level;
}

uint32_t ddi_signal_levels(struct intel_dp *intel_dp)
{
	struct intel_digital_port *dport = dp_to_dig_port(intel_dp);
	struct drm_i915_private *dev_priv = to_i915(dport->base.base.dev);
	struct intel_encoder *encoder = &dport->base;
	uint8_t train_set = intel_dp->train_set[0];
	int signal_levels = train_set & (DP_TRAIN_VOLTAGE_SWING_MASK |
					 DP_TRAIN_PRE_EMPHASIS_MASK);
	enum port port = dport->port;
	uint32_t level;

	level = translate_signal_level(signal_levels);

	if (IS_SKYLAKE(dev_priv) || IS_KABYLAKE(dev_priv))
		skl_ddi_set_iboost(dev_priv, level, port, encoder->type);
	else if (IS_BROXTON(dev_priv))
		bxt_ddi_vswing_sequence(dev_priv, level, port, encoder->type);

	return DDI_BUF_TRANS_SELECT(level);
}

void intel_ddi_clk_select(struct intel_encoder *encoder,
			  const struct intel_crtc_state *pipe_config)
{
	struct drm_i915_private *dev_priv = to_i915(encoder->base.dev);
	enum port port = intel_ddi_get_encoder_port(encoder);

	if (IS_SKYLAKE(dev_priv) || IS_KABYLAKE(dev_priv)) {
		uint32_t dpll = pipe_config->ddi_pll_sel;
		uint32_t val;

		/* DDI -> PLL mapping  */
		val = I915_READ(DPLL_CTRL2);

		val &= ~(DPLL_CTRL2_DDI_CLK_OFF(port) |
			DPLL_CTRL2_DDI_CLK_SEL_MASK(port));
		val |= (DPLL_CTRL2_DDI_CLK_SEL(dpll, port) |
			DPLL_CTRL2_DDI_SEL_OVERRIDE(port));

		I915_WRITE(DPLL_CTRL2, val);

	} else if (INTEL_INFO(dev_priv)->gen < 9) {
		WARN_ON(pipe_config->ddi_pll_sel == PORT_CLK_SEL_NONE);
		I915_WRITE(PORT_CLK_SEL(port), pipe_config->ddi_pll_sel);
	}
}

static void intel_ddi_pre_enable(struct intel_encoder *intel_encoder)
{
	struct drm_encoder *encoder = &intel_encoder->base;
	struct drm_i915_private *dev_priv = to_i915(encoder->dev);
	struct intel_crtc *crtc = to_intel_crtc(encoder->crtc);
	enum port port = intel_ddi_get_encoder_port(intel_encoder);
	int type = intel_encoder->type;

	if (type == INTEL_OUTPUT_HDMI) {
		struct intel_hdmi *intel_hdmi = enc_to_intel_hdmi(encoder);

		intel_dp_dual_mode_set_tmds_output(intel_hdmi, true);
	}

	intel_prepare_ddi_buffer(intel_encoder);

	if (type == INTEL_OUTPUT_EDP) {
		struct intel_dp *intel_dp = enc_to_intel_dp(encoder);
		intel_edp_panel_on(intel_dp);
	}

	intel_ddi_clk_select(intel_encoder, crtc->config);

	if (type == INTEL_OUTPUT_DISPLAYPORT || type == INTEL_OUTPUT_EDP) {
		struct intel_dp *intel_dp = enc_to_intel_dp(encoder);

		intel_dp_set_link_params(intel_dp, crtc->config);

		intel_ddi_init_dp_buf_reg(intel_encoder);

		intel_dp_sink_dpms(intel_dp, DRM_MODE_DPMS_ON);
		intel_dp_start_link_train(intel_dp);
		if (port != PORT_A || INTEL_INFO(dev_priv)->gen >= 9)
			intel_dp_stop_link_train(intel_dp);
	} else if (type == INTEL_OUTPUT_HDMI) {
		struct intel_hdmi *intel_hdmi = enc_to_intel_hdmi(encoder);

		intel_hdmi->set_infoframes(encoder,
					   crtc->config->has_hdmi_sink,
					   &crtc->config->base.adjusted_mode);
	}
}

static void intel_ddi_post_disable(struct intel_encoder *intel_encoder)
{
	struct drm_encoder *encoder = &intel_encoder->base;
	struct drm_device *dev = encoder->dev;
	struct drm_i915_private *dev_priv = dev->dev_private;
	enum port port = intel_ddi_get_encoder_port(intel_encoder);
	int type = intel_encoder->type;
	uint32_t val;
	bool wait = false;

	val = I915_READ(DDI_BUF_CTL(port));
	if (val & DDI_BUF_CTL_ENABLE) {
		val &= ~DDI_BUF_CTL_ENABLE;
		I915_WRITE(DDI_BUF_CTL(port), val);
		wait = true;
	}

	val = I915_READ(DP_TP_CTL(port));
	val &= ~(DP_TP_CTL_ENABLE | DP_TP_CTL_LINK_TRAIN_MASK);
	val |= DP_TP_CTL_LINK_TRAIN_PAT1;
	I915_WRITE(DP_TP_CTL(port), val);

	if (wait)
		intel_wait_ddi_buf_idle(dev_priv, port);

	if (type == INTEL_OUTPUT_DISPLAYPORT || type == INTEL_OUTPUT_EDP) {
		struct intel_dp *intel_dp = enc_to_intel_dp(encoder);
		intel_dp_sink_dpms(intel_dp, DRM_MODE_DPMS_OFF);
		intel_edp_panel_vdd_on(intel_dp);
		intel_edp_panel_off(intel_dp);
	}

	if (IS_SKYLAKE(dev) || IS_KABYLAKE(dev))
		I915_WRITE(DPLL_CTRL2, (I915_READ(DPLL_CTRL2) |
					DPLL_CTRL2_DDI_CLK_OFF(port)));
	else if (INTEL_INFO(dev)->gen < 9)
		I915_WRITE(PORT_CLK_SEL(port), PORT_CLK_SEL_NONE);

	if (type == INTEL_OUTPUT_HDMI) {
		struct intel_hdmi *intel_hdmi = enc_to_intel_hdmi(encoder);

		intel_dp_dual_mode_set_tmds_output(intel_hdmi, false);
	}
}

static void intel_enable_ddi(struct intel_encoder *intel_encoder)
{
	struct drm_encoder *encoder = &intel_encoder->base;
	struct drm_crtc *crtc = encoder->crtc;
	struct intel_crtc *intel_crtc = to_intel_crtc(crtc);
	struct drm_device *dev = encoder->dev;
	struct drm_i915_private *dev_priv = dev->dev_private;
	enum port port = intel_ddi_get_encoder_port(intel_encoder);
	int type = intel_encoder->type;

	if (type == INTEL_OUTPUT_HDMI) {
		struct intel_digital_port *intel_dig_port =
			enc_to_dig_port(encoder);

		/* In HDMI/DVI mode, the port width, and swing/emphasis values
		 * are ignored so nothing special needs to be done besides
		 * enabling the port.
		 */
		I915_WRITE(DDI_BUF_CTL(port),
			   intel_dig_port->saved_port_bits |
			   DDI_BUF_CTL_ENABLE);
	} else if (type == INTEL_OUTPUT_EDP) {
		struct intel_dp *intel_dp = enc_to_intel_dp(encoder);

		if (port == PORT_A && INTEL_INFO(dev)->gen < 9)
			intel_dp_stop_link_train(intel_dp);

		intel_edp_backlight_on(intel_dp);
		intel_psr_enable(intel_dp);
		intel_edp_drrs_enable(intel_dp);
	}

	if (intel_crtc->config->has_audio) {
		intel_display_power_get(dev_priv, POWER_DOMAIN_AUDIO);
		intel_audio_codec_enable(intel_encoder);
	}
}

static void intel_disable_ddi(struct intel_encoder *intel_encoder)
{
	struct drm_encoder *encoder = &intel_encoder->base;
	struct drm_crtc *crtc = encoder->crtc;
	struct intel_crtc *intel_crtc = to_intel_crtc(crtc);
	int type = intel_encoder->type;
	struct drm_device *dev = encoder->dev;
	struct drm_i915_private *dev_priv = dev->dev_private;

	if (intel_crtc->config->has_audio) {
		intel_audio_codec_disable(intel_encoder);
		intel_display_power_put(dev_priv, POWER_DOMAIN_AUDIO);
	}

	if (type == INTEL_OUTPUT_EDP) {
		struct intel_dp *intel_dp = enc_to_intel_dp(encoder);

		intel_edp_drrs_disable(intel_dp);
		intel_psr_disable(intel_dp);
		intel_edp_backlight_off(intel_dp);
	}
}

static bool broxton_phy_is_enabled(struct drm_i915_private *dev_priv,
				   enum dpio_phy phy)
{
	if (!(I915_READ(BXT_P_CR_GT_DISP_PWRON) & GT_DISPLAY_POWER_ON(phy)))
		return false;

	if ((I915_READ(BXT_PORT_CL1CM_DW0(phy)) &
	     (PHY_POWER_GOOD | PHY_RESERVED)) != PHY_POWER_GOOD) {
		DRM_DEBUG_DRIVER("DDI PHY %d powered, but power hasn't settled\n",
				 phy);

		return false;
	}

	if (phy == DPIO_PHY1 &&
	    !(I915_READ(BXT_PORT_REF_DW3(DPIO_PHY1)) & GRC_DONE)) {
		DRM_DEBUG_DRIVER("DDI PHY 1 powered, but GRC isn't done\n");

		return false;
	}

	if (!(I915_READ(BXT_PHY_CTL_FAMILY(phy)) & COMMON_RESET_DIS)) {
		DRM_DEBUG_DRIVER("DDI PHY %d powered, but still in reset\n",
				 phy);

		return false;
	}

	return true;
}

static u32 broxton_get_grc(struct drm_i915_private *dev_priv, enum dpio_phy phy)
{
	u32 val = I915_READ(BXT_PORT_REF_DW6(phy));

	return (val & GRC_CODE_MASK) >> GRC_CODE_SHIFT;
}

static void broxton_phy_wait_grc_done(struct drm_i915_private *dev_priv,
				      enum dpio_phy phy)
{
	if (wait_for(I915_READ(BXT_PORT_REF_DW3(phy)) & GRC_DONE, 10))
		DRM_ERROR("timeout waiting for PHY%d GRC\n", phy);
}

static bool broxton_phy_verify_state(struct drm_i915_private *dev_priv,
				     enum dpio_phy phy);

static void broxton_phy_init(struct drm_i915_private *dev_priv,
			     enum dpio_phy phy)
{
	enum port port;
	u32 ports, val;

	if (broxton_phy_is_enabled(dev_priv, phy)) {
		/* Still read out the GRC value for state verification */
		if (phy == DPIO_PHY0)
			dev_priv->bxt_phy_grc = broxton_get_grc(dev_priv, phy);

		if (broxton_phy_verify_state(dev_priv, phy)) {
			DRM_DEBUG_DRIVER("DDI PHY %d already enabled, "
					 "won't reprogram it\n", phy);

			return;
		}

		DRM_DEBUG_DRIVER("DDI PHY %d enabled with invalid state, "
				 "force reprogramming it\n", phy);
	} else {
		DRM_DEBUG_DRIVER("DDI PHY %d not enabled, enabling it\n", phy);
	}
<<<<<<< HEAD
}

static void broxton_phy_init(struct drm_i915_private *dev_priv,
			     enum dpio_phy phy)
{
	uint32_t val;
=======
>>>>>>> 698f3f28

	val = I915_READ(BXT_P_CR_GT_DISP_PWRON);
	val |= GT_DISPLAY_POWER_ON(phy);
	I915_WRITE(BXT_P_CR_GT_DISP_PWRON, val);

	/*
	 * The PHY registers start out inaccessible and respond to reads with
	 * all 1s.  Eventually they become accessible as they power up, then
	 * the reserved bit will give the default 0.  Poll on the reserved bit
	 * becoming 0 to find when the PHY is accessible.
	 * HW team confirmed that the time to reach phypowergood status is
	 * anywhere between 50 us and 100us.
	 */
	if (wait_for_us(((I915_READ(BXT_PORT_CL1CM_DW0(phy)) &
		(PHY_RESERVED | PHY_POWER_GOOD)) == PHY_POWER_GOOD), 100)) {
		DRM_ERROR("timeout during PHY%d power on\n", phy);
	}

	if (phy == DPIO_PHY0)
		ports = BIT(PORT_B) | BIT(PORT_C);
	else
		ports = BIT(PORT_A);

<<<<<<< HEAD
=======
	for_each_port_masked(port, ports) {
		int lane;

		for (lane = 0; lane < 4; lane++) {
			val = I915_READ(BXT_PORT_TX_DW14_LN(port, lane));
			/*
			 * Note that on CHV this flag is called UPAR, but has
			 * the same function.
			 */
			val &= ~LATENCY_OPTIM;
			if (lane != 1)
				val |= LATENCY_OPTIM;

			I915_WRITE(BXT_PORT_TX_DW14_LN(port, lane), val);
		}
	}

>>>>>>> 698f3f28
	/* Program PLL Rcomp code offset */
	val = I915_READ(BXT_PORT_CL1CM_DW9(phy));
	val &= ~IREF0RC_OFFSET_MASK;
	val |= 0xE4 << IREF0RC_OFFSET_SHIFT;
	I915_WRITE(BXT_PORT_CL1CM_DW9(phy), val);

	val = I915_READ(BXT_PORT_CL1CM_DW10(phy));
	val &= ~IREF1RC_OFFSET_MASK;
	val |= 0xE4 << IREF1RC_OFFSET_SHIFT;
	I915_WRITE(BXT_PORT_CL1CM_DW10(phy), val);

	/* Program power gating */
	val = I915_READ(BXT_PORT_CL1CM_DW28(phy));
	val |= OCL1_POWER_DOWN_EN | DW28_OLDO_DYN_PWR_DOWN_EN |
		SUS_CLK_CONFIG;
	I915_WRITE(BXT_PORT_CL1CM_DW28(phy), val);

	if (phy == DPIO_PHY0) {
		val = I915_READ(BXT_PORT_CL2CM_DW6_BC);
		val |= DW6_OLDO_DYN_PWR_DOWN_EN;
		I915_WRITE(BXT_PORT_CL2CM_DW6_BC, val);
	}

	val = I915_READ(BXT_PORT_CL1CM_DW30(phy));
	val &= ~OCL2_LDOFUSE_PWR_DIS;
	/*
	 * On PHY1 disable power on the second channel, since no port is
	 * connected there. On PHY0 both channels have a port, so leave it
	 * enabled.
	 * TODO: port C is only connected on BXT-P, so on BXT0/1 we should
	 * power down the second channel on PHY0 as well.
	 *
	 * FIXME: Clarify programming of the following, the register is
	 * read-only with bit 6 fixed at 0 at least in stepping A.
	 */
	if (phy == DPIO_PHY1)
		val |= OCL2_LDOFUSE_PWR_DIS;
	I915_WRITE(BXT_PORT_CL1CM_DW30(phy), val);

	if (phy == DPIO_PHY0) {
		uint32_t grc_code;
		/*
		 * PHY0 isn't connected to an RCOMP resistor so copy over
		 * the corresponding calibrated value from PHY1, and disable
		 * the automatic calibration on PHY0.
		 */
		broxton_phy_wait_grc_done(dev_priv, DPIO_PHY1);

		val = dev_priv->bxt_phy_grc = broxton_get_grc(dev_priv,
							      DPIO_PHY1);
		grc_code = val << GRC_CODE_FAST_SHIFT |
			   val << GRC_CODE_SLOW_SHIFT |
			   val;
		I915_WRITE(BXT_PORT_REF_DW6(DPIO_PHY0), grc_code);

		val = I915_READ(BXT_PORT_REF_DW8(DPIO_PHY0));
		val |= GRC_DIS | GRC_RDY_OVRD;
		I915_WRITE(BXT_PORT_REF_DW8(DPIO_PHY0), val);
	}
	/*
	 * During PHY1 init delay waiting for GRC calibration to finish, since
	 * it can happen in parallel with the subsequent PHY0 init.
	 */

	val = I915_READ(BXT_PHY_CTL_FAMILY(phy));
	val |= COMMON_RESET_DIS;
	I915_WRITE(BXT_PHY_CTL_FAMILY(phy), val);
}

void broxton_ddi_phy_init(struct drm_i915_private *dev_priv)
{
	/* Enable PHY1 first since it provides Rcomp for PHY0 */
	broxton_phy_init(dev_priv, DPIO_PHY1);
	broxton_phy_init(dev_priv, DPIO_PHY0);

	/*
	 * If BIOS enabled only PHY0 and not PHY1, we skipped waiting for the
	 * PHY1 GRC calibration to finish, so wait for it here.
	 */
	broxton_phy_wait_grc_done(dev_priv, DPIO_PHY1);
}

static void broxton_phy_uninit(struct drm_i915_private *dev_priv,
			       enum dpio_phy phy)
{
	uint32_t val;

	val = I915_READ(BXT_PHY_CTL_FAMILY(phy));
	val &= ~COMMON_RESET_DIS;
	I915_WRITE(BXT_PHY_CTL_FAMILY(phy), val);

	val = I915_READ(BXT_P_CR_GT_DISP_PWRON);
	val &= ~GT_DISPLAY_POWER_ON(phy);
	I915_WRITE(BXT_P_CR_GT_DISP_PWRON, val);
}

void broxton_ddi_phy_uninit(struct drm_i915_private *dev_priv)
{
	broxton_phy_uninit(dev_priv, DPIO_PHY1);
	broxton_phy_uninit(dev_priv, DPIO_PHY0);
}

static bool __printf(6, 7)
__phy_reg_verify_state(struct drm_i915_private *dev_priv, enum dpio_phy phy,
		       i915_reg_t reg, u32 mask, u32 expected,
		       const char *reg_fmt, ...)
{
	struct va_format vaf;
	va_list args;
	u32 val;

	val = I915_READ(reg);
	if ((val & mask) == expected)
		return true;

	va_start(args, reg_fmt);
	vaf.fmt = reg_fmt;
	vaf.va = &args;

	DRM_DEBUG_DRIVER("DDI PHY %d reg %pV [%08x] state mismatch: "
			 "current %08x, expected %08x (mask %08x)\n",
			 phy, &vaf, reg.reg, val, (val & ~mask) | expected,
			 mask);

	va_end(args);

	return false;
}

static bool broxton_phy_verify_state(struct drm_i915_private *dev_priv,
				     enum dpio_phy phy)
{
	enum port port;
	u32 ports;
	uint32_t mask;
	bool ok;

#define _CHK(reg, mask, exp, fmt, ...)					\
	__phy_reg_verify_state(dev_priv, phy, reg, mask, exp, fmt,	\
			       ## __VA_ARGS__)

	/* We expect the PHY to be always enabled */
	if (!broxton_phy_is_enabled(dev_priv, phy))
		return false;

	ok = true;

	if (phy == DPIO_PHY0)
		ports = BIT(PORT_B) | BIT(PORT_C);
	else
		ports = BIT(PORT_A);

	for_each_port_masked(port, ports) {
		int lane;

		for (lane = 0; lane < 4; lane++)
			ok &= _CHK(BXT_PORT_TX_DW14_LN(port, lane),
				    LATENCY_OPTIM,
				    lane != 1 ? LATENCY_OPTIM : 0,
				    "BXT_PORT_TX_DW14_LN(%d, %d)", port, lane);
	}

	/* PLL Rcomp code offset */
	ok &= _CHK(BXT_PORT_CL1CM_DW9(phy),
		    IREF0RC_OFFSET_MASK, 0xe4 << IREF0RC_OFFSET_SHIFT,
		    "BXT_PORT_CL1CM_DW9(%d)", phy);
	ok &= _CHK(BXT_PORT_CL1CM_DW10(phy),
		    IREF1RC_OFFSET_MASK, 0xe4 << IREF1RC_OFFSET_SHIFT,
		    "BXT_PORT_CL1CM_DW10(%d)", phy);

	/* Power gating */
	mask = OCL1_POWER_DOWN_EN | DW28_OLDO_DYN_PWR_DOWN_EN | SUS_CLK_CONFIG;
	ok &= _CHK(BXT_PORT_CL1CM_DW28(phy), mask, mask,
		    "BXT_PORT_CL1CM_DW28(%d)", phy);

	if (phy == DPIO_PHY0)
		ok &= _CHK(BXT_PORT_CL2CM_DW6_BC,
			   DW6_OLDO_DYN_PWR_DOWN_EN, DW6_OLDO_DYN_PWR_DOWN_EN,
			   "BXT_PORT_CL2CM_DW6_BC");

	/*
	 * TODO: Verify BXT_PORT_CL1CM_DW30 bit OCL2_LDOFUSE_PWR_DIS,
	 * at least on stepping A this bit is read-only and fixed at 0.
	 */

	if (phy == DPIO_PHY0) {
		u32 grc_code = dev_priv->bxt_phy_grc;

		grc_code = grc_code << GRC_CODE_FAST_SHIFT |
			   grc_code << GRC_CODE_SLOW_SHIFT |
			   grc_code;
		mask = GRC_CODE_FAST_MASK | GRC_CODE_SLOW_MASK |
		       GRC_CODE_NOM_MASK;
		ok &= _CHK(BXT_PORT_REF_DW6(DPIO_PHY0), mask, grc_code,
			    "BXT_PORT_REF_DW6(%d)", DPIO_PHY0);

		mask = GRC_DIS | GRC_RDY_OVRD;
		ok &= _CHK(BXT_PORT_REF_DW8(DPIO_PHY0), mask, mask,
			    "BXT_PORT_REF_DW8(%d)", DPIO_PHY0);
	}

	return ok;
#undef _CHK
}

void broxton_ddi_phy_verify_state(struct drm_i915_private *dev_priv)
{
	if (!broxton_phy_verify_state(dev_priv, DPIO_PHY0) ||
	    !broxton_phy_verify_state(dev_priv, DPIO_PHY1))
		i915_report_error(dev_priv, "DDI PHY state mismatch\n");
}

static uint8_t
bxt_ddi_phy_calc_lane_lat_optim_mask(struct intel_encoder *encoder,
				     struct intel_crtc_state *pipe_config)
{
	switch (pipe_config->lane_count) {
	case 1:
		return 0;
	case 2:
		return BIT(2) | BIT(0);
	case 4:
		return BIT(3) | BIT(2) | BIT(0);
	default:
		MISSING_CASE(pipe_config->lane_count);

		return 0;
	}
}

static void bxt_ddi_pre_pll_enable(struct intel_encoder *encoder)
{
	struct intel_digital_port *dport = enc_to_dig_port(&encoder->base);
	struct drm_i915_private *dev_priv = to_i915(dport->base.base.dev);
	enum port port = dport->port;
	struct intel_crtc *intel_crtc = to_intel_crtc(encoder->base.crtc);
	int lane;

	for (lane = 0; lane < 4; lane++) {
		u32 val = I915_READ(BXT_PORT_TX_DW14_LN(port, lane));

		/*
		 * Note that on CHV this flag is called UPAR, but has
		 * the same function.
		 */
		val &= ~LATENCY_OPTIM;
		if (intel_crtc->config->lane_lat_optim_mask & BIT(lane))
			val |= LATENCY_OPTIM;

		I915_WRITE(BXT_PORT_TX_DW14_LN(port, lane), val);
	}
}

static uint8_t
bxt_ddi_phy_get_lane_lat_optim_mask(struct intel_encoder *encoder)
{
	struct intel_digital_port *dport = enc_to_dig_port(&encoder->base);
	struct drm_i915_private *dev_priv = to_i915(dport->base.base.dev);
	enum port port = dport->port;
	int lane;
	uint8_t mask;

	mask = 0;
	for (lane = 0; lane < 4; lane++) {
		u32 val = I915_READ(BXT_PORT_TX_DW14_LN(port, lane));

		if (val & LATENCY_OPTIM)
			mask |= BIT(lane);
	}

	return mask;
}

void intel_ddi_prepare_link_retrain(struct intel_dp *intel_dp)
{
	struct intel_digital_port *intel_dig_port = dp_to_dig_port(intel_dp);
	struct drm_i915_private *dev_priv =
		to_i915(intel_dig_port->base.base.dev);
	enum port port = intel_dig_port->port;
	uint32_t val;
	bool wait = false;

	if (I915_READ(DP_TP_CTL(port)) & DP_TP_CTL_ENABLE) {
		val = I915_READ(DDI_BUF_CTL(port));
		if (val & DDI_BUF_CTL_ENABLE) {
			val &= ~DDI_BUF_CTL_ENABLE;
			I915_WRITE(DDI_BUF_CTL(port), val);
			wait = true;
		}

		val = I915_READ(DP_TP_CTL(port));
		val &= ~(DP_TP_CTL_ENABLE | DP_TP_CTL_LINK_TRAIN_MASK);
		val |= DP_TP_CTL_LINK_TRAIN_PAT1;
		I915_WRITE(DP_TP_CTL(port), val);
		POSTING_READ(DP_TP_CTL(port));

		if (wait)
			intel_wait_ddi_buf_idle(dev_priv, port);
	}

	val = DP_TP_CTL_ENABLE |
	      DP_TP_CTL_LINK_TRAIN_PAT1 | DP_TP_CTL_SCRAMBLE_DISABLE;
	if (intel_dp->is_mst)
		val |= DP_TP_CTL_MODE_MST;
	else {
		val |= DP_TP_CTL_MODE_SST;
		if (drm_dp_enhanced_frame_cap(intel_dp->dpcd))
			val |= DP_TP_CTL_ENHANCED_FRAME_ENABLE;
	}
	I915_WRITE(DP_TP_CTL(port), val);
	POSTING_READ(DP_TP_CTL(port));

	intel_dp->DP |= DDI_BUF_CTL_ENABLE;
	I915_WRITE(DDI_BUF_CTL(port), intel_dp->DP);
	POSTING_READ(DDI_BUF_CTL(port));

	udelay(600);
}

void intel_ddi_fdi_disable(struct drm_crtc *crtc)
{
	struct drm_i915_private *dev_priv = crtc->dev->dev_private;
	struct intel_encoder *intel_encoder = intel_ddi_get_crtc_encoder(crtc);
	uint32_t val;

	/*
	 * Bspec lists this as both step 13 (before DDI_BUF_CTL disable)
	 * and step 18 (after clearing PORT_CLK_SEL). Based on a BUN,
	 * step 13 is the correct place for it. Step 18 is where it was
	 * originally before the BUN.
	 */
	val = I915_READ(FDI_RX_CTL(PIPE_A));
	val &= ~FDI_RX_ENABLE;
	I915_WRITE(FDI_RX_CTL(PIPE_A), val);

	intel_ddi_post_disable(intel_encoder);

	val = I915_READ(FDI_RX_MISC(PIPE_A));
	val &= ~(FDI_RX_PWRDN_LANE1_MASK | FDI_RX_PWRDN_LANE0_MASK);
	val |= FDI_RX_PWRDN_LANE1_VAL(2) | FDI_RX_PWRDN_LANE0_VAL(2);
	I915_WRITE(FDI_RX_MISC(PIPE_A), val);

	val = I915_READ(FDI_RX_CTL(PIPE_A));
	val &= ~FDI_PCDCLK;
	I915_WRITE(FDI_RX_CTL(PIPE_A), val);

	val = I915_READ(FDI_RX_CTL(PIPE_A));
	val &= ~FDI_RX_PLL_ENABLE;
	I915_WRITE(FDI_RX_CTL(PIPE_A), val);
}

void intel_ddi_get_config(struct intel_encoder *encoder,
			  struct intel_crtc_state *pipe_config)
{
	struct drm_i915_private *dev_priv = encoder->base.dev->dev_private;
	struct intel_crtc *intel_crtc = to_intel_crtc(encoder->base.crtc);
	enum transcoder cpu_transcoder = pipe_config->cpu_transcoder;
	struct intel_hdmi *intel_hdmi;
	u32 temp, flags = 0;

	/* XXX: DSI transcoder paranoia */
	if (WARN_ON(transcoder_is_dsi(cpu_transcoder)))
		return;

	temp = I915_READ(TRANS_DDI_FUNC_CTL(cpu_transcoder));
	if (temp & TRANS_DDI_PHSYNC)
		flags |= DRM_MODE_FLAG_PHSYNC;
	else
		flags |= DRM_MODE_FLAG_NHSYNC;
	if (temp & TRANS_DDI_PVSYNC)
		flags |= DRM_MODE_FLAG_PVSYNC;
	else
		flags |= DRM_MODE_FLAG_NVSYNC;

	pipe_config->base.adjusted_mode.flags |= flags;

	switch (temp & TRANS_DDI_BPC_MASK) {
	case TRANS_DDI_BPC_6:
		pipe_config->pipe_bpp = 18;
		break;
	case TRANS_DDI_BPC_8:
		pipe_config->pipe_bpp = 24;
		break;
	case TRANS_DDI_BPC_10:
		pipe_config->pipe_bpp = 30;
		break;
	case TRANS_DDI_BPC_12:
		pipe_config->pipe_bpp = 36;
		break;
	default:
		break;
	}

	switch (temp & TRANS_DDI_MODE_SELECT_MASK) {
	case TRANS_DDI_MODE_SELECT_HDMI:
		pipe_config->has_hdmi_sink = true;
		intel_hdmi = enc_to_intel_hdmi(&encoder->base);

		if (intel_hdmi->infoframe_enabled(&encoder->base, pipe_config))
			pipe_config->has_infoframe = true;
		/* fall through */
	case TRANS_DDI_MODE_SELECT_DVI:
		pipe_config->lane_count = 4;
		break;
	case TRANS_DDI_MODE_SELECT_FDI:
		break;
	case TRANS_DDI_MODE_SELECT_DP_SST:
	case TRANS_DDI_MODE_SELECT_DP_MST:
		pipe_config->has_dp_encoder = true;
		pipe_config->lane_count =
			((temp & DDI_PORT_WIDTH_MASK) >> DDI_PORT_WIDTH_SHIFT) + 1;
		intel_dp_get_m_n(intel_crtc, pipe_config);
		break;
	default:
		break;
	}

	if (intel_display_power_is_enabled(dev_priv, POWER_DOMAIN_AUDIO)) {
		temp = I915_READ(HSW_AUD_PIN_ELD_CP_VLD);
		if (temp & AUDIO_OUTPUT_ENABLE(intel_crtc->pipe))
			pipe_config->has_audio = true;
	}

	if (encoder->type == INTEL_OUTPUT_EDP && dev_priv->vbt.edp.bpp &&
	    pipe_config->pipe_bpp > dev_priv->vbt.edp.bpp) {
		/*
		 * This is a big fat ugly hack.
		 *
		 * Some machines in UEFI boot mode provide us a VBT that has 18
		 * bpp and 1.62 GHz link bandwidth for eDP, which for reasons
		 * unknown we fail to light up. Yet the same BIOS boots up with
		 * 24 bpp and 2.7 GHz link. Use the same bpp as the BIOS uses as
		 * max, not what it tells us to use.
		 *
		 * Note: This will still be broken if the eDP panel is not lit
		 * up by the BIOS, and thus we can't get the mode at module
		 * load.
		 */
		DRM_DEBUG_KMS("pipe has %d bpp for eDP panel, overriding BIOS-provided max %d bpp\n",
			      pipe_config->pipe_bpp, dev_priv->vbt.edp.bpp);
		dev_priv->vbt.edp.bpp = pipe_config->pipe_bpp;
	}

	intel_ddi_clock_get(encoder, pipe_config);

	if (IS_BROXTON(dev_priv))
		pipe_config->lane_lat_optim_mask =
			bxt_ddi_phy_get_lane_lat_optim_mask(encoder);
}

static bool intel_ddi_compute_config(struct intel_encoder *encoder,
				     struct intel_crtc_state *pipe_config)
{
	struct drm_i915_private *dev_priv = encoder->base.dev->dev_private;
	int type = encoder->type;
	int port = intel_ddi_get_encoder_port(encoder);
	int ret;

	WARN(type == INTEL_OUTPUT_UNKNOWN, "compute_config() on unknown output!\n");

	if (port == PORT_A)
		pipe_config->cpu_transcoder = TRANSCODER_EDP;

	if (type == INTEL_OUTPUT_HDMI)
		ret = intel_hdmi_compute_config(encoder, pipe_config);
	else
		ret = intel_dp_compute_config(encoder, pipe_config);

	if (IS_BROXTON(dev_priv) && ret)
		pipe_config->lane_lat_optim_mask =
			bxt_ddi_phy_calc_lane_lat_optim_mask(encoder,
							     pipe_config);

	return ret;
}

static const struct drm_encoder_funcs intel_ddi_funcs = {
	.reset = intel_dp_encoder_reset,
	.destroy = intel_dp_encoder_destroy,
};

static struct intel_connector *
intel_ddi_init_dp_connector(struct intel_digital_port *intel_dig_port)
{
	struct intel_connector *connector;
	enum port port = intel_dig_port->port;

	connector = intel_connector_alloc();
	if (!connector)
		return NULL;

	intel_dig_port->dp.output_reg = DDI_BUF_CTL(port);
	if (!intel_dp_init_connector(intel_dig_port, connector)) {
		kfree(connector);
		return NULL;
	}

	return connector;
}

static struct intel_connector *
intel_ddi_init_hdmi_connector(struct intel_digital_port *intel_dig_port)
{
	struct intel_connector *connector;
	enum port port = intel_dig_port->port;

	connector = intel_connector_alloc();
	if (!connector)
		return NULL;

	intel_dig_port->hdmi.hdmi_reg = DDI_BUF_CTL(port);
	intel_hdmi_init_connector(intel_dig_port, connector);

	return connector;
}

void intel_ddi_init(struct drm_device *dev, enum port port)
{
	struct drm_i915_private *dev_priv = dev->dev_private;
	struct intel_digital_port *intel_dig_port;
	struct intel_encoder *intel_encoder;
	struct drm_encoder *encoder;
	bool init_hdmi, init_dp;
	int max_lanes;

	if (I915_READ(DDI_BUF_CTL(PORT_A)) & DDI_A_4_LANES) {
		switch (port) {
		case PORT_A:
			max_lanes = 4;
			break;
		case PORT_E:
			max_lanes = 0;
			break;
		default:
			max_lanes = 4;
			break;
		}
	} else {
		switch (port) {
		case PORT_A:
			max_lanes = 2;
			break;
		case PORT_E:
			max_lanes = 2;
			break;
		default:
			max_lanes = 4;
			break;
		}
	}

	init_hdmi = (dev_priv->vbt.ddi_port_info[port].supports_dvi ||
		     dev_priv->vbt.ddi_port_info[port].supports_hdmi);
	init_dp = dev_priv->vbt.ddi_port_info[port].supports_dp;
	if (!init_dp && !init_hdmi) {
		DRM_DEBUG_KMS("VBT says port %c is not DVI/HDMI/DP compatible, respect it\n",
			      port_name(port));
		return;
	}

	intel_dig_port = kzalloc(sizeof(*intel_dig_port), GFP_KERNEL);
	if (!intel_dig_port)
		return;

	intel_encoder = &intel_dig_port->base;
	encoder = &intel_encoder->base;

	drm_encoder_init(dev, encoder, &intel_ddi_funcs,
			 DRM_MODE_ENCODER_TMDS);

	intel_encoder->compute_config = intel_ddi_compute_config;
	intel_encoder->enable = intel_enable_ddi;
	if (IS_BROXTON(dev_priv))
		intel_encoder->pre_pll_enable = bxt_ddi_pre_pll_enable;
	intel_encoder->pre_enable = intel_ddi_pre_enable;
	intel_encoder->disable = intel_disable_ddi;
	intel_encoder->post_disable = intel_ddi_post_disable;
	intel_encoder->get_hw_state = intel_ddi_get_hw_state;
	intel_encoder->get_config = intel_ddi_get_config;
	intel_encoder->suspend = intel_dp_encoder_suspend;

	intel_dig_port->port = port;
	intel_dig_port->saved_port_bits = I915_READ(DDI_BUF_CTL(port)) &
					  (DDI_BUF_PORT_REVERSAL |
					   DDI_A_4_LANES);

	/*
	 * Bspec says that DDI_A_4_LANES is the only supported configuration
	 * for Broxton.  Yet some BIOS fail to set this bit on port A if eDP
	 * wasn't lit up at boot.  Force this bit on in our internal
	 * configuration so that we use the proper lane count for our
	 * calculations.
	 */
	if (IS_BROXTON(dev) && port == PORT_A) {
		if (!(intel_dig_port->saved_port_bits & DDI_A_4_LANES)) {
			DRM_DEBUG_KMS("BXT BIOS forgot to set DDI_A_4_LANES for port A; fixing\n");
			intel_dig_port->saved_port_bits |= DDI_A_4_LANES;
			max_lanes = 4;
		}
	}

	intel_dig_port->max_lanes = max_lanes;

	intel_encoder->type = INTEL_OUTPUT_UNKNOWN;
	intel_encoder->crtc_mask = (1 << 0) | (1 << 1) | (1 << 2);
	intel_encoder->cloneable = 0;

	if (init_dp) {
		if (!intel_ddi_init_dp_connector(intel_dig_port))
			goto err;

		intel_dig_port->hpd_pulse = intel_dp_hpd_pulse;
		/*
		 * On BXT A0/A1, sw needs to activate DDIA HPD logic and
		 * interrupts to check the external panel connection.
		 */
		if (IS_BXT_REVID(dev, 0, BXT_REVID_A1) && port == PORT_B)
			dev_priv->hotplug.irq_port[PORT_A] = intel_dig_port;
		else
			dev_priv->hotplug.irq_port[port] = intel_dig_port;
	}

	/* In theory we don't need the encoder->type check, but leave it just in
	 * case we have some really bad VBTs... */
	if (intel_encoder->type != INTEL_OUTPUT_EDP && init_hdmi) {
		if (!intel_ddi_init_hdmi_connector(intel_dig_port))
			goto err;
	}

	return;

err:
	drm_encoder_cleanup(encoder);
	kfree(intel_dig_port);
}<|MERGE_RESOLUTION|>--- conflicted
+++ resolved
@@ -1793,8 +1793,7 @@
 static void broxton_phy_init(struct drm_i915_private *dev_priv,
 			     enum dpio_phy phy)
 {
-	enum port port;
-	u32 ports, val;
+	u32 val;
 
 	if (broxton_phy_is_enabled(dev_priv, phy)) {
 		/* Still read out the GRC value for state verification */
@@ -1813,15 +1812,6 @@
 	} else {
 		DRM_DEBUG_DRIVER("DDI PHY %d not enabled, enabling it\n", phy);
 	}
-<<<<<<< HEAD
-}
-
-static void broxton_phy_init(struct drm_i915_private *dev_priv,
-			     enum dpio_phy phy)
-{
-	uint32_t val;
-=======
->>>>>>> 698f3f28
 
 	val = I915_READ(BXT_P_CR_GT_DISP_PWRON);
 	val |= GT_DISPLAY_POWER_ON(phy);
@@ -1840,31 +1830,6 @@
 		DRM_ERROR("timeout during PHY%d power on\n", phy);
 	}
 
-	if (phy == DPIO_PHY0)
-		ports = BIT(PORT_B) | BIT(PORT_C);
-	else
-		ports = BIT(PORT_A);
-
-<<<<<<< HEAD
-=======
-	for_each_port_masked(port, ports) {
-		int lane;
-
-		for (lane = 0; lane < 4; lane++) {
-			val = I915_READ(BXT_PORT_TX_DW14_LN(port, lane));
-			/*
-			 * Note that on CHV this flag is called UPAR, but has
-			 * the same function.
-			 */
-			val &= ~LATENCY_OPTIM;
-			if (lane != 1)
-				val |= LATENCY_OPTIM;
-
-			I915_WRITE(BXT_PORT_TX_DW14_LN(port, lane), val);
-		}
-	}
-
->>>>>>> 698f3f28
 	/* Program PLL Rcomp code offset */
 	val = I915_READ(BXT_PORT_CL1CM_DW9(phy));
 	val &= ~IREF0RC_OFFSET_MASK;
@@ -1997,8 +1962,6 @@
 static bool broxton_phy_verify_state(struct drm_i915_private *dev_priv,
 				     enum dpio_phy phy)
 {
-	enum port port;
-	u32 ports;
 	uint32_t mask;
 	bool ok;
 
@@ -2011,21 +1974,6 @@
 		return false;
 
 	ok = true;
-
-	if (phy == DPIO_PHY0)
-		ports = BIT(PORT_B) | BIT(PORT_C);
-	else
-		ports = BIT(PORT_A);
-
-	for_each_port_masked(port, ports) {
-		int lane;
-
-		for (lane = 0; lane < 4; lane++)
-			ok &= _CHK(BXT_PORT_TX_DW14_LN(port, lane),
-				    LATENCY_OPTIM,
-				    lane != 1 ? LATENCY_OPTIM : 0,
-				    "BXT_PORT_TX_DW14_LN(%d, %d)", port, lane);
-	}
 
 	/* PLL Rcomp code offset */
 	ok &= _CHK(BXT_PORT_CL1CM_DW9(phy),
