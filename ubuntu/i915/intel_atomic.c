/*
 * Copyright © 2015 Intel Corporation
 *
 * Permission is hereby granted, free of charge, to any person obtaining a
 * copy of this software and associated documentation files (the "Software"),
 * to deal in the Software without restriction, including without limitation
 * the rights to use, copy, modify, merge, publish, distribute, sublicense,
 * and/or sell copies of the Software, and to permit persons to whom the
 * Software is furnished to do so, subject to the following conditions:
 *
 * The above copyright notice and this permission notice (including the next
 * paragraph) shall be included in all copies or substantial portions of the
 * Software.
 *
 * THE SOFTWARE IS PROVIDED "AS IS", WITHOUT WARRANTY OF ANY KIND, EXPRESS OR
 * IMPLIED, INCLUDING BUT NOT LIMITED TO THE WARRANTIES OF MERCHANTABILITY,
 * FITNESS FOR A PARTICULAR PURPOSE AND NONINFRINGEMENT.  IN NO EVENT SHALL
 * THE AUTHORS OR COPYRIGHT HOLDERS BE LIABLE FOR ANY CLAIM, DAMAGES OR OTHER
 * LIABILITY, WHETHER IN AN ACTION OF CONTRACT, TORT OR OTHERWISE, ARISING
 * FROM, OUT OF OR IN CONNECTION WITH THE SOFTWARE OR THE USE OR OTHER
 * DEALINGS IN THE SOFTWARE.
 */

/**
 * DOC: atomic modeset support
 *
 * The functions here implement the state management and hardware programming
 * dispatch required by the atomic modeset infrastructure.
 * See intel_atomic_plane.c for the plane-specific atomic functionality.
 */

#include <drm/drmP.h>
#include <drm/drm_atomic.h>
#include <drm/drm_atomic_helper.h>
#include <drm/drm_plane_helper.h>
#include "intel_drv.h"

/**
 * intel_connector_atomic_get_property - fetch connector property value
 * @connector: connector to fetch property for
 * @state: state containing the property value
 * @property: property to look up
 * @val: pointer to write property value into
 *
 * The DRM core does not store shadow copies of properties for
 * atomic-capable drivers.  This entrypoint is used to fetch
 * the current value of a driver-specific connector property.
 */
int
intel_connector_atomic_get_property(struct drm_connector *connector,
				    const struct drm_connector_state *state,
				    struct drm_property *property,
				    uint64_t *val)
{
	int i;

	/*
	 * TODO: We only have atomic modeset for planes at the moment, so the
	 * crtc/connector code isn't quite ready yet.  Until it's ready,
	 * continue to look up all property values in the DRM's shadow copy
	 * in obj->properties->values[].
	 *
	 * When the crtc/connector state work matures, this function should
	 * be updated to read the values out of the state structure instead.
	 */
	for (i = 0; i < connector->base.properties->count; i++) {
		if (connector->base.properties->properties[i] == property) {
			*val = connector->base.properties->values[i];
			return 0;
		}
	}

	return -EINVAL;
}

/*
 * intel_crtc_duplicate_state - duplicate crtc state
 * @crtc: drm crtc
 *
 * Allocates and returns a copy of the crtc state (both common and
 * Intel-specific) for the specified crtc.
 *
 * Returns: The newly allocated crtc state, or NULL on failure.
 */
struct drm_crtc_state *
intel_crtc_duplicate_state(struct drm_crtc *crtc)
{
	struct intel_crtc_state *crtc_state;

	crtc_state = kmemdup(crtc->state, sizeof(*crtc_state), GFP_KERNEL);
	if (!crtc_state)
		return NULL;

	__drm_atomic_helper_crtc_duplicate_state(crtc, &crtc_state->base);

	crtc_state->update_pipe = false;
	crtc_state->disable_lp_wm = false;
	crtc_state->disable_cxsr = false;
	crtc_state->update_wm_pre = false;
	crtc_state->update_wm_post = false;
	crtc_state->fb_changed = false;
	crtc_state->wm.need_postvbl_update = false;
<<<<<<< HEAD
=======
	crtc_state->fb_bits = 0;
>>>>>>> 698f3f28

	return &crtc_state->base;
}

/**
 * intel_crtc_destroy_state - destroy crtc state
 * @crtc: drm crtc
 *
 * Destroys the crtc state (both common and Intel-specific) for the
 * specified crtc.
 */
void
intel_crtc_destroy_state(struct drm_crtc *crtc,
			  struct drm_crtc_state *state)
{
	drm_atomic_helper_crtc_destroy_state(crtc, state);
}

/**
 * intel_atomic_setup_scalers() - setup scalers for crtc per staged requests
 * @dev: DRM device
 * @crtc: intel crtc
 * @crtc_state: incoming crtc_state to validate and setup scalers
 *
 * This function sets up scalers based on staged scaling requests for
 * a @crtc and its planes. It is called from crtc level check path. If request
 * is a supportable request, it attaches scalers to requested planes and crtc.
 *
 * This function takes into account the current scaler(s) in use by any planes
 * not being part of this atomic state
 *
 *  Returns:
 *         0 - scalers were setup succesfully
 *         error code - otherwise
 */
int intel_atomic_setup_scalers(struct drm_device *dev,
	struct intel_crtc *intel_crtc,
	struct intel_crtc_state *crtc_state)
{
	struct drm_plane *plane = NULL;
	struct intel_plane *intel_plane;
	struct intel_plane_state *plane_state = NULL;
	struct intel_crtc_scaler_state *scaler_state =
		&crtc_state->scaler_state;
	struct drm_atomic_state *drm_state = crtc_state->base.state;
	int num_scalers_need;
	int i, j;

	num_scalers_need = hweight32(scaler_state->scaler_users);

	/*
	 * High level flow:
	 * - staged scaler requests are already in scaler_state->scaler_users
	 * - check whether staged scaling requests can be supported
	 * - add planes using scalers that aren't in current transaction
	 * - assign scalers to requested users
	 * - as part of plane commit, scalers will be committed
	 *   (i.e., either attached or detached) to respective planes in hw
	 * - as part of crtc_commit, scaler will be either attached or detached
	 *   to crtc in hw
	 */

	/* fail if required scalers > available scalers */
	if (num_scalers_need > intel_crtc->num_scalers){
		DRM_DEBUG_KMS("Too many scaling requests %d > %d\n",
			num_scalers_need, intel_crtc->num_scalers);
		return -EINVAL;
	}

	/* walkthrough scaler_users bits and start assigning scalers */
	for (i = 0; i < sizeof(scaler_state->scaler_users) * 8; i++) {
		int *scaler_id;
		const char *name;
		int idx;

		/* skip if scaler not required */
		if (!(scaler_state->scaler_users & (1 << i)))
			continue;

		if (i == SKL_CRTC_INDEX) {
			name = "CRTC";
			idx = intel_crtc->base.base.id;

			/* panel fitter case: assign as a crtc scaler */
			scaler_id = &scaler_state->scaler_id;
		} else {
			name = "PLANE";

			/* plane scaler case: assign as a plane scaler */
			/* find the plane that set the bit as scaler_user */
			plane = drm_state->planes[i];

			/*
			 * to enable/disable hq mode, add planes that are using scaler
			 * into this transaction
			 */
			if (!plane) {
				struct drm_plane_state *state;
				plane = drm_plane_from_index(dev, i);
				state = drm_atomic_get_plane_state(drm_state, plane);
				if (IS_ERR(state)) {
					DRM_DEBUG_KMS("Failed to add [PLANE:%d] to drm_state\n",
						plane->base.id);
					return PTR_ERR(state);
				}

				/*
				 * the plane is added after plane checks are run,
				 * but since this plane is unchanged just do the
				 * minimum required validation.
				 */
				crtc_state->base.planes_changed = true;
			}

			intel_plane = to_intel_plane(plane);
			idx = plane->base.id;

			/* plane on different crtc cannot be a scaler user of this crtc */
			if (WARN_ON(intel_plane->pipe != intel_crtc->pipe)) {
				continue;
			}

			plane_state = to_intel_plane_state(drm_state->plane_states[i]);
			scaler_id = &plane_state->scaler_id;
		}

		if (*scaler_id < 0) {
			/* find a free scaler */
			for (j = 0; j < intel_crtc->num_scalers; j++) {
				if (!scaler_state->scalers[j].in_use) {
					scaler_state->scalers[j].in_use = 1;
					*scaler_id = j;
					DRM_DEBUG_KMS("Attached scaler id %u.%u to %s:%d\n",
						intel_crtc->pipe, *scaler_id, name, idx);
					break;
				}
			}
		}

		if (WARN_ON(*scaler_id < 0)) {
			DRM_DEBUG_KMS("Cannot find scaler for %s:%d\n", name, idx);
			continue;
		}

		/* set scaler mode */
		if (num_scalers_need == 1 && intel_crtc->pipe != PIPE_C) {
			/*
			 * when only 1 scaler is in use on either pipe A or B,
			 * scaler 0 operates in high quality (HQ) mode.
			 * In this case use scaler 0 to take advantage of HQ mode
			 */
			*scaler_id = 0;
			scaler_state->scalers[0].in_use = 1;
			scaler_state->scalers[0].mode = PS_SCALER_MODE_HQ;
			scaler_state->scalers[1].in_use = 0;
		} else {
			scaler_state->scalers[*scaler_id].mode = PS_SCALER_MODE_DYN;
		}
	}

	return 0;
}

static void
intel_atomic_duplicate_dpll_state(struct drm_i915_private *dev_priv,
				  struct intel_shared_dpll_config *shared_dpll)
{
	enum intel_dpll_id i;

	/* Copy shared dpll state */
	for (i = 0; i < dev_priv->num_shared_dpll; i++) {
		struct intel_shared_dpll *pll = &dev_priv->shared_dplls[i];

		shared_dpll[i] = pll->config;
	}
}

struct intel_shared_dpll_config *
intel_atomic_get_shared_dpll_state(struct drm_atomic_state *s)
{
	struct intel_atomic_state *state = to_intel_atomic_state(s);

	WARN_ON(!drm_modeset_is_locked(&s->dev->mode_config.connection_mutex));

	if (!state->dpll_set) {
		state->dpll_set = true;

		intel_atomic_duplicate_dpll_state(to_i915(s->dev),
						  state->shared_dpll);
	}

	return state->shared_dpll;
}

struct drm_atomic_state *
intel_atomic_state_alloc(struct drm_device *dev)
{
	struct intel_atomic_state *state = kzalloc(sizeof(*state), GFP_KERNEL);

	if (!state || drm_atomic_state_init(dev, &state->base) < 0) {
		kfree(state);
		return NULL;
	}

	return &state->base;
}

void intel_atomic_state_clear(struct drm_atomic_state *s)
{
	struct intel_atomic_state *state = to_intel_atomic_state(s);
	drm_atomic_state_default_clear(&state->base);
	state->dpll_set = state->modeset = false;
}<|MERGE_RESOLUTION|>--- conflicted
+++ resolved
@@ -100,10 +100,7 @@
 	crtc_state->update_wm_post = false;
 	crtc_state->fb_changed = false;
 	crtc_state->wm.need_postvbl_update = false;
-<<<<<<< HEAD
-=======
 	crtc_state->fb_bits = 0;
->>>>>>> 698f3f28
 
 	return &crtc_state->base;
 }
