/*
 * Copyright (c) 2006 Dave Airlie <airlied@linux.ie>
 * Copyright (c) 2007-2008 Intel Corporation
 *   Jesse Barnes <jesse.barnes@intel.com>
 *
 * Permission is hereby granted, free of charge, to any person obtaining a
 * copy of this software and associated documentation files (the "Software"),
 * to deal in the Software without restriction, including without limitation
 * the rights to use, copy, modify, merge, publish, distribute, sublicense,
 * and/or sell copies of the Software, and to permit persons to whom the
 * Software is furnished to do so, subject to the following conditions:
 *
 * The above copyright notice and this permission notice (including the next
 * paragraph) shall be included in all copies or substantial portions of the
 * Software.
 *
 * THE SOFTWARE IS PROVIDED "AS IS", WITHOUT WARRANTY OF ANY KIND, EXPRESS OR
 * IMPLIED, INCLUDING BUT NOT LIMITED TO THE WARRANTIES OF MERCHANTABILITY,
 * FITNESS FOR A PARTICULAR PURPOSE AND NONINFRINGEMENT.  IN NO EVENT SHALL
 * THE AUTHORS OR COPYRIGHT HOLDERS BE LIABLE FOR ANY CLAIM, DAMAGES OR OTHER
 * LIABILITY, WHETHER IN AN ACTION OF CONTRACT, TORT OR OTHERWISE, ARISING
 * FROM, OUT OF OR IN CONNECTION WITH THE SOFTWARE OR THE USE OR OTHER DEALINGS
 * IN THE SOFTWARE.
 */
#ifndef __INTEL_DRV_H__
#define __INTEL_DRV_H__

#include <linux/async.h>
#include <linux/i2c.h>
#include <linux/hdmi.h>
#include <drm/i915_drm.h>
#include "i915_drv.h"
#include <drm/drm_crtc.h>
#include <drm/drm_crtc_helper.h>
#include <drm/drm_fb_helper.h>
#include <drm/drm_dp_dual_mode_helper.h>
#include <drm/drm_dp_mst_helper.h>
#include <drm/drm_rect.h>
#include <drm/drm_atomic.h>

/**
 * _wait_for - magic (register) wait macro
 *
 * Does the right thing for modeset paths when run under kdgb or similar atomic
 * contexts. Note that it's important that we check the condition again after
 * having timed out, since the timeout could be due to preemption or similar and
 * we've never had a chance to check the condition before the timeout.
 *
 * TODO: When modesetting has fully transitioned to atomic, the below
 * drm_can_sleep() can be removed and in_atomic()/!in_atomic() asserts
 * added.
 */
#define _wait_for(COND, US, W) ({ \
	unsigned long timeout__ = jiffies + usecs_to_jiffies(US) + 1;	\
	int ret__ = 0;							\
	while (!(COND)) {						\
		if (time_after(jiffies, timeout__)) {			\
			if (!(COND))					\
				ret__ = -ETIMEDOUT;			\
			break;						\
		}							\
		if ((W) && drm_can_sleep()) {				\
			usleep_range((W), (W)*2);			\
		} else {						\
			cpu_relax();					\
		}							\
	}								\
	ret__;								\
})

#define wait_for(COND, MS)	  	_wait_for((COND), (MS) * 1000, 1000)
#define wait_for_us(COND, US)	  	_wait_for((COND), (US), 1)

/* If CONFIG_PREEMPT_COUNT is disabled, in_atomic() always reports false. */
#if defined(CONFIG_DRM_I915_DEBUG) && defined(CONFIG_PREEMPT_COUNT)
# define _WAIT_FOR_ATOMIC_CHECK WARN_ON_ONCE(!in_atomic())
#else
# define _WAIT_FOR_ATOMIC_CHECK do { } while (0)
#endif

#define _wait_for_atomic(COND, US) ({ \
	unsigned long end__; \
	int ret__ = 0; \
	_WAIT_FOR_ATOMIC_CHECK; \
	BUILD_BUG_ON((US) > 50000); \
	end__ = (local_clock() >> 10) + (US) + 1; \
	while (!(COND)) { \
		if (time_after((unsigned long)(local_clock() >> 10), end__)) { \
			/* Unlike the regular wait_for(), this atomic variant \
			 * cannot be preempted (and we'll just ignore the issue\
			 * of irq interruptions) and so we know that no time \
			 * has passed since the last check of COND and can \
			 * immediately report the timeout. \
			 */ \
			ret__ = -ETIMEDOUT; \
			break; \
		} \
		cpu_relax(); \
	} \
	ret__; \
})

#define wait_for_atomic(COND, MS)	_wait_for_atomic((COND), (MS) * 1000)
#define wait_for_atomic_us(COND, US)	_wait_for_atomic((COND), (US))

#define KHz(x) (1000 * (x))
#define MHz(x) KHz(1000 * (x))

/*
 * Display related stuff
 */

/* store information about an Ixxx DVO */
/* The i830->i865 use multiple DVOs with multiple i2cs */
/* the i915, i945 have a single sDVO i2c bus - which is different */
#define MAX_OUTPUTS 6
/* maximum connectors per crtcs in the mode set */

/* Maximum cursor sizes */
#define GEN2_CURSOR_WIDTH 64
#define GEN2_CURSOR_HEIGHT 64
#define MAX_CURSOR_WIDTH 256
#define MAX_CURSOR_HEIGHT 256

#define INTEL_I2C_BUS_DVO 1
#define INTEL_I2C_BUS_SDVO 2

/* these are outputs from the chip - integrated only
   external chips are via DVO or SDVO output */
enum intel_output_type {
	INTEL_OUTPUT_UNUSED = 0,
	INTEL_OUTPUT_ANALOG = 1,
	INTEL_OUTPUT_DVO = 2,
	INTEL_OUTPUT_SDVO = 3,
	INTEL_OUTPUT_LVDS = 4,
	INTEL_OUTPUT_TVOUT = 5,
	INTEL_OUTPUT_HDMI = 6,
	INTEL_OUTPUT_DISPLAYPORT = 7,
	INTEL_OUTPUT_EDP = 8,
	INTEL_OUTPUT_DSI = 9,
	INTEL_OUTPUT_UNKNOWN = 10,
	INTEL_OUTPUT_DP_MST = 11,
};

#define INTEL_DVO_CHIP_NONE 0
#define INTEL_DVO_CHIP_LVDS 1
#define INTEL_DVO_CHIP_TMDS 2
#define INTEL_DVO_CHIP_TVOUT 4

#define INTEL_DSI_VIDEO_MODE	0
#define INTEL_DSI_COMMAND_MODE	1

struct intel_framebuffer {
	struct drm_framebuffer base;
	struct drm_i915_gem_object *obj;
	struct intel_rotation_info rot_info;
};

struct intel_fbdev {
	struct drm_fb_helper helper;
	struct intel_framebuffer *fb;
	int preferred_bpp;
};

struct intel_encoder {
	struct drm_encoder base;

	enum intel_output_type type;
	unsigned int cloneable;
	void (*hot_plug)(struct intel_encoder *);
	bool (*compute_config)(struct intel_encoder *,
			       struct intel_crtc_state *);
	void (*pre_pll_enable)(struct intel_encoder *);
	void (*pre_enable)(struct intel_encoder *);
	void (*enable)(struct intel_encoder *);
	void (*mode_set)(struct intel_encoder *intel_encoder);
	void (*disable)(struct intel_encoder *);
	void (*post_disable)(struct intel_encoder *);
	void (*post_pll_disable)(struct intel_encoder *);
	/* Read out the current hw state of this connector, returning true if
	 * the encoder is active. If the encoder is enabled it also set the pipe
	 * it is connected to in the pipe parameter. */
	bool (*get_hw_state)(struct intel_encoder *, enum pipe *pipe);
	/* Reconstructs the equivalent mode flags for the current hardware
	 * state. This must be called _after_ display->get_pipe_config has
	 * pre-filled the pipe config. Note that intel_encoder->base.crtc must
	 * be set correctly before calling this function. */
	void (*get_config)(struct intel_encoder *,
			   struct intel_crtc_state *pipe_config);
	/*
	 * Called during system suspend after all pending requests for the
	 * encoder are flushed (for example for DP AUX transactions) and
	 * device interrupts are disabled.
	 */
	void (*suspend)(struct intel_encoder *);
	int crtc_mask;
	enum hpd_pin hpd_pin;
};

struct intel_panel {
	struct drm_display_mode *fixed_mode;
	struct drm_display_mode *downclock_mode;
	int fitting_mode;

	/* backlight */
	struct {
		bool present;
		u32 level;
		u32 min;
		u32 max;
		bool enabled;
		bool combination_mode;	/* gen 2/4 only */
		bool active_low_pwm;

		/* PWM chip */
		bool util_pin_active_low;	/* bxt+ */
		u8 controller;		/* bxt+ only */
		struct pwm_device *pwm;

		struct backlight_device *device;

		/* Connector and platform specific backlight functions */
		int (*setup)(struct intel_connector *connector, enum pipe pipe);
		uint32_t (*get)(struct intel_connector *connector);
		void (*set)(struct intel_connector *connector, uint32_t level);
		void (*disable)(struct intel_connector *connector);
		void (*enable)(struct intel_connector *connector);
		uint32_t (*hz_to_pwm)(struct intel_connector *connector,
				      uint32_t hz);
		void (*power)(struct intel_connector *, bool enable);
	} backlight;
};

struct intel_connector {
	struct drm_connector base;
	/*
	 * The fixed encoder this connector is connected to.
	 */
	struct intel_encoder *encoder;

	/* Reads out the current hw, returning true if the connector is enabled
	 * and active (i.e. dpms ON state). */
	bool (*get_hw_state)(struct intel_connector *);

	/*
	 * Removes all interfaces through which the connector is accessible
	 * - like sysfs, debugfs entries -, so that no new operations can be
	 * started on the connector. Also makes sure all currently pending
	 * operations finish before returing.
	 */
	void (*unregister)(struct intel_connector *);

	/* Panel info for eDP and LVDS */
	struct intel_panel panel;

	/* Cached EDID for eDP and LVDS. May hold ERR_PTR for invalid EDID. */
	struct edid *edid;
	struct edid *detect_edid;

	/* since POLL and HPD connectors may use the same HPD line keep the native
	   state of connector->polled in case hotplug storm detection changes it */
	u8 polled;

	void *port; /* store this opaque as its illegal to dereference it */

	struct intel_dp *mst_port;
};

typedef struct dpll {
	/* given values */
	int n;
	int m1, m2;
	int p1, p2;
	/* derived values */
	int	dot;
	int	vco;
	int	m;
	int	p;
} intel_clock_t;

struct intel_atomic_state {
	struct drm_atomic_state base;

	unsigned int cdclk;

	/*
	 * Calculated device cdclk, can be different from cdclk
	 * only when all crtc's are DPMS off.
	 */
	unsigned int dev_cdclk;

	bool dpll_set, modeset;

	/*
	 * Does this transaction change the pipes that are active?  This mask
	 * tracks which CRTC's have changed their active state at the end of
	 * the transaction (not counting the temporary disable during modesets).
	 * This mask should only be non-zero when intel_state->modeset is true,
	 * but the converse is not necessarily true; simply changing a mode may
	 * not flip the final active status of any CRTC's
	 */
	unsigned int active_pipe_changes;

	unsigned int active_crtcs;
	unsigned int min_pixclk[I915_MAX_PIPES];

	struct intel_shared_dpll_config shared_dpll[I915_NUM_PLLS];
<<<<<<< HEAD
=======
	struct intel_wm_config wm_config;
>>>>>>> 698f3f28

	/*
	 * Current watermarks can't be trusted during hardware readout, so
	 * don't bother calculating intermediate watermarks.
	 */
	bool skip_intermediate_wm;
<<<<<<< HEAD

	/* Gen9+ only */
	struct skl_wm_values wm_results;
=======
>>>>>>> 698f3f28
};

struct intel_plane_state {
	struct drm_plane_state base;
	struct drm_rect src;
	struct drm_rect dst;
	struct drm_rect clip;
	bool visible;

	/*
	 * scaler_id
	 *    = -1 : not using a scaler
	 *    >=  0 : using a scalers
	 *
	 * plane requiring a scaler:
	 *   - During check_plane, its bit is set in
	 *     crtc_state->scaler_state.scaler_users by calling helper function
	 *     update_scaler_plane.
	 *   - scaler_id indicates the scaler it got assigned.
	 *
	 * plane doesn't require a scaler:
	 *   - this can happen when scaling is no more required or plane simply
	 *     got disabled.
	 *   - During check_plane, corresponding bit is reset in
	 *     crtc_state->scaler_state.scaler_users by calling helper function
	 *     update_scaler_plane.
	 */
	int scaler_id;

	struct drm_intel_sprite_colorkey ckey;

	/* async flip related structures */
	struct drm_i915_gem_request *wait_req;
};

struct intel_initial_plane_config {
	struct intel_framebuffer *fb;
	unsigned int tiling;
	int size;
	u32 base;
};

#define SKL_MIN_SRC_W 8
#define SKL_MAX_SRC_W 4096
#define SKL_MIN_SRC_H 8
#define SKL_MAX_SRC_H 4096
#define SKL_MIN_DST_W 8
#define SKL_MAX_DST_W 4096
#define SKL_MIN_DST_H 8
#define SKL_MAX_DST_H 4096

struct intel_scaler {
	int in_use;
	uint32_t mode;
};

struct intel_crtc_scaler_state {
#define SKL_NUM_SCALERS 2
	struct intel_scaler scalers[SKL_NUM_SCALERS];

	/*
	 * scaler_users: keeps track of users requesting scalers on this crtc.
	 *
	 *     If a bit is set, a user is using a scaler.
	 *     Here user can be a plane or crtc as defined below:
	 *       bits 0-30 - plane (bit position is index from drm_plane_index)
	 *       bit 31    - crtc
	 *
	 * Instead of creating a new index to cover planes and crtc, using
	 * existing drm_plane_index for planes which is well less than 31
	 * planes and bit 31 for crtc. This should be fine to cover all
	 * our platforms.
	 *
	 * intel_atomic_setup_scalers will setup available scalers to users
	 * requesting scalers. It will gracefully fail if request exceeds
	 * avilability.
	 */
#define SKL_CRTC_INDEX 31
	unsigned scaler_users;

	/* scaler used by crtc for panel fitting purpose */
	int scaler_id;
};

/* drm_mode->private_flags */
#define I915_MODE_FLAG_INHERITED 1

struct intel_pipe_wm {
	struct intel_wm_level wm[5];
	struct intel_wm_level raw_wm[5];
	uint32_t linetime;
	bool fbc_wm_enabled;
	bool pipe_enabled;
	bool sprites_enabled;
	bool sprites_scaled;
};

struct skl_pipe_wm {
	struct skl_wm_level wm[8];
	struct skl_wm_level trans_wm;
	uint32_t linetime;
};

struct intel_crtc_wm_state {
	union {
		struct {
			/*
			 * Intermediate watermarks; these can be
			 * programmed immediately since they satisfy
			 * both the current configuration we're
			 * switching away from and the new
			 * configuration we're switching to.
			 */
			struct intel_pipe_wm intermediate;

			/*
			 * Optimal watermarks, programmed post-vblank
			 * when this state is committed.
			 */
			struct intel_pipe_wm optimal;
		} ilk;

		struct {
			/* gen9+ only needs 1-step wm programming */
			struct skl_pipe_wm optimal;

			/* cached plane data rate */
			unsigned plane_data_rate[I915_MAX_PLANES];
			unsigned plane_y_data_rate[I915_MAX_PLANES];

			/* minimum block allocation */
			uint16_t minimum_blocks[I915_MAX_PLANES];
			uint16_t minimum_y_blocks[I915_MAX_PLANES];
		} skl;
	};

	/*
	 * Platforms with two-step watermark programming will need to
	 * update watermark programming post-vblank to switch from the
	 * safe intermediate watermarks to the optimal final
	 * watermarks.
	 */
	bool need_postvbl_update;
};

struct intel_crtc_state {
	struct drm_crtc_state base;

	/**
	 * quirks - bitfield with hw state readout quirks
	 *
	 * For various reasons the hw state readout code might not be able to
	 * completely faithfully read out the current state. These cases are
	 * tracked with quirk flags so that fastboot and state checker can act
	 * accordingly.
	 */
#define PIPE_CONFIG_QUIRK_MODE_SYNC_FLAGS	(1<<0) /* unreliable sync mode.flags */
	unsigned long quirks;

	unsigned fb_bits; /* framebuffers to flip */
	bool update_pipe; /* can a fast modeset be performed? */
	bool disable_cxsr;
	bool update_wm_pre, update_wm_post; /* watermarks are updated */
	bool fb_changed; /* fb on any of the planes is changed */

	/* Pipe source size (ie. panel fitter input size)
	 * All planes will be positioned inside this space,
	 * and get clipped at the edges. */
	int pipe_src_w, pipe_src_h;

	/* Whether to set up the PCH/FDI. Note that we never allow sharing
	 * between pch encoders and cpu encoders. */
	bool has_pch_encoder;

	/* Are we sending infoframes on the attached port */
	bool has_infoframe;

	/* CPU Transcoder for the pipe. Currently this can only differ from the
	 * pipe on Haswell and later (where we have a special eDP transcoder)
	 * and Broxton (where we have special DSI transcoders). */
	enum transcoder cpu_transcoder;

	/*
	 * Use reduced/limited/broadcast rbg range, compressing from the full
	 * range fed into the crtcs.
	 */
	bool limited_color_range;

	/* DP has a bunch of special case unfortunately, so mark the pipe
	 * accordingly. */
	bool has_dp_encoder;

	/* DSI has special cases */
	bool has_dsi_encoder;

	/* Whether we should send NULL infoframes. Required for audio. */
	bool has_hdmi_sink;

	/* Audio enabled on this pipe. Only valid if either has_hdmi_sink or
	 * has_dp_encoder is set. */
	bool has_audio;

	/*
	 * Enable dithering, used when the selected pipe bpp doesn't match the
	 * plane bpp.
	 */
	bool dither;

	/* Controls for the clock computation, to override various stages. */
	bool clock_set;

	/* SDVO TV has a bunch of special case. To make multifunction encoders
	 * work correctly, we need to track this at runtime.*/
	bool sdvo_tv_clock;

	/*
	 * crtc bandwidth limit, don't increase pipe bpp or clock if not really
	 * required. This is set in the 2nd loop of calling encoder's
	 * ->compute_config if the first pick doesn't work out.
	 */
	bool bw_constrained;

	/* Settings for the intel dpll used on pretty much everything but
	 * haswell. */
	struct dpll dpll;

	/* Selected dpll when shared or NULL. */
	struct intel_shared_dpll *shared_dpll;

	/*
	 * - PORT_CLK_SEL for DDI ports on HSW/BDW.
	 * - enum skl_dpll on SKL
	 */
	uint32_t ddi_pll_sel;

	/* Actual register state of the dpll, for shared dpll cross-checking. */
	struct intel_dpll_hw_state dpll_hw_state;

	/* DSI PLL registers */
	struct {
		u32 ctrl, div;
	} dsi_pll;

	int pipe_bpp;
	struct intel_link_m_n dp_m_n;

	/* m2_n2 for eDP downclock */
	struct intel_link_m_n dp_m2_n2;
	bool has_drrs;

	/*
	 * Frequence the dpll for the port should run at. Differs from the
	 * adjusted dotclock e.g. for DP or 12bpc hdmi mode. This is also
	 * already multiplied by pixel_multiplier.
	 */
	int port_clock;

	/* Used by SDVO (and if we ever fix it, HDMI). */
	unsigned pixel_multiplier;

	uint8_t lane_count;

	/*
	 * Used by platforms having DP/HDMI PHY with programmable lane
	 * latency optimization.
	 */
	uint8_t lane_lat_optim_mask;

	/* Panel fitter controls for gen2-gen4 + VLV */
	struct {
		u32 control;
		u32 pgm_ratios;
		u32 lvds_border_bits;
	} gmch_pfit;

	/* Panel fitter placement and size for Ironlake+ */
	struct {
		u32 pos;
		u32 size;
		bool enabled;
		bool force_thru;
	} pch_pfit;

	/* FDI configuration, only valid if has_pch_encoder is set. */
	int fdi_lanes;
	struct intel_link_m_n fdi_m_n;

	bool ips_enabled;

	bool enable_fbc;

	bool double_wide;

	bool dp_encoder_is_mst;
	int pbn;

	struct intel_crtc_scaler_state scaler_state;

	/* w/a for waiting 2 vblanks during crtc enable */
	enum pipe hsw_workaround_pipe;

	/* IVB sprite scaling w/a (WaCxSRDisabledForSpriteScaling:ivb) */
	bool disable_lp_wm;

<<<<<<< HEAD
	struct intel_crtc_wm_state wm;
=======
	struct {
		/*
		 * Optimal watermarks, programmed post-vblank when this state
		 * is committed.
		 */
		union {
			struct intel_pipe_wm ilk;
			struct skl_pipe_wm skl;
		} optimal;

		/*
		 * Intermediate watermarks; these can be programmed immediately
		 * since they satisfy both the current configuration we're
		 * switching away from and the new configuration we're switching
		 * to.
		 */
		struct intel_pipe_wm intermediate;

		/*
		 * Platforms with two-step watermark programming will need to
		 * update watermark programming post-vblank to switch from the
		 * safe intermediate watermarks to the optimal final
		 * watermarks.
		 */
		bool need_postvbl_update;
	} wm;

	/* Gamma mode programmed on the pipe */
	uint32_t gamma_mode;
>>>>>>> 698f3f28
};

struct vlv_wm_state {
	struct vlv_pipe_wm wm[3];
	struct vlv_sr_wm sr[3];
	uint8_t num_active_planes;
	uint8_t num_levels;
	uint8_t level;
	bool cxsr;
};

struct intel_mmio_flip {
	struct work_struct work;
	struct drm_i915_private *i915;
	struct drm_i915_gem_request *req;
	struct intel_crtc *crtc;
	unsigned int rotation;
};

struct intel_crtc {
	struct drm_crtc base;
	enum pipe pipe;
	enum plane plane;
	u8 lut_r[256], lut_g[256], lut_b[256];
	/*
	 * Whether the crtc and the connected output pipeline is active. Implies
	 * that crtc->enabled is set, i.e. the current mode configuration has
	 * some outputs connected to this crtc.
	 */
	bool active;
	unsigned long enabled_power_domains;
	bool lowfreq_avail;
	struct intel_overlay *overlay;
	struct intel_unpin_work *unpin_work;

	atomic_t unpin_work_count;

	/* Display surface base address adjustement for pageflips. Note that on
	 * gen4+ this only adjusts up to a tile, offsets within a tile are
	 * handled in the hw itself (with the TILEOFF register). */
	u32 dspaddr_offset;
	int adjusted_x;
	int adjusted_y;

	uint32_t cursor_addr;
	uint32_t cursor_cntl;
	uint32_t cursor_size;
	uint32_t cursor_base;

	struct intel_crtc_state *config;

	/* reset counter value when the last flip was submitted */
	unsigned int reset_counter;

	/* Access to these should be protected by dev_priv->irq_lock. */
	bool cpu_fifo_underrun_disabled;
	bool pch_fifo_underrun_disabled;

	/* per-pipe watermark state */
	struct {
		/* watermarks currently being used  */
		union {
			struct intel_pipe_wm ilk;
			struct skl_pipe_wm skl;
		} active;

		/* allow CxSR on this pipe */
		bool cxsr_allowed;
	} wm;

	int scanline_offset;

	struct {
		unsigned start_vbl_count;
		ktime_t start_vbl_time;
		int min_vbl, max_vbl;
		int scanline_start;
	} debug;

	/* scalers available on this crtc */
	int num_scalers;

	struct vlv_wm_state wm_state;
};

struct intel_plane_wm_parameters {
	uint32_t horiz_pixels;
	uint32_t vert_pixels;
	/*
	 *   For packed pixel formats:
	 *     bytes_per_pixel - holds bytes per pixel
	 *   For planar pixel formats:
	 *     bytes_per_pixel - holds bytes per pixel for uv-plane
	 *     y_bytes_per_pixel - holds bytes per pixel for y-plane
	 */
	uint8_t bytes_per_pixel;
	uint8_t y_bytes_per_pixel;
	bool enabled;
	bool scaled;
	u64 tiling;
	unsigned int rotation;
	uint16_t fifo_size;
};

struct intel_plane {
	struct drm_plane base;
	int plane;
	enum pipe pipe;
	bool can_scale;
	int max_downscale;
	uint32_t frontbuffer_bit;

	/* Since we need to change the watermarks before/after
	 * enabling/disabling the planes, we need to store the parameters here
	 * as the other pieces of the struct may not reflect the values we want
	 * for the watermark calculations. Currently only Haswell uses this.
	 */
	struct intel_plane_wm_parameters wm;

	/*
	 * NOTE: Do not place new plane state fields here (e.g., when adding
	 * new plane properties).  New runtime state should now be placed in
	 * the intel_plane_state structure and accessed via plane_state.
	 */

	void (*update_plane)(struct drm_plane *plane,
			     const struct intel_crtc_state *crtc_state,
			     const struct intel_plane_state *plane_state);
	void (*disable_plane)(struct drm_plane *plane,
			      struct drm_crtc *crtc);
	int (*check_plane)(struct drm_plane *plane,
			   struct intel_crtc_state *crtc_state,
			   struct intel_plane_state *state);
};

struct intel_watermark_params {
	unsigned long fifo_size;
	unsigned long max_wm;
	unsigned long default_wm;
	unsigned long guard_size;
	unsigned long cacheline_size;
};

struct cxsr_latency {
	int is_desktop;
	int is_ddr3;
	unsigned long fsb_freq;
	unsigned long mem_freq;
	unsigned long display_sr;
	unsigned long display_hpll_disable;
	unsigned long cursor_sr;
	unsigned long cursor_hpll_disable;
};

#define to_intel_atomic_state(x) container_of(x, struct intel_atomic_state, base)
#define to_intel_crtc(x) container_of(x, struct intel_crtc, base)
#define to_intel_crtc_state(x) container_of(x, struct intel_crtc_state, base)
#define to_intel_connector(x) container_of(x, struct intel_connector, base)
#define to_intel_encoder(x) container_of(x, struct intel_encoder, base)
#define to_intel_framebuffer(x) container_of(x, struct intel_framebuffer, base)
#define to_intel_plane(x) container_of(x, struct intel_plane, base)
#define to_intel_plane_state(x) container_of(x, struct intel_plane_state, base)
#define intel_fb_obj(x) (x ? to_intel_framebuffer(x)->obj : NULL)

struct intel_hdmi {
	i915_reg_t hdmi_reg;
	int ddc_bus;
	struct {
		enum drm_dp_dual_mode_type type;
		int max_tmds_clock;
	} dp_dual_mode;
	bool limited_color_range;
	bool color_range_auto;
	bool has_hdmi_sink;
	bool has_audio;
	enum hdmi_force_audio force_audio;
	bool rgb_quant_range_selectable;
	enum hdmi_picture_aspect aspect_ratio;
	struct intel_connector *attached_connector;
	void (*write_infoframe)(struct drm_encoder *encoder,
				enum hdmi_infoframe_type type,
				const void *frame, ssize_t len);
	void (*set_infoframes)(struct drm_encoder *encoder,
			       bool enable,
			       const struct drm_display_mode *adjusted_mode);
	bool (*infoframe_enabled)(struct drm_encoder *encoder,
				  const struct intel_crtc_state *pipe_config);
};

struct intel_dp_mst_encoder;
#define DP_MAX_DOWNSTREAM_PORTS		0x10

/*
 * enum link_m_n_set:
 *	When platform provides two set of M_N registers for dp, we can
 *	program them and switch between them incase of DRRS.
 *	But When only one such register is provided, we have to program the
 *	required divider value on that registers itself based on the DRRS state.
 *
 * M1_N1	: Program dp_m_n on M1_N1 registers
 *			  dp_m2_n2 on M2_N2 registers (If supported)
 *
 * M2_N2	: Program dp_m2_n2 on M1_N1 registers
 *			  M2_N2 registers are not supported
 */

enum link_m_n_set {
	/* Sets the m1_n1 and m2_n2 */
	M1_N1 = 0,
	M2_N2
};

struct intel_dp {
	i915_reg_t output_reg;
	i915_reg_t aux_ch_ctl_reg;
	i915_reg_t aux_ch_data_reg[5];
	uint32_t DP;
	int link_rate;
	uint8_t lane_count;
	uint8_t sink_count;
	bool has_audio;
	bool detect_done;
	enum hdmi_force_audio force_audio;
	bool limited_color_range;
	bool color_range_auto;
	uint8_t dpcd[DP_RECEIVER_CAP_SIZE];
	uint8_t psr_dpcd[EDP_PSR_RECEIVER_CAP_SIZE];
	uint8_t downstream_ports[DP_MAX_DOWNSTREAM_PORTS];
	/* sink rates as reported by DP_SUPPORTED_LINK_RATES */
	uint8_t num_sink_rates;
	int sink_rates[DP_MAX_SUPPORTED_RATES];
	struct drm_dp_aux aux;
	uint8_t train_set[4];
	int panel_power_up_delay;
	int panel_power_down_delay;
	int panel_power_cycle_delay;
	int backlight_on_delay;
	int backlight_off_delay;
	struct delayed_work panel_vdd_work;
	bool want_panel_vdd;
	unsigned long last_power_on;
	unsigned long last_backlight_off;
	ktime_t panel_power_off_time;

	struct notifier_block edp_notifier;

	/*
	 * Pipe whose power sequencer is currently locked into
	 * this port. Only relevant on VLV/CHV.
	 */
	enum pipe pps_pipe;
	struct edp_power_seq pps_delays;

	bool can_mst; /* this port supports mst */
	bool is_mst;
	int active_mst_links;
	/* connector directly attached - won't be use for modeset in mst world */
	struct intel_connector *attached_connector;

	/* mst connector list */
	struct intel_dp_mst_encoder *mst_encoders[I915_MAX_PIPES];
	struct drm_dp_mst_topology_mgr mst_mgr;

	uint32_t (*get_aux_clock_divider)(struct intel_dp *dp, int index);
	/*
	 * This function returns the value we have to program the AUX_CTL
	 * register with to kick off an AUX transaction.
	 */
	uint32_t (*get_aux_send_ctl)(struct intel_dp *dp,
				     bool has_aux_irq,
				     int send_bytes,
				     uint32_t aux_clock_divider);

	/* This is called before a link training is starterd */
	void (*prepare_link_retrain)(struct intel_dp *intel_dp);

	/* Displayport compliance testing */
	unsigned long compliance_test_type;
	unsigned long compliance_test_data;
	bool compliance_test_active;
};

struct intel_digital_port {
	struct intel_encoder base;
	enum port port;
	u32 saved_port_bits;
	struct intel_dp dp;
	struct intel_hdmi hdmi;
	enum irqreturn (*hpd_pulse)(struct intel_digital_port *, bool);
	bool release_cl2_override;
	uint8_t max_lanes;
	/* for communication with audio component; protected by av_mutex */
	const struct drm_connector *audio_connector;
};

struct intel_dp_mst_encoder {
	struct intel_encoder base;
	enum pipe pipe;
	struct intel_digital_port *primary;
	void *port; /* store this opaque as its illegal to dereference it */
};

static inline enum dpio_channel
vlv_dport_to_channel(struct intel_digital_port *dport)
{
	switch (dport->port) {
	case PORT_B:
	case PORT_D:
		return DPIO_CH0;
	case PORT_C:
		return DPIO_CH1;
	default:
		BUG();
	}
}

static inline enum dpio_phy
vlv_dport_to_phy(struct intel_digital_port *dport)
{
	switch (dport->port) {
	case PORT_B:
	case PORT_C:
		return DPIO_PHY0;
	case PORT_D:
		return DPIO_PHY1;
	default:
		BUG();
	}
}

static inline enum dpio_channel
vlv_pipe_to_channel(enum pipe pipe)
{
	switch (pipe) {
	case PIPE_A:
	case PIPE_C:
		return DPIO_CH0;
	case PIPE_B:
		return DPIO_CH1;
	default:
		BUG();
	}
}

static inline struct drm_crtc *
intel_get_crtc_for_pipe(struct drm_device *dev, int pipe)
{
	struct drm_i915_private *dev_priv = dev->dev_private;
	return dev_priv->pipe_to_crtc_mapping[pipe];
}

static inline struct drm_crtc *
intel_get_crtc_for_plane(struct drm_device *dev, int plane)
{
	struct drm_i915_private *dev_priv = dev->dev_private;
	return dev_priv->plane_to_crtc_mapping[plane];
}

struct intel_unpin_work {
	struct work_struct work;
	struct drm_crtc *crtc;
	struct drm_framebuffer *old_fb;
	struct drm_i915_gem_object *pending_flip_obj;
	struct drm_pending_vblank_event *event;
	atomic_t pending;
#define INTEL_FLIP_INACTIVE	0
#define INTEL_FLIP_PENDING	1
#define INTEL_FLIP_COMPLETE	2
	u32 flip_count;
	u32 gtt_offset;
	struct drm_i915_gem_request *flip_queued_req;
	u32 flip_queued_vblank;
	u32 flip_ready_vblank;
	bool enable_stall_check;
};

struct intel_load_detect_pipe {
	struct drm_atomic_state *restore_state;
};

static inline struct intel_encoder *
intel_attached_encoder(struct drm_connector *connector)
{
	return to_intel_connector(connector)->encoder;
}

static inline struct intel_digital_port *
enc_to_dig_port(struct drm_encoder *encoder)
{
	return container_of(encoder, struct intel_digital_port, base.base);
}

static inline struct intel_dp_mst_encoder *
enc_to_mst(struct drm_encoder *encoder)
{
	return container_of(encoder, struct intel_dp_mst_encoder, base.base);
}

static inline struct intel_dp *enc_to_intel_dp(struct drm_encoder *encoder)
{
	return &enc_to_dig_port(encoder)->dp;
}

static inline struct intel_digital_port *
dp_to_dig_port(struct intel_dp *intel_dp)
{
	return container_of(intel_dp, struct intel_digital_port, dp);
}

static inline struct intel_digital_port *
hdmi_to_dig_port(struct intel_hdmi *intel_hdmi)
{
	return container_of(intel_hdmi, struct intel_digital_port, hdmi);
}

/*
 * Returns the number of planes for this pipe, ie the number of sprites + 1
 * (primary plane). This doesn't count the cursor plane then.
 */
static inline unsigned int intel_num_planes(struct intel_crtc *crtc)
{
	return INTEL_INFO(crtc->base.dev)->num_sprites[crtc->pipe] + 1;
}

/* intel_fifo_underrun.c */
bool intel_set_cpu_fifo_underrun_reporting(struct drm_i915_private *dev_priv,
					   enum pipe pipe, bool enable);
bool intel_set_pch_fifo_underrun_reporting(struct drm_i915_private *dev_priv,
					   enum transcoder pch_transcoder,
					   bool enable);
void intel_cpu_fifo_underrun_irq_handler(struct drm_i915_private *dev_priv,
					 enum pipe pipe);
void intel_pch_fifo_underrun_irq_handler(struct drm_i915_private *dev_priv,
					 enum transcoder pch_transcoder);
void intel_check_cpu_fifo_underruns(struct drm_i915_private *dev_priv);
void intel_check_pch_fifo_underruns(struct drm_i915_private *dev_priv);

/* i915_irq.c */
void gen5_enable_gt_irq(struct drm_i915_private *dev_priv, uint32_t mask);
void gen5_disable_gt_irq(struct drm_i915_private *dev_priv, uint32_t mask);
void gen6_enable_pm_irq(struct drm_i915_private *dev_priv, uint32_t mask);
void gen6_disable_pm_irq(struct drm_i915_private *dev_priv, uint32_t mask);
void gen6_reset_rps_interrupts(struct drm_device *dev);
void gen6_enable_rps_interrupts(struct drm_device *dev);
void gen6_disable_rps_interrupts(struct drm_device *dev);
u32 gen6_sanitize_rps_pm_mask(struct drm_i915_private *dev_priv, u32 mask);
void intel_runtime_pm_disable_interrupts(struct drm_i915_private *dev_priv);
void intel_runtime_pm_enable_interrupts(struct drm_i915_private *dev_priv);
static inline bool intel_irqs_enabled(struct drm_i915_private *dev_priv)
{
	/*
	 * We only use drm_irq_uninstall() at unload and VT switch, so
	 * this is the only thing we need to check.
	 */
	return dev_priv->pm.irqs_enabled;
}

int intel_get_crtc_scanline(struct intel_crtc *crtc);
void gen8_irq_power_well_post_enable(struct drm_i915_private *dev_priv,
				     unsigned int pipe_mask);
void gen8_irq_power_well_pre_disable(struct drm_i915_private *dev_priv,
				     unsigned int pipe_mask);

/* intel_crt.c */
void intel_crt_init(struct drm_device *dev);


/* intel_ddi.c */
void intel_ddi_clk_select(struct intel_encoder *encoder,
			  const struct intel_crtc_state *pipe_config);
void intel_prepare_ddi_buffer(struct intel_encoder *encoder);
void hsw_fdi_link_train(struct drm_crtc *crtc);
void intel_ddi_init(struct drm_device *dev, enum port port);
enum port intel_ddi_get_encoder_port(struct intel_encoder *intel_encoder);
bool intel_ddi_get_hw_state(struct intel_encoder *encoder, enum pipe *pipe);
void intel_ddi_enable_transcoder_func(struct drm_crtc *crtc);
void intel_ddi_disable_transcoder_func(struct drm_i915_private *dev_priv,
				       enum transcoder cpu_transcoder);
void intel_ddi_enable_pipe_clock(struct intel_crtc *intel_crtc);
void intel_ddi_disable_pipe_clock(struct intel_crtc *intel_crtc);
bool intel_ddi_pll_select(struct intel_crtc *crtc,
			  struct intel_crtc_state *crtc_state);
void intel_ddi_set_pipe_settings(struct drm_crtc *crtc);
void intel_ddi_prepare_link_retrain(struct intel_dp *intel_dp);
bool intel_ddi_connector_get_hw_state(struct intel_connector *intel_connector);
void intel_ddi_fdi_disable(struct drm_crtc *crtc);
void intel_ddi_get_config(struct intel_encoder *encoder,
			  struct intel_crtc_state *pipe_config);
struct intel_encoder *
intel_ddi_get_crtc_new_encoder(struct intel_crtc_state *crtc_state);

void intel_ddi_init_dp_buf_reg(struct intel_encoder *encoder);
void intel_ddi_clock_get(struct intel_encoder *encoder,
			 struct intel_crtc_state *pipe_config);
void intel_ddi_set_vc_payload_alloc(struct drm_crtc *crtc, bool state);
uint32_t ddi_signal_levels(struct intel_dp *intel_dp);

/* intel_frontbuffer.c */
void intel_fb_obj_invalidate(struct drm_i915_gem_object *obj,
			     enum fb_op_origin origin);
void intel_frontbuffer_flip_prepare(struct drm_device *dev,
				    unsigned frontbuffer_bits);
void intel_frontbuffer_flip_complete(struct drm_device *dev,
				     unsigned frontbuffer_bits);
void intel_frontbuffer_flip(struct drm_device *dev,
			    unsigned frontbuffer_bits);
unsigned int intel_fb_align_height(struct drm_device *dev,
				   unsigned int height,
				   uint32_t pixel_format,
				   uint64_t fb_format_modifier);
void intel_fb_obj_flush(struct drm_i915_gem_object *obj, bool retire,
			enum fb_op_origin origin);
u32 intel_fb_stride_alignment(const struct drm_i915_private *dev_priv,
			      uint64_t fb_modifier, uint32_t pixel_format);

/* intel_audio.c */
void intel_init_audio_hooks(struct drm_i915_private *dev_priv);
void intel_audio_codec_enable(struct intel_encoder *encoder);
void intel_audio_codec_disable(struct intel_encoder *encoder);
void i915_audio_component_init(struct drm_i915_private *dev_priv);
void i915_audio_component_cleanup(struct drm_i915_private *dev_priv);

/* intel_display.c */
int vlv_get_cck_clock(struct drm_i915_private *dev_priv,
		      const char *name, u32 reg, int ref_freq);
extern const struct drm_plane_funcs intel_plane_funcs;
void intel_init_display_hooks(struct drm_i915_private *dev_priv);
unsigned int intel_rotation_info_size(const struct intel_rotation_info *rot_info);
bool intel_has_pending_fb_unpin(struct drm_device *dev);
void intel_mark_busy(struct drm_device *dev);
void intel_mark_idle(struct drm_device *dev);
void intel_crtc_restore_mode(struct drm_crtc *crtc);
int intel_display_suspend(struct drm_device *dev);
void intel_encoder_destroy(struct drm_encoder *encoder);
int intel_connector_init(struct intel_connector *);
struct intel_connector *intel_connector_alloc(void);
bool intel_connector_get_hw_state(struct intel_connector *connector);
void intel_connector_attach_encoder(struct intel_connector *connector,
				    struct intel_encoder *encoder);
struct drm_encoder *intel_best_encoder(struct drm_connector *connector);
struct drm_display_mode *intel_crtc_mode_get(struct drm_device *dev,
					     struct drm_crtc *crtc);
enum pipe intel_get_pipe_from_connector(struct intel_connector *connector);
int intel_get_pipe_from_crtc_id(struct drm_device *dev, void *data,
				struct drm_file *file_priv);
enum transcoder intel_pipe_to_cpu_transcoder(struct drm_i915_private *dev_priv,
					     enum pipe pipe);
bool intel_pipe_has_type(struct intel_crtc *crtc, enum intel_output_type type);
static inline void
intel_wait_for_vblank(struct drm_device *dev, int pipe)
{
	drm_wait_one_vblank(dev, pipe);
}
static inline void
intel_wait_for_vblank_if_active(struct drm_device *dev, int pipe)
{
	const struct intel_crtc *crtc =
		to_intel_crtc(intel_get_crtc_for_pipe(dev, pipe));

	if (crtc->active)
		intel_wait_for_vblank(dev, pipe);
}
int ironlake_get_lanes_required(int target_clock, int link_bw, int bpp);
void vlv_wait_port_ready(struct drm_i915_private *dev_priv,
			 struct intel_digital_port *dport,
			 unsigned int expected_mask);
bool intel_get_load_detect_pipe(struct drm_connector *connector,
				struct drm_display_mode *mode,
				struct intel_load_detect_pipe *old,
				struct drm_modeset_acquire_ctx *ctx);
void intel_release_load_detect_pipe(struct drm_connector *connector,
				    struct intel_load_detect_pipe *old,
				    struct drm_modeset_acquire_ctx *ctx);
int intel_pin_and_fence_fb_obj(struct drm_framebuffer *fb,
			       unsigned int rotation);
struct drm_framebuffer *
__intel_framebuffer_create(struct drm_device *dev,
			   struct drm_mode_fb_cmd2 *mode_cmd,
			   struct drm_i915_gem_object *obj);
void intel_prepare_page_flip(struct drm_device *dev, int plane);
void intel_finish_page_flip(struct drm_device *dev, int pipe);
void intel_finish_page_flip_plane(struct drm_device *dev, int plane);
void intel_check_page_flip(struct drm_device *dev, int pipe);
int intel_prepare_plane_fb(struct drm_plane *plane,
			   const struct drm_plane_state *new_state);
void intel_cleanup_plane_fb(struct drm_plane *plane,
			    const struct drm_plane_state *old_state);
int intel_plane_atomic_get_property(struct drm_plane *plane,
				    const struct drm_plane_state *state,
				    struct drm_property *property,
				    uint64_t *val);
int intel_plane_atomic_set_property(struct drm_plane *plane,
				    struct drm_plane_state *state,
				    struct drm_property *property,
				    uint64_t val);
int intel_plane_atomic_calc_changes(struct drm_crtc_state *crtc_state,
				    struct drm_plane_state *plane_state);

unsigned int intel_tile_height(const struct drm_i915_private *dev_priv,
			       uint64_t fb_modifier, unsigned int cpp);

static inline bool
intel_rotation_90_or_270(unsigned int rotation)
{
	return rotation & (BIT(DRM_ROTATE_90) | BIT(DRM_ROTATE_270));
}

void intel_create_rotation_property(struct drm_device *dev,
					struct intel_plane *plane);

void assert_pch_transcoder_disabled(struct drm_i915_private *dev_priv,
				    enum pipe pipe);

int vlv_force_pll_on(struct drm_device *dev, enum pipe pipe,
		     const struct dpll *dpll);
void vlv_force_pll_off(struct drm_device *dev, enum pipe pipe);
int lpt_get_iclkip(struct drm_i915_private *dev_priv);

/* modesetting asserts */
void assert_panel_unlocked(struct drm_i915_private *dev_priv,
			   enum pipe pipe);
void assert_pll(struct drm_i915_private *dev_priv,
		enum pipe pipe, bool state);
#define assert_pll_enabled(d, p) assert_pll(d, p, true)
#define assert_pll_disabled(d, p) assert_pll(d, p, false)
void assert_dsi_pll(struct drm_i915_private *dev_priv, bool state);
#define assert_dsi_pll_enabled(d) assert_dsi_pll(d, true)
#define assert_dsi_pll_disabled(d) assert_dsi_pll(d, false)
void assert_fdi_rx_pll(struct drm_i915_private *dev_priv,
		       enum pipe pipe, bool state);
#define assert_fdi_rx_pll_enabled(d, p) assert_fdi_rx_pll(d, p, true)
#define assert_fdi_rx_pll_disabled(d, p) assert_fdi_rx_pll(d, p, false)
void assert_pipe(struct drm_i915_private *dev_priv, enum pipe pipe, bool state);
#define assert_pipe_enabled(d, p) assert_pipe(d, p, true)
#define assert_pipe_disabled(d, p) assert_pipe(d, p, false)
u32 intel_compute_tile_offset(int *x, int *y,
			      const struct drm_framebuffer *fb, int plane,
			      unsigned int pitch,
			      unsigned int rotation);
void intel_prepare_reset(struct drm_device *dev);
void intel_finish_reset(struct drm_device *dev);
void hsw_enable_pc8(struct drm_i915_private *dev_priv);
void hsw_disable_pc8(struct drm_i915_private *dev_priv);
void broxton_init_cdclk(struct drm_i915_private *dev_priv);
void broxton_uninit_cdclk(struct drm_i915_private *dev_priv);
bool broxton_cdclk_verify_state(struct drm_i915_private *dev_priv);
void broxton_ddi_phy_init(struct drm_i915_private *dev_priv);
void broxton_ddi_phy_uninit(struct drm_i915_private *dev_priv);
void broxton_ddi_phy_verify_state(struct drm_i915_private *dev_priv);
void gen9_sanitize_dc_state(struct drm_i915_private *dev_priv);
void bxt_enable_dc9(struct drm_i915_private *dev_priv);
void bxt_disable_dc9(struct drm_i915_private *dev_priv);
void gen9_enable_dc5(struct drm_i915_private *dev_priv);
void skl_init_cdclk(struct drm_i915_private *dev_priv);
int skl_sanitize_cdclk(struct drm_i915_private *dev_priv);
void skl_uninit_cdclk(struct drm_i915_private *dev_priv);
void skl_enable_dc6(struct drm_i915_private *dev_priv);
void skl_disable_dc6(struct drm_i915_private *dev_priv);
void intel_dp_get_m_n(struct intel_crtc *crtc,
		      struct intel_crtc_state *pipe_config);
void intel_dp_set_m_n(struct intel_crtc *crtc, enum link_m_n_set m_n);
int intel_dotclock_calculate(int link_freq, const struct intel_link_m_n *m_n);
bool bxt_find_best_dpll(struct intel_crtc_state *crtc_state, int target_clock,
			intel_clock_t *best_clock);
int chv_calc_dpll_params(int refclk, intel_clock_t *pll_clock);

bool intel_crtc_active(struct drm_crtc *crtc);
void hsw_enable_ips(struct intel_crtc *crtc);
void hsw_disable_ips(struct intel_crtc *crtc);
enum intel_display_power_domain
intel_display_port_power_domain(struct intel_encoder *intel_encoder);
enum intel_display_power_domain
intel_display_port_aux_power_domain(struct intel_encoder *intel_encoder);
void intel_mode_from_pipe_config(struct drm_display_mode *mode,
				 struct intel_crtc_state *pipe_config);

int skl_update_scaler_crtc(struct intel_crtc_state *crtc_state);
int skl_max_scale(struct intel_crtc *crtc, struct intel_crtc_state *crtc_state);

u32 intel_plane_obj_offset(struct intel_plane *intel_plane,
			   struct drm_i915_gem_object *obj,
			   unsigned int plane);

u32 skl_plane_ctl_format(uint32_t pixel_format);
u32 skl_plane_ctl_tiling(uint64_t fb_modifier);
u32 skl_plane_ctl_rotation(unsigned int rotation);

/* intel_csr.c */
void intel_csr_ucode_init(struct drm_i915_private *);
void intel_csr_load_program(struct drm_i915_private *);
void intel_csr_ucode_fini(struct drm_i915_private *);
void intel_csr_ucode_suspend(struct drm_i915_private *);
void intel_csr_ucode_resume(struct drm_i915_private *);

/* intel_dp.c */
bool intel_dp_init(struct drm_device *dev, i915_reg_t output_reg, enum port port);
bool intel_dp_init_connector(struct intel_digital_port *intel_dig_port,
			     struct intel_connector *intel_connector);
void intel_dp_set_link_params(struct intel_dp *intel_dp,
			      const struct intel_crtc_state *pipe_config);
void intel_dp_start_link_train(struct intel_dp *intel_dp);
void intel_dp_stop_link_train(struct intel_dp *intel_dp);
void intel_dp_sink_dpms(struct intel_dp *intel_dp, int mode);
void intel_dp_encoder_reset(struct drm_encoder *encoder);
void intel_dp_encoder_suspend(struct intel_encoder *intel_encoder);
void intel_dp_encoder_destroy(struct drm_encoder *encoder);
int intel_dp_sink_crc(struct intel_dp *intel_dp, u8 *crc);
bool intel_dp_compute_config(struct intel_encoder *encoder,
			     struct intel_crtc_state *pipe_config);
bool intel_dp_is_edp(struct drm_device *dev, enum port port);
enum irqreturn intel_dp_hpd_pulse(struct intel_digital_port *intel_dig_port,
				  bool long_hpd);
void intel_edp_backlight_on(struct intel_dp *intel_dp);
void intel_edp_backlight_off(struct intel_dp *intel_dp);
void intel_edp_panel_vdd_on(struct intel_dp *intel_dp);
void intel_edp_panel_on(struct intel_dp *intel_dp);
void intel_edp_panel_off(struct intel_dp *intel_dp);
void intel_dp_add_properties(struct intel_dp *intel_dp, struct drm_connector *connector);
void intel_dp_mst_suspend(struct drm_device *dev);
void intel_dp_mst_resume(struct drm_device *dev);
int intel_dp_max_link_rate(struct intel_dp *intel_dp);
int intel_dp_rate_select(struct intel_dp *intel_dp, int rate);
void intel_dp_hot_plug(struct intel_encoder *intel_encoder);
void vlv_power_sequencer_reset(struct drm_i915_private *dev_priv);
uint32_t intel_dp_pack_aux(const uint8_t *src, int src_bytes);
void intel_plane_destroy(struct drm_plane *plane);
void intel_edp_drrs_enable(struct intel_dp *intel_dp);
void intel_edp_drrs_disable(struct intel_dp *intel_dp);
void intel_edp_drrs_invalidate(struct drm_device *dev,
		unsigned frontbuffer_bits);
void intel_edp_drrs_flush(struct drm_device *dev, unsigned frontbuffer_bits);
bool intel_digital_port_connected(struct drm_i915_private *dev_priv,
					 struct intel_digital_port *port);

void
intel_dp_program_link_training_pattern(struct intel_dp *intel_dp,
				       uint8_t dp_train_pat);
void
intel_dp_set_signal_levels(struct intel_dp *intel_dp);
void intel_dp_set_idle_link_train(struct intel_dp *intel_dp);
uint8_t
intel_dp_voltage_max(struct intel_dp *intel_dp);
uint8_t
intel_dp_pre_emphasis_max(struct intel_dp *intel_dp, uint8_t voltage_swing);
void intel_dp_compute_rate(struct intel_dp *intel_dp, int port_clock,
			   uint8_t *link_bw, uint8_t *rate_select);
bool intel_dp_source_supports_hbr2(struct intel_dp *intel_dp);
bool
intel_dp_get_link_status(struct intel_dp *intel_dp, uint8_t link_status[DP_LINK_STATUS_SIZE]);

/* intel_dp_mst.c */
int intel_dp_mst_encoder_init(struct intel_digital_port *intel_dig_port, int conn_id);
void intel_dp_mst_encoder_cleanup(struct intel_digital_port *intel_dig_port);
/* intel_dsi.c */
void intel_dsi_init(struct drm_device *dev);


/* intel_dvo.c */
void intel_dvo_init(struct drm_device *dev);


/* legacy fbdev emulation in intel_fbdev.c */
#ifdef CONFIG_DRM_FBDEV_EMULATION
extern int intel_fbdev_init(struct drm_device *dev);
extern void intel_fbdev_initial_config_async(struct drm_device *dev);
extern void intel_fbdev_fini(struct drm_device *dev);
extern void intel_fbdev_set_suspend(struct drm_device *dev, int state, bool synchronous);
extern void intel_fbdev_output_poll_changed(struct drm_device *dev);
extern void intel_fbdev_restore_mode(struct drm_device *dev);
#else
static inline int intel_fbdev_init(struct drm_device *dev)
{
	return 0;
}

static inline void intel_fbdev_initial_config_async(struct drm_device *dev)
{
}

static inline void intel_fbdev_fini(struct drm_device *dev)
{
}

static inline void intel_fbdev_set_suspend(struct drm_device *dev, int state, bool synchronous)
{
}

static inline void intel_fbdev_restore_mode(struct drm_device *dev)
{
}
#endif

/* intel_fbc.c */
void intel_fbc_choose_crtc(struct drm_i915_private *dev_priv,
			   struct drm_atomic_state *state);
bool intel_fbc_is_active(struct drm_i915_private *dev_priv);
void intel_fbc_pre_update(struct intel_crtc *crtc);
void intel_fbc_post_update(struct intel_crtc *crtc);
void intel_fbc_init(struct drm_i915_private *dev_priv);
void intel_fbc_init_pipe_state(struct drm_i915_private *dev_priv);
void intel_fbc_enable(struct intel_crtc *crtc);
void intel_fbc_disable(struct intel_crtc *crtc);
void intel_fbc_global_disable(struct drm_i915_private *dev_priv);
void intel_fbc_invalidate(struct drm_i915_private *dev_priv,
			  unsigned int frontbuffer_bits,
			  enum fb_op_origin origin);
void intel_fbc_flush(struct drm_i915_private *dev_priv,
		     unsigned int frontbuffer_bits, enum fb_op_origin origin);
void intel_fbc_cleanup_cfb(struct drm_i915_private *dev_priv);

/* intel_hdmi.c */
void intel_hdmi_init(struct drm_device *dev, i915_reg_t hdmi_reg, enum port port);
void intel_hdmi_init_connector(struct intel_digital_port *intel_dig_port,
			       struct intel_connector *intel_connector);
struct intel_hdmi *enc_to_intel_hdmi(struct drm_encoder *encoder);
bool intel_hdmi_compute_config(struct intel_encoder *encoder,
			       struct intel_crtc_state *pipe_config);
void intel_dp_dual_mode_set_tmds_output(struct intel_hdmi *hdmi, bool enable);


/* intel_lvds.c */
void intel_lvds_init(struct drm_device *dev);
bool intel_is_dual_link_lvds(struct drm_device *dev);


/* intel_modes.c */
int intel_connector_update_modes(struct drm_connector *connector,
				 struct edid *edid);
int intel_ddc_get_modes(struct drm_connector *c, struct i2c_adapter *adapter);
void intel_attach_force_audio_property(struct drm_connector *connector);
void intel_attach_broadcast_rgb_property(struct drm_connector *connector);
void intel_attach_aspect_ratio_property(struct drm_connector *connector);


/* intel_overlay.c */
void intel_setup_overlay(struct drm_device *dev);
void intel_cleanup_overlay(struct drm_device *dev);
int intel_overlay_switch_off(struct intel_overlay *overlay);
int intel_overlay_put_image(struct drm_device *dev, void *data,
			    struct drm_file *file_priv);
int intel_overlay_attrs(struct drm_device *dev, void *data,
			struct drm_file *file_priv);
void intel_overlay_reset(struct drm_i915_private *dev_priv);


/* intel_panel.c */
int intel_panel_init(struct intel_panel *panel,
		     struct drm_display_mode *fixed_mode,
		     struct drm_display_mode *downclock_mode);
void intel_panel_fini(struct intel_panel *panel);
void intel_fixed_panel_mode(const struct drm_display_mode *fixed_mode,
			    struct drm_display_mode *adjusted_mode);
void intel_pch_panel_fitting(struct intel_crtc *crtc,
			     struct intel_crtc_state *pipe_config,
			     int fitting_mode);
void intel_gmch_panel_fitting(struct intel_crtc *crtc,
			      struct intel_crtc_state *pipe_config,
			      int fitting_mode);
void intel_panel_set_backlight_acpi(struct intel_connector *connector,
				    u32 level, u32 max);
int intel_panel_setup_backlight(struct drm_connector *connector, enum pipe pipe);
void intel_panel_enable_backlight(struct intel_connector *connector);
void intel_panel_disable_backlight(struct intel_connector *connector);
void intel_panel_destroy_backlight(struct drm_connector *connector);
enum drm_connector_status intel_panel_detect(struct drm_device *dev);
extern struct drm_display_mode *intel_find_panel_downclock(
				struct drm_device *dev,
				struct drm_display_mode *fixed_mode,
				struct drm_connector *connector);
void intel_backlight_register(struct drm_device *dev);
void intel_backlight_unregister(struct drm_device *dev);


/* intel_psr.c */
void intel_psr_enable(struct intel_dp *intel_dp);
void intel_psr_disable(struct intel_dp *intel_dp);
void intel_psr_invalidate(struct drm_device *dev,
			  unsigned frontbuffer_bits);
void intel_psr_flush(struct drm_device *dev,
		     unsigned frontbuffer_bits,
		     enum fb_op_origin origin);
void intel_psr_init(struct drm_device *dev);
void intel_psr_single_frame_update(struct drm_device *dev,
				   unsigned frontbuffer_bits);

/* intel_runtime_pm.c */
int intel_power_domains_init(struct drm_i915_private *);
void intel_power_domains_fini(struct drm_i915_private *);
void intel_power_domains_init_hw(struct drm_i915_private *dev_priv, bool resume);
void intel_power_domains_suspend(struct drm_i915_private *dev_priv);
void bxt_display_core_init(struct drm_i915_private *dev_priv, bool resume);
void bxt_display_core_uninit(struct drm_i915_private *dev_priv);
void intel_runtime_pm_enable(struct drm_i915_private *dev_priv);
const char *
intel_display_power_domain_str(enum intel_display_power_domain domain);

bool intel_display_power_is_enabled(struct drm_i915_private *dev_priv,
				    enum intel_display_power_domain domain);
bool __intel_display_power_is_enabled(struct drm_i915_private *dev_priv,
				      enum intel_display_power_domain domain);
void intel_display_power_get(struct drm_i915_private *dev_priv,
			     enum intel_display_power_domain domain);
bool intel_display_power_get_if_enabled(struct drm_i915_private *dev_priv,
					enum intel_display_power_domain domain);
void intel_display_power_put(struct drm_i915_private *dev_priv,
			     enum intel_display_power_domain domain);

static inline void
assert_rpm_device_not_suspended(struct drm_i915_private *dev_priv)
{
	WARN_ONCE(dev_priv->pm.suspended,
		  "Device suspended during HW access\n");
}

static inline void
assert_rpm_wakelock_held(struct drm_i915_private *dev_priv)
{
	assert_rpm_device_not_suspended(dev_priv);
	/* FIXME: Needs to be converted back to WARN_ONCE, but currently causes
	 * too much noise. */
	if (!atomic_read(&dev_priv->pm.wakeref_count))
		DRM_DEBUG_DRIVER("RPM wakelock ref not held during HW access");
}

static inline int
assert_rpm_atomic_begin(struct drm_i915_private *dev_priv)
{
	int seq = atomic_read(&dev_priv->pm.atomic_seq);

	assert_rpm_wakelock_held(dev_priv);

	return seq;
}

static inline void
assert_rpm_atomic_end(struct drm_i915_private *dev_priv, int begin_seq)
{
	WARN_ONCE(atomic_read(&dev_priv->pm.atomic_seq) != begin_seq,
		  "HW access outside of RPM atomic section\n");
}

/**
 * disable_rpm_wakeref_asserts - disable the RPM assert checks
 * @dev_priv: i915 device instance
 *
 * This function disable asserts that check if we hold an RPM wakelock
 * reference, while keeping the device-not-suspended checks still enabled.
 * It's meant to be used only in special circumstances where our rule about
 * the wakelock refcount wrt. the device power state doesn't hold. According
 * to this rule at any point where we access the HW or want to keep the HW in
 * an active state we must hold an RPM wakelock reference acquired via one of
 * the intel_runtime_pm_get() helpers. Currently there are a few special spots
 * where this rule doesn't hold: the IRQ and suspend/resume handlers, the
 * forcewake release timer, and the GPU RPS and hangcheck works. All other
 * users should avoid using this function.
 *
 * Any calls to this function must have a symmetric call to
 * enable_rpm_wakeref_asserts().
 */
static inline void
disable_rpm_wakeref_asserts(struct drm_i915_private *dev_priv)
{
	atomic_inc(&dev_priv->pm.wakeref_count);
}

/**
 * enable_rpm_wakeref_asserts - re-enable the RPM assert checks
 * @dev_priv: i915 device instance
 *
 * This function re-enables the RPM assert checks after disabling them with
 * disable_rpm_wakeref_asserts. It's meant to be used only in special
 * circumstances otherwise its use should be avoided.
 *
 * Any calls to this function must have a symmetric call to
 * disable_rpm_wakeref_asserts().
 */
static inline void
enable_rpm_wakeref_asserts(struct drm_i915_private *dev_priv)
{
	atomic_dec(&dev_priv->pm.wakeref_count);
}

/* TODO: convert users of these to rely instead on proper RPM refcounting */
#define DISABLE_RPM_WAKEREF_ASSERTS(dev_priv)	\
	disable_rpm_wakeref_asserts(dev_priv)

#define ENABLE_RPM_WAKEREF_ASSERTS(dev_priv)	\
	enable_rpm_wakeref_asserts(dev_priv)

void intel_runtime_pm_get(struct drm_i915_private *dev_priv);
bool intel_runtime_pm_get_if_in_use(struct drm_i915_private *dev_priv);
void intel_runtime_pm_get_noresume(struct drm_i915_private *dev_priv);
void intel_runtime_pm_put(struct drm_i915_private *dev_priv);

void intel_display_set_init_power(struct drm_i915_private *dev, bool enable);

void chv_phy_powergate_lanes(struct intel_encoder *encoder,
			     bool override, unsigned int mask);
bool chv_phy_powergate_ch(struct drm_i915_private *dev_priv, enum dpio_phy phy,
			  enum dpio_channel ch, bool override);


/* intel_pm.c */
void intel_init_clock_gating(struct drm_device *dev);
void intel_suspend_hw(struct drm_device *dev);
int ilk_wm_max_level(const struct drm_device *dev);
void intel_update_watermarks(struct drm_crtc *crtc);
void intel_init_pm(struct drm_device *dev);
void intel_init_clock_gating_hooks(struct drm_i915_private *dev_priv);
void intel_pm_setup(struct drm_device *dev);
void intel_gpu_ips_init(struct drm_i915_private *dev_priv);
void intel_gpu_ips_teardown(void);
void intel_init_gt_powersave(struct drm_device *dev);
void intel_cleanup_gt_powersave(struct drm_device *dev);
void intel_enable_gt_powersave(struct drm_device *dev);
void intel_disable_gt_powersave(struct drm_device *dev);
void intel_suspend_gt_powersave(struct drm_device *dev);
void intel_reset_gt_powersave(struct drm_device *dev);
void gen6_update_ring_freq(struct drm_device *dev);
void gen6_rps_busy(struct drm_i915_private *dev_priv);
void gen6_rps_reset_ei(struct drm_i915_private *dev_priv);
void gen6_rps_idle(struct drm_i915_private *dev_priv);
void gen6_rps_boost(struct drm_i915_private *dev_priv,
		    struct intel_rps_client *rps,
		    unsigned long submitted);
void intel_queue_rps_boost_for_request(struct drm_device *dev,
				       struct drm_i915_gem_request *req);
void vlv_wm_get_hw_state(struct drm_device *dev);
void ilk_wm_get_hw_state(struct drm_device *dev);
void skl_wm_get_hw_state(struct drm_device *dev);
void skl_ddb_get_hw_state(struct drm_i915_private *dev_priv,
			  struct skl_ddb_allocation *ddb /* out */);
uint32_t ilk_pipe_pixel_rate(const struct intel_crtc_state *pipe_config);
bool ilk_disable_lp_wm(struct drm_device *dev);
int sanitize_rc6_option(const struct drm_device *dev, int enable_rc6);

/* intel_sdvo.c */
bool intel_sdvo_init(struct drm_device *dev,
		     i915_reg_t reg, enum port port);


/* intel_sprite.c */
int intel_plane_init(struct drm_device *dev, enum pipe pipe, int plane);
int intel_sprite_set_colorkey(struct drm_device *dev, void *data,
			      struct drm_file *file_priv);
void intel_pipe_update_start(struct intel_crtc *crtc);
void intel_pipe_update_end(struct intel_crtc *crtc);

/* intel_tv.c */
void intel_tv_init(struct drm_device *dev);

/* intel_atomic.c */
int intel_connector_atomic_get_property(struct drm_connector *connector,
					const struct drm_connector_state *state,
					struct drm_property *property,
					uint64_t *val);
struct drm_crtc_state *intel_crtc_duplicate_state(struct drm_crtc *crtc);
void intel_crtc_destroy_state(struct drm_crtc *crtc,
			       struct drm_crtc_state *state);
struct drm_atomic_state *intel_atomic_state_alloc(struct drm_device *dev);
void intel_atomic_state_clear(struct drm_atomic_state *);
struct intel_shared_dpll_config *
intel_atomic_get_shared_dpll_state(struct drm_atomic_state *s);

static inline struct intel_crtc_state *
intel_atomic_get_crtc_state(struct drm_atomic_state *state,
			    struct intel_crtc *crtc)
{
	struct drm_crtc_state *crtc_state;
	crtc_state = drm_atomic_get_crtc_state(state, &crtc->base);
	if (IS_ERR(crtc_state))
		return ERR_CAST(crtc_state);

	return to_intel_crtc_state(crtc_state);
}

static inline struct intel_plane_state *
intel_atomic_get_existing_plane_state(struct drm_atomic_state *state,
				      struct intel_plane *plane)
{
	struct drm_plane_state *plane_state;

	plane_state = drm_atomic_get_existing_plane_state(state, &plane->base);

	return to_intel_plane_state(plane_state);
}

int intel_atomic_setup_scalers(struct drm_device *dev,
	struct intel_crtc *intel_crtc,
	struct intel_crtc_state *crtc_state);

/* intel_atomic_plane.c */
struct intel_plane_state *intel_create_plane_state(struct drm_plane *plane);
struct drm_plane_state *intel_plane_duplicate_state(struct drm_plane *plane);
void intel_plane_destroy_state(struct drm_plane *plane,
			       struct drm_plane_state *state);
extern const struct drm_plane_helper_funcs intel_plane_helper_funcs;

/* intel_color.c */
void intel_color_init(struct drm_crtc *crtc);
int intel_color_check(struct drm_crtc *crtc, struct drm_crtc_state *state);
void intel_color_set_csc(struct drm_crtc_state *crtc_state);
void intel_color_load_luts(struct drm_crtc_state *crtc_state);

#endif /* __INTEL_DRV_H__ */<|MERGE_RESOLUTION|>--- conflicted
+++ resolved
@@ -305,22 +305,15 @@
 	unsigned int min_pixclk[I915_MAX_PIPES];
 
 	struct intel_shared_dpll_config shared_dpll[I915_NUM_PLLS];
-<<<<<<< HEAD
-=======
-	struct intel_wm_config wm_config;
->>>>>>> 698f3f28
 
 	/*
 	 * Current watermarks can't be trusted during hardware readout, so
 	 * don't bother calculating intermediate watermarks.
 	 */
 	bool skip_intermediate_wm;
-<<<<<<< HEAD
 
 	/* Gen9+ only */
 	struct skl_wm_values wm_results;
-=======
->>>>>>> 698f3f28
 };
 
 struct intel_plane_state {
@@ -625,39 +618,10 @@
 	/* IVB sprite scaling w/a (WaCxSRDisabledForSpriteScaling:ivb) */
 	bool disable_lp_wm;
 
-<<<<<<< HEAD
 	struct intel_crtc_wm_state wm;
-=======
-	struct {
-		/*
-		 * Optimal watermarks, programmed post-vblank when this state
-		 * is committed.
-		 */
-		union {
-			struct intel_pipe_wm ilk;
-			struct skl_pipe_wm skl;
-		} optimal;
-
-		/*
-		 * Intermediate watermarks; these can be programmed immediately
-		 * since they satisfy both the current configuration we're
-		 * switching away from and the new configuration we're switching
-		 * to.
-		 */
-		struct intel_pipe_wm intermediate;
-
-		/*
-		 * Platforms with two-step watermark programming will need to
-		 * update watermark programming post-vblank to switch from the
-		 * safe intermediate watermarks to the optimal final
-		 * watermarks.
-		 */
-		bool need_postvbl_update;
-	} wm;
 
 	/* Gamma mode programmed on the pipe */
 	uint32_t gamma_mode;
->>>>>>> 698f3f28
 };
 
 struct vlv_wm_state {
