/*
 * Copyright © 2006-2007 Intel Corporation
 *
 * Permission is hereby granted, free of charge, to any person obtaining a
 * copy of this software and associated documentation files (the "Software"),
 * to deal in the Software without restriction, including without limitation
 * the rights to use, copy, modify, merge, publish, distribute, sublicense,
 * and/or sell copies of the Software, and to permit persons to whom the
 * Software is furnished to do so, subject to the following conditions:
 *
 * The above copyright notice and this permission notice (including the next
 * paragraph) shall be included in all copies or substantial portions of the
 * Software.
 *
 * THE SOFTWARE IS PROVIDED "AS IS", WITHOUT WARRANTY OF ANY KIND, EXPRESS OR
 * IMPLIED, INCLUDING BUT NOT LIMITED TO THE WARRANTIES OF MERCHANTABILITY,
 * FITNESS FOR A PARTICULAR PURPOSE AND NONINFRINGEMENT.  IN NO EVENT SHALL
 * THE AUTHORS OR COPYRIGHT HOLDERS BE LIABLE FOR ANY CLAIM, DAMAGES OR OTHER
 * LIABILITY, WHETHER IN AN ACTION OF CONTRACT, TORT OR OTHERWISE, ARISING
 * FROM, OUT OF OR IN CONNECTION WITH THE SOFTWARE OR THE USE OR OTHER
 * DEALINGS IN THE SOFTWARE.
 *
 * Authors:
 *	Eric Anholt <eric@anholt.net>
 */

#include <linux/dmi.h>
#include <linux/module.h>
#include <linux/input.h>
#include <linux/i2c.h>
#include <linux/kernel.h>
#include <linux/slab.h>
#include <linux/vgaarb.h>
#include <drm/drm_edid.h>
#include <drm/drmP.h>
#include "intel_drv.h"
#include <drm/i915_drm.h>
#include "i915_drv.h"
#include "intel_dsi.h"
#include "i915_trace.h"
#include <drm/drm_atomic.h>
#include <drm/drm_atomic_helper.h>
#include <drm/drm_dp_helper.h>
#include <drm/drm_crtc_helper.h>
#include <drm/drm_plane_helper.h>
#include <drm/drm_rect.h>
#include <linux/dma_remapping.h>
#include <linux/reservation.h>
#include <linux/dma-buf.h>

/* Primary plane formats for gen <= 3 */
static const uint32_t i8xx_primary_formats[] = {
	DRM_FORMAT_C8,
	DRM_FORMAT_RGB565,
	DRM_FORMAT_XRGB1555,
	DRM_FORMAT_XRGB8888,
};

/* Primary plane formats for gen >= 4 */
static const uint32_t i965_primary_formats[] = {
	DRM_FORMAT_C8,
	DRM_FORMAT_RGB565,
	DRM_FORMAT_XRGB8888,
	DRM_FORMAT_XBGR8888,
	DRM_FORMAT_XRGB2101010,
	DRM_FORMAT_XBGR2101010,
};

static const uint32_t skl_primary_formats[] = {
	DRM_FORMAT_C8,
	DRM_FORMAT_RGB565,
	DRM_FORMAT_XRGB8888,
	DRM_FORMAT_XBGR8888,
	DRM_FORMAT_ARGB8888,
	DRM_FORMAT_ABGR8888,
	DRM_FORMAT_XRGB2101010,
	DRM_FORMAT_XBGR2101010,
	DRM_FORMAT_YUYV,
	DRM_FORMAT_YVYU,
	DRM_FORMAT_UYVY,
	DRM_FORMAT_VYUY,
};

/* Cursor formats */
static const uint32_t intel_cursor_formats[] = {
	DRM_FORMAT_ARGB8888,
};

static void i9xx_crtc_clock_get(struct intel_crtc *crtc,
				struct intel_crtc_state *pipe_config);
static void ironlake_pch_clock_get(struct intel_crtc *crtc,
				   struct intel_crtc_state *pipe_config);

static int intel_framebuffer_init(struct drm_device *dev,
				  struct intel_framebuffer *ifb,
				  struct drm_mode_fb_cmd2 *mode_cmd,
				  struct drm_i915_gem_object *obj);
static void i9xx_set_pipeconf(struct intel_crtc *intel_crtc);
static void intel_set_pipe_timings(struct intel_crtc *intel_crtc);
static void intel_set_pipe_src_size(struct intel_crtc *intel_crtc);
static void intel_cpu_transcoder_set_m_n(struct intel_crtc *crtc,
					 struct intel_link_m_n *m_n,
					 struct intel_link_m_n *m2_n2);
static void ironlake_set_pipeconf(struct drm_crtc *crtc);
static void haswell_set_pipeconf(struct drm_crtc *crtc);
static void haswell_set_pipemisc(struct drm_crtc *crtc);
static void vlv_prepare_pll(struct intel_crtc *crtc,
			    const struct intel_crtc_state *pipe_config);
static void chv_prepare_pll(struct intel_crtc *crtc,
			    const struct intel_crtc_state *pipe_config);
static void intel_begin_crtc_commit(struct drm_crtc *, struct drm_crtc_state *);
static void intel_finish_crtc_commit(struct drm_crtc *, struct drm_crtc_state *);
static void skl_init_scalers(struct drm_device *dev, struct intel_crtc *intel_crtc,
	struct intel_crtc_state *crtc_state);
static void skylake_pfit_enable(struct intel_crtc *crtc);
static void ironlake_pfit_disable(struct intel_crtc *crtc, bool force);
static void ironlake_pfit_enable(struct intel_crtc *crtc);
static void intel_modeset_setup_hw_state(struct drm_device *dev);
static void intel_pre_disable_primary_noatomic(struct drm_crtc *crtc);

typedef struct {
	int	min, max;
} intel_range_t;

typedef struct {
	int	dot_limit;
	int	p2_slow, p2_fast;
} intel_p2_t;

typedef struct intel_limit intel_limit_t;
struct intel_limit {
	intel_range_t   dot, vco, n, m, m1, m2, p, p1;
	intel_p2_t	    p2;
};

/* returns HPLL frequency in kHz */
static int valleyview_get_vco(struct drm_i915_private *dev_priv)
{
	int hpll_freq, vco_freq[] = { 800, 1600, 2000, 2400 };

	/* Obtain SKU information */
	mutex_lock(&dev_priv->sb_lock);
	hpll_freq = vlv_cck_read(dev_priv, CCK_FUSE_REG) &
		CCK_FUSE_HPLL_FREQ_MASK;
	mutex_unlock(&dev_priv->sb_lock);

	return vco_freq[hpll_freq] * 1000;
}

int vlv_get_cck_clock(struct drm_i915_private *dev_priv,
		      const char *name, u32 reg, int ref_freq)
{
	u32 val;
	int divider;

	mutex_lock(&dev_priv->sb_lock);
	val = vlv_cck_read(dev_priv, reg);
	mutex_unlock(&dev_priv->sb_lock);

	divider = val & CCK_FREQUENCY_VALUES;

	WARN((val & CCK_FREQUENCY_STATUS) !=
	     (divider << CCK_FREQUENCY_STATUS_SHIFT),
	     "%s change in progress\n", name);

	return DIV_ROUND_CLOSEST(ref_freq << 1, divider + 1);
}

static int vlv_get_cck_clock_hpll(struct drm_i915_private *dev_priv,
				  const char *name, u32 reg)
{
	if (dev_priv->hpll_freq == 0)
		dev_priv->hpll_freq = valleyview_get_vco(dev_priv);

	return vlv_get_cck_clock(dev_priv, name, reg,
				 dev_priv->hpll_freq);
}

static int
intel_pch_rawclk(struct drm_i915_private *dev_priv)
{
	return (I915_READ(PCH_RAWCLK_FREQ) & RAWCLK_FREQ_MASK) * 1000;
}

static int
intel_vlv_hrawclk(struct drm_i915_private *dev_priv)
{
	return vlv_get_cck_clock_hpll(dev_priv, "hrawclk",
				      CCK_DISPLAY_REF_CLOCK_CONTROL);
}

static int
intel_g4x_hrawclk(struct drm_i915_private *dev_priv)
{
	uint32_t clkcfg;

	/* hrawclock is 1/4 the FSB frequency */
	clkcfg = I915_READ(CLKCFG);
	switch (clkcfg & CLKCFG_FSB_MASK) {
	case CLKCFG_FSB_400:
		return 100000;
	case CLKCFG_FSB_533:
		return 133333;
	case CLKCFG_FSB_667:
		return 166667;
	case CLKCFG_FSB_800:
		return 200000;
	case CLKCFG_FSB_1067:
		return 266667;
	case CLKCFG_FSB_1333:
		return 333333;
	/* these two are just a guess; one of them might be right */
	case CLKCFG_FSB_1600:
	case CLKCFG_FSB_1600_ALT:
		return 400000;
	default:
		return 133333;
	}
}

static void intel_update_rawclk(struct drm_i915_private *dev_priv)
{
	if (HAS_PCH_SPLIT(dev_priv))
		dev_priv->rawclk_freq = intel_pch_rawclk(dev_priv);
	else if (IS_VALLEYVIEW(dev_priv) || IS_CHERRYVIEW(dev_priv))
		dev_priv->rawclk_freq = intel_vlv_hrawclk(dev_priv);
	else if (IS_G4X(dev_priv) || IS_PINEVIEW(dev_priv))
		dev_priv->rawclk_freq = intel_g4x_hrawclk(dev_priv);
	else
		return; /* no rawclk on other platforms, or no need to know it */

	DRM_DEBUG_DRIVER("rawclk rate: %d kHz\n", dev_priv->rawclk_freq);
}

static void intel_update_czclk(struct drm_i915_private *dev_priv)
{
	if (!(IS_VALLEYVIEW(dev_priv) || IS_CHERRYVIEW(dev_priv)))
		return;

	dev_priv->czclk_freq = vlv_get_cck_clock_hpll(dev_priv, "czclk",
						      CCK_CZ_CLOCK_CONTROL);

	DRM_DEBUG_DRIVER("CZ clock rate: %d kHz\n", dev_priv->czclk_freq);
}

static inline u32 /* units of 100MHz */
intel_fdi_link_freq(struct drm_i915_private *dev_priv,
		    const struct intel_crtc_state *pipe_config)
{
	if (HAS_DDI(dev_priv))
		return pipe_config->port_clock; /* SPLL */
	else if (IS_GEN5(dev_priv))
		return ((I915_READ(FDI_PLL_BIOS_0) & FDI_PLL_FB_CLOCK_MASK) + 2) * 10000;
	else
		return 270000;
}

static const intel_limit_t intel_limits_i8xx_dac = {
	.dot = { .min = 25000, .max = 350000 },
	.vco = { .min = 908000, .max = 1512000 },
	.n = { .min = 2, .max = 16 },
	.m = { .min = 96, .max = 140 },
	.m1 = { .min = 18, .max = 26 },
	.m2 = { .min = 6, .max = 16 },
	.p = { .min = 4, .max = 128 },
	.p1 = { .min = 2, .max = 33 },
	.p2 = { .dot_limit = 165000,
		.p2_slow = 4, .p2_fast = 2 },
};

static const intel_limit_t intel_limits_i8xx_dvo = {
	.dot = { .min = 25000, .max = 350000 },
	.vco = { .min = 908000, .max = 1512000 },
	.n = { .min = 2, .max = 16 },
	.m = { .min = 96, .max = 140 },
	.m1 = { .min = 18, .max = 26 },
	.m2 = { .min = 6, .max = 16 },
	.p = { .min = 4, .max = 128 },
	.p1 = { .min = 2, .max = 33 },
	.p2 = { .dot_limit = 165000,
		.p2_slow = 4, .p2_fast = 4 },
};

static const intel_limit_t intel_limits_i8xx_lvds = {
	.dot = { .min = 25000, .max = 350000 },
	.vco = { .min = 908000, .max = 1512000 },
	.n = { .min = 2, .max = 16 },
	.m = { .min = 96, .max = 140 },
	.m1 = { .min = 18, .max = 26 },
	.m2 = { .min = 6, .max = 16 },
	.p = { .min = 4, .max = 128 },
	.p1 = { .min = 1, .max = 6 },
	.p2 = { .dot_limit = 165000,
		.p2_slow = 14, .p2_fast = 7 },
};

static const intel_limit_t intel_limits_i9xx_sdvo = {
	.dot = { .min = 20000, .max = 400000 },
	.vco = { .min = 1400000, .max = 2800000 },
	.n = { .min = 1, .max = 6 },
	.m = { .min = 70, .max = 120 },
	.m1 = { .min = 8, .max = 18 },
	.m2 = { .min = 3, .max = 7 },
	.p = { .min = 5, .max = 80 },
	.p1 = { .min = 1, .max = 8 },
	.p2 = { .dot_limit = 200000,
		.p2_slow = 10, .p2_fast = 5 },
};

static const intel_limit_t intel_limits_i9xx_lvds = {
	.dot = { .min = 20000, .max = 400000 },
	.vco = { .min = 1400000, .max = 2800000 },
	.n = { .min = 1, .max = 6 },
	.m = { .min = 70, .max = 120 },
	.m1 = { .min = 8, .max = 18 },
	.m2 = { .min = 3, .max = 7 },
	.p = { .min = 7, .max = 98 },
	.p1 = { .min = 1, .max = 8 },
	.p2 = { .dot_limit = 112000,
		.p2_slow = 14, .p2_fast = 7 },
};


static const intel_limit_t intel_limits_g4x_sdvo = {
	.dot = { .min = 25000, .max = 270000 },
	.vco = { .min = 1750000, .max = 3500000},
	.n = { .min = 1, .max = 4 },
	.m = { .min = 104, .max = 138 },
	.m1 = { .min = 17, .max = 23 },
	.m2 = { .min = 5, .max = 11 },
	.p = { .min = 10, .max = 30 },
	.p1 = { .min = 1, .max = 3},
	.p2 = { .dot_limit = 270000,
		.p2_slow = 10,
		.p2_fast = 10
	},
};

static const intel_limit_t intel_limits_g4x_hdmi = {
	.dot = { .min = 22000, .max = 400000 },
	.vco = { .min = 1750000, .max = 3500000},
	.n = { .min = 1, .max = 4 },
	.m = { .min = 104, .max = 138 },
	.m1 = { .min = 16, .max = 23 },
	.m2 = { .min = 5, .max = 11 },
	.p = { .min = 5, .max = 80 },
	.p1 = { .min = 1, .max = 8},
	.p2 = { .dot_limit = 165000,
		.p2_slow = 10, .p2_fast = 5 },
};

static const intel_limit_t intel_limits_g4x_single_channel_lvds = {
	.dot = { .min = 20000, .max = 115000 },
	.vco = { .min = 1750000, .max = 3500000 },
	.n = { .min = 1, .max = 3 },
	.m = { .min = 104, .max = 138 },
	.m1 = { .min = 17, .max = 23 },
	.m2 = { .min = 5, .max = 11 },
	.p = { .min = 28, .max = 112 },
	.p1 = { .min = 2, .max = 8 },
	.p2 = { .dot_limit = 0,
		.p2_slow = 14, .p2_fast = 14
	},
};

static const intel_limit_t intel_limits_g4x_dual_channel_lvds = {
	.dot = { .min = 80000, .max = 224000 },
	.vco = { .min = 1750000, .max = 3500000 },
	.n = { .min = 1, .max = 3 },
	.m = { .min = 104, .max = 138 },
	.m1 = { .min = 17, .max = 23 },
	.m2 = { .min = 5, .max = 11 },
	.p = { .min = 14, .max = 42 },
	.p1 = { .min = 2, .max = 6 },
	.p2 = { .dot_limit = 0,
		.p2_slow = 7, .p2_fast = 7
	},
};

static const intel_limit_t intel_limits_pineview_sdvo = {
	.dot = { .min = 20000, .max = 400000},
	.vco = { .min = 1700000, .max = 3500000 },
	/* Pineview's Ncounter is a ring counter */
	.n = { .min = 3, .max = 6 },
	.m = { .min = 2, .max = 256 },
	/* Pineview only has one combined m divider, which we treat as m2. */
	.m1 = { .min = 0, .max = 0 },
	.m2 = { .min = 0, .max = 254 },
	.p = { .min = 5, .max = 80 },
	.p1 = { .min = 1, .max = 8 },
	.p2 = { .dot_limit = 200000,
		.p2_slow = 10, .p2_fast = 5 },
};

static const intel_limit_t intel_limits_pineview_lvds = {
	.dot = { .min = 20000, .max = 400000 },
	.vco = { .min = 1700000, .max = 3500000 },
	.n = { .min = 3, .max = 6 },
	.m = { .min = 2, .max = 256 },
	.m1 = { .min = 0, .max = 0 },
	.m2 = { .min = 0, .max = 254 },
	.p = { .min = 7, .max = 112 },
	.p1 = { .min = 1, .max = 8 },
	.p2 = { .dot_limit = 112000,
		.p2_slow = 14, .p2_fast = 14 },
};

/* Ironlake / Sandybridge
 *
 * We calculate clock using (register_value + 2) for N/M1/M2, so here
 * the range value for them is (actual_value - 2).
 */
static const intel_limit_t intel_limits_ironlake_dac = {
	.dot = { .min = 25000, .max = 350000 },
	.vco = { .min = 1760000, .max = 3510000 },
	.n = { .min = 1, .max = 5 },
	.m = { .min = 79, .max = 127 },
	.m1 = { .min = 12, .max = 22 },
	.m2 = { .min = 5, .max = 9 },
	.p = { .min = 5, .max = 80 },
	.p1 = { .min = 1, .max = 8 },
	.p2 = { .dot_limit = 225000,
		.p2_slow = 10, .p2_fast = 5 },
};

static const intel_limit_t intel_limits_ironlake_single_lvds = {
	.dot = { .min = 25000, .max = 350000 },
	.vco = { .min = 1760000, .max = 3510000 },
	.n = { .min = 1, .max = 3 },
	.m = { .min = 79, .max = 118 },
	.m1 = { .min = 12, .max = 22 },
	.m2 = { .min = 5, .max = 9 },
	.p = { .min = 28, .max = 112 },
	.p1 = { .min = 2, .max = 8 },
	.p2 = { .dot_limit = 225000,
		.p2_slow = 14, .p2_fast = 14 },
};

static const intel_limit_t intel_limits_ironlake_dual_lvds = {
	.dot = { .min = 25000, .max = 350000 },
	.vco = { .min = 1760000, .max = 3510000 },
	.n = { .min = 1, .max = 3 },
	.m = { .min = 79, .max = 127 },
	.m1 = { .min = 12, .max = 22 },
	.m2 = { .min = 5, .max = 9 },
	.p = { .min = 14, .max = 56 },
	.p1 = { .min = 2, .max = 8 },
	.p2 = { .dot_limit = 225000,
		.p2_slow = 7, .p2_fast = 7 },
};

/* LVDS 100mhz refclk limits. */
static const intel_limit_t intel_limits_ironlake_single_lvds_100m = {
	.dot = { .min = 25000, .max = 350000 },
	.vco = { .min = 1760000, .max = 3510000 },
	.n = { .min = 1, .max = 2 },
	.m = { .min = 79, .max = 126 },
	.m1 = { .min = 12, .max = 22 },
	.m2 = { .min = 5, .max = 9 },
	.p = { .min = 28, .max = 112 },
	.p1 = { .min = 2, .max = 8 },
	.p2 = { .dot_limit = 225000,
		.p2_slow = 14, .p2_fast = 14 },
};

static const intel_limit_t intel_limits_ironlake_dual_lvds_100m = {
	.dot = { .min = 25000, .max = 350000 },
	.vco = { .min = 1760000, .max = 3510000 },
	.n = { .min = 1, .max = 3 },
	.m = { .min = 79, .max = 126 },
	.m1 = { .min = 12, .max = 22 },
	.m2 = { .min = 5, .max = 9 },
	.p = { .min = 14, .max = 42 },
	.p1 = { .min = 2, .max = 6 },
	.p2 = { .dot_limit = 225000,
		.p2_slow = 7, .p2_fast = 7 },
};

static const intel_limit_t intel_limits_vlv = {
	 /*
	  * These are the data rate limits (measured in fast clocks)
	  * since those are the strictest limits we have. The fast
	  * clock and actual rate limits are more relaxed, so checking
	  * them would make no difference.
	  */
	.dot = { .min = 25000 * 5, .max = 270000 * 5 },
	.vco = { .min = 4000000, .max = 6000000 },
	.n = { .min = 1, .max = 7 },
	.m1 = { .min = 2, .max = 3 },
	.m2 = { .min = 11, .max = 156 },
	.p1 = { .min = 2, .max = 3 },
	.p2 = { .p2_slow = 2, .p2_fast = 20 }, /* slow=min, fast=max */
};

static const intel_limit_t intel_limits_chv = {
	/*
	 * These are the data rate limits (measured in fast clocks)
	 * since those are the strictest limits we have.  The fast
	 * clock and actual rate limits are more relaxed, so checking
	 * them would make no difference.
	 */
	.dot = { .min = 25000 * 5, .max = 540000 * 5},
	.vco = { .min = 4800000, .max = 6480000 },
	.n = { .min = 1, .max = 1 },
	.m1 = { .min = 2, .max = 2 },
	.m2 = { .min = 24 << 22, .max = 175 << 22 },
	.p1 = { .min = 2, .max = 4 },
	.p2 = {	.p2_slow = 1, .p2_fast = 14 },
};

static const intel_limit_t intel_limits_bxt = {
	/* FIXME: find real dot limits */
	.dot = { .min = 0, .max = INT_MAX },
	.vco = { .min = 4800000, .max = 6700000 },
	.n = { .min = 1, .max = 1 },
	.m1 = { .min = 2, .max = 2 },
	/* FIXME: find real m2 limits */
	.m2 = { .min = 2 << 22, .max = 255 << 22 },
	.p1 = { .min = 2, .max = 4 },
	.p2 = { .p2_slow = 1, .p2_fast = 20 },
};

static bool
needs_modeset(struct drm_crtc_state *state)
{
	return drm_atomic_crtc_needs_modeset(state);
}

/**
 * Returns whether any output on the specified pipe is of the specified type
 */
bool intel_pipe_has_type(struct intel_crtc *crtc, enum intel_output_type type)
{
	struct drm_device *dev = crtc->base.dev;
	struct intel_encoder *encoder;

	for_each_encoder_on_crtc(dev, &crtc->base, encoder)
		if (encoder->type == type)
			return true;

	return false;
}

/**
 * Returns whether any output on the specified pipe will have the specified
 * type after a staged modeset is complete, i.e., the same as
 * intel_pipe_has_type() but looking at encoder->new_crtc instead of
 * encoder->crtc.
 */
static bool intel_pipe_will_have_type(const struct intel_crtc_state *crtc_state,
				      int type)
{
	struct drm_atomic_state *state = crtc_state->base.state;
	struct drm_connector *connector;
	struct drm_connector_state *connector_state;
	struct intel_encoder *encoder;
	int i, num_connectors = 0;

	for_each_connector_in_state(state, connector, connector_state, i) {
		if (connector_state->crtc != crtc_state->base.crtc)
			continue;

		num_connectors++;

		encoder = to_intel_encoder(connector_state->best_encoder);
		if (encoder->type == type)
			return true;
	}

	WARN_ON(num_connectors == 0);

	return false;
}

/*
 * Platform specific helpers to calculate the port PLL loopback- (clock.m),
 * and post-divider (clock.p) values, pre- (clock.vco) and post-divided fast
 * (clock.dot) clock rates. This fast dot clock is fed to the port's IO logic.
 * The helpers' return value is the rate of the clock that is fed to the
 * display engine's pipe which can be the above fast dot clock rate or a
 * divided-down version of it.
 */
/* m1 is reserved as 0 in Pineview, n is a ring counter */
static int pnv_calc_dpll_params(int refclk, intel_clock_t *clock)
{
	clock->m = clock->m2 + 2;
	clock->p = clock->p1 * clock->p2;
	if (WARN_ON(clock->n == 0 || clock->p == 0))
		return 0;
	clock->vco = DIV_ROUND_CLOSEST(refclk * clock->m, clock->n);
	clock->dot = DIV_ROUND_CLOSEST(clock->vco, clock->p);

	return clock->dot;
}

static uint32_t i9xx_dpll_compute_m(struct dpll *dpll)
{
	return 5 * (dpll->m1 + 2) + (dpll->m2 + 2);
}

static int i9xx_calc_dpll_params(int refclk, intel_clock_t *clock)
{
	clock->m = i9xx_dpll_compute_m(clock);
	clock->p = clock->p1 * clock->p2;
	if (WARN_ON(clock->n + 2 == 0 || clock->p == 0))
		return 0;
	clock->vco = DIV_ROUND_CLOSEST(refclk * clock->m, clock->n + 2);
	clock->dot = DIV_ROUND_CLOSEST(clock->vco, clock->p);

	return clock->dot;
}

static int vlv_calc_dpll_params(int refclk, intel_clock_t *clock)
{
	clock->m = clock->m1 * clock->m2;
	clock->p = clock->p1 * clock->p2;
	if (WARN_ON(clock->n == 0 || clock->p == 0))
		return 0;
	clock->vco = DIV_ROUND_CLOSEST(refclk * clock->m, clock->n);
	clock->dot = DIV_ROUND_CLOSEST(clock->vco, clock->p);

	return clock->dot / 5;
}

int chv_calc_dpll_params(int refclk, intel_clock_t *clock)
{
	clock->m = clock->m1 * clock->m2;
	clock->p = clock->p1 * clock->p2;
	if (WARN_ON(clock->n == 0 || clock->p == 0))
		return 0;
	clock->vco = DIV_ROUND_CLOSEST_ULL((uint64_t)refclk * clock->m,
			clock->n << 22);
	clock->dot = DIV_ROUND_CLOSEST(clock->vco, clock->p);

	return clock->dot / 5;
}

#define INTELPllInvalid(s)   do { /* DRM_DEBUG(s); */ return false; } while (0)
/**
 * Returns whether the given set of divisors are valid for a given refclk with
 * the given connectors.
 */

static bool intel_PLL_is_valid(struct drm_device *dev,
			       const intel_limit_t *limit,
			       const intel_clock_t *clock)
{
	if (clock->n   < limit->n.min   || limit->n.max   < clock->n)
		INTELPllInvalid("n out of range\n");
	if (clock->p1  < limit->p1.min  || limit->p1.max  < clock->p1)
		INTELPllInvalid("p1 out of range\n");
	if (clock->m2  < limit->m2.min  || limit->m2.max  < clock->m2)
		INTELPllInvalid("m2 out of range\n");
	if (clock->m1  < limit->m1.min  || limit->m1.max  < clock->m1)
		INTELPllInvalid("m1 out of range\n");

	if (!IS_PINEVIEW(dev) && !IS_VALLEYVIEW(dev) &&
	    !IS_CHERRYVIEW(dev) && !IS_BROXTON(dev))
		if (clock->m1 <= clock->m2)
			INTELPllInvalid("m1 <= m2\n");

	if (!IS_VALLEYVIEW(dev) && !IS_CHERRYVIEW(dev) && !IS_BROXTON(dev)) {
		if (clock->p < limit->p.min || limit->p.max < clock->p)
			INTELPllInvalid("p out of range\n");
		if (clock->m < limit->m.min || limit->m.max < clock->m)
			INTELPllInvalid("m out of range\n");
	}

	if (clock->vco < limit->vco.min || limit->vco.max < clock->vco)
		INTELPllInvalid("vco out of range\n");
	/* XXX: We may need to be checking "Dot clock" depending on the multiplier,
	 * connector, etc., rather than just a single range.
	 */
	if (clock->dot < limit->dot.min || limit->dot.max < clock->dot)
		INTELPllInvalid("dot out of range\n");

	return true;
}

static int
i9xx_select_p2_div(const intel_limit_t *limit,
		   const struct intel_crtc_state *crtc_state,
		   int target)
{
	struct drm_device *dev = crtc_state->base.crtc->dev;

	if (intel_pipe_will_have_type(crtc_state, INTEL_OUTPUT_LVDS)) {
		/*
		 * For LVDS just rely on its current settings for dual-channel.
		 * We haven't figured out how to reliably set up different
		 * single/dual channel state, if we even can.
		 */
		if (intel_is_dual_link_lvds(dev))
			return limit->p2.p2_fast;
		else
			return limit->p2.p2_slow;
	} else {
		if (target < limit->p2.dot_limit)
			return limit->p2.p2_slow;
		else
			return limit->p2.p2_fast;
	}
}

/*
 * Returns a set of divisors for the desired target clock with the given
 * refclk, or FALSE.  The returned values represent the clock equation:
 * reflck * (5 * (m1 + 2) + (m2 + 2)) / (n + 2) / p1 / p2.
 *
 * Target and reference clocks are specified in kHz.
 *
 * If match_clock is provided, then best_clock P divider must match the P
 * divider from @match_clock used for LVDS downclocking.
 */
static bool
i9xx_find_best_dpll(const intel_limit_t *limit,
		    struct intel_crtc_state *crtc_state,
		    int target, int refclk, intel_clock_t *match_clock,
		    intel_clock_t *best_clock)
{
	struct drm_device *dev = crtc_state->base.crtc->dev;
	intel_clock_t clock;
	int err = target;

	memset(best_clock, 0, sizeof(*best_clock));

	clock.p2 = i9xx_select_p2_div(limit, crtc_state, target);

	for (clock.m1 = limit->m1.min; clock.m1 <= limit->m1.max;
	     clock.m1++) {
		for (clock.m2 = limit->m2.min;
		     clock.m2 <= limit->m2.max; clock.m2++) {
			if (clock.m2 >= clock.m1)
				break;
			for (clock.n = limit->n.min;
			     clock.n <= limit->n.max; clock.n++) {
				for (clock.p1 = limit->p1.min;
					clock.p1 <= limit->p1.max; clock.p1++) {
					int this_err;

					i9xx_calc_dpll_params(refclk, &clock);
					if (!intel_PLL_is_valid(dev, limit,
								&clock))
						continue;
					if (match_clock &&
					    clock.p != match_clock->p)
						continue;

					this_err = abs(clock.dot - target);
					if (this_err < err) {
						*best_clock = clock;
						err = this_err;
					}
				}
			}
		}
	}

	return (err != target);
}

/*
 * Returns a set of divisors for the desired target clock with the given
 * refclk, or FALSE.  The returned values represent the clock equation:
 * reflck * (5 * (m1 + 2) + (m2 + 2)) / (n + 2) / p1 / p2.
 *
 * Target and reference clocks are specified in kHz.
 *
 * If match_clock is provided, then best_clock P divider must match the P
 * divider from @match_clock used for LVDS downclocking.
 */
static bool
pnv_find_best_dpll(const intel_limit_t *limit,
		   struct intel_crtc_state *crtc_state,
		   int target, int refclk, intel_clock_t *match_clock,
		   intel_clock_t *best_clock)
{
	struct drm_device *dev = crtc_state->base.crtc->dev;
	intel_clock_t clock;
	int err = target;

	memset(best_clock, 0, sizeof(*best_clock));

	clock.p2 = i9xx_select_p2_div(limit, crtc_state, target);

	for (clock.m1 = limit->m1.min; clock.m1 <= limit->m1.max;
	     clock.m1++) {
		for (clock.m2 = limit->m2.min;
		     clock.m2 <= limit->m2.max; clock.m2++) {
			for (clock.n = limit->n.min;
			     clock.n <= limit->n.max; clock.n++) {
				for (clock.p1 = limit->p1.min;
					clock.p1 <= limit->p1.max; clock.p1++) {
					int this_err;

					pnv_calc_dpll_params(refclk, &clock);
					if (!intel_PLL_is_valid(dev, limit,
								&clock))
						continue;
					if (match_clock &&
					    clock.p != match_clock->p)
						continue;

					this_err = abs(clock.dot - target);
					if (this_err < err) {
						*best_clock = clock;
						err = this_err;
					}
				}
			}
		}
	}

	return (err != target);
}

/*
 * Returns a set of divisors for the desired target clock with the given
 * refclk, or FALSE.  The returned values represent the clock equation:
 * reflck * (5 * (m1 + 2) + (m2 + 2)) / (n + 2) / p1 / p2.
 *
 * Target and reference clocks are specified in kHz.
 *
 * If match_clock is provided, then best_clock P divider must match the P
 * divider from @match_clock used for LVDS downclocking.
 */
static bool
g4x_find_best_dpll(const intel_limit_t *limit,
		   struct intel_crtc_state *crtc_state,
		   int target, int refclk, intel_clock_t *match_clock,
		   intel_clock_t *best_clock)
{
	struct drm_device *dev = crtc_state->base.crtc->dev;
	intel_clock_t clock;
	int max_n;
	bool found = false;
	/* approximately equals target * 0.00585 */
	int err_most = (target >> 8) + (target >> 9);

	memset(best_clock, 0, sizeof(*best_clock));

	clock.p2 = i9xx_select_p2_div(limit, crtc_state, target);

	max_n = limit->n.max;
	/* based on hardware requirement, prefer smaller n to precision */
	for (clock.n = limit->n.min; clock.n <= max_n; clock.n++) {
		/* based on hardware requirement, prefere larger m1,m2 */
		for (clock.m1 = limit->m1.max;
		     clock.m1 >= limit->m1.min; clock.m1--) {
			for (clock.m2 = limit->m2.max;
			     clock.m2 >= limit->m2.min; clock.m2--) {
				for (clock.p1 = limit->p1.max;
				     clock.p1 >= limit->p1.min; clock.p1--) {
					int this_err;

					i9xx_calc_dpll_params(refclk, &clock);
					if (!intel_PLL_is_valid(dev, limit,
								&clock))
						continue;

					this_err = abs(clock.dot - target);
					if (this_err < err_most) {
						*best_clock = clock;
						err_most = this_err;
						max_n = clock.n;
						found = true;
					}
				}
			}
		}
	}
	return found;
}

/*
 * Check if the calculated PLL configuration is more optimal compared to the
 * best configuration and error found so far. Return the calculated error.
 */
static bool vlv_PLL_is_optimal(struct drm_device *dev, int target_freq,
			       const intel_clock_t *calculated_clock,
			       const intel_clock_t *best_clock,
			       unsigned int best_error_ppm,
			       unsigned int *error_ppm)
{
	/*
	 * For CHV ignore the error and consider only the P value.
	 * Prefer a bigger P value based on HW requirements.
	 */
	if (IS_CHERRYVIEW(dev)) {
		*error_ppm = 0;

		return calculated_clock->p > best_clock->p;
	}

	if (WARN_ON_ONCE(!target_freq))
		return false;

	*error_ppm = div_u64(1000000ULL *
				abs(target_freq - calculated_clock->dot),
			     target_freq);
	/*
	 * Prefer a better P value over a better (smaller) error if the error
	 * is small. Ensure this preference for future configurations too by
	 * setting the error to 0.
	 */
	if (*error_ppm < 100 && calculated_clock->p > best_clock->p) {
		*error_ppm = 0;

		return true;
	}

	return *error_ppm + 10 < best_error_ppm;
}

/*
 * Returns a set of divisors for the desired target clock with the given
 * refclk, or FALSE.  The returned values represent the clock equation:
 * reflck * (5 * (m1 + 2) + (m2 + 2)) / (n + 2) / p1 / p2.
 */
static bool
vlv_find_best_dpll(const intel_limit_t *limit,
		   struct intel_crtc_state *crtc_state,
		   int target, int refclk, intel_clock_t *match_clock,
		   intel_clock_t *best_clock)
{
	struct intel_crtc *crtc = to_intel_crtc(crtc_state->base.crtc);
	struct drm_device *dev = crtc->base.dev;
	intel_clock_t clock;
	unsigned int bestppm = 1000000;
	/* min update 19.2 MHz */
	int max_n = min(limit->n.max, refclk / 19200);
	bool found = false;

	target *= 5; /* fast clock */

	memset(best_clock, 0, sizeof(*best_clock));

	/* based on hardware requirement, prefer smaller n to precision */
	for (clock.n = limit->n.min; clock.n <= max_n; clock.n++) {
		for (clock.p1 = limit->p1.max; clock.p1 >= limit->p1.min; clock.p1--) {
			for (clock.p2 = limit->p2.p2_fast; clock.p2 >= limit->p2.p2_slow;
			     clock.p2 -= clock.p2 > 10 ? 2 : 1) {
				clock.p = clock.p1 * clock.p2;
				/* based on hardware requirement, prefer bigger m1,m2 values */
				for (clock.m1 = limit->m1.min; clock.m1 <= limit->m1.max; clock.m1++) {
					unsigned int ppm;

					clock.m2 = DIV_ROUND_CLOSEST(target * clock.p * clock.n,
								     refclk * clock.m1);

					vlv_calc_dpll_params(refclk, &clock);

					if (!intel_PLL_is_valid(dev, limit,
								&clock))
						continue;

					if (!vlv_PLL_is_optimal(dev, target,
								&clock,
								best_clock,
								bestppm, &ppm))
						continue;

					*best_clock = clock;
					bestppm = ppm;
					found = true;
				}
			}
		}
	}

	return found;
}

/*
 * Returns a set of divisors for the desired target clock with the given
 * refclk, or FALSE.  The returned values represent the clock equation:
 * reflck * (5 * (m1 + 2) + (m2 + 2)) / (n + 2) / p1 / p2.
 */
static bool
chv_find_best_dpll(const intel_limit_t *limit,
		   struct intel_crtc_state *crtc_state,
		   int target, int refclk, intel_clock_t *match_clock,
		   intel_clock_t *best_clock)
{
	struct intel_crtc *crtc = to_intel_crtc(crtc_state->base.crtc);
	struct drm_device *dev = crtc->base.dev;
	unsigned int best_error_ppm;
	intel_clock_t clock;
	uint64_t m2;
	int found = false;

	memset(best_clock, 0, sizeof(*best_clock));
	best_error_ppm = 1000000;

	/*
	 * Based on hardware doc, the n always set to 1, and m1 always
	 * set to 2.  If requires to support 200Mhz refclk, we need to
	 * revisit this because n may not 1 anymore.
	 */
	clock.n = 1, clock.m1 = 2;
	target *= 5;	/* fast clock */

	for (clock.p1 = limit->p1.max; clock.p1 >= limit->p1.min; clock.p1--) {
		for (clock.p2 = limit->p2.p2_fast;
				clock.p2 >= limit->p2.p2_slow;
				clock.p2 -= clock.p2 > 10 ? 2 : 1) {
			unsigned int error_ppm;

			clock.p = clock.p1 * clock.p2;

			m2 = DIV_ROUND_CLOSEST_ULL(((uint64_t)target * clock.p *
					clock.n) << 22, refclk * clock.m1);

			if (m2 > INT_MAX/clock.m1)
				continue;

			clock.m2 = m2;

			chv_calc_dpll_params(refclk, &clock);

			if (!intel_PLL_is_valid(dev, limit, &clock))
				continue;

			if (!vlv_PLL_is_optimal(dev, target, &clock, best_clock,
						best_error_ppm, &error_ppm))
				continue;

			*best_clock = clock;
			best_error_ppm = error_ppm;
			found = true;
		}
	}

	return found;
}

bool bxt_find_best_dpll(struct intel_crtc_state *crtc_state, int target_clock,
			intel_clock_t *best_clock)
{
	int refclk = 100000;
	const intel_limit_t *limit = &intel_limits_bxt;

	return chv_find_best_dpll(limit, crtc_state,
				  target_clock, refclk, NULL, best_clock);
}

bool intel_crtc_active(struct drm_crtc *crtc)
{
	struct intel_crtc *intel_crtc = to_intel_crtc(crtc);

	/* Be paranoid as we can arrive here with only partial
	 * state retrieved from the hardware during setup.
	 *
	 * We can ditch the adjusted_mode.crtc_clock check as soon
	 * as Haswell has gained clock readout/fastboot support.
	 *
	 * We can ditch the crtc->primary->fb check as soon as we can
	 * properly reconstruct framebuffers.
	 *
	 * FIXME: The intel_crtc->active here should be switched to
	 * crtc->state->active once we have proper CRTC states wired up
	 * for atomic.
	 */
	return intel_crtc->active && crtc->primary->state->fb &&
		intel_crtc->config->base.adjusted_mode.crtc_clock;
}

enum transcoder intel_pipe_to_cpu_transcoder(struct drm_i915_private *dev_priv,
					     enum pipe pipe)
{
	struct drm_crtc *crtc = dev_priv->pipe_to_crtc_mapping[pipe];
	struct intel_crtc *intel_crtc = to_intel_crtc(crtc);

	return intel_crtc->config->cpu_transcoder;
}

static bool pipe_dsl_stopped(struct drm_device *dev, enum pipe pipe)
{
	struct drm_i915_private *dev_priv = dev->dev_private;
	i915_reg_t reg = PIPEDSL(pipe);
	u32 line1, line2;
	u32 line_mask;

	if (IS_GEN2(dev))
		line_mask = DSL_LINEMASK_GEN2;
	else
		line_mask = DSL_LINEMASK_GEN3;

	line1 = I915_READ(reg) & line_mask;
	msleep(5);
	line2 = I915_READ(reg) & line_mask;

	return line1 == line2;
}

/*
 * intel_wait_for_pipe_off - wait for pipe to turn off
 * @crtc: crtc whose pipe to wait for
 *
 * After disabling a pipe, we can't wait for vblank in the usual way,
 * spinning on the vblank interrupt status bit, since we won't actually
 * see an interrupt when the pipe is disabled.
 *
 * On Gen4 and above:
 *   wait for the pipe register state bit to turn off
 *
 * Otherwise:
 *   wait for the display line value to settle (it usually
 *   ends up stopping at the start of the next frame).
 *
 */
static void intel_wait_for_pipe_off(struct intel_crtc *crtc)
{
	struct drm_device *dev = crtc->base.dev;
	struct drm_i915_private *dev_priv = dev->dev_private;
	enum transcoder cpu_transcoder = crtc->config->cpu_transcoder;
	enum pipe pipe = crtc->pipe;

	if (INTEL_INFO(dev)->gen >= 4) {
		i915_reg_t reg = PIPECONF(cpu_transcoder);

		/* Wait for the Pipe State to go off */
		if (wait_for((I915_READ(reg) & I965_PIPECONF_ACTIVE) == 0,
			     100))
			WARN(1, "pipe_off wait timed out\n");
	} else {
		/* Wait for the display line to settle */
		if (wait_for(pipe_dsl_stopped(dev, pipe), 100))
			WARN(1, "pipe_off wait timed out\n");
	}
}

/* Only for pre-ILK configs */
void assert_pll(struct drm_i915_private *dev_priv,
		enum pipe pipe, bool state)
{
	u32 val;
	bool cur_state;

	val = I915_READ(DPLL(pipe));
	cur_state = !!(val & DPLL_VCO_ENABLE);
	I915_STATE_WARN(cur_state != state,
	     "PLL state assertion failure (expected %s, current %s)\n",
			onoff(state), onoff(cur_state));
}

/* XXX: the dsi pll is shared between MIPI DSI ports */
void assert_dsi_pll(struct drm_i915_private *dev_priv, bool state)
{
	u32 val;
	bool cur_state;

	mutex_lock(&dev_priv->sb_lock);
	val = vlv_cck_read(dev_priv, CCK_REG_DSI_PLL_CONTROL);
	mutex_unlock(&dev_priv->sb_lock);

	cur_state = val & DSI_PLL_VCO_EN;
	I915_STATE_WARN(cur_state != state,
	     "DSI PLL state assertion failure (expected %s, current %s)\n",
			onoff(state), onoff(cur_state));
}

static void assert_fdi_tx(struct drm_i915_private *dev_priv,
			  enum pipe pipe, bool state)
{
	bool cur_state;
	enum transcoder cpu_transcoder = intel_pipe_to_cpu_transcoder(dev_priv,
								      pipe);

	if (HAS_DDI(dev_priv)) {
		/* DDI does not have a specific FDI_TX register */
		u32 val = I915_READ(TRANS_DDI_FUNC_CTL(cpu_transcoder));
		cur_state = !!(val & TRANS_DDI_FUNC_ENABLE);
	} else {
		u32 val = I915_READ(FDI_TX_CTL(pipe));
		cur_state = !!(val & FDI_TX_ENABLE);
	}
	I915_STATE_WARN(cur_state != state,
	     "FDI TX state assertion failure (expected %s, current %s)\n",
			onoff(state), onoff(cur_state));
}
#define assert_fdi_tx_enabled(d, p) assert_fdi_tx(d, p, true)
#define assert_fdi_tx_disabled(d, p) assert_fdi_tx(d, p, false)

static void assert_fdi_rx(struct drm_i915_private *dev_priv,
			  enum pipe pipe, bool state)
{
	u32 val;
	bool cur_state;

	val = I915_READ(FDI_RX_CTL(pipe));
	cur_state = !!(val & FDI_RX_ENABLE);
	I915_STATE_WARN(cur_state != state,
	     "FDI RX state assertion failure (expected %s, current %s)\n",
			onoff(state), onoff(cur_state));
}
#define assert_fdi_rx_enabled(d, p) assert_fdi_rx(d, p, true)
#define assert_fdi_rx_disabled(d, p) assert_fdi_rx(d, p, false)

static void assert_fdi_tx_pll_enabled(struct drm_i915_private *dev_priv,
				      enum pipe pipe)
{
	u32 val;

	/* ILK FDI PLL is always enabled */
	if (INTEL_INFO(dev_priv)->gen == 5)
		return;

	/* On Haswell, DDI ports are responsible for the FDI PLL setup */
	if (HAS_DDI(dev_priv))
		return;

	val = I915_READ(FDI_TX_CTL(pipe));
	I915_STATE_WARN(!(val & FDI_TX_PLL_ENABLE), "FDI TX PLL assertion failure, should be active but is disabled\n");
}

void assert_fdi_rx_pll(struct drm_i915_private *dev_priv,
		       enum pipe pipe, bool state)
{
	u32 val;
	bool cur_state;

	val = I915_READ(FDI_RX_CTL(pipe));
	cur_state = !!(val & FDI_RX_PLL_ENABLE);
	I915_STATE_WARN(cur_state != state,
	     "FDI RX PLL assertion failure (expected %s, current %s)\n",
			onoff(state), onoff(cur_state));
}

void assert_panel_unlocked(struct drm_i915_private *dev_priv,
			   enum pipe pipe)
{
	struct drm_device *dev = dev_priv->dev;
	i915_reg_t pp_reg;
	u32 val;
	enum pipe panel_pipe = PIPE_A;
	bool locked = true;

	if (WARN_ON(HAS_DDI(dev)))
		return;

	if (HAS_PCH_SPLIT(dev)) {
		u32 port_sel;

		pp_reg = PCH_PP_CONTROL;
		port_sel = I915_READ(PCH_PP_ON_DELAYS) & PANEL_PORT_SELECT_MASK;

		if (port_sel == PANEL_PORT_SELECT_LVDS &&
		    I915_READ(PCH_LVDS) & LVDS_PIPEB_SELECT)
			panel_pipe = PIPE_B;
		/* XXX: else fix for eDP */
	} else if (IS_VALLEYVIEW(dev) || IS_CHERRYVIEW(dev)) {
		/* presumably write lock depends on pipe, not port select */
		pp_reg = VLV_PIPE_PP_CONTROL(pipe);
		panel_pipe = pipe;
	} else {
		pp_reg = PP_CONTROL;
		if (I915_READ(LVDS) & LVDS_PIPEB_SELECT)
			panel_pipe = PIPE_B;
	}

	val = I915_READ(pp_reg);
	if (!(val & PANEL_POWER_ON) ||
	    ((val & PANEL_UNLOCK_MASK) == PANEL_UNLOCK_REGS))
		locked = false;

	I915_STATE_WARN(panel_pipe == pipe && locked,
	     "panel assertion failure, pipe %c regs locked\n",
	     pipe_name(pipe));
}

static void assert_cursor(struct drm_i915_private *dev_priv,
			  enum pipe pipe, bool state)
{
	struct drm_device *dev = dev_priv->dev;
	bool cur_state;

	if (IS_845G(dev) || IS_I865G(dev))
		cur_state = I915_READ(CURCNTR(PIPE_A)) & CURSOR_ENABLE;
	else
		cur_state = I915_READ(CURCNTR(pipe)) & CURSOR_MODE;

	I915_STATE_WARN(cur_state != state,
	     "cursor on pipe %c assertion failure (expected %s, current %s)\n",
			pipe_name(pipe), onoff(state), onoff(cur_state));
}
#define assert_cursor_enabled(d, p) assert_cursor(d, p, true)
#define assert_cursor_disabled(d, p) assert_cursor(d, p, false)

void assert_pipe(struct drm_i915_private *dev_priv,
		 enum pipe pipe, bool state)
{
	bool cur_state;
	enum transcoder cpu_transcoder = intel_pipe_to_cpu_transcoder(dev_priv,
								      pipe);
	enum intel_display_power_domain power_domain;

	/* if we need the pipe quirk it must be always on */
	if ((pipe == PIPE_A && dev_priv->quirks & QUIRK_PIPEA_FORCE) ||
	    (pipe == PIPE_B && dev_priv->quirks & QUIRK_PIPEB_FORCE))
		state = true;

	power_domain = POWER_DOMAIN_TRANSCODER(cpu_transcoder);
	if (intel_display_power_get_if_enabled(dev_priv, power_domain)) {
		u32 val = I915_READ(PIPECONF(cpu_transcoder));
		cur_state = !!(val & PIPECONF_ENABLE);

		intel_display_power_put(dev_priv, power_domain);
	} else {
		cur_state = false;
	}

	I915_STATE_WARN(cur_state != state,
	     "pipe %c assertion failure (expected %s, current %s)\n",
			pipe_name(pipe), onoff(state), onoff(cur_state));
}

static void assert_plane(struct drm_i915_private *dev_priv,
			 enum plane plane, bool state)
{
	u32 val;
	bool cur_state;

	val = I915_READ(DSPCNTR(plane));
	cur_state = !!(val & DISPLAY_PLANE_ENABLE);
	I915_STATE_WARN(cur_state != state,
	     "plane %c assertion failure (expected %s, current %s)\n",
			plane_name(plane), onoff(state), onoff(cur_state));
}

#define assert_plane_enabled(d, p) assert_plane(d, p, true)
#define assert_plane_disabled(d, p) assert_plane(d, p, false)

static void assert_planes_disabled(struct drm_i915_private *dev_priv,
				   enum pipe pipe)
{
	struct drm_device *dev = dev_priv->dev;
	int i;

	/* Primary planes are fixed to pipes on gen4+ */
	if (INTEL_INFO(dev)->gen >= 4) {
		u32 val = I915_READ(DSPCNTR(pipe));
		I915_STATE_WARN(val & DISPLAY_PLANE_ENABLE,
		     "plane %c assertion failure, should be disabled but not\n",
		     plane_name(pipe));
		return;
	}

	/* Need to check both planes against the pipe */
	for_each_pipe(dev_priv, i) {
		u32 val = I915_READ(DSPCNTR(i));
		enum pipe cur_pipe = (val & DISPPLANE_SEL_PIPE_MASK) >>
			DISPPLANE_SEL_PIPE_SHIFT;
		I915_STATE_WARN((val & DISPLAY_PLANE_ENABLE) && pipe == cur_pipe,
		     "plane %c assertion failure, should be off on pipe %c but is still active\n",
		     plane_name(i), pipe_name(pipe));
	}
}

static void assert_sprites_disabled(struct drm_i915_private *dev_priv,
				    enum pipe pipe)
{
	struct drm_device *dev = dev_priv->dev;
	int sprite;

	if (INTEL_INFO(dev)->gen >= 9) {
		for_each_sprite(dev_priv, pipe, sprite) {
			u32 val = I915_READ(PLANE_CTL(pipe, sprite));
			I915_STATE_WARN(val & PLANE_CTL_ENABLE,
			     "plane %d assertion failure, should be off on pipe %c but is still active\n",
			     sprite, pipe_name(pipe));
		}
	} else if (IS_VALLEYVIEW(dev) || IS_CHERRYVIEW(dev)) {
		for_each_sprite(dev_priv, pipe, sprite) {
			u32 val = I915_READ(SPCNTR(pipe, sprite));
			I915_STATE_WARN(val & SP_ENABLE,
			     "sprite %c assertion failure, should be off on pipe %c but is still active\n",
			     sprite_name(pipe, sprite), pipe_name(pipe));
		}
	} else if (INTEL_INFO(dev)->gen >= 7) {
		u32 val = I915_READ(SPRCTL(pipe));
		I915_STATE_WARN(val & SPRITE_ENABLE,
		     "sprite %c assertion failure, should be off on pipe %c but is still active\n",
		     plane_name(pipe), pipe_name(pipe));
	} else if (INTEL_INFO(dev)->gen >= 5) {
		u32 val = I915_READ(DVSCNTR(pipe));
		I915_STATE_WARN(val & DVS_ENABLE,
		     "sprite %c assertion failure, should be off on pipe %c but is still active\n",
		     plane_name(pipe), pipe_name(pipe));
	}
}

static void assert_vblank_disabled(struct drm_crtc *crtc)
{
	if (I915_STATE_WARN_ON(drm_crtc_vblank_get(crtc) == 0))
		drm_crtc_vblank_put(crtc);
}

void assert_pch_transcoder_disabled(struct drm_i915_private *dev_priv,
				    enum pipe pipe)
{
	u32 val;
	bool enabled;

	val = I915_READ(PCH_TRANSCONF(pipe));
	enabled = !!(val & TRANS_ENABLE);
	I915_STATE_WARN(enabled,
	     "transcoder assertion failed, should be off on pipe %c but is still active\n",
	     pipe_name(pipe));
}

static bool dp_pipe_enabled(struct drm_i915_private *dev_priv,
			    enum pipe pipe, u32 port_sel, u32 val)
{
	if ((val & DP_PORT_EN) == 0)
		return false;

	if (HAS_PCH_CPT(dev_priv)) {
		u32 trans_dp_ctl = I915_READ(TRANS_DP_CTL(pipe));
		if ((trans_dp_ctl & TRANS_DP_PORT_SEL_MASK) != port_sel)
			return false;
	} else if (IS_CHERRYVIEW(dev_priv)) {
		if ((val & DP_PIPE_MASK_CHV) != DP_PIPE_SELECT_CHV(pipe))
			return false;
	} else {
		if ((val & DP_PIPE_MASK) != (pipe << 30))
			return false;
	}
	return true;
}

static bool hdmi_pipe_enabled(struct drm_i915_private *dev_priv,
			      enum pipe pipe, u32 val)
{
	if ((val & SDVO_ENABLE) == 0)
		return false;

	if (HAS_PCH_CPT(dev_priv)) {
		if ((val & SDVO_PIPE_SEL_MASK_CPT) != SDVO_PIPE_SEL_CPT(pipe))
			return false;
	} else if (IS_CHERRYVIEW(dev_priv)) {
		if ((val & SDVO_PIPE_SEL_MASK_CHV) != SDVO_PIPE_SEL_CHV(pipe))
			return false;
	} else {
		if ((val & SDVO_PIPE_SEL_MASK) != SDVO_PIPE_SEL(pipe))
			return false;
	}
	return true;
}

static bool lvds_pipe_enabled(struct drm_i915_private *dev_priv,
			      enum pipe pipe, u32 val)
{
	if ((val & LVDS_PORT_EN) == 0)
		return false;

	if (HAS_PCH_CPT(dev_priv)) {
		if ((val & PORT_TRANS_SEL_MASK) != PORT_TRANS_SEL_CPT(pipe))
			return false;
	} else {
		if ((val & LVDS_PIPE_MASK) != LVDS_PIPE(pipe))
			return false;
	}
	return true;
}

static bool adpa_pipe_enabled(struct drm_i915_private *dev_priv,
			      enum pipe pipe, u32 val)
{
	if ((val & ADPA_DAC_ENABLE) == 0)
		return false;
	if (HAS_PCH_CPT(dev_priv)) {
		if ((val & PORT_TRANS_SEL_MASK) != PORT_TRANS_SEL_CPT(pipe))
			return false;
	} else {
		if ((val & ADPA_PIPE_SELECT_MASK) != ADPA_PIPE_SELECT(pipe))
			return false;
	}
	return true;
}

static void assert_pch_dp_disabled(struct drm_i915_private *dev_priv,
				   enum pipe pipe, i915_reg_t reg,
				   u32 port_sel)
{
	u32 val = I915_READ(reg);
	I915_STATE_WARN(dp_pipe_enabled(dev_priv, pipe, port_sel, val),
	     "PCH DP (0x%08x) enabled on transcoder %c, should be disabled\n",
	     i915_mmio_reg_offset(reg), pipe_name(pipe));

	I915_STATE_WARN(HAS_PCH_IBX(dev_priv) && (val & DP_PORT_EN) == 0
	     && (val & DP_PIPEB_SELECT),
	     "IBX PCH dp port still using transcoder B\n");
}

static void assert_pch_hdmi_disabled(struct drm_i915_private *dev_priv,
				     enum pipe pipe, i915_reg_t reg)
{
	u32 val = I915_READ(reg);
	I915_STATE_WARN(hdmi_pipe_enabled(dev_priv, pipe, val),
	     "PCH HDMI (0x%08x) enabled on transcoder %c, should be disabled\n",
	     i915_mmio_reg_offset(reg), pipe_name(pipe));

	I915_STATE_WARN(HAS_PCH_IBX(dev_priv) && (val & SDVO_ENABLE) == 0
	     && (val & SDVO_PIPE_B_SELECT),
	     "IBX PCH hdmi port still using transcoder B\n");
}

static void assert_pch_ports_disabled(struct drm_i915_private *dev_priv,
				      enum pipe pipe)
{
	u32 val;

	assert_pch_dp_disabled(dev_priv, pipe, PCH_DP_B, TRANS_DP_PORT_SEL_B);
	assert_pch_dp_disabled(dev_priv, pipe, PCH_DP_C, TRANS_DP_PORT_SEL_C);
	assert_pch_dp_disabled(dev_priv, pipe, PCH_DP_D, TRANS_DP_PORT_SEL_D);

	val = I915_READ(PCH_ADPA);
	I915_STATE_WARN(adpa_pipe_enabled(dev_priv, pipe, val),
	     "PCH VGA enabled on transcoder %c, should be disabled\n",
	     pipe_name(pipe));

	val = I915_READ(PCH_LVDS);
	I915_STATE_WARN(lvds_pipe_enabled(dev_priv, pipe, val),
	     "PCH LVDS enabled on transcoder %c, should be disabled\n",
	     pipe_name(pipe));

	assert_pch_hdmi_disabled(dev_priv, pipe, PCH_HDMIB);
	assert_pch_hdmi_disabled(dev_priv, pipe, PCH_HDMIC);
	assert_pch_hdmi_disabled(dev_priv, pipe, PCH_HDMID);
}

static void _vlv_enable_pll(struct intel_crtc *crtc,
			    const struct intel_crtc_state *pipe_config)
{
	struct drm_i915_private *dev_priv = to_i915(crtc->base.dev);
	enum pipe pipe = crtc->pipe;

	I915_WRITE(DPLL(pipe), pipe_config->dpll_hw_state.dpll);
	POSTING_READ(DPLL(pipe));
	udelay(150);

	if (wait_for(((I915_READ(DPLL(pipe)) & DPLL_LOCK_VLV) == DPLL_LOCK_VLV), 1))
		DRM_ERROR("DPLL %d failed to lock\n", pipe);
}

static void vlv_enable_pll(struct intel_crtc *crtc,
			   const struct intel_crtc_state *pipe_config)
{
	struct drm_i915_private *dev_priv = to_i915(crtc->base.dev);
	enum pipe pipe = crtc->pipe;

	assert_pipe_disabled(dev_priv, pipe);

	/* PLL is protected by panel, make sure we can write it */
	assert_panel_unlocked(dev_priv, pipe);

	if (pipe_config->dpll_hw_state.dpll & DPLL_VCO_ENABLE)
		_vlv_enable_pll(crtc, pipe_config);

	I915_WRITE(DPLL_MD(pipe), pipe_config->dpll_hw_state.dpll_md);
	POSTING_READ(DPLL_MD(pipe));
}


static void _chv_enable_pll(struct intel_crtc *crtc,
			    const struct intel_crtc_state *pipe_config)
{
	struct drm_i915_private *dev_priv = to_i915(crtc->base.dev);
	enum pipe pipe = crtc->pipe;
	enum dpio_channel port = vlv_pipe_to_channel(pipe);
	u32 tmp;

	mutex_lock(&dev_priv->sb_lock);

	/* Enable back the 10bit clock to display controller */
	tmp = vlv_dpio_read(dev_priv, pipe, CHV_CMN_DW14(port));
	tmp |= DPIO_DCLKP_EN;
	vlv_dpio_write(dev_priv, pipe, CHV_CMN_DW14(port), tmp);

	mutex_unlock(&dev_priv->sb_lock);

	/*
	 * Need to wait > 100ns between dclkp clock enable bit and PLL enable.
	 */
	udelay(1);

	/* Enable PLL */
	I915_WRITE(DPLL(pipe), pipe_config->dpll_hw_state.dpll);

	/* Check PLL is locked */
	if (wait_for(((I915_READ(DPLL(pipe)) & DPLL_LOCK_VLV) == DPLL_LOCK_VLV), 1))
		DRM_ERROR("PLL %d failed to lock\n", pipe);
}

static void chv_enable_pll(struct intel_crtc *crtc,
			   const struct intel_crtc_state *pipe_config)
{
	struct drm_i915_private *dev_priv = to_i915(crtc->base.dev);
	enum pipe pipe = crtc->pipe;

	assert_pipe_disabled(dev_priv, pipe);

	/* PLL is protected by panel, make sure we can write it */
	assert_panel_unlocked(dev_priv, pipe);

	if (pipe_config->dpll_hw_state.dpll & DPLL_VCO_ENABLE)
		_chv_enable_pll(crtc, pipe_config);

	if (pipe != PIPE_A) {
		/*
		 * WaPixelRepeatModeFixForC0:chv
		 *
		 * DPLLCMD is AWOL. Use chicken bits to propagate
		 * the value from DPLLBMD to either pipe B or C.
		 */
		I915_WRITE(CBR4_VLV, pipe == PIPE_B ? CBR_DPLLBMD_PIPE_B : CBR_DPLLBMD_PIPE_C);
		I915_WRITE(DPLL_MD(PIPE_B), pipe_config->dpll_hw_state.dpll_md);
		I915_WRITE(CBR4_VLV, 0);
		dev_priv->chv_dpll_md[pipe] = pipe_config->dpll_hw_state.dpll_md;

		/*
		 * DPLLB VGA mode also seems to cause problems.
		 * We should always have it disabled.
		 */
		WARN_ON((I915_READ(DPLL(PIPE_B)) & DPLL_VGA_MODE_DIS) == 0);
	} else {
		I915_WRITE(DPLL_MD(pipe), pipe_config->dpll_hw_state.dpll_md);
		POSTING_READ(DPLL_MD(pipe));
	}
}

static int intel_num_dvo_pipes(struct drm_device *dev)
{
	struct intel_crtc *crtc;
	int count = 0;

	for_each_intel_crtc(dev, crtc)
		count += crtc->base.state->active &&
			intel_pipe_has_type(crtc, INTEL_OUTPUT_DVO);

	return count;
}

static void i9xx_enable_pll(struct intel_crtc *crtc)
{
	struct drm_device *dev = crtc->base.dev;
	struct drm_i915_private *dev_priv = dev->dev_private;
	i915_reg_t reg = DPLL(crtc->pipe);
	u32 dpll = crtc->config->dpll_hw_state.dpll;

	assert_pipe_disabled(dev_priv, crtc->pipe);

	/* PLL is protected by panel, make sure we can write it */
	if (IS_MOBILE(dev) && !IS_I830(dev))
		assert_panel_unlocked(dev_priv, crtc->pipe);

	/* Enable DVO 2x clock on both PLLs if necessary */
	if (IS_I830(dev) && intel_num_dvo_pipes(dev) > 0) {
		/*
		 * It appears to be important that we don't enable this
		 * for the current pipe before otherwise configuring the
		 * PLL. No idea how this should be handled if multiple
		 * DVO outputs are enabled simultaneosly.
		 */
		dpll |= DPLL_DVO_2X_MODE;
		I915_WRITE(DPLL(!crtc->pipe),
			   I915_READ(DPLL(!crtc->pipe)) | DPLL_DVO_2X_MODE);
	}

	/*
	 * Apparently we need to have VGA mode enabled prior to changing
	 * the P1/P2 dividers. Otherwise the DPLL will keep using the old
	 * dividers, even though the register value does change.
	 */
	I915_WRITE(reg, 0);

	I915_WRITE(reg, dpll);

	/* Wait for the clocks to stabilize. */
	POSTING_READ(reg);
	udelay(150);

	if (INTEL_INFO(dev)->gen >= 4) {
		I915_WRITE(DPLL_MD(crtc->pipe),
			   crtc->config->dpll_hw_state.dpll_md);
	} else {
		/* The pixel multiplier can only be updated once the
		 * DPLL is enabled and the clocks are stable.
		 *
		 * So write it again.
		 */
		I915_WRITE(reg, dpll);
	}

	/* We do this three times for luck */
	I915_WRITE(reg, dpll);
	POSTING_READ(reg);
	udelay(150); /* wait for warmup */
	I915_WRITE(reg, dpll);
	POSTING_READ(reg);
	udelay(150); /* wait for warmup */
	I915_WRITE(reg, dpll);
	POSTING_READ(reg);
	udelay(150); /* wait for warmup */
}

/**
 * i9xx_disable_pll - disable a PLL
 * @dev_priv: i915 private structure
 * @pipe: pipe PLL to disable
 *
 * Disable the PLL for @pipe, making sure the pipe is off first.
 *
 * Note!  This is for pre-ILK only.
 */
static void i9xx_disable_pll(struct intel_crtc *crtc)
{
	struct drm_device *dev = crtc->base.dev;
	struct drm_i915_private *dev_priv = dev->dev_private;
	enum pipe pipe = crtc->pipe;

	/* Disable DVO 2x clock on both PLLs if necessary */
	if (IS_I830(dev) &&
	    intel_pipe_has_type(crtc, INTEL_OUTPUT_DVO) &&
	    !intel_num_dvo_pipes(dev)) {
		I915_WRITE(DPLL(PIPE_B),
			   I915_READ(DPLL(PIPE_B)) & ~DPLL_DVO_2X_MODE);
		I915_WRITE(DPLL(PIPE_A),
			   I915_READ(DPLL(PIPE_A)) & ~DPLL_DVO_2X_MODE);
	}

	/* Don't disable pipe or pipe PLLs if needed */
	if ((pipe == PIPE_A && dev_priv->quirks & QUIRK_PIPEA_FORCE) ||
	    (pipe == PIPE_B && dev_priv->quirks & QUIRK_PIPEB_FORCE))
		return;

	/* Make sure the pipe isn't still relying on us */
	assert_pipe_disabled(dev_priv, pipe);

	I915_WRITE(DPLL(pipe), DPLL_VGA_MODE_DIS);
	POSTING_READ(DPLL(pipe));
}

static void vlv_disable_pll(struct drm_i915_private *dev_priv, enum pipe pipe)
{
	u32 val;

	/* Make sure the pipe isn't still relying on us */
	assert_pipe_disabled(dev_priv, pipe);

	val = DPLL_INTEGRATED_REF_CLK_VLV |
		DPLL_REF_CLK_ENABLE_VLV | DPLL_VGA_MODE_DIS;
	if (pipe != PIPE_A)
		val |= DPLL_INTEGRATED_CRI_CLK_VLV;

	I915_WRITE(DPLL(pipe), val);
	POSTING_READ(DPLL(pipe));
}

static void chv_disable_pll(struct drm_i915_private *dev_priv, enum pipe pipe)
{
	enum dpio_channel port = vlv_pipe_to_channel(pipe);
	u32 val;

	/* Make sure the pipe isn't still relying on us */
	assert_pipe_disabled(dev_priv, pipe);

	val = DPLL_SSC_REF_CLK_CHV |
		DPLL_REF_CLK_ENABLE_VLV | DPLL_VGA_MODE_DIS;
	if (pipe != PIPE_A)
		val |= DPLL_INTEGRATED_CRI_CLK_VLV;

	I915_WRITE(DPLL(pipe), val);
	POSTING_READ(DPLL(pipe));

	mutex_lock(&dev_priv->sb_lock);

	/* Disable 10bit clock to display controller */
	val = vlv_dpio_read(dev_priv, pipe, CHV_CMN_DW14(port));
	val &= ~DPIO_DCLKP_EN;
	vlv_dpio_write(dev_priv, pipe, CHV_CMN_DW14(port), val);

	mutex_unlock(&dev_priv->sb_lock);
}

void vlv_wait_port_ready(struct drm_i915_private *dev_priv,
			 struct intel_digital_port *dport,
			 unsigned int expected_mask)
{
	u32 port_mask;
	i915_reg_t dpll_reg;

	switch (dport->port) {
	case PORT_B:
		port_mask = DPLL_PORTB_READY_MASK;
		dpll_reg = DPLL(0);
		break;
	case PORT_C:
		port_mask = DPLL_PORTC_READY_MASK;
		dpll_reg = DPLL(0);
		expected_mask <<= 4;
		break;
	case PORT_D:
		port_mask = DPLL_PORTD_READY_MASK;
		dpll_reg = DPIO_PHY_STATUS;
		break;
	default:
		BUG();
	}

	if (wait_for((I915_READ(dpll_reg) & port_mask) == expected_mask, 1000))
		WARN(1, "timed out waiting for port %c ready: got 0x%x, expected 0x%x\n",
		     port_name(dport->port), I915_READ(dpll_reg) & port_mask, expected_mask);
}

static void ironlake_enable_pch_transcoder(struct drm_i915_private *dev_priv,
					   enum pipe pipe)
{
	struct drm_device *dev = dev_priv->dev;
	struct drm_crtc *crtc = dev_priv->pipe_to_crtc_mapping[pipe];
	struct intel_crtc *intel_crtc = to_intel_crtc(crtc);
	i915_reg_t reg;
	uint32_t val, pipeconf_val;

	/* Make sure PCH DPLL is enabled */
	assert_shared_dpll_enabled(dev_priv, intel_crtc->config->shared_dpll);

	/* FDI must be feeding us bits for PCH ports */
	assert_fdi_tx_enabled(dev_priv, pipe);
	assert_fdi_rx_enabled(dev_priv, pipe);

	if (HAS_PCH_CPT(dev)) {
		/* Workaround: Set the timing override bit before enabling the
		 * pch transcoder. */
		reg = TRANS_CHICKEN2(pipe);
		val = I915_READ(reg);
		val |= TRANS_CHICKEN2_TIMING_OVERRIDE;
		I915_WRITE(reg, val);
	}

	reg = PCH_TRANSCONF(pipe);
	val = I915_READ(reg);
	pipeconf_val = I915_READ(PIPECONF(pipe));

	if (HAS_PCH_IBX(dev_priv)) {
		/*
		 * Make the BPC in transcoder be consistent with
		 * that in pipeconf reg. For HDMI we must use 8bpc
		 * here for both 8bpc and 12bpc.
		 */
		val &= ~PIPECONF_BPC_MASK;
		if (intel_pipe_has_type(intel_crtc, INTEL_OUTPUT_HDMI))
			val |= PIPECONF_8BPC;
		else
			val |= pipeconf_val & PIPECONF_BPC_MASK;
	}

	val &= ~TRANS_INTERLACE_MASK;
	if ((pipeconf_val & PIPECONF_INTERLACE_MASK) == PIPECONF_INTERLACED_ILK)
		if (HAS_PCH_IBX(dev_priv) &&
		    intel_pipe_has_type(intel_crtc, INTEL_OUTPUT_SDVO))
			val |= TRANS_LEGACY_INTERLACED_ILK;
		else
			val |= TRANS_INTERLACED;
	else
		val |= TRANS_PROGRESSIVE;

	I915_WRITE(reg, val | TRANS_ENABLE);
	if (wait_for(I915_READ(reg) & TRANS_STATE_ENABLE, 100))
		DRM_ERROR("failed to enable transcoder %c\n", pipe_name(pipe));
}

static void lpt_enable_pch_transcoder(struct drm_i915_private *dev_priv,
				      enum transcoder cpu_transcoder)
{
	u32 val, pipeconf_val;

	/* FDI must be feeding us bits for PCH ports */
	assert_fdi_tx_enabled(dev_priv, (enum pipe) cpu_transcoder);
	assert_fdi_rx_enabled(dev_priv, TRANSCODER_A);

	/* Workaround: set timing override bit. */
	val = I915_READ(TRANS_CHICKEN2(PIPE_A));
	val |= TRANS_CHICKEN2_TIMING_OVERRIDE;
	I915_WRITE(TRANS_CHICKEN2(PIPE_A), val);

	val = TRANS_ENABLE;
	pipeconf_val = I915_READ(PIPECONF(cpu_transcoder));

	if ((pipeconf_val & PIPECONF_INTERLACE_MASK_HSW) ==
	    PIPECONF_INTERLACED_ILK)
		val |= TRANS_INTERLACED;
	else
		val |= TRANS_PROGRESSIVE;

	I915_WRITE(LPT_TRANSCONF, val);
	if (wait_for(I915_READ(LPT_TRANSCONF) & TRANS_STATE_ENABLE, 100))
		DRM_ERROR("Failed to enable PCH transcoder\n");
}

static void ironlake_disable_pch_transcoder(struct drm_i915_private *dev_priv,
					    enum pipe pipe)
{
	struct drm_device *dev = dev_priv->dev;
	i915_reg_t reg;
	uint32_t val;

	/* FDI relies on the transcoder */
	assert_fdi_tx_disabled(dev_priv, pipe);
	assert_fdi_rx_disabled(dev_priv, pipe);

	/* Ports must be off as well */
	assert_pch_ports_disabled(dev_priv, pipe);

	reg = PCH_TRANSCONF(pipe);
	val = I915_READ(reg);
	val &= ~TRANS_ENABLE;
	I915_WRITE(reg, val);
	/* wait for PCH transcoder off, transcoder state */
	if (wait_for((I915_READ(reg) & TRANS_STATE_ENABLE) == 0, 50))
		DRM_ERROR("failed to disable transcoder %c\n", pipe_name(pipe));

	if (HAS_PCH_CPT(dev)) {
		/* Workaround: Clear the timing override chicken bit again. */
		reg = TRANS_CHICKEN2(pipe);
		val = I915_READ(reg);
		val &= ~TRANS_CHICKEN2_TIMING_OVERRIDE;
		I915_WRITE(reg, val);
	}
}

static void lpt_disable_pch_transcoder(struct drm_i915_private *dev_priv)
{
	u32 val;

	val = I915_READ(LPT_TRANSCONF);
	val &= ~TRANS_ENABLE;
	I915_WRITE(LPT_TRANSCONF, val);
	/* wait for PCH transcoder off, transcoder state */
	if (wait_for((I915_READ(LPT_TRANSCONF) & TRANS_STATE_ENABLE) == 0, 50))
		DRM_ERROR("Failed to disable PCH transcoder\n");

	/* Workaround: clear timing override bit. */
	val = I915_READ(TRANS_CHICKEN2(PIPE_A));
	val &= ~TRANS_CHICKEN2_TIMING_OVERRIDE;
	I915_WRITE(TRANS_CHICKEN2(PIPE_A), val);
}

/**
 * intel_enable_pipe - enable a pipe, asserting requirements
 * @crtc: crtc responsible for the pipe
 *
 * Enable @crtc's pipe, making sure that various hardware specific requirements
 * are met, if applicable, e.g. PLL enabled, LVDS pairs enabled, etc.
 */
static void intel_enable_pipe(struct intel_crtc *crtc)
{
	struct drm_device *dev = crtc->base.dev;
	struct drm_i915_private *dev_priv = dev->dev_private;
	enum pipe pipe = crtc->pipe;
	enum transcoder cpu_transcoder = crtc->config->cpu_transcoder;
	enum pipe pch_transcoder;
	i915_reg_t reg;
	u32 val;

	DRM_DEBUG_KMS("enabling pipe %c\n", pipe_name(pipe));

	assert_planes_disabled(dev_priv, pipe);
	assert_cursor_disabled(dev_priv, pipe);
	assert_sprites_disabled(dev_priv, pipe);

	if (HAS_PCH_LPT(dev_priv))
		pch_transcoder = TRANSCODER_A;
	else
		pch_transcoder = pipe;

	/*
	 * A pipe without a PLL won't actually be able to drive bits from
	 * a plane.  On ILK+ the pipe PLLs are integrated, so we don't
	 * need the check.
	 */
	if (HAS_GMCH_DISPLAY(dev_priv))
		if (crtc->config->has_dsi_encoder)
			assert_dsi_pll_enabled(dev_priv);
		else
			assert_pll_enabled(dev_priv, pipe);
	else {
		if (crtc->config->has_pch_encoder) {
			/* if driving the PCH, we need FDI enabled */
			assert_fdi_rx_pll_enabled(dev_priv, pch_transcoder);
			assert_fdi_tx_pll_enabled(dev_priv,
						  (enum pipe) cpu_transcoder);
		}
		/* FIXME: assert CPU port conditions for SNB+ */
	}

	reg = PIPECONF(cpu_transcoder);
	val = I915_READ(reg);
	if (val & PIPECONF_ENABLE) {
		WARN_ON(!((pipe == PIPE_A && dev_priv->quirks & QUIRK_PIPEA_FORCE) ||
			  (pipe == PIPE_B && dev_priv->quirks & QUIRK_PIPEB_FORCE)));
		return;
	}

	I915_WRITE(reg, val | PIPECONF_ENABLE);
	POSTING_READ(reg);

	/*
	 * Until the pipe starts DSL will read as 0, which would cause
	 * an apparent vblank timestamp jump, which messes up also the
	 * frame count when it's derived from the timestamps. So let's
	 * wait for the pipe to start properly before we call
	 * drm_crtc_vblank_on()
	 */
	if (dev->max_vblank_count == 0 &&
	    wait_for(intel_get_crtc_scanline(crtc) != crtc->scanline_offset, 50))
		DRM_ERROR("pipe %c didn't start\n", pipe_name(pipe));
}

/**
 * intel_disable_pipe - disable a pipe, asserting requirements
 * @crtc: crtc whose pipes is to be disabled
 *
 * Disable the pipe of @crtc, making sure that various hardware
 * specific requirements are met, if applicable, e.g. plane
 * disabled, panel fitter off, etc.
 *
 * Will wait until the pipe has shut down before returning.
 */
static void intel_disable_pipe(struct intel_crtc *crtc)
{
	struct drm_i915_private *dev_priv = crtc->base.dev->dev_private;
	enum transcoder cpu_transcoder = crtc->config->cpu_transcoder;
	enum pipe pipe = crtc->pipe;
	i915_reg_t reg;
	u32 val;

	DRM_DEBUG_KMS("disabling pipe %c\n", pipe_name(pipe));

	/*
	 * Make sure planes won't keep trying to pump pixels to us,
	 * or we might hang the display.
	 */
	assert_planes_disabled(dev_priv, pipe);
	assert_cursor_disabled(dev_priv, pipe);
	assert_sprites_disabled(dev_priv, pipe);

	reg = PIPECONF(cpu_transcoder);
	val = I915_READ(reg);
	if ((val & PIPECONF_ENABLE) == 0)
		return;

	/*
	 * Double wide has implications for planes
	 * so best keep it disabled when not needed.
	 */
	if (crtc->config->double_wide)
		val &= ~PIPECONF_DOUBLE_WIDE;

	/* Don't disable pipe or pipe PLLs if needed */
	if (!(pipe == PIPE_A && dev_priv->quirks & QUIRK_PIPEA_FORCE) &&
	    !(pipe == PIPE_B && dev_priv->quirks & QUIRK_PIPEB_FORCE))
		val &= ~PIPECONF_ENABLE;

	I915_WRITE(reg, val);
	if ((val & PIPECONF_ENABLE) == 0)
		intel_wait_for_pipe_off(crtc);
}

static bool need_vtd_wa(struct drm_device *dev)
{
#ifdef CONFIG_INTEL_IOMMU
	if (INTEL_INFO(dev)->gen >= 6 && intel_iommu_gfx_mapped)
		return true;
#endif
	return false;
}

static unsigned int intel_tile_size(const struct drm_i915_private *dev_priv)
{
	return IS_GEN2(dev_priv) ? 2048 : 4096;
}

static unsigned int intel_tile_width_bytes(const struct drm_i915_private *dev_priv,
					   uint64_t fb_modifier, unsigned int cpp)
{
	switch (fb_modifier) {
	case DRM_FORMAT_MOD_NONE:
		return cpp;
	case I915_FORMAT_MOD_X_TILED:
		if (IS_GEN2(dev_priv))
			return 128;
		else
			return 512;
	case I915_FORMAT_MOD_Y_TILED:
		if (IS_GEN2(dev_priv) || HAS_128_BYTE_Y_TILING(dev_priv))
			return 128;
		else
			return 512;
	case I915_FORMAT_MOD_Yf_TILED:
		switch (cpp) {
		case 1:
			return 64;
		case 2:
		case 4:
			return 128;
		case 8:
		case 16:
			return 256;
		default:
			MISSING_CASE(cpp);
			return cpp;
		}
		break;
	default:
		MISSING_CASE(fb_modifier);
		return cpp;
	}
}

unsigned int intel_tile_height(const struct drm_i915_private *dev_priv,
			       uint64_t fb_modifier, unsigned int cpp)
{
	if (fb_modifier == DRM_FORMAT_MOD_NONE)
		return 1;
	else
		return intel_tile_size(dev_priv) /
			intel_tile_width_bytes(dev_priv, fb_modifier, cpp);
}

/* Return the tile dimensions in pixel units */
static void intel_tile_dims(const struct drm_i915_private *dev_priv,
			    unsigned int *tile_width,
			    unsigned int *tile_height,
			    uint64_t fb_modifier,
			    unsigned int cpp)
{
	unsigned int tile_width_bytes =
		intel_tile_width_bytes(dev_priv, fb_modifier, cpp);

	*tile_width = tile_width_bytes / cpp;
	*tile_height = intel_tile_size(dev_priv) / tile_width_bytes;
}

unsigned int
intel_fb_align_height(struct drm_device *dev, unsigned int height,
		      uint32_t pixel_format, uint64_t fb_modifier)
{
	unsigned int cpp = drm_format_plane_cpp(pixel_format, 0);
	unsigned int tile_height = intel_tile_height(to_i915(dev), fb_modifier, cpp);

	return ALIGN(height, tile_height);
}

unsigned int intel_rotation_info_size(const struct intel_rotation_info *rot_info)
{
	unsigned int size = 0;
	int i;

	for (i = 0 ; i < ARRAY_SIZE(rot_info->plane); i++)
		size += rot_info->plane[i].width * rot_info->plane[i].height;

	return size;
}

static void
intel_fill_fb_ggtt_view(struct i915_ggtt_view *view,
			const struct drm_framebuffer *fb,
			unsigned int rotation)
{
	if (intel_rotation_90_or_270(rotation)) {
		*view = i915_ggtt_view_rotated;
		view->params.rotated = to_intel_framebuffer(fb)->rot_info;
	} else {
		*view = i915_ggtt_view_normal;
	}
}

static void
intel_fill_fb_info(struct drm_i915_private *dev_priv,
		   struct drm_framebuffer *fb)
{
	struct intel_rotation_info *info = &to_intel_framebuffer(fb)->rot_info;
	unsigned int tile_size, tile_width, tile_height, cpp;

	tile_size = intel_tile_size(dev_priv);

	cpp = drm_format_plane_cpp(fb->pixel_format, 0);
	intel_tile_dims(dev_priv, &tile_width, &tile_height,
			fb->modifier[0], cpp);

	info->plane[0].width = DIV_ROUND_UP(fb->pitches[0], tile_width * cpp);
	info->plane[0].height = DIV_ROUND_UP(fb->height, tile_height);

	if (info->pixel_format == DRM_FORMAT_NV12) {
		cpp = drm_format_plane_cpp(fb->pixel_format, 1);
		intel_tile_dims(dev_priv, &tile_width, &tile_height,
				fb->modifier[1], cpp);

		info->uv_offset = fb->offsets[1];
		info->plane[1].width = DIV_ROUND_UP(fb->pitches[1], tile_width * cpp);
		info->plane[1].height = DIV_ROUND_UP(fb->height / 2, tile_height);
	}
}

static unsigned int intel_linear_alignment(const struct drm_i915_private *dev_priv)
{
	if (INTEL_INFO(dev_priv)->gen >= 9)
		return 256 * 1024;
	else if (IS_BROADWATER(dev_priv) || IS_CRESTLINE(dev_priv) ||
		 IS_VALLEYVIEW(dev_priv) || IS_CHERRYVIEW(dev_priv))
		return 128 * 1024;
	else if (INTEL_INFO(dev_priv)->gen >= 4)
		return 4 * 1024;
	else
		return 0;
}

static unsigned int intel_surf_alignment(const struct drm_i915_private *dev_priv,
					 uint64_t fb_modifier)
{
	switch (fb_modifier) {
	case DRM_FORMAT_MOD_NONE:
		return intel_linear_alignment(dev_priv);
	case I915_FORMAT_MOD_X_TILED:
		if (INTEL_INFO(dev_priv)->gen >= 9)
			return 256 * 1024;
		return 0;
	case I915_FORMAT_MOD_Y_TILED:
	case I915_FORMAT_MOD_Yf_TILED:
		return 1 * 1024 * 1024;
	default:
		MISSING_CASE(fb_modifier);
		return 0;
	}
}

int
intel_pin_and_fence_fb_obj(struct drm_framebuffer *fb,
			   unsigned int rotation)
{
	struct drm_device *dev = fb->dev;
	struct drm_i915_private *dev_priv = dev->dev_private;
	struct drm_i915_gem_object *obj = intel_fb_obj(fb);
	struct i915_ggtt_view view;
	u32 alignment;
	int ret;

	WARN_ON(!mutex_is_locked(&dev->struct_mutex));

	alignment = intel_surf_alignment(dev_priv, fb->modifier[0]);

	intel_fill_fb_ggtt_view(&view, fb, rotation);

	/* Note that the w/a also requires 64 PTE of padding following the
	 * bo. We currently fill all unused PTE with the shadow page and so
	 * we should always have valid PTE following the scanout preventing
	 * the VT-d warning.
	 */
	if (need_vtd_wa(dev) && alignment < 256 * 1024)
		alignment = 256 * 1024;

	/*
	 * Global gtt pte registers are special registers which actually forward
	 * writes to a chunk of system memory. Which means that there is no risk
	 * that the register values disappear as soon as we call
	 * intel_runtime_pm_put(), so it is correct to wrap only the
	 * pin/unpin/fence and not more.
	 */
	intel_runtime_pm_get(dev_priv);

	ret = i915_gem_object_pin_to_display_plane(obj, alignment,
						   &view);
	if (ret)
		goto err_pm;

	/* Install a fence for tiled scan-out. Pre-i965 always needs a
	 * fence, whereas 965+ only requires a fence if using
	 * framebuffer compression.  For simplicity, we always install
	 * a fence as the cost is not that onerous.
	 */
	if (view.type == I915_GGTT_VIEW_NORMAL) {
		ret = i915_gem_object_get_fence(obj);
		if (ret == -EDEADLK) {
			/*
			 * -EDEADLK means there are no free fences
			 * no pending flips.
			 *
			 * This is propagated to atomic, but it uses
			 * -EDEADLK to force a locking recovery, so
			 * change the returned error to -EBUSY.
			 */
			ret = -EBUSY;
			goto err_unpin;
		} else if (ret)
			goto err_unpin;

		i915_gem_object_pin_fence(obj);
	}

	intel_runtime_pm_put(dev_priv);
	return 0;

err_unpin:
	i915_gem_object_unpin_from_display_plane(obj, &view);
err_pm:
	intel_runtime_pm_put(dev_priv);
	return ret;
}

static void intel_unpin_fb_obj(struct drm_framebuffer *fb, unsigned int rotation)
{
	struct drm_i915_gem_object *obj = intel_fb_obj(fb);
	struct i915_ggtt_view view;

	WARN_ON(!mutex_is_locked(&obj->base.dev->struct_mutex));

	intel_fill_fb_ggtt_view(&view, fb, rotation);

	if (view.type == I915_GGTT_VIEW_NORMAL)
		i915_gem_object_unpin_fence(obj);

	i915_gem_object_unpin_from_display_plane(obj, &view);
}

/*
 * Adjust the tile offset by moving the difference into
 * the x/y offsets.
 *
 * Input tile dimensions and pitch must already be
 * rotated to match x and y, and in pixel units.
 */
static u32 intel_adjust_tile_offset(int *x, int *y,
				    unsigned int tile_width,
				    unsigned int tile_height,
				    unsigned int tile_size,
				    unsigned int pitch_tiles,
				    u32 old_offset,
				    u32 new_offset)
{
	unsigned int tiles;

	WARN_ON(old_offset & (tile_size - 1));
	WARN_ON(new_offset & (tile_size - 1));
	WARN_ON(new_offset > old_offset);

	tiles = (old_offset - new_offset) / tile_size;

	*y += tiles / pitch_tiles * tile_height;
	*x += tiles % pitch_tiles * tile_width;

	return new_offset;
}

/*
 * Computes the linear offset to the base tile and adjusts
 * x, y. bytes per pixel is assumed to be a power-of-two.
 *
 * In the 90/270 rotated case, x and y are assumed
 * to be already rotated to match the rotated GTT view, and
 * pitch is the tile_height aligned framebuffer height.
 */
u32 intel_compute_tile_offset(int *x, int *y,
			      const struct drm_framebuffer *fb, int plane,
			      unsigned int pitch,
			      unsigned int rotation)
{
	const struct drm_i915_private *dev_priv = to_i915(fb->dev);
	uint64_t fb_modifier = fb->modifier[plane];
	unsigned int cpp = drm_format_plane_cpp(fb->pixel_format, plane);
	u32 offset, offset_aligned, alignment;

	alignment = intel_surf_alignment(dev_priv, fb_modifier);
	if (alignment)
		alignment--;

	if (fb_modifier != DRM_FORMAT_MOD_NONE) {
		unsigned int tile_size, tile_width, tile_height;
		unsigned int tile_rows, tiles, pitch_tiles;

		tile_size = intel_tile_size(dev_priv);
		intel_tile_dims(dev_priv, &tile_width, &tile_height,
				fb_modifier, cpp);

		if (intel_rotation_90_or_270(rotation)) {
			pitch_tiles = pitch / tile_height;
			swap(tile_width, tile_height);
		} else {
			pitch_tiles = pitch / (tile_width * cpp);
		}

		tile_rows = *y / tile_height;
		*y %= tile_height;

		tiles = *x / tile_width;
		*x %= tile_width;

		offset = (tile_rows * pitch_tiles + tiles) * tile_size;
		offset_aligned = offset & ~alignment;

		intel_adjust_tile_offset(x, y, tile_width, tile_height,
					 tile_size, pitch_tiles,
					 offset, offset_aligned);
	} else {
		offset = *y * pitch + *x * cpp;
		offset_aligned = offset & ~alignment;

		*y = (offset & alignment) / pitch;
		*x = ((offset & alignment) - *y * pitch) / cpp;
	}

	return offset_aligned;
}

static int i9xx_format_to_fourcc(int format)
{
	switch (format) {
	case DISPPLANE_8BPP:
		return DRM_FORMAT_C8;
	case DISPPLANE_BGRX555:
		return DRM_FORMAT_XRGB1555;
	case DISPPLANE_BGRX565:
		return DRM_FORMAT_RGB565;
	default:
	case DISPPLANE_BGRX888:
		return DRM_FORMAT_XRGB8888;
	case DISPPLANE_RGBX888:
		return DRM_FORMAT_XBGR8888;
	case DISPPLANE_BGRX101010:
		return DRM_FORMAT_XRGB2101010;
	case DISPPLANE_RGBX101010:
		return DRM_FORMAT_XBGR2101010;
	}
}

static int skl_format_to_fourcc(int format, bool rgb_order, bool alpha)
{
	switch (format) {
	case PLANE_CTL_FORMAT_RGB_565:
		return DRM_FORMAT_RGB565;
	default:
	case PLANE_CTL_FORMAT_XRGB_8888:
		if (rgb_order) {
			if (alpha)
				return DRM_FORMAT_ABGR8888;
			else
				return DRM_FORMAT_XBGR8888;
		} else {
			if (alpha)
				return DRM_FORMAT_ARGB8888;
			else
				return DRM_FORMAT_XRGB8888;
		}
	case PLANE_CTL_FORMAT_XRGB_2101010:
		if (rgb_order)
			return DRM_FORMAT_XBGR2101010;
		else
			return DRM_FORMAT_XRGB2101010;
	}
}

static bool
intel_alloc_initial_plane_obj(struct intel_crtc *crtc,
			      struct intel_initial_plane_config *plane_config)
{
	struct drm_device *dev = crtc->base.dev;
	struct drm_i915_private *dev_priv = to_i915(dev);
	struct i915_ggtt *ggtt = &dev_priv->ggtt;
	struct drm_i915_gem_object *obj = NULL;
	struct drm_mode_fb_cmd2 mode_cmd = { 0 };
	struct drm_framebuffer *fb = &plane_config->fb->base;
	u32 base_aligned = round_down(plane_config->base, PAGE_SIZE);
	u32 size_aligned = round_up(plane_config->base + plane_config->size,
				    PAGE_SIZE);

	size_aligned -= base_aligned;

	if (plane_config->size == 0)
		return false;

	/* If the FB is too big, just don't use it since fbdev is not very
	 * important and we should probably use that space with FBC or other
	 * features. */
	if (size_aligned * 2 > ggtt->stolen_usable_size)
		return false;

	mutex_lock(&dev->struct_mutex);

	obj = i915_gem_object_create_stolen_for_preallocated(dev,
							     base_aligned,
							     base_aligned,
							     size_aligned);
	if (!obj) {
		mutex_unlock(&dev->struct_mutex);
		return false;
	}

	obj->tiling_mode = plane_config->tiling;
	if (obj->tiling_mode == I915_TILING_X)
		obj->stride = fb->pitches[0];

	mode_cmd.pixel_format = fb->pixel_format;
	mode_cmd.width = fb->width;
	mode_cmd.height = fb->height;
	mode_cmd.pitches[0] = fb->pitches[0];
	mode_cmd.modifier[0] = fb->modifier[0];
	mode_cmd.flags = DRM_MODE_FB_MODIFIERS;

	if (intel_framebuffer_init(dev, to_intel_framebuffer(fb),
				   &mode_cmd, obj)) {
		DRM_DEBUG_KMS("intel fb init failed\n");
		goto out_unref_obj;
	}

	mutex_unlock(&dev->struct_mutex);

	DRM_DEBUG_KMS("initial plane fb obj %p\n", obj);
	return true;

out_unref_obj:
	drm_gem_object_unreference(&obj->base);
	mutex_unlock(&dev->struct_mutex);
	return false;
}

/* Update plane->state->fb to match plane->fb after driver-internal updates */
static void
update_state_fb(struct drm_plane *plane)
{
	if (plane->fb == plane->state->fb)
		return;

	if (plane->state->fb)
		drm_framebuffer_unreference(plane->state->fb);
	plane->state->fb = plane->fb;
	if (plane->state->fb)
		drm_framebuffer_reference(plane->state->fb);
}

static void
intel_find_initial_plane_obj(struct intel_crtc *intel_crtc,
			     struct intel_initial_plane_config *plane_config)
{
	struct drm_device *dev = intel_crtc->base.dev;
	struct drm_i915_private *dev_priv = dev->dev_private;
	struct drm_crtc *c;
	struct intel_crtc *i;
	struct drm_i915_gem_object *obj;
	struct drm_plane *primary = intel_crtc->base.primary;
	struct drm_plane_state *plane_state = primary->state;
	struct drm_crtc_state *crtc_state = intel_crtc->base.state;
	struct intel_plane *intel_plane = to_intel_plane(primary);
	struct intel_plane_state *intel_state =
		to_intel_plane_state(plane_state);
	struct drm_framebuffer *fb;

	if (!plane_config->fb)
		return;

	if (intel_alloc_initial_plane_obj(intel_crtc, plane_config)) {
		fb = &plane_config->fb->base;
		goto valid_fb;
	}

	kfree(plane_config->fb);

	/*
	 * Failed to alloc the obj, check to see if we should share
	 * an fb with another CRTC instead
	 */
	for_each_crtc(dev, c) {
		i = to_intel_crtc(c);

		if (c == &intel_crtc->base)
			continue;

		if (!i->active)
			continue;

		fb = c->primary->fb;
		if (!fb)
			continue;

		obj = intel_fb_obj(fb);
		if (i915_gem_obj_ggtt_offset(obj) == plane_config->base) {
			drm_framebuffer_reference(fb);
			goto valid_fb;
		}
	}

	/*
	 * We've failed to reconstruct the BIOS FB.  Current display state
	 * indicates that the primary plane is visible, but has a NULL FB,
	 * which will lead to problems later if we don't fix it up.  The
	 * simplest solution is to just disable the primary plane now and
	 * pretend the BIOS never had it enabled.
	 */
	to_intel_plane_state(plane_state)->visible = false;
	crtc_state->plane_mask &= ~(1 << drm_plane_index(primary));
	intel_pre_disable_primary_noatomic(&intel_crtc->base);
	intel_plane->disable_plane(primary, &intel_crtc->base);

	return;

valid_fb:
	plane_state->src_x = 0;
	plane_state->src_y = 0;
	plane_state->src_w = fb->width << 16;
	plane_state->src_h = fb->height << 16;

	plane_state->crtc_x = 0;
	plane_state->crtc_y = 0;
	plane_state->crtc_w = fb->width;
	plane_state->crtc_h = fb->height;

	intel_state->src.x1 = plane_state->src_x;
	intel_state->src.y1 = plane_state->src_y;
	intel_state->src.x2 = plane_state->src_x + plane_state->src_w;
	intel_state->src.y2 = plane_state->src_y + plane_state->src_h;
	intel_state->dst.x1 = plane_state->crtc_x;
	intel_state->dst.y1 = plane_state->crtc_y;
	intel_state->dst.x2 = plane_state->crtc_x + plane_state->crtc_w;
	intel_state->dst.y2 = plane_state->crtc_y + plane_state->crtc_h;

	obj = intel_fb_obj(fb);
	if (obj->tiling_mode != I915_TILING_NONE)
		dev_priv->preserve_bios_swizzle = true;

	drm_framebuffer_reference(fb);
	primary->fb = primary->state->fb = fb;
	primary->crtc = primary->state->crtc = &intel_crtc->base;
	intel_crtc->base.state->plane_mask |= (1 << drm_plane_index(primary));
	obj->frontbuffer_bits |= to_intel_plane(primary)->frontbuffer_bit;
}

static void i9xx_update_primary_plane(struct drm_plane *primary,
				      const struct intel_crtc_state *crtc_state,
				      const struct intel_plane_state *plane_state)
{
	struct drm_device *dev = primary->dev;
	struct drm_i915_private *dev_priv = dev->dev_private;
	struct intel_crtc *intel_crtc = to_intel_crtc(crtc_state->base.crtc);
	struct drm_framebuffer *fb = plane_state->base.fb;
	struct drm_i915_gem_object *obj = intel_fb_obj(fb);
	int plane = intel_crtc->plane;
	u32 linear_offset;
	u32 dspcntr;
	i915_reg_t reg = DSPCNTR(plane);
	unsigned int rotation = plane_state->base.rotation;
	int cpp = drm_format_plane_cpp(fb->pixel_format, 0);
	int x = plane_state->src.x1 >> 16;
	int y = plane_state->src.y1 >> 16;

	dspcntr = DISPPLANE_GAMMA_ENABLE;

	dspcntr |= DISPLAY_PLANE_ENABLE;

	if (INTEL_INFO(dev)->gen < 4) {
		if (intel_crtc->pipe == PIPE_B)
			dspcntr |= DISPPLANE_SEL_PIPE_B;

		/* pipesrc and dspsize control the size that is scaled from,
		 * which should always be the user's requested size.
		 */
		I915_WRITE(DSPSIZE(plane),
			   ((crtc_state->pipe_src_h - 1) << 16) |
			   (crtc_state->pipe_src_w - 1));
		I915_WRITE(DSPPOS(plane), 0);
	} else if (IS_CHERRYVIEW(dev) && plane == PLANE_B) {
		I915_WRITE(PRIMSIZE(plane),
			   ((crtc_state->pipe_src_h - 1) << 16) |
			   (crtc_state->pipe_src_w - 1));
		I915_WRITE(PRIMPOS(plane), 0);
		I915_WRITE(PRIMCNSTALPHA(plane), 0);
	}

	switch (fb->pixel_format) {
	case DRM_FORMAT_C8:
		dspcntr |= DISPPLANE_8BPP;
		break;
	case DRM_FORMAT_XRGB1555:
		dspcntr |= DISPPLANE_BGRX555;
		break;
	case DRM_FORMAT_RGB565:
		dspcntr |= DISPPLANE_BGRX565;
		break;
	case DRM_FORMAT_XRGB8888:
		dspcntr |= DISPPLANE_BGRX888;
		break;
	case DRM_FORMAT_XBGR8888:
		dspcntr |= DISPPLANE_RGBX888;
		break;
	case DRM_FORMAT_XRGB2101010:
		dspcntr |= DISPPLANE_BGRX101010;
		break;
	case DRM_FORMAT_XBGR2101010:
		dspcntr |= DISPPLANE_RGBX101010;
		break;
	default:
		BUG();
	}

	if (INTEL_INFO(dev)->gen >= 4 &&
	    obj->tiling_mode != I915_TILING_NONE)
		dspcntr |= DISPPLANE_TILED;

	if (IS_G4X(dev))
		dspcntr |= DISPPLANE_TRICKLE_FEED_DISABLE;

	linear_offset = y * fb->pitches[0] + x * cpp;

	if (INTEL_INFO(dev)->gen >= 4) {
		intel_crtc->dspaddr_offset =
			intel_compute_tile_offset(&x, &y, fb, 0,
						  fb->pitches[0], rotation);
		linear_offset -= intel_crtc->dspaddr_offset;
	} else {
		intel_crtc->dspaddr_offset = linear_offset;
	}

	if (rotation == BIT(DRM_ROTATE_180)) {
		dspcntr |= DISPPLANE_ROTATE_180;

		x += (crtc_state->pipe_src_w - 1);
		y += (crtc_state->pipe_src_h - 1);

		/* Finding the last pixel of the last line of the display
		data and adding to linear_offset*/
		linear_offset +=
			(crtc_state->pipe_src_h - 1) * fb->pitches[0] +
			(crtc_state->pipe_src_w - 1) * cpp;
	}

	intel_crtc->adjusted_x = x;
	intel_crtc->adjusted_y = y;

	I915_WRITE(reg, dspcntr);

	I915_WRITE(DSPSTRIDE(plane), fb->pitches[0]);
	if (INTEL_INFO(dev)->gen >= 4) {
		I915_WRITE(DSPSURF(plane),
			   i915_gem_obj_ggtt_offset(obj) + intel_crtc->dspaddr_offset);
		I915_WRITE(DSPTILEOFF(plane), (y << 16) | x);
		I915_WRITE(DSPLINOFF(plane), linear_offset);
	} else
		I915_WRITE(DSPADDR(plane), i915_gem_obj_ggtt_offset(obj) + linear_offset);
	POSTING_READ(reg);
}

static void i9xx_disable_primary_plane(struct drm_plane *primary,
				       struct drm_crtc *crtc)
{
	struct drm_device *dev = crtc->dev;
	struct drm_i915_private *dev_priv = dev->dev_private;
	struct intel_crtc *intel_crtc = to_intel_crtc(crtc);
	int plane = intel_crtc->plane;

	I915_WRITE(DSPCNTR(plane), 0);
	if (INTEL_INFO(dev_priv)->gen >= 4)
		I915_WRITE(DSPSURF(plane), 0);
	else
		I915_WRITE(DSPADDR(plane), 0);
	POSTING_READ(DSPCNTR(plane));
}

static void ironlake_update_primary_plane(struct drm_plane *primary,
					  const struct intel_crtc_state *crtc_state,
					  const struct intel_plane_state *plane_state)
{
	struct drm_device *dev = primary->dev;
	struct drm_i915_private *dev_priv = dev->dev_private;
	struct intel_crtc *intel_crtc = to_intel_crtc(crtc_state->base.crtc);
	struct drm_framebuffer *fb = plane_state->base.fb;
	struct drm_i915_gem_object *obj = intel_fb_obj(fb);
	int plane = intel_crtc->plane;
	u32 linear_offset;
	u32 dspcntr;
	i915_reg_t reg = DSPCNTR(plane);
	unsigned int rotation = plane_state->base.rotation;
	int cpp = drm_format_plane_cpp(fb->pixel_format, 0);
	int x = plane_state->src.x1 >> 16;
	int y = plane_state->src.y1 >> 16;

	dspcntr = DISPPLANE_GAMMA_ENABLE;
	dspcntr |= DISPLAY_PLANE_ENABLE;

	if (IS_HASWELL(dev) || IS_BROADWELL(dev))
		dspcntr |= DISPPLANE_PIPE_CSC_ENABLE;

	switch (fb->pixel_format) {
	case DRM_FORMAT_C8:
		dspcntr |= DISPPLANE_8BPP;
		break;
	case DRM_FORMAT_RGB565:
		dspcntr |= DISPPLANE_BGRX565;
		break;
	case DRM_FORMAT_XRGB8888:
		dspcntr |= DISPPLANE_BGRX888;
		break;
	case DRM_FORMAT_XBGR8888:
		dspcntr |= DISPPLANE_RGBX888;
		break;
	case DRM_FORMAT_XRGB2101010:
		dspcntr |= DISPPLANE_BGRX101010;
		break;
	case DRM_FORMAT_XBGR2101010:
		dspcntr |= DISPPLANE_RGBX101010;
		break;
	default:
		BUG();
	}

	if (obj->tiling_mode != I915_TILING_NONE)
		dspcntr |= DISPPLANE_TILED;

	if (!IS_HASWELL(dev) && !IS_BROADWELL(dev))
		dspcntr |= DISPPLANE_TRICKLE_FEED_DISABLE;

	linear_offset = y * fb->pitches[0] + x * cpp;
	intel_crtc->dspaddr_offset =
		intel_compute_tile_offset(&x, &y, fb, 0,
					  fb->pitches[0], rotation);
	linear_offset -= intel_crtc->dspaddr_offset;
	if (rotation == BIT(DRM_ROTATE_180)) {
		dspcntr |= DISPPLANE_ROTATE_180;

		if (!IS_HASWELL(dev) && !IS_BROADWELL(dev)) {
			x += (crtc_state->pipe_src_w - 1);
			y += (crtc_state->pipe_src_h - 1);

			/* Finding the last pixel of the last line of the display
			data and adding to linear_offset*/
			linear_offset +=
				(crtc_state->pipe_src_h - 1) * fb->pitches[0] +
				(crtc_state->pipe_src_w - 1) * cpp;
		}
	}

	intel_crtc->adjusted_x = x;
	intel_crtc->adjusted_y = y;

	I915_WRITE(reg, dspcntr);

	I915_WRITE(DSPSTRIDE(plane), fb->pitches[0]);
	I915_WRITE(DSPSURF(plane),
		   i915_gem_obj_ggtt_offset(obj) + intel_crtc->dspaddr_offset);
	if (IS_HASWELL(dev) || IS_BROADWELL(dev)) {
		I915_WRITE(DSPOFFSET(plane), (y << 16) | x);
	} else {
		I915_WRITE(DSPTILEOFF(plane), (y << 16) | x);
		I915_WRITE(DSPLINOFF(plane), linear_offset);
	}
	POSTING_READ(reg);
}

u32 intel_fb_stride_alignment(const struct drm_i915_private *dev_priv,
			      uint64_t fb_modifier, uint32_t pixel_format)
{
	if (fb_modifier == DRM_FORMAT_MOD_NONE) {
		return 64;
	} else {
		int cpp = drm_format_plane_cpp(pixel_format, 0);

		return intel_tile_width_bytes(dev_priv, fb_modifier, cpp);
	}
}

u32 intel_plane_obj_offset(struct intel_plane *intel_plane,
			   struct drm_i915_gem_object *obj,
			   unsigned int plane)
{
	struct i915_ggtt_view view;
	struct i915_vma *vma;
	u64 offset;

	intel_fill_fb_ggtt_view(&view, intel_plane->base.state->fb,
				intel_plane->base.state->rotation);

	vma = i915_gem_obj_to_ggtt_view(obj, &view);
	if (WARN(!vma, "ggtt vma for display object not found! (view=%u)\n",
		view.type))
		return -1;

	offset = vma->node.start;

	if (plane == 1) {
		offset += vma->ggtt_view.params.rotated.uv_start_page *
			  PAGE_SIZE;
	}

	WARN_ON(upper_32_bits(offset));

	return lower_32_bits(offset);
}

static void skl_detach_scaler(struct intel_crtc *intel_crtc, int id)
{
	struct drm_device *dev = intel_crtc->base.dev;
	struct drm_i915_private *dev_priv = dev->dev_private;

	I915_WRITE(SKL_PS_CTRL(intel_crtc->pipe, id), 0);
	I915_WRITE(SKL_PS_WIN_POS(intel_crtc->pipe, id), 0);
	I915_WRITE(SKL_PS_WIN_SZ(intel_crtc->pipe, id), 0);
}

/*
 * This function detaches (aka. unbinds) unused scalers in hardware
 */
static void skl_detach_scalers(struct intel_crtc *intel_crtc)
{
	struct intel_crtc_scaler_state *scaler_state;
	int i;

	scaler_state = &intel_crtc->config->scaler_state;

	/* loop through and disable scalers that aren't in use */
	for (i = 0; i < intel_crtc->num_scalers; i++) {
		if (!scaler_state->scalers[i].in_use)
			skl_detach_scaler(intel_crtc, i);
	}
}

u32 skl_plane_ctl_format(uint32_t pixel_format)
{
	switch (pixel_format) {
	case DRM_FORMAT_C8:
		return PLANE_CTL_FORMAT_INDEXED;
	case DRM_FORMAT_RGB565:
		return PLANE_CTL_FORMAT_RGB_565;
	case DRM_FORMAT_XBGR8888:
		return PLANE_CTL_FORMAT_XRGB_8888 | PLANE_CTL_ORDER_RGBX;
	case DRM_FORMAT_XRGB8888:
		return PLANE_CTL_FORMAT_XRGB_8888;
	/*
	 * XXX: For ARBG/ABGR formats we default to expecting scanout buffers
	 * to be already pre-multiplied. We need to add a knob (or a different
	 * DRM_FORMAT) for user-space to configure that.
	 */
	case DRM_FORMAT_ABGR8888:
		return PLANE_CTL_FORMAT_XRGB_8888 | PLANE_CTL_ORDER_RGBX |
			PLANE_CTL_ALPHA_SW_PREMULTIPLY;
	case DRM_FORMAT_ARGB8888:
		return PLANE_CTL_FORMAT_XRGB_8888 |
			PLANE_CTL_ALPHA_SW_PREMULTIPLY;
	case DRM_FORMAT_XRGB2101010:
		return PLANE_CTL_FORMAT_XRGB_2101010;
	case DRM_FORMAT_XBGR2101010:
		return PLANE_CTL_ORDER_RGBX | PLANE_CTL_FORMAT_XRGB_2101010;
	case DRM_FORMAT_YUYV:
		return PLANE_CTL_FORMAT_YUV422 | PLANE_CTL_YUV422_YUYV;
	case DRM_FORMAT_YVYU:
		return PLANE_CTL_FORMAT_YUV422 | PLANE_CTL_YUV422_YVYU;
	case DRM_FORMAT_UYVY:
		return PLANE_CTL_FORMAT_YUV422 | PLANE_CTL_YUV422_UYVY;
	case DRM_FORMAT_VYUY:
		return PLANE_CTL_FORMAT_YUV422 | PLANE_CTL_YUV422_VYUY;
	default:
		MISSING_CASE(pixel_format);
	}

	return 0;
}

u32 skl_plane_ctl_tiling(uint64_t fb_modifier)
{
	switch (fb_modifier) {
	case DRM_FORMAT_MOD_NONE:
		break;
	case I915_FORMAT_MOD_X_TILED:
		return PLANE_CTL_TILED_X;
	case I915_FORMAT_MOD_Y_TILED:
		return PLANE_CTL_TILED_Y;
	case I915_FORMAT_MOD_Yf_TILED:
		return PLANE_CTL_TILED_YF;
	default:
		MISSING_CASE(fb_modifier);
	}

	return 0;
}

u32 skl_plane_ctl_rotation(unsigned int rotation)
{
	switch (rotation) {
	case BIT(DRM_ROTATE_0):
		break;
	/*
	 * DRM_ROTATE_ is counter clockwise to stay compatible with Xrandr
	 * while i915 HW rotation is clockwise, thats why this swapping.
	 */
	case BIT(DRM_ROTATE_90):
		return PLANE_CTL_ROTATE_270;
	case BIT(DRM_ROTATE_180):
		return PLANE_CTL_ROTATE_180;
	case BIT(DRM_ROTATE_270):
		return PLANE_CTL_ROTATE_90;
	default:
		MISSING_CASE(rotation);
	}

	return 0;
}

static void skylake_update_primary_plane(struct drm_plane *plane,
					 const struct intel_crtc_state *crtc_state,
					 const struct intel_plane_state *plane_state)
{
	struct drm_device *dev = plane->dev;
	struct drm_i915_private *dev_priv = dev->dev_private;
	struct intel_crtc *intel_crtc = to_intel_crtc(crtc_state->base.crtc);
	struct drm_framebuffer *fb = plane_state->base.fb;
	struct drm_i915_gem_object *obj = intel_fb_obj(fb);
	int pipe = intel_crtc->pipe;
	u32 plane_ctl, stride_div, stride;
	u32 tile_height, plane_offset, plane_size;
	unsigned int rotation = plane_state->base.rotation;
	int x_offset, y_offset;
	u32 surf_addr;
	int scaler_id = plane_state->scaler_id;
	int src_x = plane_state->src.x1 >> 16;
	int src_y = plane_state->src.y1 >> 16;
	int src_w = drm_rect_width(&plane_state->src) >> 16;
	int src_h = drm_rect_height(&plane_state->src) >> 16;
	int dst_x = plane_state->dst.x1;
	int dst_y = plane_state->dst.y1;
	int dst_w = drm_rect_width(&plane_state->dst);
	int dst_h = drm_rect_height(&plane_state->dst);

	plane_ctl = PLANE_CTL_ENABLE |
		    PLANE_CTL_PIPE_GAMMA_ENABLE |
		    PLANE_CTL_PIPE_CSC_ENABLE;

	plane_ctl |= skl_plane_ctl_format(fb->pixel_format);
	plane_ctl |= skl_plane_ctl_tiling(fb->modifier[0]);
	plane_ctl |= PLANE_CTL_PLANE_GAMMA_DISABLE;
	plane_ctl |= skl_plane_ctl_rotation(rotation);

	stride_div = intel_fb_stride_alignment(dev_priv, fb->modifier[0],
					       fb->pixel_format);
	surf_addr = intel_plane_obj_offset(to_intel_plane(plane), obj, 0);

	WARN_ON(drm_rect_width(&plane_state->src) == 0);

	if (intel_rotation_90_or_270(rotation)) {
		int cpp = drm_format_plane_cpp(fb->pixel_format, 0);

		/* stride = Surface height in tiles */
		tile_height = intel_tile_height(dev_priv, fb->modifier[0], cpp);
		stride = DIV_ROUND_UP(fb->height, tile_height);
		x_offset = stride * tile_height - src_y - src_h;
		y_offset = src_x;
		plane_size = (src_w - 1) << 16 | (src_h - 1);
	} else {
		stride = fb->pitches[0] / stride_div;
		x_offset = src_x;
		y_offset = src_y;
		plane_size = (src_h - 1) << 16 | (src_w - 1);
	}
	plane_offset = y_offset << 16 | x_offset;

	intel_crtc->adjusted_x = x_offset;
	intel_crtc->adjusted_y = y_offset;

	I915_WRITE(PLANE_CTL(pipe, 0), plane_ctl);
	I915_WRITE(PLANE_OFFSET(pipe, 0), plane_offset);
	I915_WRITE(PLANE_SIZE(pipe, 0), plane_size);
	I915_WRITE(PLANE_STRIDE(pipe, 0), stride);

	if (scaler_id >= 0) {
		uint32_t ps_ctrl = 0;

		WARN_ON(!dst_w || !dst_h);
		ps_ctrl = PS_SCALER_EN | PS_PLANE_SEL(0) |
			crtc_state->scaler_state.scalers[scaler_id].mode;
		I915_WRITE(SKL_PS_CTRL(pipe, scaler_id), ps_ctrl);
		I915_WRITE(SKL_PS_PWR_GATE(pipe, scaler_id), 0);
		I915_WRITE(SKL_PS_WIN_POS(pipe, scaler_id), (dst_x << 16) | dst_y);
		I915_WRITE(SKL_PS_WIN_SZ(pipe, scaler_id), (dst_w << 16) | dst_h);
		I915_WRITE(PLANE_POS(pipe, 0), 0);
	} else {
		I915_WRITE(PLANE_POS(pipe, 0), (dst_y << 16) | dst_x);
	}

	I915_WRITE(PLANE_SURF(pipe, 0), surf_addr);

	POSTING_READ(PLANE_SURF(pipe, 0));
}

static void skylake_disable_primary_plane(struct drm_plane *primary,
					  struct drm_crtc *crtc)
{
	struct drm_device *dev = crtc->dev;
	struct drm_i915_private *dev_priv = dev->dev_private;
	int pipe = to_intel_crtc(crtc)->pipe;

	I915_WRITE(PLANE_CTL(pipe, 0), 0);
	I915_WRITE(PLANE_SURF(pipe, 0), 0);
	POSTING_READ(PLANE_SURF(pipe, 0));
}

/* Assume fb object is pinned & idle & fenced and just update base pointers */
static int
intel_pipe_set_base_atomic(struct drm_crtc *crtc, struct drm_framebuffer *fb,
			   int x, int y, enum mode_set_atomic state)
{
	/* Support for kgdboc is disabled, this needs a major rework. */
	DRM_ERROR("legacy panic handler not supported any more.\n");

	return -ENODEV;
}

static void intel_complete_page_flips(struct drm_device *dev)
{
	struct drm_crtc *crtc;

	for_each_crtc(dev, crtc) {
		struct intel_crtc *intel_crtc = to_intel_crtc(crtc);
		enum plane plane = intel_crtc->plane;

		intel_prepare_page_flip(dev, plane);
		intel_finish_page_flip_plane(dev, plane);
	}
}

static void intel_update_primary_planes(struct drm_device *dev)
{
	struct drm_crtc *crtc;

	for_each_crtc(dev, crtc) {
		struct intel_plane *plane = to_intel_plane(crtc->primary);
		struct intel_plane_state *plane_state;

		drm_modeset_lock_crtc(crtc, &plane->base);
		plane_state = to_intel_plane_state(plane->base.state);

		if (plane_state->visible)
			plane->update_plane(&plane->base,
					    to_intel_crtc_state(crtc->state),
					    plane_state);

		drm_modeset_unlock_crtc(crtc);
	}
}

void intel_prepare_reset(struct drm_device *dev)
{
	/* no reset support for gen2 */
	if (IS_GEN2(dev))
		return;

	/* reset doesn't touch the display */
	if (INTEL_INFO(dev)->gen >= 5 || IS_G4X(dev))
		return;

	drm_modeset_lock_all(dev);
	/*
	 * Disabling the crtcs gracefully seems nicer. Also the
	 * g33 docs say we should at least disable all the planes.
	 */
	intel_display_suspend(dev);
}

void intel_finish_reset(struct drm_device *dev)
{
	struct drm_i915_private *dev_priv = to_i915(dev);

	/*
	 * Flips in the rings will be nuked by the reset,
	 * so complete all pending flips so that user space
	 * will get its events and not get stuck.
	 */
	intel_complete_page_flips(dev);

	/* no reset support for gen2 */
	if (IS_GEN2(dev))
		return;

	/* reset doesn't touch the display */
	if (INTEL_INFO(dev)->gen >= 5 || IS_G4X(dev)) {
		/*
		 * Flips in the rings have been nuked by the reset,
		 * so update the base address of all primary
		 * planes to the the last fb to make sure we're
		 * showing the correct fb after a reset.
		 *
		 * FIXME: Atomic will make this obsolete since we won't schedule
		 * CS-based flips (which might get lost in gpu resets) any more.
		 */
		intel_update_primary_planes(dev);
		return;
	}

	/*
	 * The display has been reset as well,
	 * so need a full re-initialization.
	 */
	intel_runtime_pm_disable_interrupts(dev_priv);
	intel_runtime_pm_enable_interrupts(dev_priv);

	intel_modeset_init_hw(dev);

	spin_lock_irq(&dev_priv->irq_lock);
	if (dev_priv->display.hpd_irq_setup)
		dev_priv->display.hpd_irq_setup(dev);
	spin_unlock_irq(&dev_priv->irq_lock);

	intel_display_resume(dev);

	intel_hpd_init(dev_priv);

	drm_modeset_unlock_all(dev);
}

static bool intel_crtc_has_pending_flip(struct drm_crtc *crtc)
{
	struct drm_device *dev = crtc->dev;
	struct intel_crtc *intel_crtc = to_intel_crtc(crtc);
	unsigned reset_counter;
	bool pending;

	reset_counter = i915_reset_counter(&to_i915(dev)->gpu_error);
	if (intel_crtc->reset_counter != reset_counter)
		return false;

	spin_lock_irq(&dev->event_lock);
	pending = to_intel_crtc(crtc)->unpin_work != NULL;
	spin_unlock_irq(&dev->event_lock);

	return pending;
}

static void intel_update_pipe_config(struct intel_crtc *crtc,
				     struct intel_crtc_state *old_crtc_state)
{
	struct drm_device *dev = crtc->base.dev;
	struct drm_i915_private *dev_priv = dev->dev_private;
	struct intel_crtc_state *pipe_config =
		to_intel_crtc_state(crtc->base.state);

	/* drm_atomic_helper_update_legacy_modeset_state might not be called. */
	crtc->base.mode = crtc->base.state->mode;

	DRM_DEBUG_KMS("Updating pipe size %ix%i -> %ix%i\n",
		      old_crtc_state->pipe_src_w, old_crtc_state->pipe_src_h,
		      pipe_config->pipe_src_w, pipe_config->pipe_src_h);

	/*
	 * Update pipe size and adjust fitter if needed: the reason for this is
	 * that in compute_mode_changes we check the native mode (not the pfit
	 * mode) to see if we can flip rather than do a full mode set. In the
	 * fastboot case, we'll flip, but if we don't update the pipesrc and
	 * pfit state, we'll end up with a big fb scanned out into the wrong
	 * sized surface.
	 */

	I915_WRITE(PIPESRC(crtc->pipe),
		   ((pipe_config->pipe_src_w - 1) << 16) |
		   (pipe_config->pipe_src_h - 1));

	/* on skylake this is done by detaching scalers */
	if (INTEL_INFO(dev)->gen >= 9) {
		skl_detach_scalers(crtc);

		if (pipe_config->pch_pfit.enabled)
			skylake_pfit_enable(crtc);
	} else if (HAS_PCH_SPLIT(dev)) {
		if (pipe_config->pch_pfit.enabled)
			ironlake_pfit_enable(crtc);
		else if (old_crtc_state->pch_pfit.enabled)
			ironlake_pfit_disable(crtc, true);
	}
}

static void intel_fdi_normal_train(struct drm_crtc *crtc)
{
	struct drm_device *dev = crtc->dev;
	struct drm_i915_private *dev_priv = dev->dev_private;
	struct intel_crtc *intel_crtc = to_intel_crtc(crtc);
	int pipe = intel_crtc->pipe;
	i915_reg_t reg;
	u32 temp;

	/* enable normal train */
	reg = FDI_TX_CTL(pipe);
	temp = I915_READ(reg);
	if (IS_IVYBRIDGE(dev)) {
		temp &= ~FDI_LINK_TRAIN_NONE_IVB;
		temp |= FDI_LINK_TRAIN_NONE_IVB | FDI_TX_ENHANCE_FRAME_ENABLE;
	} else {
		temp &= ~FDI_LINK_TRAIN_NONE;
		temp |= FDI_LINK_TRAIN_NONE | FDI_TX_ENHANCE_FRAME_ENABLE;
	}
	I915_WRITE(reg, temp);

	reg = FDI_RX_CTL(pipe);
	temp = I915_READ(reg);
	if (HAS_PCH_CPT(dev)) {
		temp &= ~FDI_LINK_TRAIN_PATTERN_MASK_CPT;
		temp |= FDI_LINK_TRAIN_NORMAL_CPT;
	} else {
		temp &= ~FDI_LINK_TRAIN_NONE;
		temp |= FDI_LINK_TRAIN_NONE;
	}
	I915_WRITE(reg, temp | FDI_RX_ENHANCE_FRAME_ENABLE);

	/* wait one idle pattern time */
	POSTING_READ(reg);
	udelay(1000);

	/* IVB wants error correction enabled */
	if (IS_IVYBRIDGE(dev))
		I915_WRITE(reg, I915_READ(reg) | FDI_FS_ERRC_ENABLE |
			   FDI_FE_ERRC_ENABLE);
}

/* The FDI link training functions for ILK/Ibexpeak. */
static void ironlake_fdi_link_train(struct drm_crtc *crtc)
{
	struct drm_device *dev = crtc->dev;
	struct drm_i915_private *dev_priv = dev->dev_private;
	struct intel_crtc *intel_crtc = to_intel_crtc(crtc);
	int pipe = intel_crtc->pipe;
	i915_reg_t reg;
	u32 temp, tries;

	/* FDI needs bits from pipe first */
	assert_pipe_enabled(dev_priv, pipe);

	/* Train 1: umask FDI RX Interrupt symbol_lock and bit_lock bit
	   for train result */
	reg = FDI_RX_IMR(pipe);
	temp = I915_READ(reg);
	temp &= ~FDI_RX_SYMBOL_LOCK;
	temp &= ~FDI_RX_BIT_LOCK;
	I915_WRITE(reg, temp);
	I915_READ(reg);
	udelay(150);

	/* enable CPU FDI TX and PCH FDI RX */
	reg = FDI_TX_CTL(pipe);
	temp = I915_READ(reg);
	temp &= ~FDI_DP_PORT_WIDTH_MASK;
	temp |= FDI_DP_PORT_WIDTH(intel_crtc->config->fdi_lanes);
	temp &= ~FDI_LINK_TRAIN_NONE;
	temp |= FDI_LINK_TRAIN_PATTERN_1;
	I915_WRITE(reg, temp | FDI_TX_ENABLE);

	reg = FDI_RX_CTL(pipe);
	temp = I915_READ(reg);
	temp &= ~FDI_LINK_TRAIN_NONE;
	temp |= FDI_LINK_TRAIN_PATTERN_1;
	I915_WRITE(reg, temp | FDI_RX_ENABLE);

	POSTING_READ(reg);
	udelay(150);

	/* Ironlake workaround, enable clock pointer after FDI enable*/
	I915_WRITE(FDI_RX_CHICKEN(pipe), FDI_RX_PHASE_SYNC_POINTER_OVR);
	I915_WRITE(FDI_RX_CHICKEN(pipe), FDI_RX_PHASE_SYNC_POINTER_OVR |
		   FDI_RX_PHASE_SYNC_POINTER_EN);

	reg = FDI_RX_IIR(pipe);
	for (tries = 0; tries < 5; tries++) {
		temp = I915_READ(reg);
		DRM_DEBUG_KMS("FDI_RX_IIR 0x%x\n", temp);

		if ((temp & FDI_RX_BIT_LOCK)) {
			DRM_DEBUG_KMS("FDI train 1 done.\n");
			I915_WRITE(reg, temp | FDI_RX_BIT_LOCK);
			break;
		}
	}
	if (tries == 5)
		DRM_ERROR("FDI train 1 fail!\n");

	/* Train 2 */
	reg = FDI_TX_CTL(pipe);
	temp = I915_READ(reg);
	temp &= ~FDI_LINK_TRAIN_NONE;
	temp |= FDI_LINK_TRAIN_PATTERN_2;
	I915_WRITE(reg, temp);

	reg = FDI_RX_CTL(pipe);
	temp = I915_READ(reg);
	temp &= ~FDI_LINK_TRAIN_NONE;
	temp |= FDI_LINK_TRAIN_PATTERN_2;
	I915_WRITE(reg, temp);

	POSTING_READ(reg);
	udelay(150);

	reg = FDI_RX_IIR(pipe);
	for (tries = 0; tries < 5; tries++) {
		temp = I915_READ(reg);
		DRM_DEBUG_KMS("FDI_RX_IIR 0x%x\n", temp);

		if (temp & FDI_RX_SYMBOL_LOCK) {
			I915_WRITE(reg, temp | FDI_RX_SYMBOL_LOCK);
			DRM_DEBUG_KMS("FDI train 2 done.\n");
			break;
		}
	}
	if (tries == 5)
		DRM_ERROR("FDI train 2 fail!\n");

	DRM_DEBUG_KMS("FDI train done\n");

}

static const int snb_b_fdi_train_param[] = {
	FDI_LINK_TRAIN_400MV_0DB_SNB_B,
	FDI_LINK_TRAIN_400MV_6DB_SNB_B,
	FDI_LINK_TRAIN_600MV_3_5DB_SNB_B,
	FDI_LINK_TRAIN_800MV_0DB_SNB_B,
};

/* The FDI link training functions for SNB/Cougarpoint. */
static void gen6_fdi_link_train(struct drm_crtc *crtc)
{
	struct drm_device *dev = crtc->dev;
	struct drm_i915_private *dev_priv = dev->dev_private;
	struct intel_crtc *intel_crtc = to_intel_crtc(crtc);
	int pipe = intel_crtc->pipe;
	i915_reg_t reg;
	u32 temp, i, retry;

	/* Train 1: umask FDI RX Interrupt symbol_lock and bit_lock bit
	   for train result */
	reg = FDI_RX_IMR(pipe);
	temp = I915_READ(reg);
	temp &= ~FDI_RX_SYMBOL_LOCK;
	temp &= ~FDI_RX_BIT_LOCK;
	I915_WRITE(reg, temp);

	POSTING_READ(reg);
	udelay(150);

	/* enable CPU FDI TX and PCH FDI RX */
	reg = FDI_TX_CTL(pipe);
	temp = I915_READ(reg);
	temp &= ~FDI_DP_PORT_WIDTH_MASK;
	temp |= FDI_DP_PORT_WIDTH(intel_crtc->config->fdi_lanes);
	temp &= ~FDI_LINK_TRAIN_NONE;
	temp |= FDI_LINK_TRAIN_PATTERN_1;
	temp &= ~FDI_LINK_TRAIN_VOL_EMP_MASK;
	/* SNB-B */
	temp |= FDI_LINK_TRAIN_400MV_0DB_SNB_B;
	I915_WRITE(reg, temp | FDI_TX_ENABLE);

	I915_WRITE(FDI_RX_MISC(pipe),
		   FDI_RX_TP1_TO_TP2_48 | FDI_RX_FDI_DELAY_90);

	reg = FDI_RX_CTL(pipe);
	temp = I915_READ(reg);
	if (HAS_PCH_CPT(dev)) {
		temp &= ~FDI_LINK_TRAIN_PATTERN_MASK_CPT;
		temp |= FDI_LINK_TRAIN_PATTERN_1_CPT;
	} else {
		temp &= ~FDI_LINK_TRAIN_NONE;
		temp |= FDI_LINK_TRAIN_PATTERN_1;
	}
	I915_WRITE(reg, temp | FDI_RX_ENABLE);

	POSTING_READ(reg);
	udelay(150);

	for (i = 0; i < 4; i++) {
		reg = FDI_TX_CTL(pipe);
		temp = I915_READ(reg);
		temp &= ~FDI_LINK_TRAIN_VOL_EMP_MASK;
		temp |= snb_b_fdi_train_param[i];
		I915_WRITE(reg, temp);

		POSTING_READ(reg);
		udelay(500);

		for (retry = 0; retry < 5; retry++) {
			reg = FDI_RX_IIR(pipe);
			temp = I915_READ(reg);
			DRM_DEBUG_KMS("FDI_RX_IIR 0x%x\n", temp);
			if (temp & FDI_RX_BIT_LOCK) {
				I915_WRITE(reg, temp | FDI_RX_BIT_LOCK);
				DRM_DEBUG_KMS("FDI train 1 done.\n");
				break;
			}
			udelay(50);
		}
		if (retry < 5)
			break;
	}
	if (i == 4)
		DRM_ERROR("FDI train 1 fail!\n");

	/* Train 2 */
	reg = FDI_TX_CTL(pipe);
	temp = I915_READ(reg);
	temp &= ~FDI_LINK_TRAIN_NONE;
	temp |= FDI_LINK_TRAIN_PATTERN_2;
	if (IS_GEN6(dev)) {
		temp &= ~FDI_LINK_TRAIN_VOL_EMP_MASK;
		/* SNB-B */
		temp |= FDI_LINK_TRAIN_400MV_0DB_SNB_B;
	}
	I915_WRITE(reg, temp);

	reg = FDI_RX_CTL(pipe);
	temp = I915_READ(reg);
	if (HAS_PCH_CPT(dev)) {
		temp &= ~FDI_LINK_TRAIN_PATTERN_MASK_CPT;
		temp |= FDI_LINK_TRAIN_PATTERN_2_CPT;
	} else {
		temp &= ~FDI_LINK_TRAIN_NONE;
		temp |= FDI_LINK_TRAIN_PATTERN_2;
	}
	I915_WRITE(reg, temp);

	POSTING_READ(reg);
	udelay(150);

	for (i = 0; i < 4; i++) {
		reg = FDI_TX_CTL(pipe);
		temp = I915_READ(reg);
		temp &= ~FDI_LINK_TRAIN_VOL_EMP_MASK;
		temp |= snb_b_fdi_train_param[i];
		I915_WRITE(reg, temp);

		POSTING_READ(reg);
		udelay(500);

		for (retry = 0; retry < 5; retry++) {
			reg = FDI_RX_IIR(pipe);
			temp = I915_READ(reg);
			DRM_DEBUG_KMS("FDI_RX_IIR 0x%x\n", temp);
			if (temp & FDI_RX_SYMBOL_LOCK) {
				I915_WRITE(reg, temp | FDI_RX_SYMBOL_LOCK);
				DRM_DEBUG_KMS("FDI train 2 done.\n");
				break;
			}
			udelay(50);
		}
		if (retry < 5)
			break;
	}
	if (i == 4)
		DRM_ERROR("FDI train 2 fail!\n");

	DRM_DEBUG_KMS("FDI train done.\n");
}

/* Manual link training for Ivy Bridge A0 parts */
static void ivb_manual_fdi_link_train(struct drm_crtc *crtc)
{
	struct drm_device *dev = crtc->dev;
	struct drm_i915_private *dev_priv = dev->dev_private;
	struct intel_crtc *intel_crtc = to_intel_crtc(crtc);
	int pipe = intel_crtc->pipe;
	i915_reg_t reg;
	u32 temp, i, j;

	/* Train 1: umask FDI RX Interrupt symbol_lock and bit_lock bit
	   for train result */
	reg = FDI_RX_IMR(pipe);
	temp = I915_READ(reg);
	temp &= ~FDI_RX_SYMBOL_LOCK;
	temp &= ~FDI_RX_BIT_LOCK;
	I915_WRITE(reg, temp);

	POSTING_READ(reg);
	udelay(150);

	DRM_DEBUG_KMS("FDI_RX_IIR before link train 0x%x\n",
		      I915_READ(FDI_RX_IIR(pipe)));

	/* Try each vswing and preemphasis setting twice before moving on */
	for (j = 0; j < ARRAY_SIZE(snb_b_fdi_train_param) * 2; j++) {
		/* disable first in case we need to retry */
		reg = FDI_TX_CTL(pipe);
		temp = I915_READ(reg);
		temp &= ~(FDI_LINK_TRAIN_AUTO | FDI_LINK_TRAIN_NONE_IVB);
		temp &= ~FDI_TX_ENABLE;
		I915_WRITE(reg, temp);

		reg = FDI_RX_CTL(pipe);
		temp = I915_READ(reg);
		temp &= ~FDI_LINK_TRAIN_AUTO;
		temp &= ~FDI_LINK_TRAIN_PATTERN_MASK_CPT;
		temp &= ~FDI_RX_ENABLE;
		I915_WRITE(reg, temp);

		/* enable CPU FDI TX and PCH FDI RX */
		reg = FDI_TX_CTL(pipe);
		temp = I915_READ(reg);
		temp &= ~FDI_DP_PORT_WIDTH_MASK;
		temp |= FDI_DP_PORT_WIDTH(intel_crtc->config->fdi_lanes);
		temp |= FDI_LINK_TRAIN_PATTERN_1_IVB;
		temp &= ~FDI_LINK_TRAIN_VOL_EMP_MASK;
		temp |= snb_b_fdi_train_param[j/2];
		temp |= FDI_COMPOSITE_SYNC;
		I915_WRITE(reg, temp | FDI_TX_ENABLE);

		I915_WRITE(FDI_RX_MISC(pipe),
			   FDI_RX_TP1_TO_TP2_48 | FDI_RX_FDI_DELAY_90);

		reg = FDI_RX_CTL(pipe);
		temp = I915_READ(reg);
		temp |= FDI_LINK_TRAIN_PATTERN_1_CPT;
		temp |= FDI_COMPOSITE_SYNC;
		I915_WRITE(reg, temp | FDI_RX_ENABLE);

		POSTING_READ(reg);
		udelay(1); /* should be 0.5us */

		for (i = 0; i < 4; i++) {
			reg = FDI_RX_IIR(pipe);
			temp = I915_READ(reg);
			DRM_DEBUG_KMS("FDI_RX_IIR 0x%x\n", temp);

			if (temp & FDI_RX_BIT_LOCK ||
			    (I915_READ(reg) & FDI_RX_BIT_LOCK)) {
				I915_WRITE(reg, temp | FDI_RX_BIT_LOCK);
				DRM_DEBUG_KMS("FDI train 1 done, level %i.\n",
					      i);
				break;
			}
			udelay(1); /* should be 0.5us */
		}
		if (i == 4) {
			DRM_DEBUG_KMS("FDI train 1 fail on vswing %d\n", j / 2);
			continue;
		}

		/* Train 2 */
		reg = FDI_TX_CTL(pipe);
		temp = I915_READ(reg);
		temp &= ~FDI_LINK_TRAIN_NONE_IVB;
		temp |= FDI_LINK_TRAIN_PATTERN_2_IVB;
		I915_WRITE(reg, temp);

		reg = FDI_RX_CTL(pipe);
		temp = I915_READ(reg);
		temp &= ~FDI_LINK_TRAIN_PATTERN_MASK_CPT;
		temp |= FDI_LINK_TRAIN_PATTERN_2_CPT;
		I915_WRITE(reg, temp);

		POSTING_READ(reg);
		udelay(2); /* should be 1.5us */

		for (i = 0; i < 4; i++) {
			reg = FDI_RX_IIR(pipe);
			temp = I915_READ(reg);
			DRM_DEBUG_KMS("FDI_RX_IIR 0x%x\n", temp);

			if (temp & FDI_RX_SYMBOL_LOCK ||
			    (I915_READ(reg) & FDI_RX_SYMBOL_LOCK)) {
				I915_WRITE(reg, temp | FDI_RX_SYMBOL_LOCK);
				DRM_DEBUG_KMS("FDI train 2 done, level %i.\n",
					      i);
				goto train_done;
			}
			udelay(2); /* should be 1.5us */
		}
		if (i == 4)
			DRM_DEBUG_KMS("FDI train 2 fail on vswing %d\n", j / 2);
	}

train_done:
	DRM_DEBUG_KMS("FDI train done.\n");
}

static void ironlake_fdi_pll_enable(struct intel_crtc *intel_crtc)
{
	struct drm_device *dev = intel_crtc->base.dev;
	struct drm_i915_private *dev_priv = dev->dev_private;
	int pipe = intel_crtc->pipe;
	i915_reg_t reg;
	u32 temp;

	/* enable PCH FDI RX PLL, wait warmup plus DMI latency */
	reg = FDI_RX_CTL(pipe);
	temp = I915_READ(reg);
	temp &= ~(FDI_DP_PORT_WIDTH_MASK | (0x7 << 16));
	temp |= FDI_DP_PORT_WIDTH(intel_crtc->config->fdi_lanes);
	temp |= (I915_READ(PIPECONF(pipe)) & PIPECONF_BPC_MASK) << 11;
	I915_WRITE(reg, temp | FDI_RX_PLL_ENABLE);

	POSTING_READ(reg);
	udelay(200);

	/* Switch from Rawclk to PCDclk */
	temp = I915_READ(reg);
	I915_WRITE(reg, temp | FDI_PCDCLK);

	POSTING_READ(reg);
	udelay(200);

	/* Enable CPU FDI TX PLL, always on for Ironlake */
	reg = FDI_TX_CTL(pipe);
	temp = I915_READ(reg);
	if ((temp & FDI_TX_PLL_ENABLE) == 0) {
		I915_WRITE(reg, temp | FDI_TX_PLL_ENABLE);

		POSTING_READ(reg);
		udelay(100);
	}
}

static void ironlake_fdi_pll_disable(struct intel_crtc *intel_crtc)
{
	struct drm_device *dev = intel_crtc->base.dev;
	struct drm_i915_private *dev_priv = dev->dev_private;
	int pipe = intel_crtc->pipe;
	i915_reg_t reg;
	u32 temp;

	/* Switch from PCDclk to Rawclk */
	reg = FDI_RX_CTL(pipe);
	temp = I915_READ(reg);
	I915_WRITE(reg, temp & ~FDI_PCDCLK);

	/* Disable CPU FDI TX PLL */
	reg = FDI_TX_CTL(pipe);
	temp = I915_READ(reg);
	I915_WRITE(reg, temp & ~FDI_TX_PLL_ENABLE);

	POSTING_READ(reg);
	udelay(100);

	reg = FDI_RX_CTL(pipe);
	temp = I915_READ(reg);
	I915_WRITE(reg, temp & ~FDI_RX_PLL_ENABLE);

	/* Wait for the clocks to turn off. */
	POSTING_READ(reg);
	udelay(100);
}

static void ironlake_fdi_disable(struct drm_crtc *crtc)
{
	struct drm_device *dev = crtc->dev;
	struct drm_i915_private *dev_priv = dev->dev_private;
	struct intel_crtc *intel_crtc = to_intel_crtc(crtc);
	int pipe = intel_crtc->pipe;
	i915_reg_t reg;
	u32 temp;

	/* disable CPU FDI tx and PCH FDI rx */
	reg = FDI_TX_CTL(pipe);
	temp = I915_READ(reg);
	I915_WRITE(reg, temp & ~FDI_TX_ENABLE);
	POSTING_READ(reg);

	reg = FDI_RX_CTL(pipe);
	temp = I915_READ(reg);
	temp &= ~(0x7 << 16);
	temp |= (I915_READ(PIPECONF(pipe)) & PIPECONF_BPC_MASK) << 11;
	I915_WRITE(reg, temp & ~FDI_RX_ENABLE);

	POSTING_READ(reg);
	udelay(100);

	/* Ironlake workaround, disable clock pointer after downing FDI */
	if (HAS_PCH_IBX(dev))
		I915_WRITE(FDI_RX_CHICKEN(pipe), FDI_RX_PHASE_SYNC_POINTER_OVR);

	/* still set train pattern 1 */
	reg = FDI_TX_CTL(pipe);
	temp = I915_READ(reg);
	temp &= ~FDI_LINK_TRAIN_NONE;
	temp |= FDI_LINK_TRAIN_PATTERN_1;
	I915_WRITE(reg, temp);

	reg = FDI_RX_CTL(pipe);
	temp = I915_READ(reg);
	if (HAS_PCH_CPT(dev)) {
		temp &= ~FDI_LINK_TRAIN_PATTERN_MASK_CPT;
		temp |= FDI_LINK_TRAIN_PATTERN_1_CPT;
	} else {
		temp &= ~FDI_LINK_TRAIN_NONE;
		temp |= FDI_LINK_TRAIN_PATTERN_1;
	}
	/* BPC in FDI rx is consistent with that in PIPECONF */
	temp &= ~(0x07 << 16);
	temp |= (I915_READ(PIPECONF(pipe)) & PIPECONF_BPC_MASK) << 11;
	I915_WRITE(reg, temp);

	POSTING_READ(reg);
	udelay(100);
}

bool intel_has_pending_fb_unpin(struct drm_device *dev)
{
	struct intel_crtc *crtc;

	/* Note that we don't need to be called with mode_config.lock here
	 * as our list of CRTC objects is static for the lifetime of the
	 * device and so cannot disappear as we iterate. Similarly, we can
	 * happily treat the predicates as racy, atomic checks as userspace
	 * cannot claim and pin a new fb without at least acquring the
	 * struct_mutex and so serialising with us.
	 */
	for_each_intel_crtc(dev, crtc) {
		if (atomic_read(&crtc->unpin_work_count) == 0)
			continue;

		if (crtc->unpin_work)
			intel_wait_for_vblank(dev, crtc->pipe);

		return true;
	}

	return false;
}

static void page_flip_completed(struct intel_crtc *intel_crtc)
{
	struct drm_i915_private *dev_priv = to_i915(intel_crtc->base.dev);
	struct intel_unpin_work *work = intel_crtc->unpin_work;

	/* ensure that the unpin work is consistent wrt ->pending. */
	smp_rmb();
	intel_crtc->unpin_work = NULL;

	if (work->event)
		drm_crtc_send_vblank_event(&intel_crtc->base, work->event);

	drm_crtc_vblank_put(&intel_crtc->base);

	wake_up_all(&dev_priv->pending_flip_queue);
	queue_work(dev_priv->wq, &work->work);

	trace_i915_flip_complete(intel_crtc->plane,
				 work->pending_flip_obj);
}

static int intel_crtc_wait_for_pending_flips(struct drm_crtc *crtc)
{
	struct drm_device *dev = crtc->dev;
	struct drm_i915_private *dev_priv = dev->dev_private;
	long ret;

	WARN_ON(waitqueue_active(&dev_priv->pending_flip_queue));

	ret = wait_event_interruptible_timeout(
					dev_priv->pending_flip_queue,
					!intel_crtc_has_pending_flip(crtc),
					60*HZ);

	if (ret < 0)
		return ret;

	if (ret == 0) {
		struct intel_crtc *intel_crtc = to_intel_crtc(crtc);

		spin_lock_irq(&dev->event_lock);
		if (intel_crtc->unpin_work) {
			WARN_ONCE(1, "Removing stuck page flip\n");
			page_flip_completed(intel_crtc);
		}
		spin_unlock_irq(&dev->event_lock);
	}

	return 0;
}

static void lpt_disable_iclkip(struct drm_i915_private *dev_priv)
{
	u32 temp;

	I915_WRITE(PIXCLK_GATE, PIXCLK_GATE_GATE);

	mutex_lock(&dev_priv->sb_lock);

	temp = intel_sbi_read(dev_priv, SBI_SSCCTL6, SBI_ICLK);
	temp |= SBI_SSCCTL_DISABLE;
	intel_sbi_write(dev_priv, SBI_SSCCTL6, temp, SBI_ICLK);

	mutex_unlock(&dev_priv->sb_lock);
}

/* Program iCLKIP clock to the desired frequency */
static void lpt_program_iclkip(struct drm_crtc *crtc)
{
	struct drm_i915_private *dev_priv = to_i915(crtc->dev);
	int clock = to_intel_crtc(crtc)->config->base.adjusted_mode.crtc_clock;
	u32 divsel, phaseinc, auxdiv, phasedir = 0;
	u32 temp;

	lpt_disable_iclkip(dev_priv);

	/* The iCLK virtual clock root frequency is in MHz,
	 * but the adjusted_mode->crtc_clock in in KHz. To get the
	 * divisors, it is necessary to divide one by another, so we
	 * convert the virtual clock precision to KHz here for higher
	 * precision.
	 */
	for (auxdiv = 0; auxdiv < 2; auxdiv++) {
		u32 iclk_virtual_root_freq = 172800 * 1000;
		u32 iclk_pi_range = 64;
		u32 desired_divisor;

		desired_divisor = DIV_ROUND_CLOSEST(iclk_virtual_root_freq,
						    clock << auxdiv);
		divsel = (desired_divisor / iclk_pi_range) - 2;
		phaseinc = desired_divisor % iclk_pi_range;

		/*
		 * Near 20MHz is a corner case which is
		 * out of range for the 7-bit divisor
		 */
		if (divsel <= 0x7f)
			break;
	}

	/* This should not happen with any sane values */
	WARN_ON(SBI_SSCDIVINTPHASE_DIVSEL(divsel) &
		~SBI_SSCDIVINTPHASE_DIVSEL_MASK);
	WARN_ON(SBI_SSCDIVINTPHASE_DIR(phasedir) &
		~SBI_SSCDIVINTPHASE_INCVAL_MASK);

	DRM_DEBUG_KMS("iCLKIP clock: found settings for %dKHz refresh rate: auxdiv=%x, divsel=%x, phasedir=%x, phaseinc=%x\n",
			clock,
			auxdiv,
			divsel,
			phasedir,
			phaseinc);

	mutex_lock(&dev_priv->sb_lock);

	/* Program SSCDIVINTPHASE6 */
	temp = intel_sbi_read(dev_priv, SBI_SSCDIVINTPHASE6, SBI_ICLK);
	temp &= ~SBI_SSCDIVINTPHASE_DIVSEL_MASK;
	temp |= SBI_SSCDIVINTPHASE_DIVSEL(divsel);
	temp &= ~SBI_SSCDIVINTPHASE_INCVAL_MASK;
	temp |= SBI_SSCDIVINTPHASE_INCVAL(phaseinc);
	temp |= SBI_SSCDIVINTPHASE_DIR(phasedir);
	temp |= SBI_SSCDIVINTPHASE_PROPAGATE;
	intel_sbi_write(dev_priv, SBI_SSCDIVINTPHASE6, temp, SBI_ICLK);

	/* Program SSCAUXDIV */
	temp = intel_sbi_read(dev_priv, SBI_SSCAUXDIV6, SBI_ICLK);
	temp &= ~SBI_SSCAUXDIV_FINALDIV2SEL(1);
	temp |= SBI_SSCAUXDIV_FINALDIV2SEL(auxdiv);
	intel_sbi_write(dev_priv, SBI_SSCAUXDIV6, temp, SBI_ICLK);

	/* Enable modulator and associated divider */
	temp = intel_sbi_read(dev_priv, SBI_SSCCTL6, SBI_ICLK);
	temp &= ~SBI_SSCCTL_DISABLE;
	intel_sbi_write(dev_priv, SBI_SSCCTL6, temp, SBI_ICLK);

	mutex_unlock(&dev_priv->sb_lock);

	/* Wait for initialization time */
	udelay(24);

	I915_WRITE(PIXCLK_GATE, PIXCLK_GATE_UNGATE);
}

int lpt_get_iclkip(struct drm_i915_private *dev_priv)
{
	u32 divsel, phaseinc, auxdiv;
	u32 iclk_virtual_root_freq = 172800 * 1000;
	u32 iclk_pi_range = 64;
	u32 desired_divisor;
	u32 temp;

	if ((I915_READ(PIXCLK_GATE) & PIXCLK_GATE_UNGATE) == 0)
		return 0;

	mutex_lock(&dev_priv->sb_lock);

	temp = intel_sbi_read(dev_priv, SBI_SSCCTL6, SBI_ICLK);
	if (temp & SBI_SSCCTL_DISABLE) {
		mutex_unlock(&dev_priv->sb_lock);
		return 0;
	}

	temp = intel_sbi_read(dev_priv, SBI_SSCDIVINTPHASE6, SBI_ICLK);
	divsel = (temp & SBI_SSCDIVINTPHASE_DIVSEL_MASK) >>
		SBI_SSCDIVINTPHASE_DIVSEL_SHIFT;
	phaseinc = (temp & SBI_SSCDIVINTPHASE_INCVAL_MASK) >>
		SBI_SSCDIVINTPHASE_INCVAL_SHIFT;

	temp = intel_sbi_read(dev_priv, SBI_SSCAUXDIV6, SBI_ICLK);
	auxdiv = (temp & SBI_SSCAUXDIV_FINALDIV2SEL_MASK) >>
		SBI_SSCAUXDIV_FINALDIV2SEL_SHIFT;

	mutex_unlock(&dev_priv->sb_lock);

	desired_divisor = (divsel + 2) * iclk_pi_range + phaseinc;

	return DIV_ROUND_CLOSEST(iclk_virtual_root_freq,
				 desired_divisor << auxdiv);
}

static void ironlake_pch_transcoder_set_timings(struct intel_crtc *crtc,
						enum pipe pch_transcoder)
{
	struct drm_device *dev = crtc->base.dev;
	struct drm_i915_private *dev_priv = dev->dev_private;
	enum transcoder cpu_transcoder = crtc->config->cpu_transcoder;

	I915_WRITE(PCH_TRANS_HTOTAL(pch_transcoder),
		   I915_READ(HTOTAL(cpu_transcoder)));
	I915_WRITE(PCH_TRANS_HBLANK(pch_transcoder),
		   I915_READ(HBLANK(cpu_transcoder)));
	I915_WRITE(PCH_TRANS_HSYNC(pch_transcoder),
		   I915_READ(HSYNC(cpu_transcoder)));

	I915_WRITE(PCH_TRANS_VTOTAL(pch_transcoder),
		   I915_READ(VTOTAL(cpu_transcoder)));
	I915_WRITE(PCH_TRANS_VBLANK(pch_transcoder),
		   I915_READ(VBLANK(cpu_transcoder)));
	I915_WRITE(PCH_TRANS_VSYNC(pch_transcoder),
		   I915_READ(VSYNC(cpu_transcoder)));
	I915_WRITE(PCH_TRANS_VSYNCSHIFT(pch_transcoder),
		   I915_READ(VSYNCSHIFT(cpu_transcoder)));
}

static void cpt_set_fdi_bc_bifurcation(struct drm_device *dev, bool enable)
{
	struct drm_i915_private *dev_priv = dev->dev_private;
	uint32_t temp;

	temp = I915_READ(SOUTH_CHICKEN1);
	if (!!(temp & FDI_BC_BIFURCATION_SELECT) == enable)
		return;

	WARN_ON(I915_READ(FDI_RX_CTL(PIPE_B)) & FDI_RX_ENABLE);
	WARN_ON(I915_READ(FDI_RX_CTL(PIPE_C)) & FDI_RX_ENABLE);

	temp &= ~FDI_BC_BIFURCATION_SELECT;
	if (enable)
		temp |= FDI_BC_BIFURCATION_SELECT;

	DRM_DEBUG_KMS("%sabling fdi C rx\n", enable ? "en" : "dis");
	I915_WRITE(SOUTH_CHICKEN1, temp);
	POSTING_READ(SOUTH_CHICKEN1);
}

static void ivybridge_update_fdi_bc_bifurcation(struct intel_crtc *intel_crtc)
{
	struct drm_device *dev = intel_crtc->base.dev;

	switch (intel_crtc->pipe) {
	case PIPE_A:
		break;
	case PIPE_B:
		if (intel_crtc->config->fdi_lanes > 2)
			cpt_set_fdi_bc_bifurcation(dev, false);
		else
			cpt_set_fdi_bc_bifurcation(dev, true);

		break;
	case PIPE_C:
		cpt_set_fdi_bc_bifurcation(dev, true);

		break;
	default:
		BUG();
	}
}

/* Return which DP Port should be selected for Transcoder DP control */
static enum port
intel_trans_dp_port_sel(struct drm_crtc *crtc)
{
	struct drm_device *dev = crtc->dev;
	struct intel_encoder *encoder;

	for_each_encoder_on_crtc(dev, crtc, encoder) {
		if (encoder->type == INTEL_OUTPUT_DISPLAYPORT ||
		    encoder->type == INTEL_OUTPUT_EDP)
			return enc_to_dig_port(&encoder->base)->port;
	}

	return -1;
}

/*
 * Enable PCH resources required for PCH ports:
 *   - PCH PLLs
 *   - FDI training & RX/TX
 *   - update transcoder timings
 *   - DP transcoding bits
 *   - transcoder
 */
static void ironlake_pch_enable(struct drm_crtc *crtc)
{
	struct drm_device *dev = crtc->dev;
	struct drm_i915_private *dev_priv = dev->dev_private;
	struct intel_crtc *intel_crtc = to_intel_crtc(crtc);
	int pipe = intel_crtc->pipe;
	u32 temp;

	assert_pch_transcoder_disabled(dev_priv, pipe);

	if (IS_IVYBRIDGE(dev))
		ivybridge_update_fdi_bc_bifurcation(intel_crtc);

	/* Write the TU size bits before fdi link training, so that error
	 * detection works. */
	I915_WRITE(FDI_RX_TUSIZE1(pipe),
		   I915_READ(PIPE_DATA_M1(pipe)) & TU_SIZE_MASK);

	/* For PCH output, training FDI link */
	dev_priv->display.fdi_link_train(crtc);

	/* We need to program the right clock selection before writing the pixel
	 * mutliplier into the DPLL. */
	if (HAS_PCH_CPT(dev)) {
		u32 sel;

		temp = I915_READ(PCH_DPLL_SEL);
		temp |= TRANS_DPLL_ENABLE(pipe);
		sel = TRANS_DPLLB_SEL(pipe);
		if (intel_crtc->config->shared_dpll ==
		    intel_get_shared_dpll_by_id(dev_priv, DPLL_ID_PCH_PLL_B))
			temp |= sel;
		else
			temp &= ~sel;
		I915_WRITE(PCH_DPLL_SEL, temp);
	}

	/* XXX: pch pll's can be enabled any time before we enable the PCH
	 * transcoder, and we actually should do this to not upset any PCH
	 * transcoder that already use the clock when we share it.
	 *
	 * Note that enable_shared_dpll tries to do the right thing, but
	 * get_shared_dpll unconditionally resets the pll - we need that to have
	 * the right LVDS enable sequence. */
	intel_enable_shared_dpll(intel_crtc);

	/* set transcoder timing, panel must allow it */
	assert_panel_unlocked(dev_priv, pipe);
	ironlake_pch_transcoder_set_timings(intel_crtc, pipe);

	intel_fdi_normal_train(crtc);

	/* For PCH DP, enable TRANS_DP_CTL */
	if (HAS_PCH_CPT(dev) && intel_crtc->config->has_dp_encoder) {
		const struct drm_display_mode *adjusted_mode =
			&intel_crtc->config->base.adjusted_mode;
		u32 bpc = (I915_READ(PIPECONF(pipe)) & PIPECONF_BPC_MASK) >> 5;
		i915_reg_t reg = TRANS_DP_CTL(pipe);
		temp = I915_READ(reg);
		temp &= ~(TRANS_DP_PORT_SEL_MASK |
			  TRANS_DP_SYNC_MASK |
			  TRANS_DP_BPC_MASK);
		temp |= TRANS_DP_OUTPUT_ENABLE;
		temp |= bpc << 9; /* same format but at 11:9 */

		if (adjusted_mode->flags & DRM_MODE_FLAG_PHSYNC)
			temp |= TRANS_DP_HSYNC_ACTIVE_HIGH;
		if (adjusted_mode->flags & DRM_MODE_FLAG_PVSYNC)
			temp |= TRANS_DP_VSYNC_ACTIVE_HIGH;

		switch (intel_trans_dp_port_sel(crtc)) {
		case PORT_B:
			temp |= TRANS_DP_PORT_SEL_B;
			break;
		case PORT_C:
			temp |= TRANS_DP_PORT_SEL_C;
			break;
		case PORT_D:
			temp |= TRANS_DP_PORT_SEL_D;
			break;
		default:
			BUG();
		}

		I915_WRITE(reg, temp);
	}

	ironlake_enable_pch_transcoder(dev_priv, pipe);
}

static void lpt_pch_enable(struct drm_crtc *crtc)
{
	struct drm_device *dev = crtc->dev;
	struct drm_i915_private *dev_priv = dev->dev_private;
	struct intel_crtc *intel_crtc = to_intel_crtc(crtc);
	enum transcoder cpu_transcoder = intel_crtc->config->cpu_transcoder;

	assert_pch_transcoder_disabled(dev_priv, TRANSCODER_A);

	lpt_program_iclkip(crtc);

	/* Set transcoder timing. */
	ironlake_pch_transcoder_set_timings(intel_crtc, PIPE_A);

	lpt_enable_pch_transcoder(dev_priv, cpu_transcoder);
}

static void cpt_verify_modeset(struct drm_device *dev, int pipe)
{
	struct drm_i915_private *dev_priv = dev->dev_private;
	i915_reg_t dslreg = PIPEDSL(pipe);
	u32 temp;

	temp = I915_READ(dslreg);
	udelay(500);
	if (wait_for(I915_READ(dslreg) != temp, 5)) {
		if (wait_for(I915_READ(dslreg) != temp, 5))
			DRM_ERROR("mode set failed: pipe %c stuck\n", pipe_name(pipe));
	}
}

static int
skl_update_scaler(struct intel_crtc_state *crtc_state, bool force_detach,
		  unsigned scaler_user, int *scaler_id, unsigned int rotation,
		  int src_w, int src_h, int dst_w, int dst_h)
{
	struct intel_crtc_scaler_state *scaler_state =
		&crtc_state->scaler_state;
	struct intel_crtc *intel_crtc =
		to_intel_crtc(crtc_state->base.crtc);
	int need_scaling;

	need_scaling = intel_rotation_90_or_270(rotation) ?
		(src_h != dst_w || src_w != dst_h):
		(src_w != dst_w || src_h != dst_h);

	/*
	 * if plane is being disabled or scaler is no more required or force detach
	 *  - free scaler binded to this plane/crtc
	 *  - in order to do this, update crtc->scaler_usage
	 *
	 * Here scaler state in crtc_state is set free so that
	 * scaler can be assigned to other user. Actual register
	 * update to free the scaler is done in plane/panel-fit programming.
	 * For this purpose crtc/plane_state->scaler_id isn't reset here.
	 */
	if (force_detach || !need_scaling) {
		if (*scaler_id >= 0) {
			scaler_state->scaler_users &= ~(1 << scaler_user);
			scaler_state->scalers[*scaler_id].in_use = 0;

			DRM_DEBUG_KMS("scaler_user index %u.%u: "
				"Staged freeing scaler id %d scaler_users = 0x%x\n",
				intel_crtc->pipe, scaler_user, *scaler_id,
				scaler_state->scaler_users);
			*scaler_id = -1;
		}
		return 0;
	}

	/* range checks */
	if (src_w < SKL_MIN_SRC_W || src_h < SKL_MIN_SRC_H ||
		dst_w < SKL_MIN_DST_W || dst_h < SKL_MIN_DST_H ||

		src_w > SKL_MAX_SRC_W || src_h > SKL_MAX_SRC_H ||
		dst_w > SKL_MAX_DST_W || dst_h > SKL_MAX_DST_H) {
		DRM_DEBUG_KMS("scaler_user index %u.%u: src %ux%u dst %ux%u "
			"size is out of scaler range\n",
			intel_crtc->pipe, scaler_user, src_w, src_h, dst_w, dst_h);
		return -EINVAL;
	}

	/* mark this plane as a scaler user in crtc_state */
	scaler_state->scaler_users |= (1 << scaler_user);
	DRM_DEBUG_KMS("scaler_user index %u.%u: "
		"staged scaling request for %ux%u->%ux%u scaler_users = 0x%x\n",
		intel_crtc->pipe, scaler_user, src_w, src_h, dst_w, dst_h,
		scaler_state->scaler_users);

	return 0;
}

/**
 * skl_update_scaler_crtc - Stages update to scaler state for a given crtc.
 *
 * @state: crtc's scaler state
 *
 * Return
 *     0 - scaler_usage updated successfully
 *    error - requested scaling cannot be supported or other error condition
 */
int skl_update_scaler_crtc(struct intel_crtc_state *state)
{
	struct intel_crtc *intel_crtc = to_intel_crtc(state->base.crtc);
	const struct drm_display_mode *adjusted_mode = &state->base.adjusted_mode;

	DRM_DEBUG_KMS("Updating scaler for [CRTC:%i] scaler_user index %u.%u\n",
		      intel_crtc->base.base.id, intel_crtc->pipe, SKL_CRTC_INDEX);

	return skl_update_scaler(state, !state->base.active, SKL_CRTC_INDEX,
		&state->scaler_state.scaler_id, BIT(DRM_ROTATE_0),
		state->pipe_src_w, state->pipe_src_h,
		adjusted_mode->crtc_hdisplay, adjusted_mode->crtc_vdisplay);
}

/**
 * skl_update_scaler_plane - Stages update to scaler state for a given plane.
 *
 * @state: crtc's scaler state
 * @plane_state: atomic plane state to update
 *
 * Return
 *     0 - scaler_usage updated successfully
 *    error - requested scaling cannot be supported or other error condition
 */
static int skl_update_scaler_plane(struct intel_crtc_state *crtc_state,
				   struct intel_plane_state *plane_state)
{

	struct intel_crtc *intel_crtc = to_intel_crtc(crtc_state->base.crtc);
	struct intel_plane *intel_plane =
		to_intel_plane(plane_state->base.plane);
	struct drm_framebuffer *fb = plane_state->base.fb;
	int ret;

	bool force_detach = !fb || !plane_state->visible;

	DRM_DEBUG_KMS("Updating scaler for [PLANE:%d] scaler_user index %u.%u\n",
		      intel_plane->base.base.id, intel_crtc->pipe,
		      drm_plane_index(&intel_plane->base));

	ret = skl_update_scaler(crtc_state, force_detach,
				drm_plane_index(&intel_plane->base),
				&plane_state->scaler_id,
				plane_state->base.rotation,
				drm_rect_width(&plane_state->src) >> 16,
				drm_rect_height(&plane_state->src) >> 16,
				drm_rect_width(&plane_state->dst),
				drm_rect_height(&plane_state->dst));

	if (ret || plane_state->scaler_id < 0)
		return ret;

	/* check colorkey */
	if (plane_state->ckey.flags != I915_SET_COLORKEY_NONE) {
		DRM_DEBUG_KMS("[PLANE:%d] scaling with color key not allowed",
			      intel_plane->base.base.id);
		return -EINVAL;
	}

	/* Check src format */
	switch (fb->pixel_format) {
	case DRM_FORMAT_RGB565:
	case DRM_FORMAT_XBGR8888:
	case DRM_FORMAT_XRGB8888:
	case DRM_FORMAT_ABGR8888:
	case DRM_FORMAT_ARGB8888:
	case DRM_FORMAT_XRGB2101010:
	case DRM_FORMAT_XBGR2101010:
	case DRM_FORMAT_YUYV:
	case DRM_FORMAT_YVYU:
	case DRM_FORMAT_UYVY:
	case DRM_FORMAT_VYUY:
		break;
	default:
		DRM_DEBUG_KMS("[PLANE:%d] FB:%d unsupported scaling format 0x%x\n",
			intel_plane->base.base.id, fb->base.id, fb->pixel_format);
		return -EINVAL;
	}

	return 0;
}

static void skylake_scaler_disable(struct intel_crtc *crtc)
{
	int i;

	for (i = 0; i < crtc->num_scalers; i++)
		skl_detach_scaler(crtc, i);
}

static void skylake_pfit_enable(struct intel_crtc *crtc)
{
	struct drm_device *dev = crtc->base.dev;
	struct drm_i915_private *dev_priv = dev->dev_private;
	int pipe = crtc->pipe;
	struct intel_crtc_scaler_state *scaler_state =
		&crtc->config->scaler_state;

	DRM_DEBUG_KMS("for crtc_state = %p\n", crtc->config);

	if (crtc->config->pch_pfit.enabled) {
		int id;

		if (WARN_ON(crtc->config->scaler_state.scaler_id < 0)) {
			DRM_ERROR("Requesting pfit without getting a scaler first\n");
			return;
		}

		id = scaler_state->scaler_id;
		I915_WRITE(SKL_PS_CTRL(pipe, id), PS_SCALER_EN |
			PS_FILTER_MEDIUM | scaler_state->scalers[id].mode);
		I915_WRITE(SKL_PS_WIN_POS(pipe, id), crtc->config->pch_pfit.pos);
		I915_WRITE(SKL_PS_WIN_SZ(pipe, id), crtc->config->pch_pfit.size);

		DRM_DEBUG_KMS("for crtc_state = %p scaler_id = %d\n", crtc->config, id);
	}
}

static void ironlake_pfit_enable(struct intel_crtc *crtc)
{
	struct drm_device *dev = crtc->base.dev;
	struct drm_i915_private *dev_priv = dev->dev_private;
	int pipe = crtc->pipe;

	if (crtc->config->pch_pfit.enabled) {
		/* Force use of hard-coded filter coefficients
		 * as some pre-programmed values are broken,
		 * e.g. x201.
		 */
		if (IS_IVYBRIDGE(dev) || IS_HASWELL(dev))
			I915_WRITE(PF_CTL(pipe), PF_ENABLE | PF_FILTER_MED_3x3 |
						 PF_PIPE_SEL_IVB(pipe));
		else
			I915_WRITE(PF_CTL(pipe), PF_ENABLE | PF_FILTER_MED_3x3);
		I915_WRITE(PF_WIN_POS(pipe), crtc->config->pch_pfit.pos);
		I915_WRITE(PF_WIN_SZ(pipe), crtc->config->pch_pfit.size);
	}
}

void hsw_enable_ips(struct intel_crtc *crtc)
{
	struct drm_device *dev = crtc->base.dev;
	struct drm_i915_private *dev_priv = dev->dev_private;

	if (!crtc->config->ips_enabled)
		return;

	/*
	 * We can only enable IPS after we enable a plane and wait for a vblank
	 * This function is called from post_plane_update, which is run after
	 * a vblank wait.
	 */

	assert_plane_enabled(dev_priv, crtc->plane);
	if (IS_BROADWELL(dev)) {
		mutex_lock(&dev_priv->rps.hw_lock);
		WARN_ON(sandybridge_pcode_write(dev_priv, DISPLAY_IPS_CONTROL, 0xc0000000));
		mutex_unlock(&dev_priv->rps.hw_lock);
		/* Quoting Art Runyan: "its not safe to expect any particular
		 * value in IPS_CTL bit 31 after enabling IPS through the
		 * mailbox." Moreover, the mailbox may return a bogus state,
		 * so we need to just enable it and continue on.
		 */
	} else {
		I915_WRITE(IPS_CTL, IPS_ENABLE);
		/* The bit only becomes 1 in the next vblank, so this wait here
		 * is essentially intel_wait_for_vblank. If we don't have this
		 * and don't wait for vblanks until the end of crtc_enable, then
		 * the HW state readout code will complain that the expected
		 * IPS_CTL value is not the one we read. */
		if (wait_for(I915_READ_NOTRACE(IPS_CTL) & IPS_ENABLE, 50))
			DRM_ERROR("Timed out waiting for IPS enable\n");
	}
}

void hsw_disable_ips(struct intel_crtc *crtc)
{
	struct drm_device *dev = crtc->base.dev;
	struct drm_i915_private *dev_priv = dev->dev_private;

	if (!crtc->config->ips_enabled)
		return;

	assert_plane_enabled(dev_priv, crtc->plane);
	if (IS_BROADWELL(dev)) {
		mutex_lock(&dev_priv->rps.hw_lock);
		WARN_ON(sandybridge_pcode_write(dev_priv, DISPLAY_IPS_CONTROL, 0));
		mutex_unlock(&dev_priv->rps.hw_lock);
		/* wait for pcode to finish disabling IPS, which may take up to 42ms */
		if (wait_for((I915_READ(IPS_CTL) & IPS_ENABLE) == 0, 42))
			DRM_ERROR("Timed out waiting for IPS disable\n");
	} else {
		I915_WRITE(IPS_CTL, 0);
		POSTING_READ(IPS_CTL);
	}

	/* We need to wait for a vblank before we can disable the plane. */
	intel_wait_for_vblank(dev, crtc->pipe);
}

static void intel_crtc_dpms_overlay_disable(struct intel_crtc *intel_crtc)
{
	if (intel_crtc->overlay) {
		struct drm_device *dev = intel_crtc->base.dev;
		struct drm_i915_private *dev_priv = dev->dev_private;

		mutex_lock(&dev->struct_mutex);
		dev_priv->mm.interruptible = false;
		(void) intel_overlay_switch_off(intel_crtc->overlay);
		dev_priv->mm.interruptible = true;
		mutex_unlock(&dev->struct_mutex);
	}

	/* Let userspace switch the overlay on again. In most cases userspace
	 * has to recompute where to put it anyway.
	 */
}

/**
 * intel_post_enable_primary - Perform operations after enabling primary plane
 * @crtc: the CRTC whose primary plane was just enabled
 *
 * Performs potentially sleeping operations that must be done after the primary
 * plane is enabled, such as updating FBC and IPS.  Note that this may be
 * called due to an explicit primary plane update, or due to an implicit
 * re-enable that is caused when a sprite plane is updated to no longer
 * completely hide the primary plane.
 */
static void
intel_post_enable_primary(struct drm_crtc *crtc)
{
	struct drm_device *dev = crtc->dev;
	struct drm_i915_private *dev_priv = dev->dev_private;
	struct intel_crtc *intel_crtc = to_intel_crtc(crtc);
	int pipe = intel_crtc->pipe;

	/*
	 * FIXME IPS should be fine as long as one plane is
	 * enabled, but in practice it seems to have problems
	 * when going from primary only to sprite only and vice
	 * versa.
	 */
	hsw_enable_ips(intel_crtc);

	/*
	 * Gen2 reports pipe underruns whenever all planes are disabled.
	 * So don't enable underrun reporting before at least some planes
	 * are enabled.
	 * FIXME: Need to fix the logic to work when we turn off all planes
	 * but leave the pipe running.
	 */
	if (IS_GEN2(dev))
		intel_set_cpu_fifo_underrun_reporting(dev_priv, pipe, true);

	/* Underruns don't always raise interrupts, so check manually. */
	intel_check_cpu_fifo_underruns(dev_priv);
	intel_check_pch_fifo_underruns(dev_priv);
}

/* FIXME move all this to pre_plane_update() with proper state tracking */
static void
intel_pre_disable_primary(struct drm_crtc *crtc)
{
	struct drm_device *dev = crtc->dev;
	struct drm_i915_private *dev_priv = dev->dev_private;
	struct intel_crtc *intel_crtc = to_intel_crtc(crtc);
	int pipe = intel_crtc->pipe;

	/*
	 * Gen2 reports pipe underruns whenever all planes are disabled.
	 * So diasble underrun reporting before all the planes get disabled.
	 * FIXME: Need to fix the logic to work when we turn off all planes
	 * but leave the pipe running.
	 */
	if (IS_GEN2(dev))
		intel_set_cpu_fifo_underrun_reporting(dev_priv, pipe, false);

	/*
	 * FIXME IPS should be fine as long as one plane is
	 * enabled, but in practice it seems to have problems
	 * when going from primary only to sprite only and vice
	 * versa.
	 */
	hsw_disable_ips(intel_crtc);
}

/* FIXME get rid of this and use pre_plane_update */
static void
intel_pre_disable_primary_noatomic(struct drm_crtc *crtc)
{
	struct drm_device *dev = crtc->dev;
	struct drm_i915_private *dev_priv = dev->dev_private;
	struct intel_crtc *intel_crtc = to_intel_crtc(crtc);
	int pipe = intel_crtc->pipe;

	intel_pre_disable_primary(crtc);

	/*
	 * Vblank time updates from the shadow to live plane control register
	 * are blocked if the memory self-refresh mode is active at that
	 * moment. So to make sure the plane gets truly disabled, disable
	 * first the self-refresh mode. The self-refresh enable bit in turn
	 * will be checked/applied by the HW only at the next frame start
	 * event which is after the vblank start event, so we need to have a
	 * wait-for-vblank between disabling the plane and the pipe.
	 */
	if (HAS_GMCH_DISPLAY(dev)) {
		intel_set_memory_cxsr(dev_priv, false);
		dev_priv->wm.vlv.cxsr = false;
		intel_wait_for_vblank(dev, pipe);
	}
}

static void intel_post_plane_update(struct intel_crtc_state *old_crtc_state)
{
	struct intel_crtc *crtc = to_intel_crtc(old_crtc_state->base.crtc);
	struct drm_atomic_state *old_state = old_crtc_state->base.state;
	struct intel_crtc_state *pipe_config =
		to_intel_crtc_state(crtc->base.state);
	struct drm_device *dev = crtc->base.dev;
	struct drm_plane *primary = crtc->base.primary;
	struct drm_plane_state *old_pri_state =
		drm_atomic_get_existing_plane_state(old_state, primary);

	intel_frontbuffer_flip(dev, pipe_config->fb_bits);

	crtc->wm.cxsr_allowed = true;

	if (pipe_config->update_wm_post && pipe_config->base.active)
		intel_update_watermarks(&crtc->base);

	if (old_pri_state) {
		struct intel_plane_state *primary_state =
			to_intel_plane_state(primary->state);
		struct intel_plane_state *old_primary_state =
			to_intel_plane_state(old_pri_state);

		intel_fbc_post_update(crtc);

		if (primary_state->visible &&
		    (needs_modeset(&pipe_config->base) ||
		     !old_primary_state->visible))
			intel_post_enable_primary(&crtc->base);
	}
}

static void intel_pre_plane_update(struct intel_crtc_state *old_crtc_state)
{
	struct intel_crtc *crtc = to_intel_crtc(old_crtc_state->base.crtc);
	struct drm_device *dev = crtc->base.dev;
	struct drm_i915_private *dev_priv = dev->dev_private;
	struct intel_crtc_state *pipe_config =
		to_intel_crtc_state(crtc->base.state);
	struct drm_atomic_state *old_state = old_crtc_state->base.state;
	struct drm_plane *primary = crtc->base.primary;
	struct drm_plane_state *old_pri_state =
		drm_atomic_get_existing_plane_state(old_state, primary);
	bool modeset = needs_modeset(&pipe_config->base);

	if (old_pri_state) {
		struct intel_plane_state *primary_state =
			to_intel_plane_state(primary->state);
		struct intel_plane_state *old_primary_state =
			to_intel_plane_state(old_pri_state);

		intel_fbc_pre_update(crtc);

		if (old_primary_state->visible &&
		    (modeset || !primary_state->visible))
			intel_pre_disable_primary(&crtc->base);
	}

	if (pipe_config->disable_cxsr) {
		crtc->wm.cxsr_allowed = false;

		/*
		 * Vblank time updates from the shadow to live plane control register
		 * are blocked if the memory self-refresh mode is active at that
		 * moment. So to make sure the plane gets truly disabled, disable
		 * first the self-refresh mode. The self-refresh enable bit in turn
		 * will be checked/applied by the HW only at the next frame start
		 * event which is after the vblank start event, so we need to have a
		 * wait-for-vblank between disabling the plane and the pipe.
		 */
		if (old_crtc_state->base.active) {
			intel_set_memory_cxsr(dev_priv, false);
			dev_priv->wm.vlv.cxsr = false;
			intel_wait_for_vblank(dev, crtc->pipe);
		}
	}

	/*
	 * IVB workaround: must disable low power watermarks for at least
	 * one frame before enabling scaling.  LP watermarks can be re-enabled
	 * when scaling is disabled.
	 *
	 * WaCxSRDisabledForSpriteScaling:ivb
	 */
	if (pipe_config->disable_lp_wm) {
		ilk_disable_lp_wm(dev);
		intel_wait_for_vblank(dev, crtc->pipe);
	}

	/*
	 * If we're doing a modeset, we're done.  No need to do any pre-vblank
	 * watermark programming here.
	 */
	if (needs_modeset(&pipe_config->base))
		return;

	/*
	 * For platforms that support atomic watermarks, program the
	 * 'intermediate' watermarks immediately.  On pre-gen9 platforms, these
	 * will be the intermediate values that are safe for both pre- and
	 * post- vblank; when vblank happens, the 'active' values will be set
	 * to the final 'target' values and we'll do this again to get the
	 * optimal watermarks.  For gen9+ platforms, the values we program here
	 * will be the final target values which will get automatically latched
	 * at vblank time; no further programming will be necessary.
	 *
	 * If a platform hasn't been transitioned to atomic watermarks yet,
	 * we'll continue to update watermarks the old way, if flags tell
	 * us to.
	 */
	if (dev_priv->display.initial_watermarks != NULL)
		dev_priv->display.initial_watermarks(pipe_config);
	else if (pipe_config->update_wm_pre)
		intel_update_watermarks(&crtc->base);
}

static void intel_crtc_disable_planes(struct drm_crtc *crtc, unsigned plane_mask)
{
	struct drm_device *dev = crtc->dev;
	struct intel_crtc *intel_crtc = to_intel_crtc(crtc);
	struct drm_plane *p;
	int pipe = intel_crtc->pipe;

	intel_crtc_dpms_overlay_disable(intel_crtc);

	drm_for_each_plane_mask(p, dev, plane_mask)
		to_intel_plane(p)->disable_plane(p, crtc);

	/*
	 * FIXME: Once we grow proper nuclear flip support out of this we need
	 * to compute the mask of flip planes precisely. For the time being
	 * consider this a flip to a NULL plane.
	 */
	intel_frontbuffer_flip(dev, INTEL_FRONTBUFFER_ALL_MASK(pipe));
}

static void ironlake_crtc_enable(struct drm_crtc *crtc)
{
	struct drm_device *dev = crtc->dev;
	struct drm_i915_private *dev_priv = dev->dev_private;
	struct intel_crtc *intel_crtc = to_intel_crtc(crtc);
	struct intel_encoder *encoder;
	int pipe = intel_crtc->pipe;
	struct intel_crtc_state *pipe_config =
		to_intel_crtc_state(crtc->state);

	if (WARN_ON(intel_crtc->active))
		return;

	/*
	 * Sometimes spurious CPU pipe underruns happen during FDI
	 * training, at least with VGA+HDMI cloning. Suppress them.
	 *
	 * On ILK we get an occasional spurious CPU pipe underruns
	 * between eDP port A enable and vdd enable. Also PCH port
	 * enable seems to result in the occasional CPU pipe underrun.
	 *
	 * Spurious PCH underruns also occur during PCH enabling.
	 */
	if (intel_crtc->config->has_pch_encoder || IS_GEN5(dev_priv))
		intel_set_cpu_fifo_underrun_reporting(dev_priv, pipe, false);
	if (intel_crtc->config->has_pch_encoder)
		intel_set_pch_fifo_underrun_reporting(dev_priv, pipe, false);

	if (intel_crtc->config->has_pch_encoder)
		intel_prepare_shared_dpll(intel_crtc);

	if (intel_crtc->config->has_dp_encoder)
		intel_dp_set_m_n(intel_crtc, M1_N1);

	intel_set_pipe_timings(intel_crtc);
	intel_set_pipe_src_size(intel_crtc);

	if (intel_crtc->config->has_pch_encoder) {
		intel_cpu_transcoder_set_m_n(intel_crtc,
				     &intel_crtc->config->fdi_m_n, NULL);
	}

	ironlake_set_pipeconf(crtc);

	intel_crtc->active = true;

	for_each_encoder_on_crtc(dev, crtc, encoder)
		if (encoder->pre_enable)
			encoder->pre_enable(encoder);

	if (intel_crtc->config->has_pch_encoder) {
		/* Note: FDI PLL enabling _must_ be done before we enable the
		 * cpu pipes, hence this is separate from all the other fdi/pch
		 * enabling. */
		ironlake_fdi_pll_enable(intel_crtc);
	} else {
		assert_fdi_tx_disabled(dev_priv, pipe);
		assert_fdi_rx_disabled(dev_priv, pipe);
	}

	ironlake_pfit_enable(intel_crtc);

	/*
	 * On ILK+ LUT must be loaded before the pipe is running but with
	 * clocks enabled
	 */
	intel_color_load_luts(&pipe_config->base);

	if (dev_priv->display.initial_watermarks != NULL)
		dev_priv->display.initial_watermarks(intel_crtc->config);
	intel_enable_pipe(intel_crtc);

	if (intel_crtc->config->has_pch_encoder)
		ironlake_pch_enable(crtc);

	assert_vblank_disabled(crtc);
	drm_crtc_vblank_on(crtc);

	for_each_encoder_on_crtc(dev, crtc, encoder)
		encoder->enable(encoder);

	if (HAS_PCH_CPT(dev))
		cpt_verify_modeset(dev, intel_crtc->pipe);

	/* Must wait for vblank to avoid spurious PCH FIFO underruns */
	if (intel_crtc->config->has_pch_encoder)
		intel_wait_for_vblank(dev, pipe);
	intel_set_cpu_fifo_underrun_reporting(dev_priv, pipe, true);
	intel_set_pch_fifo_underrun_reporting(dev_priv, pipe, true);
}

/* IPS only exists on ULT machines and is tied to pipe A. */
static bool hsw_crtc_supports_ips(struct intel_crtc *crtc)
{
	return HAS_IPS(crtc->base.dev) && crtc->pipe == PIPE_A;
}

static void haswell_crtc_enable(struct drm_crtc *crtc)
{
	struct drm_device *dev = crtc->dev;
	struct drm_i915_private *dev_priv = dev->dev_private;
	struct intel_crtc *intel_crtc = to_intel_crtc(crtc);
	struct intel_encoder *encoder;
	int pipe = intel_crtc->pipe, hsw_workaround_pipe;
	enum transcoder cpu_transcoder = intel_crtc->config->cpu_transcoder;
	struct intel_crtc_state *pipe_config =
		to_intel_crtc_state(crtc->state);

	if (WARN_ON(intel_crtc->active))
		return;

	if (intel_crtc->config->has_pch_encoder)
		intel_set_pch_fifo_underrun_reporting(dev_priv, TRANSCODER_A,
						      false);

<<<<<<< HEAD
	for_each_encoder_on_crtc(dev, crtc, encoder)
		if (encoder->pre_pll_enable)
			encoder->pre_pll_enable(encoder);

	if (intel_crtc_to_shared_dpll(intel_crtc))
=======
	if (intel_crtc->config->shared_dpll)
>>>>>>> 698f3f28
		intel_enable_shared_dpll(intel_crtc);

	if (intel_crtc->config->has_dp_encoder)
		intel_dp_set_m_n(intel_crtc, M1_N1);

	if (!intel_crtc->config->has_dsi_encoder)
		intel_set_pipe_timings(intel_crtc);

	intel_set_pipe_src_size(intel_crtc);

	if (cpu_transcoder != TRANSCODER_EDP &&
	    !transcoder_is_dsi(cpu_transcoder)) {
		I915_WRITE(PIPE_MULT(cpu_transcoder),
			   intel_crtc->config->pixel_multiplier - 1);
	}

	if (intel_crtc->config->has_pch_encoder) {
		intel_cpu_transcoder_set_m_n(intel_crtc,
				     &intel_crtc->config->fdi_m_n, NULL);
	}

	if (!intel_crtc->config->has_dsi_encoder)
		haswell_set_pipeconf(crtc);

	haswell_set_pipemisc(crtc);

	intel_color_set_csc(&pipe_config->base);

	intel_crtc->active = true;

	if (intel_crtc->config->has_pch_encoder)
		intel_set_cpu_fifo_underrun_reporting(dev_priv, pipe, false);
	else
		intel_set_cpu_fifo_underrun_reporting(dev_priv, pipe, true);

	for_each_encoder_on_crtc(dev, crtc, encoder) {
		if (encoder->pre_enable)
			encoder->pre_enable(encoder);
	}

	if (intel_crtc->config->has_pch_encoder)
		dev_priv->display.fdi_link_train(crtc);

	if (!intel_crtc->config->has_dsi_encoder)
		intel_ddi_enable_pipe_clock(intel_crtc);

	if (INTEL_INFO(dev)->gen >= 9)
		skylake_pfit_enable(intel_crtc);
	else
		ironlake_pfit_enable(intel_crtc);

	/*
	 * On ILK+ LUT must be loaded before the pipe is running but with
	 * clocks enabled
	 */
	intel_color_load_luts(&pipe_config->base);

	intel_ddi_set_pipe_settings(crtc);
	if (!intel_crtc->config->has_dsi_encoder)
		intel_ddi_enable_transcoder_func(crtc);

	if (dev_priv->display.initial_watermarks != NULL)
		dev_priv->display.initial_watermarks(pipe_config);
	else
		intel_update_watermarks(crtc);
<<<<<<< HEAD
	intel_enable_pipe(intel_crtc);
=======

	/* XXX: Do the pipe assertions at the right place for BXT DSI. */
	if (!intel_crtc->config->has_dsi_encoder)
		intel_enable_pipe(intel_crtc);
>>>>>>> 698f3f28

	if (intel_crtc->config->has_pch_encoder)
		lpt_pch_enable(crtc);

	if (intel_crtc->config->dp_encoder_is_mst)
		intel_ddi_set_vc_payload_alloc(crtc, true);

	assert_vblank_disabled(crtc);
	drm_crtc_vblank_on(crtc);

	for_each_encoder_on_crtc(dev, crtc, encoder) {
		encoder->enable(encoder);
		intel_opregion_notify_encoder(encoder, true);
	}

	if (intel_crtc->config->has_pch_encoder) {
		intel_wait_for_vblank(dev, pipe);
		intel_wait_for_vblank(dev, pipe);
		intel_set_cpu_fifo_underrun_reporting(dev_priv, pipe, true);
		intel_set_pch_fifo_underrun_reporting(dev_priv, TRANSCODER_A,
						      true);
	}

	/* If we change the relative order between pipe/planes enabling, we need
	 * to change the workaround. */
	hsw_workaround_pipe = pipe_config->hsw_workaround_pipe;
	if (IS_HASWELL(dev) && hsw_workaround_pipe != INVALID_PIPE) {
		intel_wait_for_vblank(dev, hsw_workaround_pipe);
		intel_wait_for_vblank(dev, hsw_workaround_pipe);
	}
}

static void ironlake_pfit_disable(struct intel_crtc *crtc, bool force)
{
	struct drm_device *dev = crtc->base.dev;
	struct drm_i915_private *dev_priv = dev->dev_private;
	int pipe = crtc->pipe;

	/* To avoid upsetting the power well on haswell only disable the pfit if
	 * it's in use. The hw state code will make sure we get this right. */
	if (force || crtc->config->pch_pfit.enabled) {
		I915_WRITE(PF_CTL(pipe), 0);
		I915_WRITE(PF_WIN_POS(pipe), 0);
		I915_WRITE(PF_WIN_SZ(pipe), 0);
	}
}

static void ironlake_crtc_disable(struct drm_crtc *crtc)
{
	struct drm_device *dev = crtc->dev;
	struct drm_i915_private *dev_priv = dev->dev_private;
	struct intel_crtc *intel_crtc = to_intel_crtc(crtc);
	struct intel_encoder *encoder;
	int pipe = intel_crtc->pipe;

	/*
	 * Sometimes spurious CPU pipe underruns happen when the
	 * pipe is already disabled, but FDI RX/TX is still enabled.
	 * Happens at least with VGA+HDMI cloning. Suppress them.
	 */
	if (intel_crtc->config->has_pch_encoder) {
		intel_set_cpu_fifo_underrun_reporting(dev_priv, pipe, false);
		intel_set_pch_fifo_underrun_reporting(dev_priv, pipe, false);
	}

	for_each_encoder_on_crtc(dev, crtc, encoder)
		encoder->disable(encoder);

	drm_crtc_vblank_off(crtc);
	assert_vblank_disabled(crtc);

	intel_disable_pipe(intel_crtc);

	ironlake_pfit_disable(intel_crtc, false);

	if (intel_crtc->config->has_pch_encoder)
		ironlake_fdi_disable(crtc);

	for_each_encoder_on_crtc(dev, crtc, encoder)
		if (encoder->post_disable)
			encoder->post_disable(encoder);

	if (intel_crtc->config->has_pch_encoder) {
		ironlake_disable_pch_transcoder(dev_priv, pipe);

		if (HAS_PCH_CPT(dev)) {
			i915_reg_t reg;
			u32 temp;

			/* disable TRANS_DP_CTL */
			reg = TRANS_DP_CTL(pipe);
			temp = I915_READ(reg);
			temp &= ~(TRANS_DP_OUTPUT_ENABLE |
				  TRANS_DP_PORT_SEL_MASK);
			temp |= TRANS_DP_PORT_SEL_NONE;
			I915_WRITE(reg, temp);

			/* disable DPLL_SEL */
			temp = I915_READ(PCH_DPLL_SEL);
			temp &= ~(TRANS_DPLL_ENABLE(pipe) | TRANS_DPLLB_SEL(pipe));
			I915_WRITE(PCH_DPLL_SEL, temp);
		}

		ironlake_fdi_pll_disable(intel_crtc);
	}

	intel_set_cpu_fifo_underrun_reporting(dev_priv, pipe, true);
	intel_set_pch_fifo_underrun_reporting(dev_priv, pipe, true);
}

static void haswell_crtc_disable(struct drm_crtc *crtc)
{
	struct drm_device *dev = crtc->dev;
	struct drm_i915_private *dev_priv = dev->dev_private;
	struct intel_crtc *intel_crtc = to_intel_crtc(crtc);
	struct intel_encoder *encoder;
	enum transcoder cpu_transcoder = intel_crtc->config->cpu_transcoder;

	if (intel_crtc->config->has_pch_encoder)
		intel_set_pch_fifo_underrun_reporting(dev_priv, TRANSCODER_A,
						      false);

	for_each_encoder_on_crtc(dev, crtc, encoder) {
		intel_opregion_notify_encoder(encoder, false);
		encoder->disable(encoder);
	}

	drm_crtc_vblank_off(crtc);
	assert_vblank_disabled(crtc);

	/* XXX: Do the pipe assertions at the right place for BXT DSI. */
	if (!intel_crtc->config->has_dsi_encoder)
		intel_disable_pipe(intel_crtc);

	if (intel_crtc->config->dp_encoder_is_mst)
		intel_ddi_set_vc_payload_alloc(crtc, false);

	if (!intel_crtc->config->has_dsi_encoder)
		intel_ddi_disable_transcoder_func(dev_priv, cpu_transcoder);

	if (INTEL_INFO(dev)->gen >= 9)
		skylake_scaler_disable(intel_crtc);
	else
		ironlake_pfit_disable(intel_crtc, false);

	if (!intel_crtc->config->has_dsi_encoder)
		intel_ddi_disable_pipe_clock(intel_crtc);

	for_each_encoder_on_crtc(dev, crtc, encoder)
		if (encoder->post_disable)
			encoder->post_disable(encoder);

	if (intel_crtc->config->has_pch_encoder) {
		lpt_disable_pch_transcoder(dev_priv);
		lpt_disable_iclkip(dev_priv);
		intel_ddi_fdi_disable(crtc);

		intel_set_pch_fifo_underrun_reporting(dev_priv, TRANSCODER_A,
						      true);
	}
}

static void i9xx_pfit_enable(struct intel_crtc *crtc)
{
	struct drm_device *dev = crtc->base.dev;
	struct drm_i915_private *dev_priv = dev->dev_private;
	struct intel_crtc_state *pipe_config = crtc->config;

	if (!pipe_config->gmch_pfit.control)
		return;

	/*
	 * The panel fitter should only be adjusted whilst the pipe is disabled,
	 * according to register description and PRM.
	 */
	WARN_ON(I915_READ(PFIT_CONTROL) & PFIT_ENABLE);
	assert_pipe_disabled(dev_priv, crtc->pipe);

	I915_WRITE(PFIT_PGM_RATIOS, pipe_config->gmch_pfit.pgm_ratios);
	I915_WRITE(PFIT_CONTROL, pipe_config->gmch_pfit.control);

	/* Border color in case we don't scale up to the full screen. Black by
	 * default, change to something else for debugging. */
	I915_WRITE(BCLRPAT(crtc->pipe), 0);
}

static enum intel_display_power_domain port_to_power_domain(enum port port)
{
	switch (port) {
	case PORT_A:
		return POWER_DOMAIN_PORT_DDI_A_LANES;
	case PORT_B:
		return POWER_DOMAIN_PORT_DDI_B_LANES;
	case PORT_C:
		return POWER_DOMAIN_PORT_DDI_C_LANES;
	case PORT_D:
		return POWER_DOMAIN_PORT_DDI_D_LANES;
	case PORT_E:
		return POWER_DOMAIN_PORT_DDI_E_LANES;
	default:
		MISSING_CASE(port);
		return POWER_DOMAIN_PORT_OTHER;
	}
}

static enum intel_display_power_domain port_to_aux_power_domain(enum port port)
{
	switch (port) {
	case PORT_A:
		return POWER_DOMAIN_AUX_A;
	case PORT_B:
		return POWER_DOMAIN_AUX_B;
	case PORT_C:
		return POWER_DOMAIN_AUX_C;
	case PORT_D:
		return POWER_DOMAIN_AUX_D;
	case PORT_E:
		/* FIXME: Check VBT for actual wiring of PORT E */
		return POWER_DOMAIN_AUX_D;
	default:
		MISSING_CASE(port);
		return POWER_DOMAIN_AUX_A;
	}
}

enum intel_display_power_domain
intel_display_port_power_domain(struct intel_encoder *intel_encoder)
{
	struct drm_device *dev = intel_encoder->base.dev;
	struct intel_digital_port *intel_dig_port;

	switch (intel_encoder->type) {
	case INTEL_OUTPUT_UNKNOWN:
		/* Only DDI platforms should ever use this output type */
		WARN_ON_ONCE(!HAS_DDI(dev));
	case INTEL_OUTPUT_DISPLAYPORT:
	case INTEL_OUTPUT_HDMI:
	case INTEL_OUTPUT_EDP:
		intel_dig_port = enc_to_dig_port(&intel_encoder->base);
		return port_to_power_domain(intel_dig_port->port);
	case INTEL_OUTPUT_DP_MST:
		intel_dig_port = enc_to_mst(&intel_encoder->base)->primary;
		return port_to_power_domain(intel_dig_port->port);
	case INTEL_OUTPUT_ANALOG:
		return POWER_DOMAIN_PORT_CRT;
	case INTEL_OUTPUT_DSI:
		return POWER_DOMAIN_PORT_DSI;
	default:
		return POWER_DOMAIN_PORT_OTHER;
	}
}

enum intel_display_power_domain
intel_display_port_aux_power_domain(struct intel_encoder *intel_encoder)
{
	struct drm_device *dev = intel_encoder->base.dev;
	struct intel_digital_port *intel_dig_port;

	switch (intel_encoder->type) {
	case INTEL_OUTPUT_UNKNOWN:
	case INTEL_OUTPUT_HDMI:
		/*
		 * Only DDI platforms should ever use these output types.
		 * We can get here after the HDMI detect code has already set
		 * the type of the shared encoder. Since we can't be sure
		 * what's the status of the given connectors, play safe and
		 * run the DP detection too.
		 */
		WARN_ON_ONCE(!HAS_DDI(dev));
	case INTEL_OUTPUT_DISPLAYPORT:
	case INTEL_OUTPUT_EDP:
		intel_dig_port = enc_to_dig_port(&intel_encoder->base);
		return port_to_aux_power_domain(intel_dig_port->port);
	case INTEL_OUTPUT_DP_MST:
		intel_dig_port = enc_to_mst(&intel_encoder->base)->primary;
		return port_to_aux_power_domain(intel_dig_port->port);
	default:
		MISSING_CASE(intel_encoder->type);
		return POWER_DOMAIN_AUX_A;
	}
}

static unsigned long get_crtc_power_domains(struct drm_crtc *crtc,
					    struct intel_crtc_state *crtc_state)
{
	struct drm_device *dev = crtc->dev;
	struct drm_encoder *encoder;
	struct intel_crtc *intel_crtc = to_intel_crtc(crtc);
	enum pipe pipe = intel_crtc->pipe;
	unsigned long mask;
	enum transcoder transcoder = crtc_state->cpu_transcoder;

	if (!crtc_state->base.active)
		return 0;

	mask = BIT(POWER_DOMAIN_PIPE(pipe));
	mask |= BIT(POWER_DOMAIN_TRANSCODER(transcoder));
	if (crtc_state->pch_pfit.enabled ||
	    crtc_state->pch_pfit.force_thru)
		mask |= BIT(POWER_DOMAIN_PIPE_PANEL_FITTER(pipe));

	drm_for_each_encoder_mask(encoder, dev, crtc_state->base.encoder_mask) {
		struct intel_encoder *intel_encoder = to_intel_encoder(encoder);

		mask |= BIT(intel_display_port_power_domain(intel_encoder));
	}

	if (crtc_state->shared_dpll)
		mask |= BIT(POWER_DOMAIN_PLLS);

	return mask;
}

static unsigned long
modeset_get_crtc_power_domains(struct drm_crtc *crtc,
			       struct intel_crtc_state *crtc_state)
{
	struct drm_i915_private *dev_priv = crtc->dev->dev_private;
	struct intel_crtc *intel_crtc = to_intel_crtc(crtc);
	enum intel_display_power_domain domain;
	unsigned long domains, new_domains, old_domains;

	old_domains = intel_crtc->enabled_power_domains;
	intel_crtc->enabled_power_domains = new_domains =
		get_crtc_power_domains(crtc, crtc_state);

	domains = new_domains & ~old_domains;

	for_each_power_domain(domain, domains)
		intel_display_power_get(dev_priv, domain);

	return old_domains & ~new_domains;
}

static void modeset_put_power_domains(struct drm_i915_private *dev_priv,
				      unsigned long domains)
{
	enum intel_display_power_domain domain;

	for_each_power_domain(domain, domains)
		intel_display_power_put(dev_priv, domain);
}

static int intel_compute_max_dotclk(struct drm_i915_private *dev_priv)
{
	int max_cdclk_freq = dev_priv->max_cdclk_freq;

	if (INTEL_INFO(dev_priv)->gen >= 9 ||
	    IS_HASWELL(dev_priv) || IS_BROADWELL(dev_priv))
		return max_cdclk_freq;
	else if (IS_CHERRYVIEW(dev_priv))
		return max_cdclk_freq*95/100;
	else if (INTEL_INFO(dev_priv)->gen < 4)
		return 2*max_cdclk_freq*90/100;
	else
		return max_cdclk_freq*90/100;
}

static void intel_update_max_cdclk(struct drm_device *dev)
{
	struct drm_i915_private *dev_priv = dev->dev_private;

	if (IS_SKYLAKE(dev) || IS_KABYLAKE(dev)) {
		u32 limit = I915_READ(SKL_DFSM) & SKL_DFSM_CDCLK_LIMIT_MASK;

		if (limit == SKL_DFSM_CDCLK_LIMIT_675)
			dev_priv->max_cdclk_freq = 675000;
		else if (limit == SKL_DFSM_CDCLK_LIMIT_540)
			dev_priv->max_cdclk_freq = 540000;
		else if (limit == SKL_DFSM_CDCLK_LIMIT_450)
			dev_priv->max_cdclk_freq = 450000;
		else
			dev_priv->max_cdclk_freq = 337500;
	} else if (IS_BROXTON(dev)) {
		dev_priv->max_cdclk_freq = 624000;
	} else if (IS_BROADWELL(dev))  {
		/*
		 * FIXME with extra cooling we can allow
		 * 540 MHz for ULX and 675 Mhz for ULT.
		 * How can we know if extra cooling is
		 * available? PCI ID, VTB, something else?
		 */
		if (I915_READ(FUSE_STRAP) & HSW_CDCLK_LIMIT)
			dev_priv->max_cdclk_freq = 450000;
		else if (IS_BDW_ULX(dev))
			dev_priv->max_cdclk_freq = 450000;
		else if (IS_BDW_ULT(dev))
			dev_priv->max_cdclk_freq = 540000;
		else
			dev_priv->max_cdclk_freq = 675000;
	} else if (IS_CHERRYVIEW(dev)) {
		dev_priv->max_cdclk_freq = 320000;
	} else if (IS_VALLEYVIEW(dev)) {
		dev_priv->max_cdclk_freq = 400000;
	} else {
		/* otherwise assume cdclk is fixed */
		dev_priv->max_cdclk_freq = dev_priv->cdclk_freq;
	}

	dev_priv->max_dotclk_freq = intel_compute_max_dotclk(dev_priv);

	DRM_DEBUG_DRIVER("Max CD clock rate: %d kHz\n",
			 dev_priv->max_cdclk_freq);

	DRM_DEBUG_DRIVER("Max dotclock rate: %d kHz\n",
			 dev_priv->max_dotclk_freq);
}

static void intel_update_cdclk(struct drm_device *dev)
{
	struct drm_i915_private *dev_priv = dev->dev_private;

	dev_priv->cdclk_freq = dev_priv->display.get_display_clock_speed(dev);
	DRM_DEBUG_DRIVER("Current CD clock rate: %d kHz\n",
			 dev_priv->cdclk_freq);

	/*
	 * Program the gmbus_freq based on the cdclk frequency.
	 * BSpec erroneously claims we should aim for 4MHz, but
	 * in fact 1MHz is the correct frequency.
	 */
	if (IS_VALLEYVIEW(dev) || IS_CHERRYVIEW(dev)) {
		/*
		 * Program the gmbus_freq based on the cdclk frequency.
		 * BSpec erroneously claims we should aim for 4MHz, but
		 * in fact 1MHz is the correct frequency.
		 */
		I915_WRITE(GMBUSFREQ_VLV, DIV_ROUND_UP(dev_priv->cdclk_freq, 1000));
	}

	if (dev_priv->max_cdclk_freq == 0)
		intel_update_max_cdclk(dev);
}

static void broxton_set_cdclk(struct drm_i915_private *dev_priv, int frequency)
{
	uint32_t divider;
	uint32_t ratio;
	uint32_t current_freq;
	int ret;

	/* frequency = 19.2MHz * ratio / 2 / div{1,1.5,2,4} */
	switch (frequency) {
	case 144000:
		divider = BXT_CDCLK_CD2X_DIV_SEL_4;
		ratio = BXT_DE_PLL_RATIO(60);
		break;
	case 288000:
		divider = BXT_CDCLK_CD2X_DIV_SEL_2;
		ratio = BXT_DE_PLL_RATIO(60);
		break;
	case 384000:
		divider = BXT_CDCLK_CD2X_DIV_SEL_1_5;
		ratio = BXT_DE_PLL_RATIO(60);
		break;
	case 576000:
		divider = BXT_CDCLK_CD2X_DIV_SEL_1;
		ratio = BXT_DE_PLL_RATIO(60);
		break;
	case 624000:
		divider = BXT_CDCLK_CD2X_DIV_SEL_1;
		ratio = BXT_DE_PLL_RATIO(65);
		break;
	case 19200:
		/*
		 * Bypass frequency with DE PLL disabled. Init ratio, divider
		 * to suppress GCC warning.
		 */
		ratio = 0;
		divider = 0;
		break;
	default:
		DRM_ERROR("unsupported CDCLK freq %d", frequency);

		return;
	}

	mutex_lock(&dev_priv->rps.hw_lock);
	/* Inform power controller of upcoming frequency change */
	ret = sandybridge_pcode_write(dev_priv, HSW_PCODE_DE_WRITE_FREQ_REQ,
				      0x80000000);
	mutex_unlock(&dev_priv->rps.hw_lock);

	if (ret) {
		DRM_ERROR("PCode CDCLK freq change notify failed (err %d, freq %d)\n",
			  ret, frequency);
		return;
	}

	current_freq = I915_READ(CDCLK_CTL) & CDCLK_FREQ_DECIMAL_MASK;
	/* convert from .1 fixpoint MHz with -1MHz offset to kHz */
	current_freq = current_freq * 500 + 1000;

	/*
	 * DE PLL has to be disabled when
	 * - setting to 19.2MHz (bypass, PLL isn't used)
	 * - before setting to 624MHz (PLL needs toggling)
	 * - before setting to any frequency from 624MHz (PLL needs toggling)
	 */
	if (frequency == 19200 || frequency == 624000 ||
	    current_freq == 624000) {
		I915_WRITE(BXT_DE_PLL_ENABLE, ~BXT_DE_PLL_PLL_ENABLE);
		/* Timeout 200us */
		if (wait_for(!(I915_READ(BXT_DE_PLL_ENABLE) & BXT_DE_PLL_LOCK),
			     1))
			DRM_ERROR("timout waiting for DE PLL unlock\n");
	}

	if (frequency != 19200) {
		uint32_t val;

		val = I915_READ(BXT_DE_PLL_CTL);
		val &= ~BXT_DE_PLL_RATIO_MASK;
		val |= ratio;
		I915_WRITE(BXT_DE_PLL_CTL, val);

		I915_WRITE(BXT_DE_PLL_ENABLE, BXT_DE_PLL_PLL_ENABLE);
		/* Timeout 200us */
		if (wait_for(I915_READ(BXT_DE_PLL_ENABLE) & BXT_DE_PLL_LOCK, 1))
			DRM_ERROR("timeout waiting for DE PLL lock\n");

		val = I915_READ(CDCLK_CTL);
		val &= ~BXT_CDCLK_CD2X_DIV_SEL_MASK;
		val |= divider;
		/*
		 * Disable SSA Precharge when CD clock frequency < 500 MHz,
		 * enable otherwise.
		 */
		val &= ~BXT_CDCLK_SSA_PRECHARGE_ENABLE;
		if (frequency >= 500000)
			val |= BXT_CDCLK_SSA_PRECHARGE_ENABLE;

		val &= ~CDCLK_FREQ_DECIMAL_MASK;
		/* convert from kHz to .1 fixpoint MHz with -1MHz offset */
		val |= (frequency - 1000) / 500;
		I915_WRITE(CDCLK_CTL, val);
	}

	mutex_lock(&dev_priv->rps.hw_lock);
	ret = sandybridge_pcode_write(dev_priv, HSW_PCODE_DE_WRITE_FREQ_REQ,
				      DIV_ROUND_UP(frequency, 25000));
	mutex_unlock(&dev_priv->rps.hw_lock);

	if (ret) {
		DRM_ERROR("PCode CDCLK freq set failed, (err %d, freq %d)\n",
			  ret, frequency);
		return;
	}

	intel_update_cdclk(dev_priv->dev);
}

static bool broxton_cdclk_is_enabled(struct drm_i915_private *dev_priv)
{
	if (!(I915_READ(BXT_DE_PLL_ENABLE) & BXT_DE_PLL_PLL_ENABLE))
		return false;

	/* TODO: Check for a valid CDCLK rate */

	if (!(I915_READ(DBUF_CTL) & DBUF_POWER_REQUEST)) {
		DRM_DEBUG_DRIVER("CDCLK enabled, but DBUF power not requested\n");

		return false;
	}

	if (!(I915_READ(DBUF_CTL) & DBUF_POWER_STATE)) {
		DRM_DEBUG_DRIVER("CDCLK enabled, but DBUF power hasn't settled\n");

		return false;
	}

	return true;
}

bool broxton_cdclk_verify_state(struct drm_i915_private *dev_priv)
{
	return broxton_cdclk_is_enabled(dev_priv);
}

void broxton_init_cdclk(struct drm_i915_private *dev_priv)
{
	/* check if cd clock is enabled */
	if (broxton_cdclk_is_enabled(dev_priv)) {
		DRM_DEBUG_KMS("CDCLK already enabled, won't reprogram it\n");
		return;
	}

	DRM_DEBUG_KMS("CDCLK not enabled, enabling it\n");

	/*
	 * FIXME:
	 * - The initial CDCLK needs to be read from VBT.
	 *   Need to make this change after VBT has changes for BXT.
	 * - check if setting the max (or any) cdclk freq is really necessary
	 *   here, it belongs to modeset time
	 */
	broxton_set_cdclk(dev_priv, 624000);

	I915_WRITE(DBUF_CTL, I915_READ(DBUF_CTL) | DBUF_POWER_REQUEST);
	POSTING_READ(DBUF_CTL);

	udelay(10);

	if (!(I915_READ(DBUF_CTL) & DBUF_POWER_STATE))
		DRM_ERROR("DBuf power enable timeout!\n");
}

void broxton_uninit_cdclk(struct drm_i915_private *dev_priv)
{
	I915_WRITE(DBUF_CTL, I915_READ(DBUF_CTL) & ~DBUF_POWER_REQUEST);
	POSTING_READ(DBUF_CTL);

	udelay(10);

	if (I915_READ(DBUF_CTL) & DBUF_POWER_STATE)
		DRM_ERROR("DBuf power disable timeout!\n");

	/* Set minimum (bypass) frequency, in effect turning off the DE PLL */
	broxton_set_cdclk(dev_priv, 19200);
}

static const struct skl_cdclk_entry {
	unsigned int freq;
	unsigned int vco;
} skl_cdclk_frequencies[] = {
	{ .freq = 308570, .vco = 8640 },
	{ .freq = 337500, .vco = 8100 },
	{ .freq = 432000, .vco = 8640 },
	{ .freq = 450000, .vco = 8100 },
	{ .freq = 540000, .vco = 8100 },
	{ .freq = 617140, .vco = 8640 },
	{ .freq = 675000, .vco = 8100 },
};

static unsigned int skl_cdclk_decimal(unsigned int freq)
{
	return (freq - 1000) / 500;
}

static unsigned int skl_cdclk_get_vco(unsigned int freq)
{
	unsigned int i;

	for (i = 0; i < ARRAY_SIZE(skl_cdclk_frequencies); i++) {
		const struct skl_cdclk_entry *e = &skl_cdclk_frequencies[i];

		if (e->freq == freq)
			return e->vco;
	}

	return 8100;
}

static void
skl_dpll0_enable(struct drm_i915_private *dev_priv, unsigned int required_vco)
{
	unsigned int min_freq;
	u32 val;

	/* select the minimum CDCLK before enabling DPLL 0 */
	val = I915_READ(CDCLK_CTL);
	val &= ~CDCLK_FREQ_SEL_MASK | ~CDCLK_FREQ_DECIMAL_MASK;
	val |= CDCLK_FREQ_337_308;

	if (required_vco == 8640)
		min_freq = 308570;
	else
		min_freq = 337500;

	val = CDCLK_FREQ_337_308 | skl_cdclk_decimal(min_freq);

	I915_WRITE(CDCLK_CTL, val);
	POSTING_READ(CDCLK_CTL);

	/*
	 * We always enable DPLL0 with the lowest link rate possible, but still
	 * taking into account the VCO required to operate the eDP panel at the
	 * desired frequency. The usual DP link rates operate with a VCO of
	 * 8100 while the eDP 1.4 alternate link rates need a VCO of 8640.
	 * The modeset code is responsible for the selection of the exact link
	 * rate later on, with the constraint of choosing a frequency that
	 * works with required_vco.
	 */
	val = I915_READ(DPLL_CTRL1);

	val &= ~(DPLL_CTRL1_HDMI_MODE(SKL_DPLL0) | DPLL_CTRL1_SSC(SKL_DPLL0) |
		 DPLL_CTRL1_LINK_RATE_MASK(SKL_DPLL0));
	val |= DPLL_CTRL1_OVERRIDE(SKL_DPLL0);
	if (required_vco == 8640)
		val |= DPLL_CTRL1_LINK_RATE(DPLL_CTRL1_LINK_RATE_1080,
					    SKL_DPLL0);
	else
		val |= DPLL_CTRL1_LINK_RATE(DPLL_CTRL1_LINK_RATE_810,
					    SKL_DPLL0);

	I915_WRITE(DPLL_CTRL1, val);
	POSTING_READ(DPLL_CTRL1);

	I915_WRITE(LCPLL1_CTL, I915_READ(LCPLL1_CTL) | LCPLL_PLL_ENABLE);

	if (wait_for(I915_READ(LCPLL1_CTL) & LCPLL_PLL_LOCK, 5))
		DRM_ERROR("DPLL0 not locked\n");
}

static bool skl_cdclk_pcu_ready(struct drm_i915_private *dev_priv)
{
	int ret;
	u32 val;

	/* inform PCU we want to change CDCLK */
	val = SKL_CDCLK_PREPARE_FOR_CHANGE;
	mutex_lock(&dev_priv->rps.hw_lock);
	ret = sandybridge_pcode_read(dev_priv, SKL_PCODE_CDCLK_CONTROL, &val);
	mutex_unlock(&dev_priv->rps.hw_lock);

	return ret == 0 && (val & SKL_CDCLK_READY_FOR_CHANGE);
}

static bool skl_cdclk_wait_for_pcu_ready(struct drm_i915_private *dev_priv)
{
	unsigned int i;

	for (i = 0; i < 15; i++) {
		if (skl_cdclk_pcu_ready(dev_priv))
			return true;
		udelay(10);
	}

	return false;
}

static void skl_set_cdclk(struct drm_i915_private *dev_priv, unsigned int freq)
{
	struct drm_device *dev = dev_priv->dev;
	u32 freq_select, pcu_ack;

	DRM_DEBUG_DRIVER("Changing CDCLK to %dKHz\n", freq);

	if (!skl_cdclk_wait_for_pcu_ready(dev_priv)) {
		DRM_ERROR("failed to inform PCU about cdclk change\n");
		return;
	}

	/* set CDCLK_CTL */
	switch(freq) {
	case 450000:
	case 432000:
		freq_select = CDCLK_FREQ_450_432;
		pcu_ack = 1;
		break;
	case 540000:
		freq_select = CDCLK_FREQ_540;
		pcu_ack = 2;
		break;
	case 308570:
	case 337500:
	default:
		freq_select = CDCLK_FREQ_337_308;
		pcu_ack = 0;
		break;
	case 617140:
	case 675000:
		freq_select = CDCLK_FREQ_675_617;
		pcu_ack = 3;
		break;
	}

	I915_WRITE(CDCLK_CTL, freq_select | skl_cdclk_decimal(freq));
	POSTING_READ(CDCLK_CTL);

	/* inform PCU of the change */
	mutex_lock(&dev_priv->rps.hw_lock);
	sandybridge_pcode_write(dev_priv, SKL_PCODE_CDCLK_CONTROL, pcu_ack);
	mutex_unlock(&dev_priv->rps.hw_lock);

	intel_update_cdclk(dev);
}

void skl_uninit_cdclk(struct drm_i915_private *dev_priv)
{
	/* disable DBUF power */
	I915_WRITE(DBUF_CTL, I915_READ(DBUF_CTL) & ~DBUF_POWER_REQUEST);
	POSTING_READ(DBUF_CTL);

	udelay(10);

	if (I915_READ(DBUF_CTL) & DBUF_POWER_STATE)
		DRM_ERROR("DBuf power disable timeout\n");

	/* disable DPLL0 */
	I915_WRITE(LCPLL1_CTL, I915_READ(LCPLL1_CTL) & ~LCPLL_PLL_ENABLE);
	if (wait_for(!(I915_READ(LCPLL1_CTL) & LCPLL_PLL_LOCK), 1))
		DRM_ERROR("Couldn't disable DPLL0\n");
}

void skl_init_cdclk(struct drm_i915_private *dev_priv)
{
	unsigned int required_vco;

	/* DPLL0 not enabled (happens on early BIOS versions) */
	if (!(I915_READ(LCPLL1_CTL) & LCPLL_PLL_ENABLE)) {
		/* enable DPLL0 */
		required_vco = skl_cdclk_get_vco(dev_priv->skl_boot_cdclk);
		skl_dpll0_enable(dev_priv, required_vco);
	}

	/* set CDCLK to the frequency the BIOS chose */
	skl_set_cdclk(dev_priv, dev_priv->skl_boot_cdclk);

	/* enable DBUF power */
	I915_WRITE(DBUF_CTL, I915_READ(DBUF_CTL) | DBUF_POWER_REQUEST);
	POSTING_READ(DBUF_CTL);

	udelay(10);

	if (!(I915_READ(DBUF_CTL) & DBUF_POWER_STATE))
		DRM_ERROR("DBuf power enable timeout\n");
}

int skl_sanitize_cdclk(struct drm_i915_private *dev_priv)
{
	uint32_t lcpll1 = I915_READ(LCPLL1_CTL);
	uint32_t cdctl = I915_READ(CDCLK_CTL);
	int freq = dev_priv->skl_boot_cdclk;

	/*
	 * check if the pre-os intialized the display
	 * There is SWF18 scratchpad register defined which is set by the
	 * pre-os which can be used by the OS drivers to check the status
	 */
	if ((I915_READ(SWF_ILK(0x18)) & 0x00FFFFFF) == 0)
		goto sanitize;

	/* Is PLL enabled and locked ? */
	if (!((lcpll1 & LCPLL_PLL_ENABLE) && (lcpll1 & LCPLL_PLL_LOCK)))
		goto sanitize;

	/* DPLL okay; verify the cdclock
	 *
	 * Noticed in some instances that the freq selection is correct but
	 * decimal part is programmed wrong from BIOS where pre-os does not
	 * enable display. Verify the same as well.
	 */
	if (cdctl == ((cdctl & CDCLK_FREQ_SEL_MASK) | skl_cdclk_decimal(freq)))
		/* All well; nothing to sanitize */
		return false;
sanitize:
	/*
	 * As of now initialize with max cdclk till
	 * we get dynamic cdclk support
	 * */
	dev_priv->skl_boot_cdclk = dev_priv->max_cdclk_freq;
	skl_init_cdclk(dev_priv);

	/* we did have to sanitize */
	return true;
}

/* Adjust CDclk dividers to allow high res or save power if possible */
static void valleyview_set_cdclk(struct drm_device *dev, int cdclk)
{
	struct drm_i915_private *dev_priv = dev->dev_private;
	u32 val, cmd;

	WARN_ON(dev_priv->display.get_display_clock_speed(dev)
					!= dev_priv->cdclk_freq);

	if (cdclk >= 320000) /* jump to highest voltage for 400MHz too */
		cmd = 2;
	else if (cdclk == 266667)
		cmd = 1;
	else
		cmd = 0;

	mutex_lock(&dev_priv->rps.hw_lock);
	val = vlv_punit_read(dev_priv, PUNIT_REG_DSPFREQ);
	val &= ~DSPFREQGUAR_MASK;
	val |= (cmd << DSPFREQGUAR_SHIFT);
	vlv_punit_write(dev_priv, PUNIT_REG_DSPFREQ, val);
	if (wait_for((vlv_punit_read(dev_priv, PUNIT_REG_DSPFREQ) &
		      DSPFREQSTAT_MASK) == (cmd << DSPFREQSTAT_SHIFT),
		     50)) {
		DRM_ERROR("timed out waiting for CDclk change\n");
	}
	mutex_unlock(&dev_priv->rps.hw_lock);

	mutex_lock(&dev_priv->sb_lock);

	if (cdclk == 400000) {
		u32 divider;

		divider = DIV_ROUND_CLOSEST(dev_priv->hpll_freq << 1, cdclk) - 1;

		/* adjust cdclk divider */
		val = vlv_cck_read(dev_priv, CCK_DISPLAY_CLOCK_CONTROL);
		val &= ~CCK_FREQUENCY_VALUES;
		val |= divider;
		vlv_cck_write(dev_priv, CCK_DISPLAY_CLOCK_CONTROL, val);

		if (wait_for((vlv_cck_read(dev_priv, CCK_DISPLAY_CLOCK_CONTROL) &
			      CCK_FREQUENCY_STATUS) == (divider << CCK_FREQUENCY_STATUS_SHIFT),
			     50))
			DRM_ERROR("timed out waiting for CDclk change\n");
	}

	/* adjust self-refresh exit latency value */
	val = vlv_bunit_read(dev_priv, BUNIT_REG_BISOC);
	val &= ~0x7f;

	/*
	 * For high bandwidth configs, we set a higher latency in the bunit
	 * so that the core display fetch happens in time to avoid underruns.
	 */
	if (cdclk == 400000)
		val |= 4500 / 250; /* 4.5 usec */
	else
		val |= 3000 / 250; /* 3.0 usec */
	vlv_bunit_write(dev_priv, BUNIT_REG_BISOC, val);

	mutex_unlock(&dev_priv->sb_lock);

	intel_update_cdclk(dev);
}

static void cherryview_set_cdclk(struct drm_device *dev, int cdclk)
{
	struct drm_i915_private *dev_priv = dev->dev_private;
	u32 val, cmd;

	WARN_ON(dev_priv->display.get_display_clock_speed(dev)
						!= dev_priv->cdclk_freq);

	switch (cdclk) {
	case 333333:
	case 320000:
	case 266667:
	case 200000:
		break;
	default:
		MISSING_CASE(cdclk);
		return;
	}

	/*
	 * Specs are full of misinformation, but testing on actual
	 * hardware has shown that we just need to write the desired
	 * CCK divider into the Punit register.
	 */
	cmd = DIV_ROUND_CLOSEST(dev_priv->hpll_freq << 1, cdclk) - 1;

	mutex_lock(&dev_priv->rps.hw_lock);
	val = vlv_punit_read(dev_priv, PUNIT_REG_DSPFREQ);
	val &= ~DSPFREQGUAR_MASK_CHV;
	val |= (cmd << DSPFREQGUAR_SHIFT_CHV);
	vlv_punit_write(dev_priv, PUNIT_REG_DSPFREQ, val);
	if (wait_for((vlv_punit_read(dev_priv, PUNIT_REG_DSPFREQ) &
		      DSPFREQSTAT_MASK_CHV) == (cmd << DSPFREQSTAT_SHIFT_CHV),
		     50)) {
		DRM_ERROR("timed out waiting for CDclk change\n");
	}
	mutex_unlock(&dev_priv->rps.hw_lock);

	intel_update_cdclk(dev);
}

static int valleyview_calc_cdclk(struct drm_i915_private *dev_priv,
				 int max_pixclk)
{
	int freq_320 = (dev_priv->hpll_freq <<  1) % 320000 != 0 ? 333333 : 320000;
	int limit = IS_CHERRYVIEW(dev_priv) ? 95 : 90;

	/*
	 * Really only a few cases to deal with, as only 4 CDclks are supported:
	 *   200MHz
	 *   267MHz
	 *   320/333MHz (depends on HPLL freq)
	 *   400MHz (VLV only)
	 * So we check to see whether we're above 90% (VLV) or 95% (CHV)
	 * of the lower bin and adjust if needed.
	 *
	 * We seem to get an unstable or solid color picture at 200MHz.
	 * Not sure what's wrong. For now use 200MHz only when all pipes
	 * are off.
	 */
	if (!IS_CHERRYVIEW(dev_priv) &&
	    max_pixclk > freq_320*limit/100)
		return 400000;
	else if (max_pixclk > 266667*limit/100)
		return freq_320;
	else if (max_pixclk > 0)
		return 266667;
	else
		return 200000;
}

static int broxton_calc_cdclk(struct drm_i915_private *dev_priv,
			      int max_pixclk)
{
	/*
	 * FIXME:
	 * - remove the guardband, it's not needed on BXT
	 * - set 19.2MHz bypass frequency if there are no active pipes
	 */
	if (max_pixclk > 576000*9/10)
		return 624000;
	else if (max_pixclk > 384000*9/10)
		return 576000;
	else if (max_pixclk > 288000*9/10)
		return 384000;
	else if (max_pixclk > 144000*9/10)
		return 288000;
	else
		return 144000;
}

/* Compute the max pixel clock for new configuration. */
static int intel_mode_max_pixclk(struct drm_device *dev,
				 struct drm_atomic_state *state)
{
	struct intel_atomic_state *intel_state = to_intel_atomic_state(state);
	struct drm_i915_private *dev_priv = dev->dev_private;
	struct drm_crtc *crtc;
	struct drm_crtc_state *crtc_state;
	unsigned max_pixclk = 0, i;
	enum pipe pipe;

	memcpy(intel_state->min_pixclk, dev_priv->min_pixclk,
	       sizeof(intel_state->min_pixclk));

	for_each_crtc_in_state(state, crtc, crtc_state, i) {
		int pixclk = 0;

		if (crtc_state->enable)
			pixclk = crtc_state->adjusted_mode.crtc_clock;

		intel_state->min_pixclk[i] = pixclk;
	}

	for_each_pipe(dev_priv, pipe)
		max_pixclk = max(intel_state->min_pixclk[pipe], max_pixclk);

	return max_pixclk;
}

static int valleyview_modeset_calc_cdclk(struct drm_atomic_state *state)
{
	struct drm_device *dev = state->dev;
	struct drm_i915_private *dev_priv = dev->dev_private;
	int max_pixclk = intel_mode_max_pixclk(dev, state);
	struct intel_atomic_state *intel_state =
		to_intel_atomic_state(state);

	if (max_pixclk < 0)
		return max_pixclk;

	intel_state->cdclk = intel_state->dev_cdclk =
		valleyview_calc_cdclk(dev_priv, max_pixclk);

	if (!intel_state->active_crtcs)
		intel_state->dev_cdclk = valleyview_calc_cdclk(dev_priv, 0);

	return 0;
}

static int broxton_modeset_calc_cdclk(struct drm_atomic_state *state)
{
	struct drm_device *dev = state->dev;
	struct drm_i915_private *dev_priv = dev->dev_private;
	int max_pixclk = intel_mode_max_pixclk(dev, state);
	struct intel_atomic_state *intel_state =
		to_intel_atomic_state(state);

	if (max_pixclk < 0)
		return max_pixclk;

	intel_state->cdclk = intel_state->dev_cdclk =
		broxton_calc_cdclk(dev_priv, max_pixclk);

	if (!intel_state->active_crtcs)
		intel_state->dev_cdclk = broxton_calc_cdclk(dev_priv, 0);

	return 0;
}

static void vlv_program_pfi_credits(struct drm_i915_private *dev_priv)
{
	unsigned int credits, default_credits;

	if (IS_CHERRYVIEW(dev_priv))
		default_credits = PFI_CREDIT(12);
	else
		default_credits = PFI_CREDIT(8);

	if (dev_priv->cdclk_freq >= dev_priv->czclk_freq) {
		/* CHV suggested value is 31 or 63 */
		if (IS_CHERRYVIEW(dev_priv))
			credits = PFI_CREDIT_63;
		else
			credits = PFI_CREDIT(15);
	} else {
		credits = default_credits;
	}

	/*
	 * WA - write default credits before re-programming
	 * FIXME: should we also set the resend bit here?
	 */
	I915_WRITE(GCI_CONTROL, VGA_FAST_MODE_DISABLE |
		   default_credits);

	I915_WRITE(GCI_CONTROL, VGA_FAST_MODE_DISABLE |
		   credits | PFI_CREDIT_RESEND);

	/*
	 * FIXME is this guaranteed to clear
	 * immediately or should we poll for it?
	 */
	WARN_ON(I915_READ(GCI_CONTROL) & PFI_CREDIT_RESEND);
}

static void valleyview_modeset_commit_cdclk(struct drm_atomic_state *old_state)
{
	struct drm_device *dev = old_state->dev;
	struct drm_i915_private *dev_priv = dev->dev_private;
	struct intel_atomic_state *old_intel_state =
		to_intel_atomic_state(old_state);
	unsigned req_cdclk = old_intel_state->dev_cdclk;

	/*
	 * FIXME: We can end up here with all power domains off, yet
	 * with a CDCLK frequency other than the minimum. To account
	 * for this take the PIPE-A power domain, which covers the HW
	 * blocks needed for the following programming. This can be
	 * removed once it's guaranteed that we get here either with
	 * the minimum CDCLK set, or the required power domains
	 * enabled.
	 */
	intel_display_power_get(dev_priv, POWER_DOMAIN_PIPE_A);

	if (IS_CHERRYVIEW(dev))
		cherryview_set_cdclk(dev, req_cdclk);
	else
		valleyview_set_cdclk(dev, req_cdclk);

	vlv_program_pfi_credits(dev_priv);

	intel_display_power_put(dev_priv, POWER_DOMAIN_PIPE_A);
}

static void valleyview_crtc_enable(struct drm_crtc *crtc)
{
	struct drm_device *dev = crtc->dev;
	struct drm_i915_private *dev_priv = to_i915(dev);
	struct intel_crtc *intel_crtc = to_intel_crtc(crtc);
	struct intel_encoder *encoder;
	struct intel_crtc_state *pipe_config =
		to_intel_crtc_state(crtc->state);
	int pipe = intel_crtc->pipe;

	if (WARN_ON(intel_crtc->active))
		return;

	if (intel_crtc->config->has_dp_encoder)
		intel_dp_set_m_n(intel_crtc, M1_N1);

	intel_set_pipe_timings(intel_crtc);
	intel_set_pipe_src_size(intel_crtc);

	if (IS_CHERRYVIEW(dev) && pipe == PIPE_B) {
		struct drm_i915_private *dev_priv = dev->dev_private;

		I915_WRITE(CHV_BLEND(pipe), CHV_BLEND_LEGACY);
		I915_WRITE(CHV_CANVAS(pipe), 0);
	}

	i9xx_set_pipeconf(intel_crtc);

	intel_crtc->active = true;

	intel_set_cpu_fifo_underrun_reporting(dev_priv, pipe, true);

	for_each_encoder_on_crtc(dev, crtc, encoder)
		if (encoder->pre_pll_enable)
			encoder->pre_pll_enable(encoder);

	if (IS_CHERRYVIEW(dev)) {
		chv_prepare_pll(intel_crtc, intel_crtc->config);
		chv_enable_pll(intel_crtc, intel_crtc->config);
	} else {
		vlv_prepare_pll(intel_crtc, intel_crtc->config);
		vlv_enable_pll(intel_crtc, intel_crtc->config);
	}

	for_each_encoder_on_crtc(dev, crtc, encoder)
		if (encoder->pre_enable)
			encoder->pre_enable(encoder);

	i9xx_pfit_enable(intel_crtc);

	intel_color_load_luts(&pipe_config->base);

	intel_update_watermarks(crtc);
	intel_enable_pipe(intel_crtc);

	assert_vblank_disabled(crtc);
	drm_crtc_vblank_on(crtc);

	for_each_encoder_on_crtc(dev, crtc, encoder)
		encoder->enable(encoder);
}

static void i9xx_set_pll_dividers(struct intel_crtc *crtc)
{
	struct drm_device *dev = crtc->base.dev;
	struct drm_i915_private *dev_priv = dev->dev_private;

	I915_WRITE(FP0(crtc->pipe), crtc->config->dpll_hw_state.fp0);
	I915_WRITE(FP1(crtc->pipe), crtc->config->dpll_hw_state.fp1);
}

static void i9xx_crtc_enable(struct drm_crtc *crtc)
{
	struct drm_device *dev = crtc->dev;
	struct drm_i915_private *dev_priv = to_i915(dev);
	struct intel_crtc *intel_crtc = to_intel_crtc(crtc);
	struct intel_encoder *encoder;
	struct intel_crtc_state *pipe_config =
		to_intel_crtc_state(crtc->state);
	enum pipe pipe = intel_crtc->pipe;

	if (WARN_ON(intel_crtc->active))
		return;

	i9xx_set_pll_dividers(intel_crtc);

	if (intel_crtc->config->has_dp_encoder)
		intel_dp_set_m_n(intel_crtc, M1_N1);

	intel_set_pipe_timings(intel_crtc);
	intel_set_pipe_src_size(intel_crtc);

	i9xx_set_pipeconf(intel_crtc);

	intel_crtc->active = true;

	if (!IS_GEN2(dev))
		intel_set_cpu_fifo_underrun_reporting(dev_priv, pipe, true);

	for_each_encoder_on_crtc(dev, crtc, encoder)
		if (encoder->pre_enable)
			encoder->pre_enable(encoder);

	i9xx_enable_pll(intel_crtc);

	i9xx_pfit_enable(intel_crtc);

	intel_color_load_luts(&pipe_config->base);

	intel_update_watermarks(crtc);
	intel_enable_pipe(intel_crtc);

	assert_vblank_disabled(crtc);
	drm_crtc_vblank_on(crtc);

	for_each_encoder_on_crtc(dev, crtc, encoder)
		encoder->enable(encoder);
}

static void i9xx_pfit_disable(struct intel_crtc *crtc)
{
	struct drm_device *dev = crtc->base.dev;
	struct drm_i915_private *dev_priv = dev->dev_private;

	if (!crtc->config->gmch_pfit.control)
		return;

	assert_pipe_disabled(dev_priv, crtc->pipe);

	DRM_DEBUG_DRIVER("disabling pfit, current: 0x%08x\n",
			 I915_READ(PFIT_CONTROL));
	I915_WRITE(PFIT_CONTROL, 0);
}

static void i9xx_crtc_disable(struct drm_crtc *crtc)
{
	struct drm_device *dev = crtc->dev;
	struct drm_i915_private *dev_priv = dev->dev_private;
	struct intel_crtc *intel_crtc = to_intel_crtc(crtc);
	struct intel_encoder *encoder;
	int pipe = intel_crtc->pipe;

	/*
	 * On gen2 planes are double buffered but the pipe isn't, so we must
	 * wait for planes to fully turn off before disabling the pipe.
	 */
	if (IS_GEN2(dev))
		intel_wait_for_vblank(dev, pipe);

	for_each_encoder_on_crtc(dev, crtc, encoder)
		encoder->disable(encoder);

	drm_crtc_vblank_off(crtc);
	assert_vblank_disabled(crtc);

	intel_disable_pipe(intel_crtc);

	i9xx_pfit_disable(intel_crtc);

	for_each_encoder_on_crtc(dev, crtc, encoder)
		if (encoder->post_disable)
			encoder->post_disable(encoder);

	if (!intel_crtc->config->has_dsi_encoder) {
		if (IS_CHERRYVIEW(dev))
			chv_disable_pll(dev_priv, pipe);
		else if (IS_VALLEYVIEW(dev))
			vlv_disable_pll(dev_priv, pipe);
		else
			i9xx_disable_pll(intel_crtc);
	}

	for_each_encoder_on_crtc(dev, crtc, encoder)
		if (encoder->post_pll_disable)
			encoder->post_pll_disable(encoder);

	if (!IS_GEN2(dev))
		intel_set_cpu_fifo_underrun_reporting(dev_priv, pipe, false);
}

static void intel_crtc_disable_noatomic(struct drm_crtc *crtc)
{
	struct intel_encoder *encoder;
	struct intel_crtc *intel_crtc = to_intel_crtc(crtc);
	struct drm_i915_private *dev_priv = to_i915(crtc->dev);
	enum intel_display_power_domain domain;
	unsigned long domains;

	if (!intel_crtc->active)
		return;

	if (to_intel_plane_state(crtc->primary->state)->visible) {
		WARN_ON(intel_crtc->unpin_work);

		intel_pre_disable_primary_noatomic(crtc);

		intel_crtc_disable_planes(crtc, 1 << drm_plane_index(crtc->primary));
		to_intel_plane_state(crtc->primary->state)->visible = false;
	}

	dev_priv->display.crtc_disable(crtc);

	DRM_DEBUG_KMS("[CRTC:%d] hw state adjusted, was enabled, now disabled\n",
		      crtc->base.id);

	WARN_ON(drm_atomic_set_mode_for_crtc(crtc->state, NULL) < 0);
	crtc->state->active = false;
	intel_crtc->active = false;
	crtc->enabled = false;
	crtc->state->connector_mask = 0;
	crtc->state->encoder_mask = 0;

	for_each_encoder_on_crtc(crtc->dev, crtc, encoder)
		encoder->base.crtc = NULL;

	intel_fbc_disable(intel_crtc);
	intel_update_watermarks(crtc);
	intel_disable_shared_dpll(intel_crtc);

	domains = intel_crtc->enabled_power_domains;
	for_each_power_domain(domain, domains)
		intel_display_power_put(dev_priv, domain);
	intel_crtc->enabled_power_domains = 0;

	dev_priv->active_crtcs &= ~(1 << intel_crtc->pipe);
	dev_priv->min_pixclk[intel_crtc->pipe] = 0;
}

/*
 * turn all crtc's off, but do not adjust state
 * This has to be paired with a call to intel_modeset_setup_hw_state.
 */
int intel_display_suspend(struct drm_device *dev)
{
	struct drm_i915_private *dev_priv = to_i915(dev);
	struct drm_atomic_state *state;
	int ret;

	state = drm_atomic_helper_suspend(dev);
	ret = PTR_ERR_OR_ZERO(state);
	if (ret)
		DRM_ERROR("Suspending crtc's failed with %i\n", ret);
	else
		dev_priv->modeset_restore_state = state;
	return ret;
}

void intel_encoder_destroy(struct drm_encoder *encoder)
{
	struct intel_encoder *intel_encoder = to_intel_encoder(encoder);

	drm_encoder_cleanup(encoder);
	kfree(intel_encoder);
}

/* Cross check the actual hw state with our own modeset state tracking (and it's
 * internal consistency). */
static void intel_connector_verify_state(struct intel_connector *connector)
{
	struct drm_crtc *crtc = connector->base.state->crtc;

	DRM_DEBUG_KMS("[CONNECTOR:%d:%s]\n",
		      connector->base.base.id,
		      connector->base.name);

	if (connector->get_hw_state(connector)) {
		struct intel_encoder *encoder = connector->encoder;
		struct drm_connector_state *conn_state = connector->base.state;

		I915_STATE_WARN(!crtc,
			 "connector enabled without attached crtc\n");

		if (!crtc)
			return;

		I915_STATE_WARN(!crtc->state->active,
		      "connector is active, but attached crtc isn't\n");

		if (!encoder || encoder->type == INTEL_OUTPUT_DP_MST)
			return;

		I915_STATE_WARN(conn_state->best_encoder != &encoder->base,
			"atomic encoder doesn't match attached encoder\n");

		I915_STATE_WARN(conn_state->crtc != encoder->base.crtc,
			"attached encoder crtc differs from connector crtc\n");
	} else {
		I915_STATE_WARN(crtc && crtc->state->active,
			"attached crtc is active, but connector isn't\n");
		I915_STATE_WARN(!crtc && connector->base.state->best_encoder,
			"best encoder set without crtc!\n");
	}
}

int intel_connector_init(struct intel_connector *connector)
{
	drm_atomic_helper_connector_reset(&connector->base);

	if (!connector->base.state)
		return -ENOMEM;

	return 0;
}

struct intel_connector *intel_connector_alloc(void)
{
	struct intel_connector *connector;

	connector = kzalloc(sizeof *connector, GFP_KERNEL);
	if (!connector)
		return NULL;

	if (intel_connector_init(connector) < 0) {
		kfree(connector);
		return NULL;
	}

	return connector;
}

/* Simple connector->get_hw_state implementation for encoders that support only
 * one connector and no cloning and hence the encoder state determines the state
 * of the connector. */
bool intel_connector_get_hw_state(struct intel_connector *connector)
{
	enum pipe pipe = 0;
	struct intel_encoder *encoder = connector->encoder;

	return encoder->get_hw_state(encoder, &pipe);
}

static int pipe_required_fdi_lanes(struct intel_crtc_state *crtc_state)
{
	if (crtc_state->base.enable && crtc_state->has_pch_encoder)
		return crtc_state->fdi_lanes;

	return 0;
}

static int ironlake_check_fdi_lanes(struct drm_device *dev, enum pipe pipe,
				     struct intel_crtc_state *pipe_config)
{
	struct drm_atomic_state *state = pipe_config->base.state;
	struct intel_crtc *other_crtc;
	struct intel_crtc_state *other_crtc_state;

	DRM_DEBUG_KMS("checking fdi config on pipe %c, lanes %i\n",
		      pipe_name(pipe), pipe_config->fdi_lanes);
	if (pipe_config->fdi_lanes > 4) {
		DRM_DEBUG_KMS("invalid fdi lane config on pipe %c: %i lanes\n",
			      pipe_name(pipe), pipe_config->fdi_lanes);
		return -EINVAL;
	}

	if (IS_HASWELL(dev) || IS_BROADWELL(dev)) {
		if (pipe_config->fdi_lanes > 2) {
			DRM_DEBUG_KMS("only 2 lanes on haswell, required: %i lanes\n",
				      pipe_config->fdi_lanes);
			return -EINVAL;
		} else {
			return 0;
		}
	}

	if (INTEL_INFO(dev)->num_pipes == 2)
		return 0;

	/* Ivybridge 3 pipe is really complicated */
	switch (pipe) {
	case PIPE_A:
		return 0;
	case PIPE_B:
		if (pipe_config->fdi_lanes <= 2)
			return 0;

		other_crtc = to_intel_crtc(intel_get_crtc_for_pipe(dev, PIPE_C));
		other_crtc_state =
			intel_atomic_get_crtc_state(state, other_crtc);
		if (IS_ERR(other_crtc_state))
			return PTR_ERR(other_crtc_state);

		if (pipe_required_fdi_lanes(other_crtc_state) > 0) {
			DRM_DEBUG_KMS("invalid shared fdi lane config on pipe %c: %i lanes\n",
				      pipe_name(pipe), pipe_config->fdi_lanes);
			return -EINVAL;
		}
		return 0;
	case PIPE_C:
		if (pipe_config->fdi_lanes > 2) {
			DRM_DEBUG_KMS("only 2 lanes on pipe %c: required %i lanes\n",
				      pipe_name(pipe), pipe_config->fdi_lanes);
			return -EINVAL;
		}

		other_crtc = to_intel_crtc(intel_get_crtc_for_pipe(dev, PIPE_B));
		other_crtc_state =
			intel_atomic_get_crtc_state(state, other_crtc);
		if (IS_ERR(other_crtc_state))
			return PTR_ERR(other_crtc_state);

		if (pipe_required_fdi_lanes(other_crtc_state) > 2) {
			DRM_DEBUG_KMS("fdi link B uses too many lanes to enable link C\n");
			return -EINVAL;
		}
		return 0;
	default:
		BUG();
	}
}

#define RETRY 1
static int ironlake_fdi_compute_config(struct intel_crtc *intel_crtc,
				       struct intel_crtc_state *pipe_config)
{
	struct drm_device *dev = intel_crtc->base.dev;
	const struct drm_display_mode *adjusted_mode = &pipe_config->base.adjusted_mode;
	int lane, link_bw, fdi_dotclock, ret;
	bool needs_recompute = false;

retry:
	/* FDI is a binary signal running at ~2.7GHz, encoding
	 * each output octet as 10 bits. The actual frequency
	 * is stored as a divider into a 100MHz clock, and the
	 * mode pixel clock is stored in units of 1KHz.
	 * Hence the bw of each lane in terms of the mode signal
	 * is:
	 */
	link_bw = intel_fdi_link_freq(to_i915(dev), pipe_config);

	fdi_dotclock = adjusted_mode->crtc_clock;

	lane = ironlake_get_lanes_required(fdi_dotclock, link_bw,
					   pipe_config->pipe_bpp);

	pipe_config->fdi_lanes = lane;

	intel_link_compute_m_n(pipe_config->pipe_bpp, lane, fdi_dotclock,
			       link_bw, &pipe_config->fdi_m_n);

	ret = ironlake_check_fdi_lanes(dev, intel_crtc->pipe, pipe_config);
	if (ret == -EINVAL && pipe_config->pipe_bpp > 6*3) {
		pipe_config->pipe_bpp -= 2*3;
		DRM_DEBUG_KMS("fdi link bw constraint, reducing pipe bpp to %i\n",
			      pipe_config->pipe_bpp);
		needs_recompute = true;
		pipe_config->bw_constrained = true;

		goto retry;
	}

	if (needs_recompute)
		return RETRY;

	return ret;
}

static bool pipe_config_supports_ips(struct drm_i915_private *dev_priv,
				     struct intel_crtc_state *pipe_config)
{
	if (pipe_config->pipe_bpp > 24)
		return false;

	/* HSW can handle pixel rate up to cdclk? */
	if (IS_HASWELL(dev_priv))
		return true;

	/*
	 * We compare against max which means we must take
	 * the increased cdclk requirement into account when
	 * calculating the new cdclk.
	 *
	 * Should measure whether using a lower cdclk w/o IPS
	 */
	return ilk_pipe_pixel_rate(pipe_config) <=
		dev_priv->max_cdclk_freq * 95 / 100;
}

static void hsw_compute_ips_config(struct intel_crtc *crtc,
				   struct intel_crtc_state *pipe_config)
{
	struct drm_device *dev = crtc->base.dev;
	struct drm_i915_private *dev_priv = dev->dev_private;

	pipe_config->ips_enabled = i915.enable_ips &&
		hsw_crtc_supports_ips(crtc) &&
		pipe_config_supports_ips(dev_priv, pipe_config);
}

static bool intel_crtc_supports_double_wide(const struct intel_crtc *crtc)
{
	const struct drm_i915_private *dev_priv = to_i915(crtc->base.dev);

	/* GDG double wide on either pipe, otherwise pipe A only */
	return INTEL_INFO(dev_priv)->gen < 4 &&
		(crtc->pipe == PIPE_A || IS_I915G(dev_priv));
}

static int intel_crtc_compute_config(struct intel_crtc *crtc,
				     struct intel_crtc_state *pipe_config)
{
	struct drm_device *dev = crtc->base.dev;
	struct drm_i915_private *dev_priv = dev->dev_private;
	const struct drm_display_mode *adjusted_mode = &pipe_config->base.adjusted_mode;

	/* FIXME should check pixel clock limits on all platforms */
	if (INTEL_INFO(dev)->gen < 4) {
		int clock_limit = dev_priv->max_cdclk_freq * 9 / 10;

		/*
		 * Enable double wide mode when the dot clock
		 * is > 90% of the (display) core speed.
		 */
		if (intel_crtc_supports_double_wide(crtc) &&
		    adjusted_mode->crtc_clock > clock_limit) {
			clock_limit *= 2;
			pipe_config->double_wide = true;
		}

		if (adjusted_mode->crtc_clock > clock_limit) {
			DRM_DEBUG_KMS("requested pixel clock (%d kHz) too high (max: %d kHz, double wide: %s)\n",
				      adjusted_mode->crtc_clock, clock_limit,
				      yesno(pipe_config->double_wide));
			return -EINVAL;
		}
	}

	/*
	 * Pipe horizontal size must be even in:
	 * - DVO ganged mode
	 * - LVDS dual channel mode
	 * - Double wide pipe
	 */
	if ((intel_pipe_will_have_type(pipe_config, INTEL_OUTPUT_LVDS) &&
	     intel_is_dual_link_lvds(dev)) || pipe_config->double_wide)
		pipe_config->pipe_src_w &= ~1;

	/* Cantiga+ cannot handle modes with a hsync front porch of 0.
	 * WaPruneModeWithIncorrectHsyncOffset:ctg,elk,ilk,snb,ivb,vlv,hsw.
	 */
	if ((INTEL_INFO(dev)->gen > 4 || IS_G4X(dev)) &&
		adjusted_mode->crtc_hsync_start == adjusted_mode->crtc_hdisplay)
		return -EINVAL;

	if (HAS_IPS(dev))
		hsw_compute_ips_config(crtc, pipe_config);

	if (pipe_config->has_pch_encoder)
		return ironlake_fdi_compute_config(crtc, pipe_config);

	return 0;
}

static int skylake_get_display_clock_speed(struct drm_device *dev)
{
	struct drm_i915_private *dev_priv = to_i915(dev);
	uint32_t lcpll1 = I915_READ(LCPLL1_CTL);
	uint32_t cdctl = I915_READ(CDCLK_CTL);
	uint32_t linkrate;

	if (!(lcpll1 & LCPLL_PLL_ENABLE))
		return 24000; /* 24MHz is the cd freq with NSSC ref */

	if ((cdctl & CDCLK_FREQ_SEL_MASK) == CDCLK_FREQ_540)
		return 540000;

	linkrate = (I915_READ(DPLL_CTRL1) &
		    DPLL_CTRL1_LINK_RATE_MASK(SKL_DPLL0)) >> 1;

	if (linkrate == DPLL_CTRL1_LINK_RATE_2160 ||
	    linkrate == DPLL_CTRL1_LINK_RATE_1080) {
		/* vco 8640 */
		switch (cdctl & CDCLK_FREQ_SEL_MASK) {
		case CDCLK_FREQ_450_432:
			return 432000;
		case CDCLK_FREQ_337_308:
			return 308570;
		case CDCLK_FREQ_675_617:
			return 617140;
		default:
			WARN(1, "Unknown cd freq selection\n");
		}
	} else {
		/* vco 8100 */
		switch (cdctl & CDCLK_FREQ_SEL_MASK) {
		case CDCLK_FREQ_450_432:
			return 450000;
		case CDCLK_FREQ_337_308:
			return 337500;
		case CDCLK_FREQ_675_617:
			return 675000;
		default:
			WARN(1, "Unknown cd freq selection\n");
		}
	}

	/* error case, do as if DPLL0 isn't enabled */
	return 24000;
}

static int broxton_get_display_clock_speed(struct drm_device *dev)
{
	struct drm_i915_private *dev_priv = to_i915(dev);
	uint32_t cdctl = I915_READ(CDCLK_CTL);
	uint32_t pll_ratio = I915_READ(BXT_DE_PLL_CTL) & BXT_DE_PLL_RATIO_MASK;
	uint32_t pll_enab = I915_READ(BXT_DE_PLL_ENABLE);
	int cdclk;

	if (!(pll_enab & BXT_DE_PLL_PLL_ENABLE))
		return 19200;

	cdclk = 19200 * pll_ratio / 2;

	switch (cdctl & BXT_CDCLK_CD2X_DIV_SEL_MASK) {
	case BXT_CDCLK_CD2X_DIV_SEL_1:
		return cdclk;  /* 576MHz or 624MHz */
	case BXT_CDCLK_CD2X_DIV_SEL_1_5:
		return cdclk * 2 / 3; /* 384MHz */
	case BXT_CDCLK_CD2X_DIV_SEL_2:
		return cdclk / 2; /* 288MHz */
	case BXT_CDCLK_CD2X_DIV_SEL_4:
		return cdclk / 4; /* 144MHz */
	}

	/* error case, do as if DE PLL isn't enabled */
	return 19200;
}

static int broadwell_get_display_clock_speed(struct drm_device *dev)
{
	struct drm_i915_private *dev_priv = dev->dev_private;
	uint32_t lcpll = I915_READ(LCPLL_CTL);
	uint32_t freq = lcpll & LCPLL_CLK_FREQ_MASK;

	if (lcpll & LCPLL_CD_SOURCE_FCLK)
		return 800000;
	else if (I915_READ(FUSE_STRAP) & HSW_CDCLK_LIMIT)
		return 450000;
	else if (freq == LCPLL_CLK_FREQ_450)
		return 450000;
	else if (freq == LCPLL_CLK_FREQ_54O_BDW)
		return 540000;
	else if (freq == LCPLL_CLK_FREQ_337_5_BDW)
		return 337500;
	else
		return 675000;
}

static int haswell_get_display_clock_speed(struct drm_device *dev)
{
	struct drm_i915_private *dev_priv = dev->dev_private;
	uint32_t lcpll = I915_READ(LCPLL_CTL);
	uint32_t freq = lcpll & LCPLL_CLK_FREQ_MASK;

	if (lcpll & LCPLL_CD_SOURCE_FCLK)
		return 800000;
	else if (I915_READ(FUSE_STRAP) & HSW_CDCLK_LIMIT)
		return 450000;
	else if (freq == LCPLL_CLK_FREQ_450)
		return 450000;
	else if (IS_HSW_ULT(dev))
		return 337500;
	else
		return 540000;
}

static int valleyview_get_display_clock_speed(struct drm_device *dev)
{
	return vlv_get_cck_clock_hpll(to_i915(dev), "cdclk",
				      CCK_DISPLAY_CLOCK_CONTROL);
}

static int ilk_get_display_clock_speed(struct drm_device *dev)
{
	return 450000;
}

static int i945_get_display_clock_speed(struct drm_device *dev)
{
	return 400000;
}

static int i915_get_display_clock_speed(struct drm_device *dev)
{
	return 333333;
}

static int i9xx_misc_get_display_clock_speed(struct drm_device *dev)
{
	return 200000;
}

static int pnv_get_display_clock_speed(struct drm_device *dev)
{
	u16 gcfgc = 0;

	pci_read_config_word(dev->pdev, GCFGC, &gcfgc);

	switch (gcfgc & GC_DISPLAY_CLOCK_MASK) {
	case GC_DISPLAY_CLOCK_267_MHZ_PNV:
		return 266667;
	case GC_DISPLAY_CLOCK_333_MHZ_PNV:
		return 333333;
	case GC_DISPLAY_CLOCK_444_MHZ_PNV:
		return 444444;
	case GC_DISPLAY_CLOCK_200_MHZ_PNV:
		return 200000;
	default:
		DRM_ERROR("Unknown pnv display core clock 0x%04x\n", gcfgc);
	case GC_DISPLAY_CLOCK_133_MHZ_PNV:
		return 133333;
	case GC_DISPLAY_CLOCK_167_MHZ_PNV:
		return 166667;
	}
}

static int i915gm_get_display_clock_speed(struct drm_device *dev)
{
	u16 gcfgc = 0;

	pci_read_config_word(dev->pdev, GCFGC, &gcfgc);

	if (gcfgc & GC_LOW_FREQUENCY_ENABLE)
		return 133333;
	else {
		switch (gcfgc & GC_DISPLAY_CLOCK_MASK) {
		case GC_DISPLAY_CLOCK_333_MHZ:
			return 333333;
		default:
		case GC_DISPLAY_CLOCK_190_200_MHZ:
			return 190000;
		}
	}
}

static int i865_get_display_clock_speed(struct drm_device *dev)
{
	return 266667;
}

static int i85x_get_display_clock_speed(struct drm_device *dev)
{
	u16 hpllcc = 0;

	/*
	 * 852GM/852GMV only supports 133 MHz and the HPLLCC
	 * encoding is different :(
	 * FIXME is this the right way to detect 852GM/852GMV?
	 */
	if (dev->pdev->revision == 0x1)
		return 133333;

	pci_bus_read_config_word(dev->pdev->bus,
				 PCI_DEVFN(0, 3), HPLLCC, &hpllcc);

	/* Assume that the hardware is in the high speed state.  This
	 * should be the default.
	 */
	switch (hpllcc & GC_CLOCK_CONTROL_MASK) {
	case GC_CLOCK_133_200:
	case GC_CLOCK_133_200_2:
	case GC_CLOCK_100_200:
		return 200000;
	case GC_CLOCK_166_250:
		return 250000;
	case GC_CLOCK_100_133:
		return 133333;
	case GC_CLOCK_133_266:
	case GC_CLOCK_133_266_2:
	case GC_CLOCK_166_266:
		return 266667;
	}

	/* Shouldn't happen */
	return 0;
}

static int i830_get_display_clock_speed(struct drm_device *dev)
{
	return 133333;
}

static unsigned int intel_hpll_vco(struct drm_device *dev)
{
	struct drm_i915_private *dev_priv = dev->dev_private;
	static const unsigned int blb_vco[8] = {
		[0] = 3200000,
		[1] = 4000000,
		[2] = 5333333,
		[3] = 4800000,
		[4] = 6400000,
	};
	static const unsigned int pnv_vco[8] = {
		[0] = 3200000,
		[1] = 4000000,
		[2] = 5333333,
		[3] = 4800000,
		[4] = 2666667,
	};
	static const unsigned int cl_vco[8] = {
		[0] = 3200000,
		[1] = 4000000,
		[2] = 5333333,
		[3] = 6400000,
		[4] = 3333333,
		[5] = 3566667,
		[6] = 4266667,
	};
	static const unsigned int elk_vco[8] = {
		[0] = 3200000,
		[1] = 4000000,
		[2] = 5333333,
		[3] = 4800000,
	};
	static const unsigned int ctg_vco[8] = {
		[0] = 3200000,
		[1] = 4000000,
		[2] = 5333333,
		[3] = 6400000,
		[4] = 2666667,
		[5] = 4266667,
	};
	const unsigned int *vco_table;
	unsigned int vco;
	uint8_t tmp = 0;

	/* FIXME other chipsets? */
	if (IS_GM45(dev))
		vco_table = ctg_vco;
	else if (IS_G4X(dev))
		vco_table = elk_vco;
	else if (IS_CRESTLINE(dev))
		vco_table = cl_vco;
	else if (IS_PINEVIEW(dev))
		vco_table = pnv_vco;
	else if (IS_G33(dev))
		vco_table = blb_vco;
	else
		return 0;

	tmp = I915_READ(IS_MOBILE(dev) ? HPLLVCO_MOBILE : HPLLVCO);

	vco = vco_table[tmp & 0x7];
	if (vco == 0)
		DRM_ERROR("Bad HPLL VCO (HPLLVCO=0x%02x)\n", tmp);
	else
		DRM_DEBUG_KMS("HPLL VCO %u kHz\n", vco);

	return vco;
}

static int gm45_get_display_clock_speed(struct drm_device *dev)
{
	unsigned int cdclk_sel, vco = intel_hpll_vco(dev);
	uint16_t tmp = 0;

	pci_read_config_word(dev->pdev, GCFGC, &tmp);

	cdclk_sel = (tmp >> 12) & 0x1;

	switch (vco) {
	case 2666667:
	case 4000000:
	case 5333333:
		return cdclk_sel ? 333333 : 222222;
	case 3200000:
		return cdclk_sel ? 320000 : 228571;
	default:
		DRM_ERROR("Unable to determine CDCLK. HPLL VCO=%u, CFGC=0x%04x\n", vco, tmp);
		return 222222;
	}
}

static int i965gm_get_display_clock_speed(struct drm_device *dev)
{
	static const uint8_t div_3200[] = { 16, 10,  8 };
	static const uint8_t div_4000[] = { 20, 12, 10 };
	static const uint8_t div_5333[] = { 24, 16, 14 };
	const uint8_t *div_table;
	unsigned int cdclk_sel, vco = intel_hpll_vco(dev);
	uint16_t tmp = 0;

	pci_read_config_word(dev->pdev, GCFGC, &tmp);

	cdclk_sel = ((tmp >> 8) & 0x1f) - 1;

	if (cdclk_sel >= ARRAY_SIZE(div_3200))
		goto fail;

	switch (vco) {
	case 3200000:
		div_table = div_3200;
		break;
	case 4000000:
		div_table = div_4000;
		break;
	case 5333333:
		div_table = div_5333;
		break;
	default:
		goto fail;
	}

	return DIV_ROUND_CLOSEST(vco, div_table[cdclk_sel]);

fail:
	DRM_ERROR("Unable to determine CDCLK. HPLL VCO=%u kHz, CFGC=0x%04x\n", vco, tmp);
	return 200000;
}

static int g33_get_display_clock_speed(struct drm_device *dev)
{
	static const uint8_t div_3200[] = { 12, 10,  8,  7, 5, 16 };
	static const uint8_t div_4000[] = { 14, 12, 10,  8, 6, 20 };
	static const uint8_t div_4800[] = { 20, 14, 12, 10, 8, 24 };
	static const uint8_t div_5333[] = { 20, 16, 12, 12, 8, 28 };
	const uint8_t *div_table;
	unsigned int cdclk_sel, vco = intel_hpll_vco(dev);
	uint16_t tmp = 0;

	pci_read_config_word(dev->pdev, GCFGC, &tmp);

	cdclk_sel = (tmp >> 4) & 0x7;

	if (cdclk_sel >= ARRAY_SIZE(div_3200))
		goto fail;

	switch (vco) {
	case 3200000:
		div_table = div_3200;
		break;
	case 4000000:
		div_table = div_4000;
		break;
	case 4800000:
		div_table = div_4800;
		break;
	case 5333333:
		div_table = div_5333;
		break;
	default:
		goto fail;
	}

	return DIV_ROUND_CLOSEST(vco, div_table[cdclk_sel]);

fail:
	DRM_ERROR("Unable to determine CDCLK. HPLL VCO=%u kHz, CFGC=0x%08x\n", vco, tmp);
	return 190476;
}

static void
intel_reduce_m_n_ratio(uint32_t *num, uint32_t *den)
{
	while (*num > DATA_LINK_M_N_MASK ||
	       *den > DATA_LINK_M_N_MASK) {
		*num >>= 1;
		*den >>= 1;
	}
}

static void compute_m_n(unsigned int m, unsigned int n,
			uint32_t *ret_m, uint32_t *ret_n)
{
	*ret_n = min_t(unsigned int, roundup_pow_of_two(n), DATA_LINK_N_MAX);
	*ret_m = div_u64((uint64_t) m * *ret_n, n);
	intel_reduce_m_n_ratio(ret_m, ret_n);
}

void
intel_link_compute_m_n(int bits_per_pixel, int nlanes,
		       int pixel_clock, int link_clock,
		       struct intel_link_m_n *m_n)
{
	m_n->tu = 64;

	compute_m_n(bits_per_pixel * pixel_clock,
		    link_clock * nlanes * 8,
		    &m_n->gmch_m, &m_n->gmch_n);

	compute_m_n(pixel_clock, link_clock,
		    &m_n->link_m, &m_n->link_n);
}

static inline bool intel_panel_use_ssc(struct drm_i915_private *dev_priv)
{
	if (i915.panel_use_ssc >= 0)
		return i915.panel_use_ssc != 0;
	return dev_priv->vbt.lvds_use_ssc
		&& !(dev_priv->quirks & QUIRK_LVDS_SSC_DISABLE);
}

static uint32_t pnv_dpll_compute_fp(struct dpll *dpll)
{
	return (1 << dpll->n) << 16 | dpll->m2;
}

static uint32_t i9xx_dpll_compute_fp(struct dpll *dpll)
{
	return dpll->n << 16 | dpll->m1 << 8 | dpll->m2;
}

static void i9xx_update_pll_dividers(struct intel_crtc *crtc,
				     struct intel_crtc_state *crtc_state,
				     intel_clock_t *reduced_clock)
{
	struct drm_device *dev = crtc->base.dev;
	u32 fp, fp2 = 0;

	if (IS_PINEVIEW(dev)) {
		fp = pnv_dpll_compute_fp(&crtc_state->dpll);
		if (reduced_clock)
			fp2 = pnv_dpll_compute_fp(reduced_clock);
	} else {
		fp = i9xx_dpll_compute_fp(&crtc_state->dpll);
		if (reduced_clock)
			fp2 = i9xx_dpll_compute_fp(reduced_clock);
	}

	crtc_state->dpll_hw_state.fp0 = fp;

	crtc->lowfreq_avail = false;
	if (intel_pipe_will_have_type(crtc_state, INTEL_OUTPUT_LVDS) &&
	    reduced_clock) {
		crtc_state->dpll_hw_state.fp1 = fp2;
		crtc->lowfreq_avail = true;
	} else {
		crtc_state->dpll_hw_state.fp1 = fp;
	}
}

static void vlv_pllb_recal_opamp(struct drm_i915_private *dev_priv, enum pipe
		pipe)
{
	u32 reg_val;

	/*
	 * PLLB opamp always calibrates to max value of 0x3f, force enable it
	 * and set it to a reasonable value instead.
	 */
	reg_val = vlv_dpio_read(dev_priv, pipe, VLV_PLL_DW9(1));
	reg_val &= 0xffffff00;
	reg_val |= 0x00000030;
	vlv_dpio_write(dev_priv, pipe, VLV_PLL_DW9(1), reg_val);

	reg_val = vlv_dpio_read(dev_priv, pipe, VLV_REF_DW13);
	reg_val &= 0x8cffffff;
	reg_val = 0x8c000000;
	vlv_dpio_write(dev_priv, pipe, VLV_REF_DW13, reg_val);

	reg_val = vlv_dpio_read(dev_priv, pipe, VLV_PLL_DW9(1));
	reg_val &= 0xffffff00;
	vlv_dpio_write(dev_priv, pipe, VLV_PLL_DW9(1), reg_val);

	reg_val = vlv_dpio_read(dev_priv, pipe, VLV_REF_DW13);
	reg_val &= 0x00ffffff;
	reg_val |= 0xb0000000;
	vlv_dpio_write(dev_priv, pipe, VLV_REF_DW13, reg_val);
}

static void intel_pch_transcoder_set_m_n(struct intel_crtc *crtc,
					 struct intel_link_m_n *m_n)
{
	struct drm_device *dev = crtc->base.dev;
	struct drm_i915_private *dev_priv = dev->dev_private;
	int pipe = crtc->pipe;

	I915_WRITE(PCH_TRANS_DATA_M1(pipe), TU_SIZE(m_n->tu) | m_n->gmch_m);
	I915_WRITE(PCH_TRANS_DATA_N1(pipe), m_n->gmch_n);
	I915_WRITE(PCH_TRANS_LINK_M1(pipe), m_n->link_m);
	I915_WRITE(PCH_TRANS_LINK_N1(pipe), m_n->link_n);
}

static void intel_cpu_transcoder_set_m_n(struct intel_crtc *crtc,
					 struct intel_link_m_n *m_n,
					 struct intel_link_m_n *m2_n2)
{
	struct drm_device *dev = crtc->base.dev;
	struct drm_i915_private *dev_priv = dev->dev_private;
	int pipe = crtc->pipe;
	enum transcoder transcoder = crtc->config->cpu_transcoder;

	if (INTEL_INFO(dev)->gen >= 5) {
		I915_WRITE(PIPE_DATA_M1(transcoder), TU_SIZE(m_n->tu) | m_n->gmch_m);
		I915_WRITE(PIPE_DATA_N1(transcoder), m_n->gmch_n);
		I915_WRITE(PIPE_LINK_M1(transcoder), m_n->link_m);
		I915_WRITE(PIPE_LINK_N1(transcoder), m_n->link_n);
		/* M2_N2 registers to be set only for gen < 8 (M2_N2 available
		 * for gen < 8) and if DRRS is supported (to make sure the
		 * registers are not unnecessarily accessed).
		 */
		if (m2_n2 && (IS_CHERRYVIEW(dev) || INTEL_INFO(dev)->gen < 8) &&
			crtc->config->has_drrs) {
			I915_WRITE(PIPE_DATA_M2(transcoder),
					TU_SIZE(m2_n2->tu) | m2_n2->gmch_m);
			I915_WRITE(PIPE_DATA_N2(transcoder), m2_n2->gmch_n);
			I915_WRITE(PIPE_LINK_M2(transcoder), m2_n2->link_m);
			I915_WRITE(PIPE_LINK_N2(transcoder), m2_n2->link_n);
		}
	} else {
		I915_WRITE(PIPE_DATA_M_G4X(pipe), TU_SIZE(m_n->tu) | m_n->gmch_m);
		I915_WRITE(PIPE_DATA_N_G4X(pipe), m_n->gmch_n);
		I915_WRITE(PIPE_LINK_M_G4X(pipe), m_n->link_m);
		I915_WRITE(PIPE_LINK_N_G4X(pipe), m_n->link_n);
	}
}

void intel_dp_set_m_n(struct intel_crtc *crtc, enum link_m_n_set m_n)
{
	struct intel_link_m_n *dp_m_n, *dp_m2_n2 = NULL;

	if (m_n == M1_N1) {
		dp_m_n = &crtc->config->dp_m_n;
		dp_m2_n2 = &crtc->config->dp_m2_n2;
	} else if (m_n == M2_N2) {

		/*
		 * M2_N2 registers are not supported. Hence m2_n2 divider value
		 * needs to be programmed into M1_N1.
		 */
		dp_m_n = &crtc->config->dp_m2_n2;
	} else {
		DRM_ERROR("Unsupported divider value\n");
		return;
	}

	if (crtc->config->has_pch_encoder)
		intel_pch_transcoder_set_m_n(crtc, &crtc->config->dp_m_n);
	else
		intel_cpu_transcoder_set_m_n(crtc, dp_m_n, dp_m2_n2);
}

static void vlv_compute_dpll(struct intel_crtc *crtc,
			     struct intel_crtc_state *pipe_config)
{
	pipe_config->dpll_hw_state.dpll = DPLL_INTEGRATED_REF_CLK_VLV |
		DPLL_REF_CLK_ENABLE_VLV | DPLL_VGA_MODE_DIS;
	if (crtc->pipe != PIPE_A)
		pipe_config->dpll_hw_state.dpll |= DPLL_INTEGRATED_CRI_CLK_VLV;

	/* DPLL not used with DSI, but still need the rest set up */
	if (!pipe_config->has_dsi_encoder)
		pipe_config->dpll_hw_state.dpll |= DPLL_VCO_ENABLE |
			DPLL_EXT_BUFFER_ENABLE_VLV;

	pipe_config->dpll_hw_state.dpll_md =
		(pipe_config->pixel_multiplier - 1) << DPLL_MD_UDI_MULTIPLIER_SHIFT;
}

static void chv_compute_dpll(struct intel_crtc *crtc,
			     struct intel_crtc_state *pipe_config)
{
	pipe_config->dpll_hw_state.dpll = DPLL_SSC_REF_CLK_CHV |
		DPLL_REF_CLK_ENABLE_VLV | DPLL_VGA_MODE_DIS;
	if (crtc->pipe != PIPE_A)
		pipe_config->dpll_hw_state.dpll |= DPLL_INTEGRATED_CRI_CLK_VLV;

	/* DPLL not used with DSI, but still need the rest set up */
	if (!pipe_config->has_dsi_encoder)
		pipe_config->dpll_hw_state.dpll |= DPLL_VCO_ENABLE;

	pipe_config->dpll_hw_state.dpll_md =
		(pipe_config->pixel_multiplier - 1) << DPLL_MD_UDI_MULTIPLIER_SHIFT;
}

static void vlv_prepare_pll(struct intel_crtc *crtc,
			    const struct intel_crtc_state *pipe_config)
{
	struct drm_device *dev = crtc->base.dev;
	struct drm_i915_private *dev_priv = dev->dev_private;
	enum pipe pipe = crtc->pipe;
	u32 mdiv;
	u32 bestn, bestm1, bestm2, bestp1, bestp2;
	u32 coreclk, reg_val;

	/* Enable Refclk */
	I915_WRITE(DPLL(pipe),
		   pipe_config->dpll_hw_state.dpll &
		   ~(DPLL_VCO_ENABLE | DPLL_EXT_BUFFER_ENABLE_VLV));

	/* No need to actually set up the DPLL with DSI */
	if ((pipe_config->dpll_hw_state.dpll & DPLL_VCO_ENABLE) == 0)
		return;

	mutex_lock(&dev_priv->sb_lock);

	bestn = pipe_config->dpll.n;
	bestm1 = pipe_config->dpll.m1;
	bestm2 = pipe_config->dpll.m2;
	bestp1 = pipe_config->dpll.p1;
	bestp2 = pipe_config->dpll.p2;

	/* See eDP HDMI DPIO driver vbios notes doc */

	/* PLL B needs special handling */
	if (pipe == PIPE_B)
		vlv_pllb_recal_opamp(dev_priv, pipe);

	/* Set up Tx target for periodic Rcomp update */
	vlv_dpio_write(dev_priv, pipe, VLV_PLL_DW9_BCAST, 0x0100000f);

	/* Disable target IRef on PLL */
	reg_val = vlv_dpio_read(dev_priv, pipe, VLV_PLL_DW8(pipe));
	reg_val &= 0x00ffffff;
	vlv_dpio_write(dev_priv, pipe, VLV_PLL_DW8(pipe), reg_val);

	/* Disable fast lock */
	vlv_dpio_write(dev_priv, pipe, VLV_CMN_DW0, 0x610);

	/* Set idtafcrecal before PLL is enabled */
	mdiv = ((bestm1 << DPIO_M1DIV_SHIFT) | (bestm2 & DPIO_M2DIV_MASK));
	mdiv |= ((bestp1 << DPIO_P1_SHIFT) | (bestp2 << DPIO_P2_SHIFT));
	mdiv |= ((bestn << DPIO_N_SHIFT));
	mdiv |= (1 << DPIO_K_SHIFT);

	/*
	 * Post divider depends on pixel clock rate, DAC vs digital (and LVDS,
	 * but we don't support that).
	 * Note: don't use the DAC post divider as it seems unstable.
	 */
	mdiv |= (DPIO_POST_DIV_HDMIDP << DPIO_POST_DIV_SHIFT);
	vlv_dpio_write(dev_priv, pipe, VLV_PLL_DW3(pipe), mdiv);

	mdiv |= DPIO_ENABLE_CALIBRATION;
	vlv_dpio_write(dev_priv, pipe, VLV_PLL_DW3(pipe), mdiv);

	/* Set HBR and RBR LPF coefficients */
	if (pipe_config->port_clock == 162000 ||
	    intel_pipe_has_type(crtc, INTEL_OUTPUT_ANALOG) ||
	    intel_pipe_has_type(crtc, INTEL_OUTPUT_HDMI))
		vlv_dpio_write(dev_priv, pipe, VLV_PLL_DW10(pipe),
				 0x009f0003);
	else
		vlv_dpio_write(dev_priv, pipe, VLV_PLL_DW10(pipe),
				 0x00d0000f);

	if (pipe_config->has_dp_encoder) {
		/* Use SSC source */
		if (pipe == PIPE_A)
			vlv_dpio_write(dev_priv, pipe, VLV_PLL_DW5(pipe),
					 0x0df40000);
		else
			vlv_dpio_write(dev_priv, pipe, VLV_PLL_DW5(pipe),
					 0x0df70000);
	} else { /* HDMI or VGA */
		/* Use bend source */
		if (pipe == PIPE_A)
			vlv_dpio_write(dev_priv, pipe, VLV_PLL_DW5(pipe),
					 0x0df70000);
		else
			vlv_dpio_write(dev_priv, pipe, VLV_PLL_DW5(pipe),
					 0x0df40000);
	}

	coreclk = vlv_dpio_read(dev_priv, pipe, VLV_PLL_DW7(pipe));
	coreclk = (coreclk & 0x0000ff00) | 0x01c00000;
	if (intel_pipe_has_type(crtc, INTEL_OUTPUT_DISPLAYPORT) ||
	    intel_pipe_has_type(crtc, INTEL_OUTPUT_EDP))
		coreclk |= 0x01000000;
	vlv_dpio_write(dev_priv, pipe, VLV_PLL_DW7(pipe), coreclk);

	vlv_dpio_write(dev_priv, pipe, VLV_PLL_DW11(pipe), 0x87871000);
	mutex_unlock(&dev_priv->sb_lock);
}

static void chv_prepare_pll(struct intel_crtc *crtc,
			    const struct intel_crtc_state *pipe_config)
{
	struct drm_device *dev = crtc->base.dev;
	struct drm_i915_private *dev_priv = dev->dev_private;
	enum pipe pipe = crtc->pipe;
	enum dpio_channel port = vlv_pipe_to_channel(pipe);
	u32 loopfilter, tribuf_calcntr;
	u32 bestn, bestm1, bestm2, bestp1, bestp2, bestm2_frac;
	u32 dpio_val;
	int vco;

	/* Enable Refclk and SSC */
	I915_WRITE(DPLL(pipe),
		   pipe_config->dpll_hw_state.dpll & ~DPLL_VCO_ENABLE);

	/* No need to actually set up the DPLL with DSI */
	if ((pipe_config->dpll_hw_state.dpll & DPLL_VCO_ENABLE) == 0)
		return;

	bestn = pipe_config->dpll.n;
	bestm2_frac = pipe_config->dpll.m2 & 0x3fffff;
	bestm1 = pipe_config->dpll.m1;
	bestm2 = pipe_config->dpll.m2 >> 22;
	bestp1 = pipe_config->dpll.p1;
	bestp2 = pipe_config->dpll.p2;
	vco = pipe_config->dpll.vco;
	dpio_val = 0;
	loopfilter = 0;

	mutex_lock(&dev_priv->sb_lock);

	/* p1 and p2 divider */
	vlv_dpio_write(dev_priv, pipe, CHV_CMN_DW13(port),
			5 << DPIO_CHV_S1_DIV_SHIFT |
			bestp1 << DPIO_CHV_P1_DIV_SHIFT |
			bestp2 << DPIO_CHV_P2_DIV_SHIFT |
			1 << DPIO_CHV_K_DIV_SHIFT);

	/* Feedback post-divider - m2 */
	vlv_dpio_write(dev_priv, pipe, CHV_PLL_DW0(port), bestm2);

	/* Feedback refclk divider - n and m1 */
	vlv_dpio_write(dev_priv, pipe, CHV_PLL_DW1(port),
			DPIO_CHV_M1_DIV_BY_2 |
			1 << DPIO_CHV_N_DIV_SHIFT);

	/* M2 fraction division */
	vlv_dpio_write(dev_priv, pipe, CHV_PLL_DW2(port), bestm2_frac);

	/* M2 fraction division enable */
	dpio_val = vlv_dpio_read(dev_priv, pipe, CHV_PLL_DW3(port));
	dpio_val &= ~(DPIO_CHV_FEEDFWD_GAIN_MASK | DPIO_CHV_FRAC_DIV_EN);
	dpio_val |= (2 << DPIO_CHV_FEEDFWD_GAIN_SHIFT);
	if (bestm2_frac)
		dpio_val |= DPIO_CHV_FRAC_DIV_EN;
	vlv_dpio_write(dev_priv, pipe, CHV_PLL_DW3(port), dpio_val);

	/* Program digital lock detect threshold */
	dpio_val = vlv_dpio_read(dev_priv, pipe, CHV_PLL_DW9(port));
	dpio_val &= ~(DPIO_CHV_INT_LOCK_THRESHOLD_MASK |
					DPIO_CHV_INT_LOCK_THRESHOLD_SEL_COARSE);
	dpio_val |= (0x5 << DPIO_CHV_INT_LOCK_THRESHOLD_SHIFT);
	if (!bestm2_frac)
		dpio_val |= DPIO_CHV_INT_LOCK_THRESHOLD_SEL_COARSE;
	vlv_dpio_write(dev_priv, pipe, CHV_PLL_DW9(port), dpio_val);

	/* Loop filter */
	if (vco == 5400000) {
		loopfilter |= (0x3 << DPIO_CHV_PROP_COEFF_SHIFT);
		loopfilter |= (0x8 << DPIO_CHV_INT_COEFF_SHIFT);
		loopfilter |= (0x1 << DPIO_CHV_GAIN_CTRL_SHIFT);
		tribuf_calcntr = 0x9;
	} else if (vco <= 6200000) {
		loopfilter |= (0x5 << DPIO_CHV_PROP_COEFF_SHIFT);
		loopfilter |= (0xB << DPIO_CHV_INT_COEFF_SHIFT);
		loopfilter |= (0x3 << DPIO_CHV_GAIN_CTRL_SHIFT);
		tribuf_calcntr = 0x9;
	} else if (vco <= 6480000) {
		loopfilter |= (0x4 << DPIO_CHV_PROP_COEFF_SHIFT);
		loopfilter |= (0x9 << DPIO_CHV_INT_COEFF_SHIFT);
		loopfilter |= (0x3 << DPIO_CHV_GAIN_CTRL_SHIFT);
		tribuf_calcntr = 0x8;
	} else {
		/* Not supported. Apply the same limits as in the max case */
		loopfilter |= (0x4 << DPIO_CHV_PROP_COEFF_SHIFT);
		loopfilter |= (0x9 << DPIO_CHV_INT_COEFF_SHIFT);
		loopfilter |= (0x3 << DPIO_CHV_GAIN_CTRL_SHIFT);
		tribuf_calcntr = 0;
	}
	vlv_dpio_write(dev_priv, pipe, CHV_PLL_DW6(port), loopfilter);

	dpio_val = vlv_dpio_read(dev_priv, pipe, CHV_PLL_DW8(port));
	dpio_val &= ~DPIO_CHV_TDC_TARGET_CNT_MASK;
	dpio_val |= (tribuf_calcntr << DPIO_CHV_TDC_TARGET_CNT_SHIFT);
	vlv_dpio_write(dev_priv, pipe, CHV_PLL_DW8(port), dpio_val);

	/* AFC Recal */
	vlv_dpio_write(dev_priv, pipe, CHV_CMN_DW14(port),
			vlv_dpio_read(dev_priv, pipe, CHV_CMN_DW14(port)) |
			DPIO_AFC_RECAL);

	mutex_unlock(&dev_priv->sb_lock);
}

/**
 * vlv_force_pll_on - forcibly enable just the PLL
 * @dev_priv: i915 private structure
 * @pipe: pipe PLL to enable
 * @dpll: PLL configuration
 *
 * Enable the PLL for @pipe using the supplied @dpll config. To be used
 * in cases where we need the PLL enabled even when @pipe is not going to
 * be enabled.
 */
int vlv_force_pll_on(struct drm_device *dev, enum pipe pipe,
		     const struct dpll *dpll)
{
	struct intel_crtc *crtc =
		to_intel_crtc(intel_get_crtc_for_pipe(dev, pipe));
	struct intel_crtc_state *pipe_config;

	pipe_config = kzalloc(sizeof(*pipe_config), GFP_KERNEL);
	if (!pipe_config)
		return -ENOMEM;

	pipe_config->base.crtc = &crtc->base;
	pipe_config->pixel_multiplier = 1;
	pipe_config->dpll = *dpll;

	if (IS_CHERRYVIEW(dev)) {
		chv_compute_dpll(crtc, pipe_config);
		chv_prepare_pll(crtc, pipe_config);
		chv_enable_pll(crtc, pipe_config);
	} else {
		vlv_compute_dpll(crtc, pipe_config);
		vlv_prepare_pll(crtc, pipe_config);
		vlv_enable_pll(crtc, pipe_config);
	}

	kfree(pipe_config);

	return 0;
}

/**
 * vlv_force_pll_off - forcibly disable just the PLL
 * @dev_priv: i915 private structure
 * @pipe: pipe PLL to disable
 *
 * Disable the PLL for @pipe. To be used in cases where we need
 * the PLL enabled even when @pipe is not going to be enabled.
 */
void vlv_force_pll_off(struct drm_device *dev, enum pipe pipe)
{
	if (IS_CHERRYVIEW(dev))
		chv_disable_pll(to_i915(dev), pipe);
	else
		vlv_disable_pll(to_i915(dev), pipe);
}

static void i9xx_compute_dpll(struct intel_crtc *crtc,
			      struct intel_crtc_state *crtc_state,
			      intel_clock_t *reduced_clock)
{
	struct drm_device *dev = crtc->base.dev;
	struct drm_i915_private *dev_priv = dev->dev_private;
	u32 dpll;
	bool is_sdvo;
	struct dpll *clock = &crtc_state->dpll;

	i9xx_update_pll_dividers(crtc, crtc_state, reduced_clock);

	is_sdvo = intel_pipe_will_have_type(crtc_state, INTEL_OUTPUT_SDVO) ||
		intel_pipe_will_have_type(crtc_state, INTEL_OUTPUT_HDMI);

	dpll = DPLL_VGA_MODE_DIS;

	if (intel_pipe_will_have_type(crtc_state, INTEL_OUTPUT_LVDS))
		dpll |= DPLLB_MODE_LVDS;
	else
		dpll |= DPLLB_MODE_DAC_SERIAL;

	if (IS_I945G(dev) || IS_I945GM(dev) || IS_G33(dev)) {
		dpll |= (crtc_state->pixel_multiplier - 1)
			<< SDVO_MULTIPLIER_SHIFT_HIRES;
	}

	if (is_sdvo)
		dpll |= DPLL_SDVO_HIGH_SPEED;

	if (crtc_state->has_dp_encoder)
		dpll |= DPLL_SDVO_HIGH_SPEED;

	/* compute bitmask from p1 value */
	if (IS_PINEVIEW(dev))
		dpll |= (1 << (clock->p1 - 1)) << DPLL_FPA01_P1_POST_DIV_SHIFT_PINEVIEW;
	else {
		dpll |= (1 << (clock->p1 - 1)) << DPLL_FPA01_P1_POST_DIV_SHIFT;
		if (IS_G4X(dev) && reduced_clock)
			dpll |= (1 << (reduced_clock->p1 - 1)) << DPLL_FPA1_P1_POST_DIV_SHIFT;
	}
	switch (clock->p2) {
	case 5:
		dpll |= DPLL_DAC_SERIAL_P2_CLOCK_DIV_5;
		break;
	case 7:
		dpll |= DPLLB_LVDS_P2_CLOCK_DIV_7;
		break;
	case 10:
		dpll |= DPLL_DAC_SERIAL_P2_CLOCK_DIV_10;
		break;
	case 14:
		dpll |= DPLLB_LVDS_P2_CLOCK_DIV_14;
		break;
	}
	if (INTEL_INFO(dev)->gen >= 4)
		dpll |= (6 << PLL_LOAD_PULSE_PHASE_SHIFT);

	if (crtc_state->sdvo_tv_clock)
		dpll |= PLL_REF_INPUT_TVCLKINBC;
	else if (intel_pipe_will_have_type(crtc_state, INTEL_OUTPUT_LVDS) &&
		 intel_panel_use_ssc(dev_priv))
		dpll |= PLLB_REF_INPUT_SPREADSPECTRUMIN;
	else
		dpll |= PLL_REF_INPUT_DREFCLK;

	dpll |= DPLL_VCO_ENABLE;
	crtc_state->dpll_hw_state.dpll = dpll;

	if (INTEL_INFO(dev)->gen >= 4) {
		u32 dpll_md = (crtc_state->pixel_multiplier - 1)
			<< DPLL_MD_UDI_MULTIPLIER_SHIFT;
		crtc_state->dpll_hw_state.dpll_md = dpll_md;
	}
}

static void i8xx_compute_dpll(struct intel_crtc *crtc,
			      struct intel_crtc_state *crtc_state,
			      intel_clock_t *reduced_clock)
{
	struct drm_device *dev = crtc->base.dev;
	struct drm_i915_private *dev_priv = dev->dev_private;
	u32 dpll;
	struct dpll *clock = &crtc_state->dpll;

	i9xx_update_pll_dividers(crtc, crtc_state, reduced_clock);

	dpll = DPLL_VGA_MODE_DIS;

	if (intel_pipe_will_have_type(crtc_state, INTEL_OUTPUT_LVDS)) {
		dpll |= (1 << (clock->p1 - 1)) << DPLL_FPA01_P1_POST_DIV_SHIFT;
	} else {
		if (clock->p1 == 2)
			dpll |= PLL_P1_DIVIDE_BY_TWO;
		else
			dpll |= (clock->p1 - 2) << DPLL_FPA01_P1_POST_DIV_SHIFT;
		if (clock->p2 == 4)
			dpll |= PLL_P2_DIVIDE_BY_4;
	}

	if (!IS_I830(dev) && intel_pipe_will_have_type(crtc_state, INTEL_OUTPUT_DVO))
		dpll |= DPLL_DVO_2X_MODE;

	if (intel_pipe_will_have_type(crtc_state, INTEL_OUTPUT_LVDS) &&
	    intel_panel_use_ssc(dev_priv))
		dpll |= PLLB_REF_INPUT_SPREADSPECTRUMIN;
	else
		dpll |= PLL_REF_INPUT_DREFCLK;

	dpll |= DPLL_VCO_ENABLE;
	crtc_state->dpll_hw_state.dpll = dpll;
}

static void intel_set_pipe_timings(struct intel_crtc *intel_crtc)
{
	struct drm_device *dev = intel_crtc->base.dev;
	struct drm_i915_private *dev_priv = dev->dev_private;
	enum pipe pipe = intel_crtc->pipe;
	enum transcoder cpu_transcoder = intel_crtc->config->cpu_transcoder;
	const struct drm_display_mode *adjusted_mode = &intel_crtc->config->base.adjusted_mode;
	uint32_t crtc_vtotal, crtc_vblank_end;
	int vsyncshift = 0;

	/* We need to be careful not to changed the adjusted mode, for otherwise
	 * the hw state checker will get angry at the mismatch. */
	crtc_vtotal = adjusted_mode->crtc_vtotal;
	crtc_vblank_end = adjusted_mode->crtc_vblank_end;

	if (adjusted_mode->flags & DRM_MODE_FLAG_INTERLACE) {
		/* the chip adds 2 halflines automatically */
		crtc_vtotal -= 1;
		crtc_vblank_end -= 1;

		if (intel_pipe_has_type(intel_crtc, INTEL_OUTPUT_SDVO))
			vsyncshift = (adjusted_mode->crtc_htotal - 1) / 2;
		else
			vsyncshift = adjusted_mode->crtc_hsync_start -
				adjusted_mode->crtc_htotal / 2;
		if (vsyncshift < 0)
			vsyncshift += adjusted_mode->crtc_htotal;
	}

	if (INTEL_INFO(dev)->gen > 3)
		I915_WRITE(VSYNCSHIFT(cpu_transcoder), vsyncshift);

	I915_WRITE(HTOTAL(cpu_transcoder),
		   (adjusted_mode->crtc_hdisplay - 1) |
		   ((adjusted_mode->crtc_htotal - 1) << 16));
	I915_WRITE(HBLANK(cpu_transcoder),
		   (adjusted_mode->crtc_hblank_start - 1) |
		   ((adjusted_mode->crtc_hblank_end - 1) << 16));
	I915_WRITE(HSYNC(cpu_transcoder),
		   (adjusted_mode->crtc_hsync_start - 1) |
		   ((adjusted_mode->crtc_hsync_end - 1) << 16));

	I915_WRITE(VTOTAL(cpu_transcoder),
		   (adjusted_mode->crtc_vdisplay - 1) |
		   ((crtc_vtotal - 1) << 16));
	I915_WRITE(VBLANK(cpu_transcoder),
		   (adjusted_mode->crtc_vblank_start - 1) |
		   ((crtc_vblank_end - 1) << 16));
	I915_WRITE(VSYNC(cpu_transcoder),
		   (adjusted_mode->crtc_vsync_start - 1) |
		   ((adjusted_mode->crtc_vsync_end - 1) << 16));

	/* Workaround: when the EDP input selection is B, the VTOTAL_B must be
	 * programmed with the VTOTAL_EDP value. Same for VTOTAL_C. This is
	 * documented on the DDI_FUNC_CTL register description, EDP Input Select
	 * bits. */
	if (IS_HASWELL(dev) && cpu_transcoder == TRANSCODER_EDP &&
	    (pipe == PIPE_B || pipe == PIPE_C))
		I915_WRITE(VTOTAL(pipe), I915_READ(VTOTAL(cpu_transcoder)));

}

static void intel_set_pipe_src_size(struct intel_crtc *intel_crtc)
{
	struct drm_device *dev = intel_crtc->base.dev;
	struct drm_i915_private *dev_priv = dev->dev_private;
	enum pipe pipe = intel_crtc->pipe;

	/* pipesrc controls the size that is scaled from, which should
	 * always be the user's requested size.
	 */
	I915_WRITE(PIPESRC(pipe),
		   ((intel_crtc->config->pipe_src_w - 1) << 16) |
		   (intel_crtc->config->pipe_src_h - 1));
}

static void intel_get_pipe_timings(struct intel_crtc *crtc,
				   struct intel_crtc_state *pipe_config)
{
	struct drm_device *dev = crtc->base.dev;
	struct drm_i915_private *dev_priv = dev->dev_private;
	enum transcoder cpu_transcoder = pipe_config->cpu_transcoder;
	uint32_t tmp;

	tmp = I915_READ(HTOTAL(cpu_transcoder));
	pipe_config->base.adjusted_mode.crtc_hdisplay = (tmp & 0xffff) + 1;
	pipe_config->base.adjusted_mode.crtc_htotal = ((tmp >> 16) & 0xffff) + 1;
	tmp = I915_READ(HBLANK(cpu_transcoder));
	pipe_config->base.adjusted_mode.crtc_hblank_start = (tmp & 0xffff) + 1;
	pipe_config->base.adjusted_mode.crtc_hblank_end = ((tmp >> 16) & 0xffff) + 1;
	tmp = I915_READ(HSYNC(cpu_transcoder));
	pipe_config->base.adjusted_mode.crtc_hsync_start = (tmp & 0xffff) + 1;
	pipe_config->base.adjusted_mode.crtc_hsync_end = ((tmp >> 16) & 0xffff) + 1;

	tmp = I915_READ(VTOTAL(cpu_transcoder));
	pipe_config->base.adjusted_mode.crtc_vdisplay = (tmp & 0xffff) + 1;
	pipe_config->base.adjusted_mode.crtc_vtotal = ((tmp >> 16) & 0xffff) + 1;
	tmp = I915_READ(VBLANK(cpu_transcoder));
	pipe_config->base.adjusted_mode.crtc_vblank_start = (tmp & 0xffff) + 1;
	pipe_config->base.adjusted_mode.crtc_vblank_end = ((tmp >> 16) & 0xffff) + 1;
	tmp = I915_READ(VSYNC(cpu_transcoder));
	pipe_config->base.adjusted_mode.crtc_vsync_start = (tmp & 0xffff) + 1;
	pipe_config->base.adjusted_mode.crtc_vsync_end = ((tmp >> 16) & 0xffff) + 1;

	if (I915_READ(PIPECONF(cpu_transcoder)) & PIPECONF_INTERLACE_MASK) {
		pipe_config->base.adjusted_mode.flags |= DRM_MODE_FLAG_INTERLACE;
		pipe_config->base.adjusted_mode.crtc_vtotal += 1;
		pipe_config->base.adjusted_mode.crtc_vblank_end += 1;
	}
}

static void intel_get_pipe_src_size(struct intel_crtc *crtc,
				    struct intel_crtc_state *pipe_config)
{
	struct drm_device *dev = crtc->base.dev;
	struct drm_i915_private *dev_priv = dev->dev_private;
	u32 tmp;

	tmp = I915_READ(PIPESRC(crtc->pipe));
	pipe_config->pipe_src_h = (tmp & 0xffff) + 1;
	pipe_config->pipe_src_w = ((tmp >> 16) & 0xffff) + 1;

	pipe_config->base.mode.vdisplay = pipe_config->pipe_src_h;
	pipe_config->base.mode.hdisplay = pipe_config->pipe_src_w;
}

void intel_mode_from_pipe_config(struct drm_display_mode *mode,
				 struct intel_crtc_state *pipe_config)
{
	mode->hdisplay = pipe_config->base.adjusted_mode.crtc_hdisplay;
	mode->htotal = pipe_config->base.adjusted_mode.crtc_htotal;
	mode->hsync_start = pipe_config->base.adjusted_mode.crtc_hsync_start;
	mode->hsync_end = pipe_config->base.adjusted_mode.crtc_hsync_end;

	mode->vdisplay = pipe_config->base.adjusted_mode.crtc_vdisplay;
	mode->vtotal = pipe_config->base.adjusted_mode.crtc_vtotal;
	mode->vsync_start = pipe_config->base.adjusted_mode.crtc_vsync_start;
	mode->vsync_end = pipe_config->base.adjusted_mode.crtc_vsync_end;

	mode->flags = pipe_config->base.adjusted_mode.flags;
	mode->type = DRM_MODE_TYPE_DRIVER;

	mode->clock = pipe_config->base.adjusted_mode.crtc_clock;
	mode->flags |= pipe_config->base.adjusted_mode.flags;

	mode->hsync = drm_mode_hsync(mode);
	mode->vrefresh = drm_mode_vrefresh(mode);
	drm_mode_set_name(mode);
}

static void i9xx_set_pipeconf(struct intel_crtc *intel_crtc)
{
	struct drm_device *dev = intel_crtc->base.dev;
	struct drm_i915_private *dev_priv = dev->dev_private;
	uint32_t pipeconf;

	pipeconf = 0;

	if ((intel_crtc->pipe == PIPE_A && dev_priv->quirks & QUIRK_PIPEA_FORCE) ||
	    (intel_crtc->pipe == PIPE_B && dev_priv->quirks & QUIRK_PIPEB_FORCE))
		pipeconf |= I915_READ(PIPECONF(intel_crtc->pipe)) & PIPECONF_ENABLE;

	if (intel_crtc->config->double_wide)
		pipeconf |= PIPECONF_DOUBLE_WIDE;

	/* only g4x and later have fancy bpc/dither controls */
	if (IS_G4X(dev) || IS_VALLEYVIEW(dev) || IS_CHERRYVIEW(dev)) {
		/* Bspec claims that we can't use dithering for 30bpp pipes. */
		if (intel_crtc->config->dither && intel_crtc->config->pipe_bpp != 30)
			pipeconf |= PIPECONF_DITHER_EN |
				    PIPECONF_DITHER_TYPE_SP;

		switch (intel_crtc->config->pipe_bpp) {
		case 18:
			pipeconf |= PIPECONF_6BPC;
			break;
		case 24:
			pipeconf |= PIPECONF_8BPC;
			break;
		case 30:
			pipeconf |= PIPECONF_10BPC;
			break;
		default:
			/* Case prevented by intel_choose_pipe_bpp_dither. */
			BUG();
		}
	}

	if (HAS_PIPE_CXSR(dev)) {
		if (intel_crtc->lowfreq_avail) {
			DRM_DEBUG_KMS("enabling CxSR downclocking\n");
			pipeconf |= PIPECONF_CXSR_DOWNCLOCK;
		} else {
			DRM_DEBUG_KMS("disabling CxSR downclocking\n");
		}
	}

	if (intel_crtc->config->base.adjusted_mode.flags & DRM_MODE_FLAG_INTERLACE) {
		if (INTEL_INFO(dev)->gen < 4 ||
		    intel_pipe_has_type(intel_crtc, INTEL_OUTPUT_SDVO))
			pipeconf |= PIPECONF_INTERLACE_W_FIELD_INDICATION;
		else
			pipeconf |= PIPECONF_INTERLACE_W_SYNC_SHIFT;
	} else
		pipeconf |= PIPECONF_PROGRESSIVE;

	if ((IS_VALLEYVIEW(dev) || IS_CHERRYVIEW(dev)) &&
	     intel_crtc->config->limited_color_range)
		pipeconf |= PIPECONF_COLOR_RANGE_SELECT;

	I915_WRITE(PIPECONF(intel_crtc->pipe), pipeconf);
	POSTING_READ(PIPECONF(intel_crtc->pipe));
}

static int i8xx_crtc_compute_clock(struct intel_crtc *crtc,
				   struct intel_crtc_state *crtc_state)
{
	struct drm_device *dev = crtc->base.dev;
	struct drm_i915_private *dev_priv = dev->dev_private;
	const intel_limit_t *limit;
	int refclk = 48000;

	memset(&crtc_state->dpll_hw_state, 0,
	       sizeof(crtc_state->dpll_hw_state));

	if (intel_pipe_will_have_type(crtc_state, INTEL_OUTPUT_LVDS)) {
		if (intel_panel_use_ssc(dev_priv)) {
			refclk = dev_priv->vbt.lvds_ssc_freq;
			DRM_DEBUG_KMS("using SSC reference clock of %d kHz\n", refclk);
		}

		limit = &intel_limits_i8xx_lvds;
	} else if (intel_pipe_will_have_type(crtc_state, INTEL_OUTPUT_DVO)) {
		limit = &intel_limits_i8xx_dvo;
	} else {
		limit = &intel_limits_i8xx_dac;
	}

	if (!crtc_state->clock_set &&
	    !i9xx_find_best_dpll(limit, crtc_state, crtc_state->port_clock,
				 refclk, NULL, &crtc_state->dpll)) {
		DRM_ERROR("Couldn't find PLL settings for mode!\n");
		return -EINVAL;
	}

	i8xx_compute_dpll(crtc, crtc_state, NULL);

	return 0;
}

static int g4x_crtc_compute_clock(struct intel_crtc *crtc,
				  struct intel_crtc_state *crtc_state)
{
	struct drm_device *dev = crtc->base.dev;
	struct drm_i915_private *dev_priv = dev->dev_private;
	const intel_limit_t *limit;
	int refclk = 96000;

	memset(&crtc_state->dpll_hw_state, 0,
	       sizeof(crtc_state->dpll_hw_state));

	if (intel_pipe_will_have_type(crtc_state, INTEL_OUTPUT_LVDS)) {
		if (intel_panel_use_ssc(dev_priv)) {
			refclk = dev_priv->vbt.lvds_ssc_freq;
			DRM_DEBUG_KMS("using SSC reference clock of %d kHz\n", refclk);
		}

		if (intel_is_dual_link_lvds(dev))
			limit = &intel_limits_g4x_dual_channel_lvds;
		else
			limit = &intel_limits_g4x_single_channel_lvds;
	} else if (intel_pipe_will_have_type(crtc_state, INTEL_OUTPUT_HDMI) ||
		   intel_pipe_will_have_type(crtc_state, INTEL_OUTPUT_ANALOG)) {
		limit = &intel_limits_g4x_hdmi;
	} else if (intel_pipe_will_have_type(crtc_state, INTEL_OUTPUT_SDVO)) {
		limit = &intel_limits_g4x_sdvo;
	} else {
		/* The option is for other outputs */
		limit = &intel_limits_i9xx_sdvo;
	}

	if (!crtc_state->clock_set &&
	    !g4x_find_best_dpll(limit, crtc_state, crtc_state->port_clock,
				refclk, NULL, &crtc_state->dpll)) {
		DRM_ERROR("Couldn't find PLL settings for mode!\n");
		return -EINVAL;
	}

	i9xx_compute_dpll(crtc, crtc_state, NULL);

	return 0;
}

static int pnv_crtc_compute_clock(struct intel_crtc *crtc,
				  struct intel_crtc_state *crtc_state)
{
	struct drm_device *dev = crtc->base.dev;
	struct drm_i915_private *dev_priv = dev->dev_private;
	const intel_limit_t *limit;
	int refclk = 96000;

	memset(&crtc_state->dpll_hw_state, 0,
	       sizeof(crtc_state->dpll_hw_state));

	if (intel_pipe_will_have_type(crtc_state, INTEL_OUTPUT_LVDS)) {
		if (intel_panel_use_ssc(dev_priv)) {
			refclk = dev_priv->vbt.lvds_ssc_freq;
			DRM_DEBUG_KMS("using SSC reference clock of %d kHz\n", refclk);
		}

		limit = &intel_limits_pineview_lvds;
	} else {
		limit = &intel_limits_pineview_sdvo;
	}

	if (!crtc_state->clock_set &&
	    !pnv_find_best_dpll(limit, crtc_state, crtc_state->port_clock,
				refclk, NULL, &crtc_state->dpll)) {
		DRM_ERROR("Couldn't find PLL settings for mode!\n");
		return -EINVAL;
	}

	i9xx_compute_dpll(crtc, crtc_state, NULL);

	return 0;
}

static int i9xx_crtc_compute_clock(struct intel_crtc *crtc,
				   struct intel_crtc_state *crtc_state)
{
	struct drm_device *dev = crtc->base.dev;
	struct drm_i915_private *dev_priv = dev->dev_private;
	const intel_limit_t *limit;
	int refclk = 96000;

	memset(&crtc_state->dpll_hw_state, 0,
	       sizeof(crtc_state->dpll_hw_state));

	if (intel_pipe_will_have_type(crtc_state, INTEL_OUTPUT_LVDS)) {
		if (intel_panel_use_ssc(dev_priv)) {
			refclk = dev_priv->vbt.lvds_ssc_freq;
			DRM_DEBUG_KMS("using SSC reference clock of %d kHz\n", refclk);
		}

		limit = &intel_limits_i9xx_lvds;
	} else {
		limit = &intel_limits_i9xx_sdvo;
	}

	if (!crtc_state->clock_set &&
	    !i9xx_find_best_dpll(limit, crtc_state, crtc_state->port_clock,
				 refclk, NULL, &crtc_state->dpll)) {
		DRM_ERROR("Couldn't find PLL settings for mode!\n");
		return -EINVAL;
	}

	i9xx_compute_dpll(crtc, crtc_state, NULL);

	return 0;
}

static int chv_crtc_compute_clock(struct intel_crtc *crtc,
				  struct intel_crtc_state *crtc_state)
{
	int refclk = 100000;
	const intel_limit_t *limit = &intel_limits_chv;

	memset(&crtc_state->dpll_hw_state, 0,
	       sizeof(crtc_state->dpll_hw_state));

	if (!crtc_state->clock_set &&
	    !chv_find_best_dpll(limit, crtc_state, crtc_state->port_clock,
				refclk, NULL, &crtc_state->dpll)) {
		DRM_ERROR("Couldn't find PLL settings for mode!\n");
		return -EINVAL;
	}

	chv_compute_dpll(crtc, crtc_state);

	return 0;
}

static int vlv_crtc_compute_clock(struct intel_crtc *crtc,
				  struct intel_crtc_state *crtc_state)
{
	int refclk = 100000;
	const intel_limit_t *limit = &intel_limits_vlv;

	memset(&crtc_state->dpll_hw_state, 0,
	       sizeof(crtc_state->dpll_hw_state));

	if (!crtc_state->clock_set &&
	    !vlv_find_best_dpll(limit, crtc_state, crtc_state->port_clock,
				refclk, NULL, &crtc_state->dpll)) {
		DRM_ERROR("Couldn't find PLL settings for mode!\n");
		return -EINVAL;
	}

	vlv_compute_dpll(crtc, crtc_state);

	return 0;
}

static void i9xx_get_pfit_config(struct intel_crtc *crtc,
				 struct intel_crtc_state *pipe_config)
{
	struct drm_device *dev = crtc->base.dev;
	struct drm_i915_private *dev_priv = dev->dev_private;
	uint32_t tmp;

	if (INTEL_INFO(dev)->gen <= 3 && (IS_I830(dev) || !IS_MOBILE(dev)))
		return;

	tmp = I915_READ(PFIT_CONTROL);
	if (!(tmp & PFIT_ENABLE))
		return;

	/* Check whether the pfit is attached to our pipe. */
	if (INTEL_INFO(dev)->gen < 4) {
		if (crtc->pipe != PIPE_B)
			return;
	} else {
		if ((tmp & PFIT_PIPE_MASK) != (crtc->pipe << PFIT_PIPE_SHIFT))
			return;
	}

	pipe_config->gmch_pfit.control = tmp;
	pipe_config->gmch_pfit.pgm_ratios = I915_READ(PFIT_PGM_RATIOS);
}

static void vlv_crtc_clock_get(struct intel_crtc *crtc,
			       struct intel_crtc_state *pipe_config)
{
	struct drm_device *dev = crtc->base.dev;
	struct drm_i915_private *dev_priv = dev->dev_private;
	int pipe = pipe_config->cpu_transcoder;
	intel_clock_t clock;
	u32 mdiv;
	int refclk = 100000;

	/* In case of DSI, DPLL will not be used */
	if ((pipe_config->dpll_hw_state.dpll & DPLL_VCO_ENABLE) == 0)
		return;

	mutex_lock(&dev_priv->sb_lock);
	mdiv = vlv_dpio_read(dev_priv, pipe, VLV_PLL_DW3(pipe));
	mutex_unlock(&dev_priv->sb_lock);

	clock.m1 = (mdiv >> DPIO_M1DIV_SHIFT) & 7;
	clock.m2 = mdiv & DPIO_M2DIV_MASK;
	clock.n = (mdiv >> DPIO_N_SHIFT) & 0xf;
	clock.p1 = (mdiv >> DPIO_P1_SHIFT) & 7;
	clock.p2 = (mdiv >> DPIO_P2_SHIFT) & 0x1f;

	pipe_config->port_clock = vlv_calc_dpll_params(refclk, &clock);
}

static void
i9xx_get_initial_plane_config(struct intel_crtc *crtc,
			      struct intel_initial_plane_config *plane_config)
{
	struct drm_device *dev = crtc->base.dev;
	struct drm_i915_private *dev_priv = dev->dev_private;
	u32 val, base, offset;
	int pipe = crtc->pipe, plane = crtc->plane;
	int fourcc, pixel_format;
	unsigned int aligned_height;
	struct drm_framebuffer *fb;
	struct intel_framebuffer *intel_fb;

	val = I915_READ(DSPCNTR(plane));
	if (!(val & DISPLAY_PLANE_ENABLE))
		return;

	intel_fb = kzalloc(sizeof(*intel_fb), GFP_KERNEL);
	if (!intel_fb) {
		DRM_DEBUG_KMS("failed to alloc fb\n");
		return;
	}

	fb = &intel_fb->base;

	if (INTEL_INFO(dev)->gen >= 4) {
		if (val & DISPPLANE_TILED) {
			plane_config->tiling = I915_TILING_X;
			fb->modifier[0] = I915_FORMAT_MOD_X_TILED;
		}
	}

	pixel_format = val & DISPPLANE_PIXFORMAT_MASK;
	fourcc = i9xx_format_to_fourcc(pixel_format);
	fb->pixel_format = fourcc;
	fb->bits_per_pixel = drm_format_plane_cpp(fourcc, 0) * 8;

	if (INTEL_INFO(dev)->gen >= 4) {
		if (plane_config->tiling)
			offset = I915_READ(DSPTILEOFF(plane));
		else
			offset = I915_READ(DSPLINOFF(plane));
		base = I915_READ(DSPSURF(plane)) & 0xfffff000;
	} else {
		base = I915_READ(DSPADDR(plane));
	}
	plane_config->base = base;

	val = I915_READ(PIPESRC(pipe));
	fb->width = ((val >> 16) & 0xfff) + 1;
	fb->height = ((val >> 0) & 0xfff) + 1;

	val = I915_READ(DSPSTRIDE(pipe));
	fb->pitches[0] = val & 0xffffffc0;

	aligned_height = intel_fb_align_height(dev, fb->height,
					       fb->pixel_format,
					       fb->modifier[0]);

	plane_config->size = fb->pitches[0] * aligned_height;

	DRM_DEBUG_KMS("pipe/plane %c/%d with fb: size=%dx%d@%d, offset=%x, pitch %d, size 0x%x\n",
		      pipe_name(pipe), plane, fb->width, fb->height,
		      fb->bits_per_pixel, base, fb->pitches[0],
		      plane_config->size);

	plane_config->fb = intel_fb;
}

static void chv_crtc_clock_get(struct intel_crtc *crtc,
			       struct intel_crtc_state *pipe_config)
{
	struct drm_device *dev = crtc->base.dev;
	struct drm_i915_private *dev_priv = dev->dev_private;
	int pipe = pipe_config->cpu_transcoder;
	enum dpio_channel port = vlv_pipe_to_channel(pipe);
	intel_clock_t clock;
	u32 cmn_dw13, pll_dw0, pll_dw1, pll_dw2, pll_dw3;
	int refclk = 100000;

	/* In case of DSI, DPLL will not be used */
	if ((pipe_config->dpll_hw_state.dpll & DPLL_VCO_ENABLE) == 0)
		return;

	mutex_lock(&dev_priv->sb_lock);
	cmn_dw13 = vlv_dpio_read(dev_priv, pipe, CHV_CMN_DW13(port));
	pll_dw0 = vlv_dpio_read(dev_priv, pipe, CHV_PLL_DW0(port));
	pll_dw1 = vlv_dpio_read(dev_priv, pipe, CHV_PLL_DW1(port));
	pll_dw2 = vlv_dpio_read(dev_priv, pipe, CHV_PLL_DW2(port));
	pll_dw3 = vlv_dpio_read(dev_priv, pipe, CHV_PLL_DW3(port));
	mutex_unlock(&dev_priv->sb_lock);

	clock.m1 = (pll_dw1 & 0x7) == DPIO_CHV_M1_DIV_BY_2 ? 2 : 0;
	clock.m2 = (pll_dw0 & 0xff) << 22;
	if (pll_dw3 & DPIO_CHV_FRAC_DIV_EN)
		clock.m2 |= pll_dw2 & 0x3fffff;
	clock.n = (pll_dw1 >> DPIO_CHV_N_DIV_SHIFT) & 0xf;
	clock.p1 = (cmn_dw13 >> DPIO_CHV_P1_DIV_SHIFT) & 0x7;
	clock.p2 = (cmn_dw13 >> DPIO_CHV_P2_DIV_SHIFT) & 0x1f;

	pipe_config->port_clock = chv_calc_dpll_params(refclk, &clock);
}

static bool i9xx_get_pipe_config(struct intel_crtc *crtc,
				 struct intel_crtc_state *pipe_config)
{
	struct drm_device *dev = crtc->base.dev;
	struct drm_i915_private *dev_priv = dev->dev_private;
	enum intel_display_power_domain power_domain;
	uint32_t tmp;
	bool ret;

	power_domain = POWER_DOMAIN_PIPE(crtc->pipe);
	if (!intel_display_power_get_if_enabled(dev_priv, power_domain))
		return false;

	pipe_config->cpu_transcoder = (enum transcoder) crtc->pipe;
	pipe_config->shared_dpll = NULL;

	ret = false;

	tmp = I915_READ(PIPECONF(crtc->pipe));
	if (!(tmp & PIPECONF_ENABLE))
		goto out;

	if (IS_G4X(dev) || IS_VALLEYVIEW(dev) || IS_CHERRYVIEW(dev)) {
		switch (tmp & PIPECONF_BPC_MASK) {
		case PIPECONF_6BPC:
			pipe_config->pipe_bpp = 18;
			break;
		case PIPECONF_8BPC:
			pipe_config->pipe_bpp = 24;
			break;
		case PIPECONF_10BPC:
			pipe_config->pipe_bpp = 30;
			break;
		default:
			break;
		}
	}

	if ((IS_VALLEYVIEW(dev) || IS_CHERRYVIEW(dev)) &&
	    (tmp & PIPECONF_COLOR_RANGE_SELECT))
		pipe_config->limited_color_range = true;

	if (INTEL_INFO(dev)->gen < 4)
		pipe_config->double_wide = tmp & PIPECONF_DOUBLE_WIDE;

	intel_get_pipe_timings(crtc, pipe_config);
	intel_get_pipe_src_size(crtc, pipe_config);

	i9xx_get_pfit_config(crtc, pipe_config);

	if (INTEL_INFO(dev)->gen >= 4) {
		/* No way to read it out on pipes B and C */
		if (IS_CHERRYVIEW(dev) && crtc->pipe != PIPE_A)
			tmp = dev_priv->chv_dpll_md[crtc->pipe];
		else
			tmp = I915_READ(DPLL_MD(crtc->pipe));
		pipe_config->pixel_multiplier =
			((tmp & DPLL_MD_UDI_MULTIPLIER_MASK)
			 >> DPLL_MD_UDI_MULTIPLIER_SHIFT) + 1;
		pipe_config->dpll_hw_state.dpll_md = tmp;
	} else if (IS_I945G(dev) || IS_I945GM(dev) || IS_G33(dev)) {
		tmp = I915_READ(DPLL(crtc->pipe));
		pipe_config->pixel_multiplier =
			((tmp & SDVO_MULTIPLIER_MASK)
			 >> SDVO_MULTIPLIER_SHIFT_HIRES) + 1;
	} else {
		/* Note that on i915G/GM the pixel multiplier is in the sdvo
		 * port and will be fixed up in the encoder->get_config
		 * function. */
		pipe_config->pixel_multiplier = 1;
	}
	pipe_config->dpll_hw_state.dpll = I915_READ(DPLL(crtc->pipe));
	if (!IS_VALLEYVIEW(dev) && !IS_CHERRYVIEW(dev)) {
		/*
		 * DPLL_DVO_2X_MODE must be enabled for both DPLLs
		 * on 830. Filter it out here so that we don't
		 * report errors due to that.
		 */
		if (IS_I830(dev))
			pipe_config->dpll_hw_state.dpll &= ~DPLL_DVO_2X_MODE;

		pipe_config->dpll_hw_state.fp0 = I915_READ(FP0(crtc->pipe));
		pipe_config->dpll_hw_state.fp1 = I915_READ(FP1(crtc->pipe));
	} else {
		/* Mask out read-only status bits. */
		pipe_config->dpll_hw_state.dpll &= ~(DPLL_LOCK_VLV |
						     DPLL_PORTC_READY_MASK |
						     DPLL_PORTB_READY_MASK);
	}

	if (IS_CHERRYVIEW(dev))
		chv_crtc_clock_get(crtc, pipe_config);
	else if (IS_VALLEYVIEW(dev))
		vlv_crtc_clock_get(crtc, pipe_config);
	else
		i9xx_crtc_clock_get(crtc, pipe_config);

	/*
	 * Normally the dotclock is filled in by the encoder .get_config()
	 * but in case the pipe is enabled w/o any ports we need a sane
	 * default.
	 */
	pipe_config->base.adjusted_mode.crtc_clock =
		pipe_config->port_clock / pipe_config->pixel_multiplier;

	ret = true;

out:
	intel_display_power_put(dev_priv, power_domain);

	return ret;
}

static void ironlake_init_pch_refclk(struct drm_device *dev)
{
	struct drm_i915_private *dev_priv = dev->dev_private;
	struct intel_encoder *encoder;
	int i;
	u32 val, final;
	bool has_lvds = false;
	bool has_cpu_edp = false;
	bool has_panel = false;
	bool has_ck505 = false;
	bool can_ssc = false;
	bool using_ssc_source = false;

	/* We need to take the global config into account */
	for_each_intel_encoder(dev, encoder) {
		switch (encoder->type) {
		case INTEL_OUTPUT_LVDS:
			has_panel = true;
			has_lvds = true;
			break;
		case INTEL_OUTPUT_EDP:
			has_panel = true;
			if (enc_to_dig_port(&encoder->base)->port == PORT_A)
				has_cpu_edp = true;
			break;
		default:
			break;
		}
	}

	if (HAS_PCH_IBX(dev)) {
		has_ck505 = dev_priv->vbt.display_clock_mode;
		can_ssc = has_ck505;
	} else {
		has_ck505 = false;
		can_ssc = true;
	}

	/* Check if any DPLLs are using the SSC source */
	for (i = 0; i < dev_priv->num_shared_dpll; i++) {
		u32 temp = I915_READ(PCH_DPLL(i));

		if (!(temp & DPLL_VCO_ENABLE))
			continue;

		if ((temp & PLL_REF_INPUT_MASK) ==
		    PLLB_REF_INPUT_SPREADSPECTRUMIN) {
			using_ssc_source = true;
			break;
		}
	}

	DRM_DEBUG_KMS("has_panel %d has_lvds %d has_ck505 %d using_ssc_source %d\n",
		      has_panel, has_lvds, has_ck505, using_ssc_source);

	/* Ironlake: try to setup display ref clock before DPLL
	 * enabling. This is only under driver's control after
	 * PCH B stepping, previous chipset stepping should be
	 * ignoring this setting.
	 */
	val = I915_READ(PCH_DREF_CONTROL);

	/* As we must carefully and slowly disable/enable each source in turn,
	 * compute the final state we want first and check if we need to
	 * make any changes at all.
	 */
	final = val;
	final &= ~DREF_NONSPREAD_SOURCE_MASK;
	if (has_ck505)
		final |= DREF_NONSPREAD_CK505_ENABLE;
	else
		final |= DREF_NONSPREAD_SOURCE_ENABLE;

	final &= ~DREF_SSC_SOURCE_MASK;
	final &= ~DREF_CPU_SOURCE_OUTPUT_MASK;
	final &= ~DREF_SSC1_ENABLE;

	if (has_panel) {
		final |= DREF_SSC_SOURCE_ENABLE;

		if (intel_panel_use_ssc(dev_priv) && can_ssc)
			final |= DREF_SSC1_ENABLE;

		if (has_cpu_edp) {
			if (intel_panel_use_ssc(dev_priv) && can_ssc)
				final |= DREF_CPU_SOURCE_OUTPUT_DOWNSPREAD;
			else
				final |= DREF_CPU_SOURCE_OUTPUT_NONSPREAD;
		} else
			final |= DREF_CPU_SOURCE_OUTPUT_DISABLE;
	} else if (using_ssc_source) {
		final |= DREF_SSC_SOURCE_ENABLE;
		final |= DREF_SSC1_ENABLE;
	}

	if (final == val)
		return;

	/* Always enable nonspread source */
	val &= ~DREF_NONSPREAD_SOURCE_MASK;

	if (has_ck505)
		val |= DREF_NONSPREAD_CK505_ENABLE;
	else
		val |= DREF_NONSPREAD_SOURCE_ENABLE;

	if (has_panel) {
		val &= ~DREF_SSC_SOURCE_MASK;
		val |= DREF_SSC_SOURCE_ENABLE;

		/* SSC must be turned on before enabling the CPU output  */
		if (intel_panel_use_ssc(dev_priv) && can_ssc) {
			DRM_DEBUG_KMS("Using SSC on panel\n");
			val |= DREF_SSC1_ENABLE;
		} else
			val &= ~DREF_SSC1_ENABLE;

		/* Get SSC going before enabling the outputs */
		I915_WRITE(PCH_DREF_CONTROL, val);
		POSTING_READ(PCH_DREF_CONTROL);
		udelay(200);

		val &= ~DREF_CPU_SOURCE_OUTPUT_MASK;

		/* Enable CPU source on CPU attached eDP */
		if (has_cpu_edp) {
			if (intel_panel_use_ssc(dev_priv) && can_ssc) {
				DRM_DEBUG_KMS("Using SSC on eDP\n");
				val |= DREF_CPU_SOURCE_OUTPUT_DOWNSPREAD;
			} else
				val |= DREF_CPU_SOURCE_OUTPUT_NONSPREAD;
		} else
			val |= DREF_CPU_SOURCE_OUTPUT_DISABLE;

		I915_WRITE(PCH_DREF_CONTROL, val);
		POSTING_READ(PCH_DREF_CONTROL);
		udelay(200);
	} else {
		DRM_DEBUG_KMS("Disabling CPU source output\n");

		val &= ~DREF_CPU_SOURCE_OUTPUT_MASK;

		/* Turn off CPU output */
		val |= DREF_CPU_SOURCE_OUTPUT_DISABLE;

		I915_WRITE(PCH_DREF_CONTROL, val);
		POSTING_READ(PCH_DREF_CONTROL);
		udelay(200);

		if (!using_ssc_source) {
			DRM_DEBUG_KMS("Disabling SSC source\n");

			/* Turn off the SSC source */
			val &= ~DREF_SSC_SOURCE_MASK;
			val |= DREF_SSC_SOURCE_DISABLE;

			/* Turn off SSC1 */
			val &= ~DREF_SSC1_ENABLE;

			I915_WRITE(PCH_DREF_CONTROL, val);
			POSTING_READ(PCH_DREF_CONTROL);
			udelay(200);
		}
	}

	BUG_ON(val != final);
}

static void lpt_reset_fdi_mphy(struct drm_i915_private *dev_priv)
{
	uint32_t tmp;

	tmp = I915_READ(SOUTH_CHICKEN2);
	tmp |= FDI_MPHY_IOSFSB_RESET_CTL;
	I915_WRITE(SOUTH_CHICKEN2, tmp);

	if (wait_for_us(I915_READ(SOUTH_CHICKEN2) &
			FDI_MPHY_IOSFSB_RESET_STATUS, 100))
		DRM_ERROR("FDI mPHY reset assert timeout\n");

	tmp = I915_READ(SOUTH_CHICKEN2);
	tmp &= ~FDI_MPHY_IOSFSB_RESET_CTL;
	I915_WRITE(SOUTH_CHICKEN2, tmp);

	if (wait_for_us((I915_READ(SOUTH_CHICKEN2) &
			 FDI_MPHY_IOSFSB_RESET_STATUS) == 0, 100))
		DRM_ERROR("FDI mPHY reset de-assert timeout\n");
}

/* WaMPhyProgramming:hsw */
static void lpt_program_fdi_mphy(struct drm_i915_private *dev_priv)
{
	uint32_t tmp;

	tmp = intel_sbi_read(dev_priv, 0x8008, SBI_MPHY);
	tmp &= ~(0xFF << 24);
	tmp |= (0x12 << 24);
	intel_sbi_write(dev_priv, 0x8008, tmp, SBI_MPHY);

	tmp = intel_sbi_read(dev_priv, 0x2008, SBI_MPHY);
	tmp |= (1 << 11);
	intel_sbi_write(dev_priv, 0x2008, tmp, SBI_MPHY);

	tmp = intel_sbi_read(dev_priv, 0x2108, SBI_MPHY);
	tmp |= (1 << 11);
	intel_sbi_write(dev_priv, 0x2108, tmp, SBI_MPHY);

	tmp = intel_sbi_read(dev_priv, 0x206C, SBI_MPHY);
	tmp |= (1 << 24) | (1 << 21) | (1 << 18);
	intel_sbi_write(dev_priv, 0x206C, tmp, SBI_MPHY);

	tmp = intel_sbi_read(dev_priv, 0x216C, SBI_MPHY);
	tmp |= (1 << 24) | (1 << 21) | (1 << 18);
	intel_sbi_write(dev_priv, 0x216C, tmp, SBI_MPHY);

	tmp = intel_sbi_read(dev_priv, 0x2080, SBI_MPHY);
	tmp &= ~(7 << 13);
	tmp |= (5 << 13);
	intel_sbi_write(dev_priv, 0x2080, tmp, SBI_MPHY);

	tmp = intel_sbi_read(dev_priv, 0x2180, SBI_MPHY);
	tmp &= ~(7 << 13);
	tmp |= (5 << 13);
	intel_sbi_write(dev_priv, 0x2180, tmp, SBI_MPHY);

	tmp = intel_sbi_read(dev_priv, 0x208C, SBI_MPHY);
	tmp &= ~0xFF;
	tmp |= 0x1C;
	intel_sbi_write(dev_priv, 0x208C, tmp, SBI_MPHY);

	tmp = intel_sbi_read(dev_priv, 0x218C, SBI_MPHY);
	tmp &= ~0xFF;
	tmp |= 0x1C;
	intel_sbi_write(dev_priv, 0x218C, tmp, SBI_MPHY);

	tmp = intel_sbi_read(dev_priv, 0x2098, SBI_MPHY);
	tmp &= ~(0xFF << 16);
	tmp |= (0x1C << 16);
	intel_sbi_write(dev_priv, 0x2098, tmp, SBI_MPHY);

	tmp = intel_sbi_read(dev_priv, 0x2198, SBI_MPHY);
	tmp &= ~(0xFF << 16);
	tmp |= (0x1C << 16);
	intel_sbi_write(dev_priv, 0x2198, tmp, SBI_MPHY);

	tmp = intel_sbi_read(dev_priv, 0x20C4, SBI_MPHY);
	tmp |= (1 << 27);
	intel_sbi_write(dev_priv, 0x20C4, tmp, SBI_MPHY);

	tmp = intel_sbi_read(dev_priv, 0x21C4, SBI_MPHY);
	tmp |= (1 << 27);
	intel_sbi_write(dev_priv, 0x21C4, tmp, SBI_MPHY);

	tmp = intel_sbi_read(dev_priv, 0x20EC, SBI_MPHY);
	tmp &= ~(0xF << 28);
	tmp |= (4 << 28);
	intel_sbi_write(dev_priv, 0x20EC, tmp, SBI_MPHY);

	tmp = intel_sbi_read(dev_priv, 0x21EC, SBI_MPHY);
	tmp &= ~(0xF << 28);
	tmp |= (4 << 28);
	intel_sbi_write(dev_priv, 0x21EC, tmp, SBI_MPHY);
}

/* Implements 3 different sequences from BSpec chapter "Display iCLK
 * Programming" based on the parameters passed:
 * - Sequence to enable CLKOUT_DP
 * - Sequence to enable CLKOUT_DP without spread
 * - Sequence to enable CLKOUT_DP for FDI usage and configure PCH FDI I/O
 */
static void lpt_enable_clkout_dp(struct drm_device *dev, bool with_spread,
				 bool with_fdi)
{
	struct drm_i915_private *dev_priv = dev->dev_private;
	uint32_t reg, tmp;

	if (WARN(with_fdi && !with_spread, "FDI requires downspread\n"))
		with_spread = true;
	if (WARN(HAS_PCH_LPT_LP(dev) && with_fdi, "LP PCH doesn't have FDI\n"))
		with_fdi = false;

	mutex_lock(&dev_priv->sb_lock);

	tmp = intel_sbi_read(dev_priv, SBI_SSCCTL, SBI_ICLK);
	tmp &= ~SBI_SSCCTL_DISABLE;
	tmp |= SBI_SSCCTL_PATHALT;
	intel_sbi_write(dev_priv, SBI_SSCCTL, tmp, SBI_ICLK);

	udelay(24);

	if (with_spread) {
		tmp = intel_sbi_read(dev_priv, SBI_SSCCTL, SBI_ICLK);
		tmp &= ~SBI_SSCCTL_PATHALT;
		intel_sbi_write(dev_priv, SBI_SSCCTL, tmp, SBI_ICLK);

		if (with_fdi) {
			lpt_reset_fdi_mphy(dev_priv);
			lpt_program_fdi_mphy(dev_priv);
		}
	}

	reg = HAS_PCH_LPT_LP(dev) ? SBI_GEN0 : SBI_DBUFF0;
	tmp = intel_sbi_read(dev_priv, reg, SBI_ICLK);
	tmp |= SBI_GEN0_CFG_BUFFENABLE_DISABLE;
	intel_sbi_write(dev_priv, reg, tmp, SBI_ICLK);

	mutex_unlock(&dev_priv->sb_lock);
}

/* Sequence to disable CLKOUT_DP */
static void lpt_disable_clkout_dp(struct drm_device *dev)
{
	struct drm_i915_private *dev_priv = dev->dev_private;
	uint32_t reg, tmp;

	mutex_lock(&dev_priv->sb_lock);

	reg = HAS_PCH_LPT_LP(dev) ? SBI_GEN0 : SBI_DBUFF0;
	tmp = intel_sbi_read(dev_priv, reg, SBI_ICLK);
	tmp &= ~SBI_GEN0_CFG_BUFFENABLE_DISABLE;
	intel_sbi_write(dev_priv, reg, tmp, SBI_ICLK);

	tmp = intel_sbi_read(dev_priv, SBI_SSCCTL, SBI_ICLK);
	if (!(tmp & SBI_SSCCTL_DISABLE)) {
		if (!(tmp & SBI_SSCCTL_PATHALT)) {
			tmp |= SBI_SSCCTL_PATHALT;
			intel_sbi_write(dev_priv, SBI_SSCCTL, tmp, SBI_ICLK);
			udelay(32);
		}
		tmp |= SBI_SSCCTL_DISABLE;
		intel_sbi_write(dev_priv, SBI_SSCCTL, tmp, SBI_ICLK);
	}

	mutex_unlock(&dev_priv->sb_lock);
}

#define BEND_IDX(steps) ((50 + (steps)) / 5)

static const uint16_t sscdivintphase[] = {
	[BEND_IDX( 50)] = 0x3B23,
	[BEND_IDX( 45)] = 0x3B23,
	[BEND_IDX( 40)] = 0x3C23,
	[BEND_IDX( 35)] = 0x3C23,
	[BEND_IDX( 30)] = 0x3D23,
	[BEND_IDX( 25)] = 0x3D23,
	[BEND_IDX( 20)] = 0x3E23,
	[BEND_IDX( 15)] = 0x3E23,
	[BEND_IDX( 10)] = 0x3F23,
	[BEND_IDX(  5)] = 0x3F23,
	[BEND_IDX(  0)] = 0x0025,
	[BEND_IDX( -5)] = 0x0025,
	[BEND_IDX(-10)] = 0x0125,
	[BEND_IDX(-15)] = 0x0125,
	[BEND_IDX(-20)] = 0x0225,
	[BEND_IDX(-25)] = 0x0225,
	[BEND_IDX(-30)] = 0x0325,
	[BEND_IDX(-35)] = 0x0325,
	[BEND_IDX(-40)] = 0x0425,
	[BEND_IDX(-45)] = 0x0425,
	[BEND_IDX(-50)] = 0x0525,
};

/*
 * Bend CLKOUT_DP
 * steps -50 to 50 inclusive, in steps of 5
 * < 0 slow down the clock, > 0 speed up the clock, 0 == no bend (135MHz)
 * change in clock period = -(steps / 10) * 5.787 ps
 */
static void lpt_bend_clkout_dp(struct drm_i915_private *dev_priv, int steps)
{
	uint32_t tmp;
	int idx = BEND_IDX(steps);

	if (WARN_ON(steps % 5 != 0))
		return;

	if (WARN_ON(idx >= ARRAY_SIZE(sscdivintphase)))
		return;

	mutex_lock(&dev_priv->sb_lock);

	if (steps % 10 != 0)
		tmp = 0xAAAAAAAB;
	else
		tmp = 0x00000000;
	intel_sbi_write(dev_priv, SBI_SSCDITHPHASE, tmp, SBI_ICLK);

	tmp = intel_sbi_read(dev_priv, SBI_SSCDIVINTPHASE, SBI_ICLK);
	tmp &= 0xffff0000;
	tmp |= sscdivintphase[idx];
	intel_sbi_write(dev_priv, SBI_SSCDIVINTPHASE, tmp, SBI_ICLK);

	mutex_unlock(&dev_priv->sb_lock);
}

#undef BEND_IDX

static void lpt_init_pch_refclk(struct drm_device *dev)
{
	struct intel_encoder *encoder;
	bool has_vga = false;

	for_each_intel_encoder(dev, encoder) {
		switch (encoder->type) {
		case INTEL_OUTPUT_ANALOG:
			has_vga = true;
			break;
		default:
			break;
		}
	}

	if (has_vga) {
		lpt_bend_clkout_dp(to_i915(dev), 0);
		lpt_enable_clkout_dp(dev, true, true);
	} else {
		lpt_disable_clkout_dp(dev);
	}
}

/*
 * Initialize reference clocks when the driver loads
 */
void intel_init_pch_refclk(struct drm_device *dev)
{
	if (HAS_PCH_IBX(dev) || HAS_PCH_CPT(dev))
		ironlake_init_pch_refclk(dev);
	else if (HAS_PCH_LPT(dev))
		lpt_init_pch_refclk(dev);
}

static void ironlake_set_pipeconf(struct drm_crtc *crtc)
{
	struct drm_i915_private *dev_priv = crtc->dev->dev_private;
	struct intel_crtc *intel_crtc = to_intel_crtc(crtc);
	int pipe = intel_crtc->pipe;
	uint32_t val;

	val = 0;

	switch (intel_crtc->config->pipe_bpp) {
	case 18:
		val |= PIPECONF_6BPC;
		break;
	case 24:
		val |= PIPECONF_8BPC;
		break;
	case 30:
		val |= PIPECONF_10BPC;
		break;
	case 36:
		val |= PIPECONF_12BPC;
		break;
	default:
		/* Case prevented by intel_choose_pipe_bpp_dither. */
		BUG();
	}

	if (intel_crtc->config->dither)
		val |= (PIPECONF_DITHER_EN | PIPECONF_DITHER_TYPE_SP);

	if (intel_crtc->config->base.adjusted_mode.flags & DRM_MODE_FLAG_INTERLACE)
		val |= PIPECONF_INTERLACED_ILK;
	else
		val |= PIPECONF_PROGRESSIVE;

	if (intel_crtc->config->limited_color_range)
		val |= PIPECONF_COLOR_RANGE_SELECT;

	I915_WRITE(PIPECONF(pipe), val);
	POSTING_READ(PIPECONF(pipe));
}

static void haswell_set_pipeconf(struct drm_crtc *crtc)
{
	struct drm_i915_private *dev_priv = crtc->dev->dev_private;
	struct intel_crtc *intel_crtc = to_intel_crtc(crtc);
	enum transcoder cpu_transcoder = intel_crtc->config->cpu_transcoder;
	u32 val = 0;

	if (IS_HASWELL(dev_priv) && intel_crtc->config->dither)
		val |= (PIPECONF_DITHER_EN | PIPECONF_DITHER_TYPE_SP);

	if (intel_crtc->config->base.adjusted_mode.flags & DRM_MODE_FLAG_INTERLACE)
		val |= PIPECONF_INTERLACED_ILK;
	else
		val |= PIPECONF_PROGRESSIVE;

	I915_WRITE(PIPECONF(cpu_transcoder), val);
	POSTING_READ(PIPECONF(cpu_transcoder));
}

static void haswell_set_pipemisc(struct drm_crtc *crtc)
{
	struct drm_i915_private *dev_priv = crtc->dev->dev_private;
	struct intel_crtc *intel_crtc = to_intel_crtc(crtc);

	if (IS_BROADWELL(dev_priv) || INTEL_INFO(dev_priv)->gen >= 9) {
		u32 val = 0;

		switch (intel_crtc->config->pipe_bpp) {
		case 18:
			val |= PIPEMISC_DITHER_6_BPC;
			break;
		case 24:
			val |= PIPEMISC_DITHER_8_BPC;
			break;
		case 30:
			val |= PIPEMISC_DITHER_10_BPC;
			break;
		case 36:
			val |= PIPEMISC_DITHER_12_BPC;
			break;
		default:
			/* Case prevented by pipe_config_set_bpp. */
			BUG();
		}

		if (intel_crtc->config->dither)
			val |= PIPEMISC_DITHER_ENABLE | PIPEMISC_DITHER_TYPE_SP;

		I915_WRITE(PIPEMISC(intel_crtc->pipe), val);
	}
}

int ironlake_get_lanes_required(int target_clock, int link_bw, int bpp)
{
	/*
	 * Account for spread spectrum to avoid
	 * oversubscribing the link. Max center spread
	 * is 2.5%; use 5% for safety's sake.
	 */
	u32 bps = target_clock * bpp * 21 / 20;
	return DIV_ROUND_UP(bps, link_bw * 8);
}

static bool ironlake_needs_fb_cb_tune(struct dpll *dpll, int factor)
{
	return i9xx_dpll_compute_m(dpll) < factor * dpll->n;
}

static void ironlake_compute_dpll(struct intel_crtc *intel_crtc,
				  struct intel_crtc_state *crtc_state,
				  intel_clock_t *reduced_clock)
{
	struct drm_crtc *crtc = &intel_crtc->base;
	struct drm_device *dev = crtc->dev;
	struct drm_i915_private *dev_priv = dev->dev_private;
	struct drm_atomic_state *state = crtc_state->base.state;
	struct drm_connector *connector;
	struct drm_connector_state *connector_state;
	struct intel_encoder *encoder;
	u32 dpll, fp, fp2;
	int factor, i;
	bool is_lvds = false, is_sdvo = false;

	for_each_connector_in_state(state, connector, connector_state, i) {
		if (connector_state->crtc != crtc_state->base.crtc)
			continue;

		encoder = to_intel_encoder(connector_state->best_encoder);

		switch (encoder->type) {
		case INTEL_OUTPUT_LVDS:
			is_lvds = true;
			break;
		case INTEL_OUTPUT_SDVO:
		case INTEL_OUTPUT_HDMI:
			is_sdvo = true;
			break;
		default:
			break;
		}
	}

	/* Enable autotuning of the PLL clock (if permissible) */
	factor = 21;
	if (is_lvds) {
		if ((intel_panel_use_ssc(dev_priv) &&
		     dev_priv->vbt.lvds_ssc_freq == 100000) ||
		    (HAS_PCH_IBX(dev) && intel_is_dual_link_lvds(dev)))
			factor = 25;
	} else if (crtc_state->sdvo_tv_clock)
		factor = 20;

	fp = i9xx_dpll_compute_fp(&crtc_state->dpll);

	if (ironlake_needs_fb_cb_tune(&crtc_state->dpll, factor))
		fp |= FP_CB_TUNE;

	if (reduced_clock) {
		fp2 = i9xx_dpll_compute_fp(reduced_clock);

		if (reduced_clock->m < factor * reduced_clock->n)
			fp2 |= FP_CB_TUNE;
	} else {
		fp2 = fp;
	}

	dpll = 0;

	if (is_lvds)
		dpll |= DPLLB_MODE_LVDS;
	else
		dpll |= DPLLB_MODE_DAC_SERIAL;

	dpll |= (crtc_state->pixel_multiplier - 1)
		<< PLL_REF_SDVO_HDMI_MULTIPLIER_SHIFT;

	if (is_sdvo)
		dpll |= DPLL_SDVO_HIGH_SPEED;
	if (crtc_state->has_dp_encoder)
		dpll |= DPLL_SDVO_HIGH_SPEED;

	/* compute bitmask from p1 value */
	dpll |= (1 << (crtc_state->dpll.p1 - 1)) << DPLL_FPA01_P1_POST_DIV_SHIFT;
	/* also FPA1 */
	dpll |= (1 << (crtc_state->dpll.p1 - 1)) << DPLL_FPA1_P1_POST_DIV_SHIFT;

	switch (crtc_state->dpll.p2) {
	case 5:
		dpll |= DPLL_DAC_SERIAL_P2_CLOCK_DIV_5;
		break;
	case 7:
		dpll |= DPLLB_LVDS_P2_CLOCK_DIV_7;
		break;
	case 10:
		dpll |= DPLL_DAC_SERIAL_P2_CLOCK_DIV_10;
		break;
	case 14:
		dpll |= DPLLB_LVDS_P2_CLOCK_DIV_14;
		break;
	}

	if (is_lvds && intel_panel_use_ssc(dev_priv))
		dpll |= PLLB_REF_INPUT_SPREADSPECTRUMIN;
	else
		dpll |= PLL_REF_INPUT_DREFCLK;

	dpll |= DPLL_VCO_ENABLE;

	crtc_state->dpll_hw_state.dpll = dpll;
	crtc_state->dpll_hw_state.fp0 = fp;
	crtc_state->dpll_hw_state.fp1 = fp2;
}

static int ironlake_crtc_compute_clock(struct intel_crtc *crtc,
				       struct intel_crtc_state *crtc_state)
{
	struct drm_device *dev = crtc->base.dev;
	struct drm_i915_private *dev_priv = dev->dev_private;
	intel_clock_t reduced_clock;
	bool has_reduced_clock = false;
	struct intel_shared_dpll *pll;
	const intel_limit_t *limit;
	int refclk = 120000;

	memset(&crtc_state->dpll_hw_state, 0,
	       sizeof(crtc_state->dpll_hw_state));

	crtc->lowfreq_avail = false;

	/* CPU eDP is the only output that doesn't need a PCH PLL of its own. */
	if (!crtc_state->has_pch_encoder)
		return 0;

	if (intel_pipe_will_have_type(crtc_state, INTEL_OUTPUT_LVDS)) {
		if (intel_panel_use_ssc(dev_priv)) {
			DRM_DEBUG_KMS("using SSC reference clock of %d kHz\n",
				      dev_priv->vbt.lvds_ssc_freq);
			refclk = dev_priv->vbt.lvds_ssc_freq;
		}

		if (intel_is_dual_link_lvds(dev)) {
			if (refclk == 100000)
				limit = &intel_limits_ironlake_dual_lvds_100m;
			else
				limit = &intel_limits_ironlake_dual_lvds;
		} else {
			if (refclk == 100000)
				limit = &intel_limits_ironlake_single_lvds_100m;
			else
				limit = &intel_limits_ironlake_single_lvds;
		}
	} else {
		limit = &intel_limits_ironlake_dac;
	}

	if (!crtc_state->clock_set &&
	    !g4x_find_best_dpll(limit, crtc_state, crtc_state->port_clock,
				refclk, NULL, &crtc_state->dpll)) {
		DRM_ERROR("Couldn't find PLL settings for mode!\n");
		return -EINVAL;
	}

	ironlake_compute_dpll(crtc, crtc_state,
			      has_reduced_clock ? &reduced_clock : NULL);

	pll = intel_get_shared_dpll(crtc, crtc_state, NULL);
	if (pll == NULL) {
		DRM_DEBUG_DRIVER("failed to find PLL for pipe %c\n",
				 pipe_name(crtc->pipe));
		return -EINVAL;
	}

	if (intel_pipe_will_have_type(crtc_state, INTEL_OUTPUT_LVDS) &&
	    has_reduced_clock)
		crtc->lowfreq_avail = true;

	return 0;
}

static void intel_pch_transcoder_get_m_n(struct intel_crtc *crtc,
					 struct intel_link_m_n *m_n)
{
	struct drm_device *dev = crtc->base.dev;
	struct drm_i915_private *dev_priv = dev->dev_private;
	enum pipe pipe = crtc->pipe;

	m_n->link_m = I915_READ(PCH_TRANS_LINK_M1(pipe));
	m_n->link_n = I915_READ(PCH_TRANS_LINK_N1(pipe));
	m_n->gmch_m = I915_READ(PCH_TRANS_DATA_M1(pipe))
		& ~TU_SIZE_MASK;
	m_n->gmch_n = I915_READ(PCH_TRANS_DATA_N1(pipe));
	m_n->tu = ((I915_READ(PCH_TRANS_DATA_M1(pipe))
		    & TU_SIZE_MASK) >> TU_SIZE_SHIFT) + 1;
}

static void intel_cpu_transcoder_get_m_n(struct intel_crtc *crtc,
					 enum transcoder transcoder,
					 struct intel_link_m_n *m_n,
					 struct intel_link_m_n *m2_n2)
{
	struct drm_device *dev = crtc->base.dev;
	struct drm_i915_private *dev_priv = dev->dev_private;
	enum pipe pipe = crtc->pipe;

	if (INTEL_INFO(dev)->gen >= 5) {
		m_n->link_m = I915_READ(PIPE_LINK_M1(transcoder));
		m_n->link_n = I915_READ(PIPE_LINK_N1(transcoder));
		m_n->gmch_m = I915_READ(PIPE_DATA_M1(transcoder))
			& ~TU_SIZE_MASK;
		m_n->gmch_n = I915_READ(PIPE_DATA_N1(transcoder));
		m_n->tu = ((I915_READ(PIPE_DATA_M1(transcoder))
			    & TU_SIZE_MASK) >> TU_SIZE_SHIFT) + 1;
		/* Read M2_N2 registers only for gen < 8 (M2_N2 available for
		 * gen < 8) and if DRRS is supported (to make sure the
		 * registers are not unnecessarily read).
		 */
		if (m2_n2 && INTEL_INFO(dev)->gen < 8 &&
			crtc->config->has_drrs) {
			m2_n2->link_m = I915_READ(PIPE_LINK_M2(transcoder));
			m2_n2->link_n =	I915_READ(PIPE_LINK_N2(transcoder));
			m2_n2->gmch_m =	I915_READ(PIPE_DATA_M2(transcoder))
					& ~TU_SIZE_MASK;
			m2_n2->gmch_n =	I915_READ(PIPE_DATA_N2(transcoder));
			m2_n2->tu = ((I915_READ(PIPE_DATA_M2(transcoder))
					& TU_SIZE_MASK) >> TU_SIZE_SHIFT) + 1;
		}
	} else {
		m_n->link_m = I915_READ(PIPE_LINK_M_G4X(pipe));
		m_n->link_n = I915_READ(PIPE_LINK_N_G4X(pipe));
		m_n->gmch_m = I915_READ(PIPE_DATA_M_G4X(pipe))
			& ~TU_SIZE_MASK;
		m_n->gmch_n = I915_READ(PIPE_DATA_N_G4X(pipe));
		m_n->tu = ((I915_READ(PIPE_DATA_M_G4X(pipe))
			    & TU_SIZE_MASK) >> TU_SIZE_SHIFT) + 1;
	}
}

void intel_dp_get_m_n(struct intel_crtc *crtc,
		      struct intel_crtc_state *pipe_config)
{
	if (pipe_config->has_pch_encoder)
		intel_pch_transcoder_get_m_n(crtc, &pipe_config->dp_m_n);
	else
		intel_cpu_transcoder_get_m_n(crtc, pipe_config->cpu_transcoder,
					     &pipe_config->dp_m_n,
					     &pipe_config->dp_m2_n2);
}

static void ironlake_get_fdi_m_n_config(struct intel_crtc *crtc,
					struct intel_crtc_state *pipe_config)
{
	intel_cpu_transcoder_get_m_n(crtc, pipe_config->cpu_transcoder,
				     &pipe_config->fdi_m_n, NULL);
}

static void skylake_get_pfit_config(struct intel_crtc *crtc,
				    struct intel_crtc_state *pipe_config)
{
	struct drm_device *dev = crtc->base.dev;
	struct drm_i915_private *dev_priv = dev->dev_private;
	struct intel_crtc_scaler_state *scaler_state = &pipe_config->scaler_state;
	uint32_t ps_ctrl = 0;
	int id = -1;
	int i;

	/* find scaler attached to this pipe */
	for (i = 0; i < crtc->num_scalers; i++) {
		ps_ctrl = I915_READ(SKL_PS_CTRL(crtc->pipe, i));
		if (ps_ctrl & PS_SCALER_EN && !(ps_ctrl & PS_PLANE_SEL_MASK)) {
			id = i;
			pipe_config->pch_pfit.enabled = true;
			pipe_config->pch_pfit.pos = I915_READ(SKL_PS_WIN_POS(crtc->pipe, i));
			pipe_config->pch_pfit.size = I915_READ(SKL_PS_WIN_SZ(crtc->pipe, i));
			break;
		}
	}

	scaler_state->scaler_id = id;
	if (id >= 0) {
		scaler_state->scaler_users |= (1 << SKL_CRTC_INDEX);
	} else {
		scaler_state->scaler_users &= ~(1 << SKL_CRTC_INDEX);
	}
}

static void
skylake_get_initial_plane_config(struct intel_crtc *crtc,
				 struct intel_initial_plane_config *plane_config)
{
	struct drm_device *dev = crtc->base.dev;
	struct drm_i915_private *dev_priv = dev->dev_private;
	u32 val, base, offset, stride_mult, tiling;
	int pipe = crtc->pipe;
	int fourcc, pixel_format;
	unsigned int aligned_height;
	struct drm_framebuffer *fb;
	struct intel_framebuffer *intel_fb;

	intel_fb = kzalloc(sizeof(*intel_fb), GFP_KERNEL);
	if (!intel_fb) {
		DRM_DEBUG_KMS("failed to alloc fb\n");
		return;
	}

	fb = &intel_fb->base;

	val = I915_READ(PLANE_CTL(pipe, 0));
	if (!(val & PLANE_CTL_ENABLE))
		goto error;

	pixel_format = val & PLANE_CTL_FORMAT_MASK;
	fourcc = skl_format_to_fourcc(pixel_format,
				      val & PLANE_CTL_ORDER_RGBX,
				      val & PLANE_CTL_ALPHA_MASK);
	fb->pixel_format = fourcc;
	fb->bits_per_pixel = drm_format_plane_cpp(fourcc, 0) * 8;

	tiling = val & PLANE_CTL_TILED_MASK;
	switch (tiling) {
	case PLANE_CTL_TILED_LINEAR:
		fb->modifier[0] = DRM_FORMAT_MOD_NONE;
		break;
	case PLANE_CTL_TILED_X:
		plane_config->tiling = I915_TILING_X;
		fb->modifier[0] = I915_FORMAT_MOD_X_TILED;
		break;
	case PLANE_CTL_TILED_Y:
		fb->modifier[0] = I915_FORMAT_MOD_Y_TILED;
		break;
	case PLANE_CTL_TILED_YF:
		fb->modifier[0] = I915_FORMAT_MOD_Yf_TILED;
		break;
	default:
		MISSING_CASE(tiling);
		goto error;
	}

	base = I915_READ(PLANE_SURF(pipe, 0)) & 0xfffff000;
	plane_config->base = base;

	offset = I915_READ(PLANE_OFFSET(pipe, 0));

	val = I915_READ(PLANE_SIZE(pipe, 0));
	fb->height = ((val >> 16) & 0xfff) + 1;
	fb->width = ((val >> 0) & 0x1fff) + 1;

	val = I915_READ(PLANE_STRIDE(pipe, 0));
	stride_mult = intel_fb_stride_alignment(dev_priv, fb->modifier[0],
						fb->pixel_format);
	fb->pitches[0] = (val & 0x3ff) * stride_mult;

	aligned_height = intel_fb_align_height(dev, fb->height,
					       fb->pixel_format,
					       fb->modifier[0]);

	plane_config->size = fb->pitches[0] * aligned_height;

	DRM_DEBUG_KMS("pipe %c with fb: size=%dx%d@%d, offset=%x, pitch %d, size 0x%x\n",
		      pipe_name(pipe), fb->width, fb->height,
		      fb->bits_per_pixel, base, fb->pitches[0],
		      plane_config->size);

	plane_config->fb = intel_fb;
	return;

error:
	kfree(fb);
}

static void ironlake_get_pfit_config(struct intel_crtc *crtc,
				     struct intel_crtc_state *pipe_config)
{
	struct drm_device *dev = crtc->base.dev;
	struct drm_i915_private *dev_priv = dev->dev_private;
	uint32_t tmp;

	tmp = I915_READ(PF_CTL(crtc->pipe));

	if (tmp & PF_ENABLE) {
		pipe_config->pch_pfit.enabled = true;
		pipe_config->pch_pfit.pos = I915_READ(PF_WIN_POS(crtc->pipe));
		pipe_config->pch_pfit.size = I915_READ(PF_WIN_SZ(crtc->pipe));

		/* We currently do not free assignements of panel fitters on
		 * ivb/hsw (since we don't use the higher upscaling modes which
		 * differentiates them) so just WARN about this case for now. */
		if (IS_GEN7(dev)) {
			WARN_ON((tmp & PF_PIPE_SEL_MASK_IVB) !=
				PF_PIPE_SEL_IVB(crtc->pipe));
		}
	}
}

static void
ironlake_get_initial_plane_config(struct intel_crtc *crtc,
				  struct intel_initial_plane_config *plane_config)
{
	struct drm_device *dev = crtc->base.dev;
	struct drm_i915_private *dev_priv = dev->dev_private;
	u32 val, base, offset;
	int pipe = crtc->pipe;
	int fourcc, pixel_format;
	unsigned int aligned_height;
	struct drm_framebuffer *fb;
	struct intel_framebuffer *intel_fb;

	val = I915_READ(DSPCNTR(pipe));
	if (!(val & DISPLAY_PLANE_ENABLE))
		return;

	intel_fb = kzalloc(sizeof(*intel_fb), GFP_KERNEL);
	if (!intel_fb) {
		DRM_DEBUG_KMS("failed to alloc fb\n");
		return;
	}

	fb = &intel_fb->base;

	if (INTEL_INFO(dev)->gen >= 4) {
		if (val & DISPPLANE_TILED) {
			plane_config->tiling = I915_TILING_X;
			fb->modifier[0] = I915_FORMAT_MOD_X_TILED;
		}
	}

	pixel_format = val & DISPPLANE_PIXFORMAT_MASK;
	fourcc = i9xx_format_to_fourcc(pixel_format);
	fb->pixel_format = fourcc;
	fb->bits_per_pixel = drm_format_plane_cpp(fourcc, 0) * 8;

	base = I915_READ(DSPSURF(pipe)) & 0xfffff000;
	if (IS_HASWELL(dev) || IS_BROADWELL(dev)) {
		offset = I915_READ(DSPOFFSET(pipe));
	} else {
		if (plane_config->tiling)
			offset = I915_READ(DSPTILEOFF(pipe));
		else
			offset = I915_READ(DSPLINOFF(pipe));
	}
	plane_config->base = base;

	val = I915_READ(PIPESRC(pipe));
	fb->width = ((val >> 16) & 0xfff) + 1;
	fb->height = ((val >> 0) & 0xfff) + 1;

	val = I915_READ(DSPSTRIDE(pipe));
	fb->pitches[0] = val & 0xffffffc0;

	aligned_height = intel_fb_align_height(dev, fb->height,
					       fb->pixel_format,
					       fb->modifier[0]);

	plane_config->size = fb->pitches[0] * aligned_height;

	DRM_DEBUG_KMS("pipe %c with fb: size=%dx%d@%d, offset=%x, pitch %d, size 0x%x\n",
		      pipe_name(pipe), fb->width, fb->height,
		      fb->bits_per_pixel, base, fb->pitches[0],
		      plane_config->size);

	plane_config->fb = intel_fb;
}

static bool ironlake_get_pipe_config(struct intel_crtc *crtc,
				     struct intel_crtc_state *pipe_config)
{
	struct drm_device *dev = crtc->base.dev;
	struct drm_i915_private *dev_priv = dev->dev_private;
	enum intel_display_power_domain power_domain;
	uint32_t tmp;
	bool ret;

	power_domain = POWER_DOMAIN_PIPE(crtc->pipe);
	if (!intel_display_power_get_if_enabled(dev_priv, power_domain))
		return false;

	pipe_config->cpu_transcoder = (enum transcoder) crtc->pipe;
	pipe_config->shared_dpll = NULL;

	ret = false;
	tmp = I915_READ(PIPECONF(crtc->pipe));
	if (!(tmp & PIPECONF_ENABLE))
		goto out;

	switch (tmp & PIPECONF_BPC_MASK) {
	case PIPECONF_6BPC:
		pipe_config->pipe_bpp = 18;
		break;
	case PIPECONF_8BPC:
		pipe_config->pipe_bpp = 24;
		break;
	case PIPECONF_10BPC:
		pipe_config->pipe_bpp = 30;
		break;
	case PIPECONF_12BPC:
		pipe_config->pipe_bpp = 36;
		break;
	default:
		break;
	}

	if (tmp & PIPECONF_COLOR_RANGE_SELECT)
		pipe_config->limited_color_range = true;

	if (I915_READ(PCH_TRANSCONF(crtc->pipe)) & TRANS_ENABLE) {
		struct intel_shared_dpll *pll;
		enum intel_dpll_id pll_id;

		pipe_config->has_pch_encoder = true;

		tmp = I915_READ(FDI_RX_CTL(crtc->pipe));
		pipe_config->fdi_lanes = ((FDI_DP_PORT_WIDTH_MASK & tmp) >>
					  FDI_DP_PORT_WIDTH_SHIFT) + 1;

		ironlake_get_fdi_m_n_config(crtc, pipe_config);

		if (HAS_PCH_IBX(dev_priv)) {
			pll_id = (enum intel_dpll_id) crtc->pipe;
		} else {
			tmp = I915_READ(PCH_DPLL_SEL);
			if (tmp & TRANS_DPLLB_SEL(crtc->pipe))
				pll_id = DPLL_ID_PCH_PLL_B;
			else
				pll_id= DPLL_ID_PCH_PLL_A;
		}

		pipe_config->shared_dpll =
			intel_get_shared_dpll_by_id(dev_priv, pll_id);
		pll = pipe_config->shared_dpll;

		WARN_ON(!pll->funcs.get_hw_state(dev_priv, pll,
						 &pipe_config->dpll_hw_state));

		tmp = pipe_config->dpll_hw_state.dpll;
		pipe_config->pixel_multiplier =
			((tmp & PLL_REF_SDVO_HDMI_MULTIPLIER_MASK)
			 >> PLL_REF_SDVO_HDMI_MULTIPLIER_SHIFT) + 1;

		ironlake_pch_clock_get(crtc, pipe_config);
	} else {
		pipe_config->pixel_multiplier = 1;
	}

	intel_get_pipe_timings(crtc, pipe_config);
	intel_get_pipe_src_size(crtc, pipe_config);

	ironlake_get_pfit_config(crtc, pipe_config);

	ret = true;

out:
	intel_display_power_put(dev_priv, power_domain);

	return ret;
}

static void assert_can_disable_lcpll(struct drm_i915_private *dev_priv)
{
	struct drm_device *dev = dev_priv->dev;
	struct intel_crtc *crtc;

	for_each_intel_crtc(dev, crtc)
		I915_STATE_WARN(crtc->active, "CRTC for pipe %c enabled\n",
		     pipe_name(crtc->pipe));

	I915_STATE_WARN(I915_READ(HSW_PWR_WELL_DRIVER), "Power well on\n");
	I915_STATE_WARN(I915_READ(SPLL_CTL) & SPLL_PLL_ENABLE, "SPLL enabled\n");
	I915_STATE_WARN(I915_READ(WRPLL_CTL(0)) & WRPLL_PLL_ENABLE, "WRPLL1 enabled\n");
	I915_STATE_WARN(I915_READ(WRPLL_CTL(1)) & WRPLL_PLL_ENABLE, "WRPLL2 enabled\n");
	I915_STATE_WARN(I915_READ(PCH_PP_STATUS) & PP_ON, "Panel power on\n");
	I915_STATE_WARN(I915_READ(BLC_PWM_CPU_CTL2) & BLM_PWM_ENABLE,
	     "CPU PWM1 enabled\n");
	if (IS_HASWELL(dev))
		I915_STATE_WARN(I915_READ(HSW_BLC_PWM2_CTL) & BLM_PWM_ENABLE,
		     "CPU PWM2 enabled\n");
	I915_STATE_WARN(I915_READ(BLC_PWM_PCH_CTL1) & BLM_PCH_PWM_ENABLE,
	     "PCH PWM1 enabled\n");
	I915_STATE_WARN(I915_READ(UTIL_PIN_CTL) & UTIL_PIN_ENABLE,
	     "Utility pin enabled\n");
	I915_STATE_WARN(I915_READ(PCH_GTC_CTL) & PCH_GTC_ENABLE, "PCH GTC enabled\n");

	/*
	 * In theory we can still leave IRQs enabled, as long as only the HPD
	 * interrupts remain enabled. We used to check for that, but since it's
	 * gen-specific and since we only disable LCPLL after we fully disable
	 * the interrupts, the check below should be enough.
	 */
	I915_STATE_WARN(intel_irqs_enabled(dev_priv), "IRQs enabled\n");
}

static uint32_t hsw_read_dcomp(struct drm_i915_private *dev_priv)
{
	struct drm_device *dev = dev_priv->dev;

	if (IS_HASWELL(dev))
		return I915_READ(D_COMP_HSW);
	else
		return I915_READ(D_COMP_BDW);
}

static void hsw_write_dcomp(struct drm_i915_private *dev_priv, uint32_t val)
{
	struct drm_device *dev = dev_priv->dev;

	if (IS_HASWELL(dev)) {
		mutex_lock(&dev_priv->rps.hw_lock);
		if (sandybridge_pcode_write(dev_priv, GEN6_PCODE_WRITE_D_COMP,
					    val))
			DRM_ERROR("Failed to write to D_COMP\n");
		mutex_unlock(&dev_priv->rps.hw_lock);
	} else {
		I915_WRITE(D_COMP_BDW, val);
		POSTING_READ(D_COMP_BDW);
	}
}

/*
 * This function implements pieces of two sequences from BSpec:
 * - Sequence for display software to disable LCPLL
 * - Sequence for display software to allow package C8+
 * The steps implemented here are just the steps that actually touch the LCPLL
 * register. Callers should take care of disabling all the display engine
 * functions, doing the mode unset, fixing interrupts, etc.
 */
static void hsw_disable_lcpll(struct drm_i915_private *dev_priv,
			      bool switch_to_fclk, bool allow_power_down)
{
	uint32_t val;

	assert_can_disable_lcpll(dev_priv);

	val = I915_READ(LCPLL_CTL);

	if (switch_to_fclk) {
		val |= LCPLL_CD_SOURCE_FCLK;
		I915_WRITE(LCPLL_CTL, val);

		if (wait_for_us(I915_READ(LCPLL_CTL) &
				LCPLL_CD_SOURCE_FCLK_DONE, 1))
			DRM_ERROR("Switching to FCLK failed\n");

		val = I915_READ(LCPLL_CTL);
	}

	val |= LCPLL_PLL_DISABLE;
	I915_WRITE(LCPLL_CTL, val);
	POSTING_READ(LCPLL_CTL);

	if (wait_for((I915_READ(LCPLL_CTL) & LCPLL_PLL_LOCK) == 0, 1))
		DRM_ERROR("LCPLL still locked\n");

	val = hsw_read_dcomp(dev_priv);
	val |= D_COMP_COMP_DISABLE;
	hsw_write_dcomp(dev_priv, val);
	ndelay(100);

	if (wait_for((hsw_read_dcomp(dev_priv) & D_COMP_RCOMP_IN_PROGRESS) == 0,
		     1))
		DRM_ERROR("D_COMP RCOMP still in progress\n");

	if (allow_power_down) {
		val = I915_READ(LCPLL_CTL);
		val |= LCPLL_POWER_DOWN_ALLOW;
		I915_WRITE(LCPLL_CTL, val);
		POSTING_READ(LCPLL_CTL);
	}
}

/*
 * Fully restores LCPLL, disallowing power down and switching back to LCPLL
 * source.
 */
static void hsw_restore_lcpll(struct drm_i915_private *dev_priv)
{
	uint32_t val;

	val = I915_READ(LCPLL_CTL);

	if ((val & (LCPLL_PLL_LOCK | LCPLL_PLL_DISABLE | LCPLL_CD_SOURCE_FCLK |
		    LCPLL_POWER_DOWN_ALLOW)) == LCPLL_PLL_LOCK)
		return;

	/*
	 * Make sure we're not on PC8 state before disabling PC8, otherwise
	 * we'll hang the machine. To prevent PC8 state, just enable force_wake.
	 */
	intel_uncore_forcewake_get(dev_priv, FORCEWAKE_ALL);

	if (val & LCPLL_POWER_DOWN_ALLOW) {
		val &= ~LCPLL_POWER_DOWN_ALLOW;
		I915_WRITE(LCPLL_CTL, val);
		POSTING_READ(LCPLL_CTL);
	}

	val = hsw_read_dcomp(dev_priv);
	val |= D_COMP_COMP_FORCE;
	val &= ~D_COMP_COMP_DISABLE;
	hsw_write_dcomp(dev_priv, val);

	val = I915_READ(LCPLL_CTL);
	val &= ~LCPLL_PLL_DISABLE;
	I915_WRITE(LCPLL_CTL, val);

	if (wait_for(I915_READ(LCPLL_CTL) & LCPLL_PLL_LOCK, 5))
		DRM_ERROR("LCPLL not locked yet\n");

	if (val & LCPLL_CD_SOURCE_FCLK) {
		val = I915_READ(LCPLL_CTL);
		val &= ~LCPLL_CD_SOURCE_FCLK;
		I915_WRITE(LCPLL_CTL, val);

		if (wait_for_us((I915_READ(LCPLL_CTL) &
				 LCPLL_CD_SOURCE_FCLK_DONE) == 0, 1))
			DRM_ERROR("Switching back to LCPLL failed\n");
	}

	intel_uncore_forcewake_put(dev_priv, FORCEWAKE_ALL);
	intel_update_cdclk(dev_priv->dev);
}

/*
 * Package states C8 and deeper are really deep PC states that can only be
 * reached when all the devices on the system allow it, so even if the graphics
 * device allows PC8+, it doesn't mean the system will actually get to these
 * states. Our driver only allows PC8+ when going into runtime PM.
 *
 * The requirements for PC8+ are that all the outputs are disabled, the power
 * well is disabled and most interrupts are disabled, and these are also
 * requirements for runtime PM. When these conditions are met, we manually do
 * the other conditions: disable the interrupts, clocks and switch LCPLL refclk
 * to Fclk. If we're in PC8+ and we get an non-hotplug interrupt, we can hard
 * hang the machine.
 *
 * When we really reach PC8 or deeper states (not just when we allow it) we lose
 * the state of some registers, so when we come back from PC8+ we need to
 * restore this state. We don't get into PC8+ if we're not in RC6, so we don't
 * need to take care of the registers kept by RC6. Notice that this happens even
 * if we don't put the device in PCI D3 state (which is what currently happens
 * because of the runtime PM support).
 *
 * For more, read "Display Sequences for Package C8" on the hardware
 * documentation.
 */
void hsw_enable_pc8(struct drm_i915_private *dev_priv)
{
	struct drm_device *dev = dev_priv->dev;
	uint32_t val;

	DRM_DEBUG_KMS("Enabling package C8+\n");

	if (HAS_PCH_LPT_LP(dev)) {
		val = I915_READ(SOUTH_DSPCLK_GATE_D);
		val &= ~PCH_LP_PARTITION_LEVEL_DISABLE;
		I915_WRITE(SOUTH_DSPCLK_GATE_D, val);
	}

	lpt_disable_clkout_dp(dev);
	hsw_disable_lcpll(dev_priv, true, true);
}

void hsw_disable_pc8(struct drm_i915_private *dev_priv)
{
	struct drm_device *dev = dev_priv->dev;
	uint32_t val;

	DRM_DEBUG_KMS("Disabling package C8+\n");

	hsw_restore_lcpll(dev_priv);
	lpt_init_pch_refclk(dev);

	if (HAS_PCH_LPT_LP(dev)) {
		val = I915_READ(SOUTH_DSPCLK_GATE_D);
		val |= PCH_LP_PARTITION_LEVEL_DISABLE;
		I915_WRITE(SOUTH_DSPCLK_GATE_D, val);
	}
}

static void broxton_modeset_commit_cdclk(struct drm_atomic_state *old_state)
{
	struct drm_device *dev = old_state->dev;
	struct intel_atomic_state *old_intel_state =
		to_intel_atomic_state(old_state);
	unsigned int req_cdclk = old_intel_state->dev_cdclk;

	broxton_set_cdclk(to_i915(dev), req_cdclk);
}

/* compute the max rate for new configuration */
static int ilk_max_pixel_rate(struct drm_atomic_state *state)
{
	struct intel_atomic_state *intel_state = to_intel_atomic_state(state);
	struct drm_i915_private *dev_priv = state->dev->dev_private;
	struct drm_crtc *crtc;
	struct drm_crtc_state *cstate;
	struct intel_crtc_state *crtc_state;
	unsigned max_pixel_rate = 0, i;
	enum pipe pipe;

	memcpy(intel_state->min_pixclk, dev_priv->min_pixclk,
	       sizeof(intel_state->min_pixclk));

	for_each_crtc_in_state(state, crtc, cstate, i) {
		int pixel_rate;

		crtc_state = to_intel_crtc_state(cstate);
		if (!crtc_state->base.enable) {
			intel_state->min_pixclk[i] = 0;
			continue;
		}

		pixel_rate = ilk_pipe_pixel_rate(crtc_state);

		/* pixel rate mustn't exceed 95% of cdclk with IPS on BDW */
		if (IS_BROADWELL(dev_priv) && crtc_state->ips_enabled)
			pixel_rate = DIV_ROUND_UP(pixel_rate * 100, 95);

		intel_state->min_pixclk[i] = pixel_rate;
	}

	for_each_pipe(dev_priv, pipe)
		max_pixel_rate = max(intel_state->min_pixclk[pipe], max_pixel_rate);

	return max_pixel_rate;
}

static void broadwell_set_cdclk(struct drm_device *dev, int cdclk)
{
	struct drm_i915_private *dev_priv = dev->dev_private;
	uint32_t val, data;
	int ret;

	if (WARN((I915_READ(LCPLL_CTL) &
		  (LCPLL_PLL_DISABLE | LCPLL_PLL_LOCK |
		   LCPLL_CD_CLOCK_DISABLE | LCPLL_ROOT_CD_CLOCK_DISABLE |
		   LCPLL_CD2X_CLOCK_DISABLE | LCPLL_POWER_DOWN_ALLOW |
		   LCPLL_CD_SOURCE_FCLK)) != LCPLL_PLL_LOCK,
		 "trying to change cdclk frequency with cdclk not enabled\n"))
		return;

	mutex_lock(&dev_priv->rps.hw_lock);
	ret = sandybridge_pcode_write(dev_priv,
				      BDW_PCODE_DISPLAY_FREQ_CHANGE_REQ, 0x0);
	mutex_unlock(&dev_priv->rps.hw_lock);
	if (ret) {
		DRM_ERROR("failed to inform pcode about cdclk change\n");
		return;
	}

	val = I915_READ(LCPLL_CTL);
	val |= LCPLL_CD_SOURCE_FCLK;
	I915_WRITE(LCPLL_CTL, val);

	if (wait_for_us(I915_READ(LCPLL_CTL) &
			LCPLL_CD_SOURCE_FCLK_DONE, 1))
		DRM_ERROR("Switching to FCLK failed\n");

	val = I915_READ(LCPLL_CTL);
	val &= ~LCPLL_CLK_FREQ_MASK;

	switch (cdclk) {
	case 450000:
		val |= LCPLL_CLK_FREQ_450;
		data = 0;
		break;
	case 540000:
		val |= LCPLL_CLK_FREQ_54O_BDW;
		data = 1;
		break;
	case 337500:
		val |= LCPLL_CLK_FREQ_337_5_BDW;
		data = 2;
		break;
	case 675000:
		val |= LCPLL_CLK_FREQ_675_BDW;
		data = 3;
		break;
	default:
		WARN(1, "invalid cdclk frequency\n");
		return;
	}

	I915_WRITE(LCPLL_CTL, val);

	val = I915_READ(LCPLL_CTL);
	val &= ~LCPLL_CD_SOURCE_FCLK;
	I915_WRITE(LCPLL_CTL, val);

	if (wait_for_us((I915_READ(LCPLL_CTL) &
			LCPLL_CD_SOURCE_FCLK_DONE) == 0, 1))
		DRM_ERROR("Switching back to LCPLL failed\n");

	mutex_lock(&dev_priv->rps.hw_lock);
	sandybridge_pcode_write(dev_priv, HSW_PCODE_DE_WRITE_FREQ_REQ, data);
	mutex_unlock(&dev_priv->rps.hw_lock);

	I915_WRITE(CDCLK_FREQ, DIV_ROUND_CLOSEST(cdclk, 1000) - 1);

	intel_update_cdclk(dev);

	WARN(cdclk != dev_priv->cdclk_freq,
	     "cdclk requested %d kHz but got %d kHz\n",
	     cdclk, dev_priv->cdclk_freq);
}

static int broadwell_modeset_calc_cdclk(struct drm_atomic_state *state)
{
	struct drm_i915_private *dev_priv = to_i915(state->dev);
	struct intel_atomic_state *intel_state = to_intel_atomic_state(state);
	int max_pixclk = ilk_max_pixel_rate(state);
	int cdclk;

	/*
	 * FIXME should also account for plane ratio
	 * once 64bpp pixel formats are supported.
	 */
	if (max_pixclk > 540000)
		cdclk = 675000;
	else if (max_pixclk > 450000)
		cdclk = 540000;
	else if (max_pixclk > 337500)
		cdclk = 450000;
	else
		cdclk = 337500;

	if (cdclk > dev_priv->max_cdclk_freq) {
		DRM_DEBUG_KMS("requested cdclk (%d kHz) exceeds max (%d kHz)\n",
			      cdclk, dev_priv->max_cdclk_freq);
		return -EINVAL;
	}

	intel_state->cdclk = intel_state->dev_cdclk = cdclk;
	if (!intel_state->active_crtcs)
		intel_state->dev_cdclk = 337500;

	return 0;
}

static void broadwell_modeset_commit_cdclk(struct drm_atomic_state *old_state)
{
	struct drm_device *dev = old_state->dev;
	struct intel_atomic_state *old_intel_state =
		to_intel_atomic_state(old_state);
	unsigned req_cdclk = old_intel_state->dev_cdclk;

	broadwell_set_cdclk(dev, req_cdclk);
}

static int haswell_crtc_compute_clock(struct intel_crtc *crtc,
				      struct intel_crtc_state *crtc_state)
{
	struct intel_encoder *intel_encoder =
		intel_ddi_get_crtc_new_encoder(crtc_state);

	if (intel_encoder->type != INTEL_OUTPUT_DSI) {
		if (!intel_ddi_pll_select(crtc, crtc_state))
			return -EINVAL;
	}

	crtc->lowfreq_avail = false;

	return 0;
}

static void bxt_get_ddi_pll(struct drm_i915_private *dev_priv,
				enum port port,
				struct intel_crtc_state *pipe_config)
{
	enum intel_dpll_id id;

	switch (port) {
	case PORT_A:
		pipe_config->ddi_pll_sel = SKL_DPLL0;
		id = DPLL_ID_SKL_DPLL0;
		break;
	case PORT_B:
		pipe_config->ddi_pll_sel = SKL_DPLL1;
		id = DPLL_ID_SKL_DPLL1;
		break;
	case PORT_C:
		pipe_config->ddi_pll_sel = SKL_DPLL2;
		id = DPLL_ID_SKL_DPLL2;
		break;
	default:
		DRM_ERROR("Incorrect port type\n");
		return;
	}

	pipe_config->shared_dpll = intel_get_shared_dpll_by_id(dev_priv, id);
}

static void skylake_get_ddi_pll(struct drm_i915_private *dev_priv,
				enum port port,
				struct intel_crtc_state *pipe_config)
{
	enum intel_dpll_id id;
	u32 temp;

	temp = I915_READ(DPLL_CTRL2) & DPLL_CTRL2_DDI_CLK_SEL_MASK(port);
	pipe_config->ddi_pll_sel = temp >> (port * 3 + 1);

	switch (pipe_config->ddi_pll_sel) {
	case SKL_DPLL0:
		id = DPLL_ID_SKL_DPLL0;
		break;
	case SKL_DPLL1:
		id = DPLL_ID_SKL_DPLL1;
		break;
	case SKL_DPLL2:
		id = DPLL_ID_SKL_DPLL2;
		break;
	case SKL_DPLL3:
		id = DPLL_ID_SKL_DPLL3;
		break;
	default:
		MISSING_CASE(pipe_config->ddi_pll_sel);
		return;
	}

	pipe_config->shared_dpll = intel_get_shared_dpll_by_id(dev_priv, id);
}

static void haswell_get_ddi_pll(struct drm_i915_private *dev_priv,
				enum port port,
				struct intel_crtc_state *pipe_config)
{
	enum intel_dpll_id id;

	pipe_config->ddi_pll_sel = I915_READ(PORT_CLK_SEL(port));

	switch (pipe_config->ddi_pll_sel) {
	case PORT_CLK_SEL_WRPLL1:
		id = DPLL_ID_WRPLL1;
		break;
	case PORT_CLK_SEL_WRPLL2:
		id = DPLL_ID_WRPLL2;
		break;
	case PORT_CLK_SEL_SPLL:
		id = DPLL_ID_SPLL;
		break;
	case PORT_CLK_SEL_LCPLL_810:
		id = DPLL_ID_LCPLL_810;
		break;
	case PORT_CLK_SEL_LCPLL_1350:
		id = DPLL_ID_LCPLL_1350;
		break;
	case PORT_CLK_SEL_LCPLL_2700:
		id = DPLL_ID_LCPLL_2700;
		break;
	default:
		MISSING_CASE(pipe_config->ddi_pll_sel);
		/* fall through */
	case PORT_CLK_SEL_NONE:
		return;
	}

	pipe_config->shared_dpll = intel_get_shared_dpll_by_id(dev_priv, id);
}

static bool hsw_get_transcoder_state(struct intel_crtc *crtc,
				     struct intel_crtc_state *pipe_config,
				     unsigned long *power_domain_mask)
{
	struct drm_device *dev = crtc->base.dev;
	struct drm_i915_private *dev_priv = dev->dev_private;
	enum intel_display_power_domain power_domain;
	u32 tmp;

	pipe_config->cpu_transcoder = (enum transcoder) crtc->pipe;

	/*
	 * XXX: Do intel_display_power_get_if_enabled before reading this (for
	 * consistency and less surprising code; it's in always on power).
	 */
	tmp = I915_READ(TRANS_DDI_FUNC_CTL(TRANSCODER_EDP));
	if (tmp & TRANS_DDI_FUNC_ENABLE) {
		enum pipe trans_edp_pipe;
		switch (tmp & TRANS_DDI_EDP_INPUT_MASK) {
		default:
			WARN(1, "unknown pipe linked to edp transcoder\n");
		case TRANS_DDI_EDP_INPUT_A_ONOFF:
		case TRANS_DDI_EDP_INPUT_A_ON:
			trans_edp_pipe = PIPE_A;
			break;
		case TRANS_DDI_EDP_INPUT_B_ONOFF:
			trans_edp_pipe = PIPE_B;
			break;
		case TRANS_DDI_EDP_INPUT_C_ONOFF:
			trans_edp_pipe = PIPE_C;
			break;
		}

		if (trans_edp_pipe == crtc->pipe)
			pipe_config->cpu_transcoder = TRANSCODER_EDP;
	}

	power_domain = POWER_DOMAIN_TRANSCODER(pipe_config->cpu_transcoder);
	if (!intel_display_power_get_if_enabled(dev_priv, power_domain))
		return false;
	*power_domain_mask |= BIT(power_domain);

	tmp = I915_READ(PIPECONF(pipe_config->cpu_transcoder));

	return tmp & PIPECONF_ENABLE;
}

static bool bxt_get_dsi_transcoder_state(struct intel_crtc *crtc,
					 struct intel_crtc_state *pipe_config,
					 unsigned long *power_domain_mask)
{
	struct drm_device *dev = crtc->base.dev;
	struct drm_i915_private *dev_priv = dev->dev_private;
	enum intel_display_power_domain power_domain;
	enum port port;
	enum transcoder cpu_transcoder;
	u32 tmp;

	pipe_config->has_dsi_encoder = false;

	for_each_port_masked(port, BIT(PORT_A) | BIT(PORT_C)) {
		if (port == PORT_A)
			cpu_transcoder = TRANSCODER_DSI_A;
		else
			cpu_transcoder = TRANSCODER_DSI_C;

		power_domain = POWER_DOMAIN_TRANSCODER(cpu_transcoder);
		if (!intel_display_power_get_if_enabled(dev_priv, power_domain))
			continue;
		*power_domain_mask |= BIT(power_domain);

		/*
		 * The PLL needs to be enabled with a valid divider
		 * configuration, otherwise accessing DSI registers will hang
		 * the machine. See BSpec North Display Engine
		 * registers/MIPI[BXT]. We can break out here early, since we
		 * need the same DSI PLL to be enabled for both DSI ports.
		 */
		if (!intel_dsi_pll_is_enabled(dev_priv))
			break;

		/* XXX: this works for video mode only */
		tmp = I915_READ(BXT_MIPI_PORT_CTRL(port));
		if (!(tmp & DPI_ENABLE))
			continue;

		tmp = I915_READ(MIPI_CTRL(port));
		if ((tmp & BXT_PIPE_SELECT_MASK) != BXT_PIPE_SELECT(crtc->pipe))
			continue;

		pipe_config->cpu_transcoder = cpu_transcoder;
		pipe_config->has_dsi_encoder = true;
		break;
	}

	return pipe_config->has_dsi_encoder;
}

static void haswell_get_ddi_port_state(struct intel_crtc *crtc,
				       struct intel_crtc_state *pipe_config)
{
	struct drm_device *dev = crtc->base.dev;
	struct drm_i915_private *dev_priv = dev->dev_private;
	struct intel_shared_dpll *pll;
	enum port port;
	uint32_t tmp;

	tmp = I915_READ(TRANS_DDI_FUNC_CTL(pipe_config->cpu_transcoder));

	port = (tmp & TRANS_DDI_PORT_MASK) >> TRANS_DDI_PORT_SHIFT;

	if (IS_SKYLAKE(dev) || IS_KABYLAKE(dev))
		skylake_get_ddi_pll(dev_priv, port, pipe_config);
	else if (IS_BROXTON(dev))
		bxt_get_ddi_pll(dev_priv, port, pipe_config);
	else
		haswell_get_ddi_pll(dev_priv, port, pipe_config);

	pll = pipe_config->shared_dpll;
	if (pll) {
		WARN_ON(!pll->funcs.get_hw_state(dev_priv, pll,
						 &pipe_config->dpll_hw_state));
	}

	/*
	 * Haswell has only FDI/PCH transcoder A. It is which is connected to
	 * DDI E. So just check whether this pipe is wired to DDI E and whether
	 * the PCH transcoder is on.
	 */
	if (INTEL_INFO(dev)->gen < 9 &&
	    (port == PORT_E) && I915_READ(LPT_TRANSCONF) & TRANS_ENABLE) {
		pipe_config->has_pch_encoder = true;

		tmp = I915_READ(FDI_RX_CTL(PIPE_A));
		pipe_config->fdi_lanes = ((FDI_DP_PORT_WIDTH_MASK & tmp) >>
					  FDI_DP_PORT_WIDTH_SHIFT) + 1;

		ironlake_get_fdi_m_n_config(crtc, pipe_config);
	}
}

static bool haswell_get_pipe_config(struct intel_crtc *crtc,
				    struct intel_crtc_state *pipe_config)
{
	struct drm_device *dev = crtc->base.dev;
	struct drm_i915_private *dev_priv = dev->dev_private;
	enum intel_display_power_domain power_domain;
	unsigned long power_domain_mask;
	bool active;

	power_domain = POWER_DOMAIN_PIPE(crtc->pipe);
	if (!intel_display_power_get_if_enabled(dev_priv, power_domain))
		return false;
	power_domain_mask = BIT(power_domain);

	pipe_config->shared_dpll = NULL;

	active = hsw_get_transcoder_state(crtc, pipe_config, &power_domain_mask);

	if (IS_BROXTON(dev_priv)) {
		bxt_get_dsi_transcoder_state(crtc, pipe_config,
					     &power_domain_mask);
		WARN_ON(active && pipe_config->has_dsi_encoder);
		if (pipe_config->has_dsi_encoder)
			active = true;
	}

	if (!active)
		goto out;

	if (!pipe_config->has_dsi_encoder) {
		haswell_get_ddi_port_state(crtc, pipe_config);
		intel_get_pipe_timings(crtc, pipe_config);
	}

	intel_get_pipe_src_size(crtc, pipe_config);

	pipe_config->gamma_mode =
		I915_READ(GAMMA_MODE(crtc->pipe)) & GAMMA_MODE_MODE_MASK;

	if (INTEL_INFO(dev)->gen >= 9) {
		skl_init_scalers(dev, crtc, pipe_config);
	}

	if (INTEL_INFO(dev)->gen >= 9) {
		pipe_config->scaler_state.scaler_id = -1;
		pipe_config->scaler_state.scaler_users &= ~(1 << SKL_CRTC_INDEX);
	}

	power_domain = POWER_DOMAIN_PIPE_PANEL_FITTER(crtc->pipe);
	if (intel_display_power_get_if_enabled(dev_priv, power_domain)) {
		power_domain_mask |= BIT(power_domain);
		if (INTEL_INFO(dev)->gen >= 9)
			skylake_get_pfit_config(crtc, pipe_config);
		else
			ironlake_get_pfit_config(crtc, pipe_config);
	}

	if (IS_HASWELL(dev))
		pipe_config->ips_enabled = hsw_crtc_supports_ips(crtc) &&
			(I915_READ(IPS_CTL) & IPS_ENABLE);

	if (pipe_config->cpu_transcoder != TRANSCODER_EDP &&
	    !transcoder_is_dsi(pipe_config->cpu_transcoder)) {
		pipe_config->pixel_multiplier =
			I915_READ(PIPE_MULT(pipe_config->cpu_transcoder)) + 1;
	} else {
		pipe_config->pixel_multiplier = 1;
	}

out:
	for_each_power_domain(power_domain, power_domain_mask)
		intel_display_power_put(dev_priv, power_domain);

	return active;
}

static void i845_update_cursor(struct drm_crtc *crtc, u32 base,
			       const struct intel_plane_state *plane_state)
{
	struct drm_device *dev = crtc->dev;
	struct drm_i915_private *dev_priv = dev->dev_private;
	struct intel_crtc *intel_crtc = to_intel_crtc(crtc);
	uint32_t cntl = 0, size = 0;

	if (plane_state && plane_state->visible) {
		unsigned int width = plane_state->base.crtc_w;
		unsigned int height = plane_state->base.crtc_h;
		unsigned int stride = roundup_pow_of_two(width) * 4;

		switch (stride) {
		default:
			WARN_ONCE(1, "Invalid cursor width/stride, width=%u, stride=%u\n",
				  width, stride);
			stride = 256;
			/* fallthrough */
		case 256:
		case 512:
		case 1024:
		case 2048:
			break;
		}

		cntl |= CURSOR_ENABLE |
			CURSOR_GAMMA_ENABLE |
			CURSOR_FORMAT_ARGB |
			CURSOR_STRIDE(stride);

		size = (height << 12) | width;
	}

	if (intel_crtc->cursor_cntl != 0 &&
	    (intel_crtc->cursor_base != base ||
	     intel_crtc->cursor_size != size ||
	     intel_crtc->cursor_cntl != cntl)) {
		/* On these chipsets we can only modify the base/size/stride
		 * whilst the cursor is disabled.
		 */
		I915_WRITE(CURCNTR(PIPE_A), 0);
		POSTING_READ(CURCNTR(PIPE_A));
		intel_crtc->cursor_cntl = 0;
	}

	if (intel_crtc->cursor_base != base) {
		I915_WRITE(CURBASE(PIPE_A), base);
		intel_crtc->cursor_base = base;
	}

	if (intel_crtc->cursor_size != size) {
		I915_WRITE(CURSIZE, size);
		intel_crtc->cursor_size = size;
	}

	if (intel_crtc->cursor_cntl != cntl) {
		I915_WRITE(CURCNTR(PIPE_A), cntl);
		POSTING_READ(CURCNTR(PIPE_A));
		intel_crtc->cursor_cntl = cntl;
	}
}

static void i9xx_update_cursor(struct drm_crtc *crtc, u32 base,
			       const struct intel_plane_state *plane_state)
{
	struct drm_device *dev = crtc->dev;
	struct drm_i915_private *dev_priv = dev->dev_private;
	struct intel_crtc *intel_crtc = to_intel_crtc(crtc);
	int pipe = intel_crtc->pipe;
	uint32_t cntl = 0;

	if (plane_state && plane_state->visible) {
		cntl = MCURSOR_GAMMA_ENABLE;
		switch (plane_state->base.crtc_w) {
			case 64:
				cntl |= CURSOR_MODE_64_ARGB_AX;
				break;
			case 128:
				cntl |= CURSOR_MODE_128_ARGB_AX;
				break;
			case 256:
				cntl |= CURSOR_MODE_256_ARGB_AX;
				break;
			default:
				MISSING_CASE(plane_state->base.crtc_w);
				return;
		}
		cntl |= pipe << 28; /* Connect to correct pipe */

		if (HAS_DDI(dev))
			cntl |= CURSOR_PIPE_CSC_ENABLE;

		if (plane_state->base.rotation == BIT(DRM_ROTATE_180))
			cntl |= CURSOR_ROTATE_180;
	}

	if (intel_crtc->cursor_cntl != cntl) {
		I915_WRITE(CURCNTR(pipe), cntl);
		POSTING_READ(CURCNTR(pipe));
		intel_crtc->cursor_cntl = cntl;
	}

	/* and commit changes on next vblank */
	I915_WRITE(CURBASE(pipe), base);
	POSTING_READ(CURBASE(pipe));

	intel_crtc->cursor_base = base;
}

/* If no-part of the cursor is visible on the framebuffer, then the GPU may hang... */
static void intel_crtc_update_cursor(struct drm_crtc *crtc,
				     const struct intel_plane_state *plane_state)
{
	struct drm_device *dev = crtc->dev;
	struct drm_i915_private *dev_priv = dev->dev_private;
	struct intel_crtc *intel_crtc = to_intel_crtc(crtc);
	int pipe = intel_crtc->pipe;
	u32 base = intel_crtc->cursor_addr;
	u32 pos = 0;

	if (plane_state) {
		int x = plane_state->base.crtc_x;
		int y = plane_state->base.crtc_y;

		if (x < 0) {
			pos |= CURSOR_POS_SIGN << CURSOR_X_SHIFT;
			x = -x;
		}
		pos |= x << CURSOR_X_SHIFT;

		if (y < 0) {
			pos |= CURSOR_POS_SIGN << CURSOR_Y_SHIFT;
			y = -y;
		}
		pos |= y << CURSOR_Y_SHIFT;

		/* ILK+ do this automagically */
		if (HAS_GMCH_DISPLAY(dev) &&
		    plane_state->base.rotation == BIT(DRM_ROTATE_180)) {
			base += (plane_state->base.crtc_h *
				 plane_state->base.crtc_w - 1) * 4;
		}
	}

	I915_WRITE(CURPOS(pipe), pos);

	if (IS_845G(dev) || IS_I865G(dev))
		i845_update_cursor(crtc, base, plane_state);
	else
		i9xx_update_cursor(crtc, base, plane_state);
}

static bool cursor_size_ok(struct drm_device *dev,
			   uint32_t width, uint32_t height)
{
	if (width == 0 || height == 0)
		return false;

	/*
	 * 845g/865g are special in that they are only limited by
	 * the width of their cursors, the height is arbitrary up to
	 * the precision of the register. Everything else requires
	 * square cursors, limited to a few power-of-two sizes.
	 */
	if (IS_845G(dev) || IS_I865G(dev)) {
		if ((width & 63) != 0)
			return false;

		if (width > (IS_845G(dev) ? 64 : 512))
			return false;

		if (height > 1023)
			return false;
	} else {
		switch (width | height) {
		case 256:
		case 128:
			if (IS_GEN2(dev))
				return false;
		case 64:
			break;
		default:
			return false;
		}
	}

	return true;
}

/* VESA 640x480x72Hz mode to set on the pipe */
static struct drm_display_mode load_detect_mode = {
	DRM_MODE("640x480", DRM_MODE_TYPE_DEFAULT, 31500, 640, 664,
		 704, 832, 0, 480, 489, 491, 520, 0, DRM_MODE_FLAG_NHSYNC | DRM_MODE_FLAG_NVSYNC),
};

struct drm_framebuffer *
__intel_framebuffer_create(struct drm_device *dev,
			   struct drm_mode_fb_cmd2 *mode_cmd,
			   struct drm_i915_gem_object *obj)
{
	struct intel_framebuffer *intel_fb;
	int ret;

	intel_fb = kzalloc(sizeof(*intel_fb), GFP_KERNEL);
	if (!intel_fb)
		return ERR_PTR(-ENOMEM);

	ret = intel_framebuffer_init(dev, intel_fb, mode_cmd, obj);
	if (ret)
		goto err;

	return &intel_fb->base;

err:
	kfree(intel_fb);
	return ERR_PTR(ret);
}

static struct drm_framebuffer *
intel_framebuffer_create(struct drm_device *dev,
			 struct drm_mode_fb_cmd2 *mode_cmd,
			 struct drm_i915_gem_object *obj)
{
	struct drm_framebuffer *fb;
	int ret;

	ret = i915_mutex_lock_interruptible(dev);
	if (ret)
		return ERR_PTR(ret);
	fb = __intel_framebuffer_create(dev, mode_cmd, obj);
	mutex_unlock(&dev->struct_mutex);

	return fb;
}

static u32
intel_framebuffer_pitch_for_width(int width, int bpp)
{
	u32 pitch = DIV_ROUND_UP(width * bpp, 8);
	return ALIGN(pitch, 64);
}

static u32
intel_framebuffer_size_for_mode(struct drm_display_mode *mode, int bpp)
{
	u32 pitch = intel_framebuffer_pitch_for_width(mode->hdisplay, bpp);
	return PAGE_ALIGN(pitch * mode->vdisplay);
}

static struct drm_framebuffer *
intel_framebuffer_create_for_mode(struct drm_device *dev,
				  struct drm_display_mode *mode,
				  int depth, int bpp)
{
	struct drm_framebuffer *fb;
	struct drm_i915_gem_object *obj;
	struct drm_mode_fb_cmd2 mode_cmd = { 0 };

	obj = i915_gem_alloc_object(dev,
				    intel_framebuffer_size_for_mode(mode, bpp));
	if (obj == NULL)
		return ERR_PTR(-ENOMEM);

	mode_cmd.width = mode->hdisplay;
	mode_cmd.height = mode->vdisplay;
	mode_cmd.pitches[0] = intel_framebuffer_pitch_for_width(mode_cmd.width,
								bpp);
	mode_cmd.pixel_format = drm_mode_legacy_fb_format(bpp, depth);

	fb = intel_framebuffer_create(dev, &mode_cmd, obj);
	if (IS_ERR(fb))
		drm_gem_object_unreference_unlocked(&obj->base);

	return fb;
}

static struct drm_framebuffer *
mode_fits_in_fbdev(struct drm_device *dev,
		   struct drm_display_mode *mode)
{
#ifdef CONFIG_DRM_FBDEV_EMULATION
	struct drm_i915_private *dev_priv = dev->dev_private;
	struct drm_i915_gem_object *obj;
	struct drm_framebuffer *fb;

	if (!dev_priv->fbdev)
		return NULL;

	if (!dev_priv->fbdev->fb)
		return NULL;

	obj = dev_priv->fbdev->fb->obj;
	BUG_ON(!obj);

	fb = &dev_priv->fbdev->fb->base;
	if (fb->pitches[0] < intel_framebuffer_pitch_for_width(mode->hdisplay,
							       fb->bits_per_pixel))
		return NULL;

	if (obj->base.size < mode->vdisplay * fb->pitches[0])
		return NULL;

	drm_framebuffer_reference(fb);
	return fb;
#else
	return NULL;
#endif
}

static int intel_modeset_setup_plane_state(struct drm_atomic_state *state,
					   struct drm_crtc *crtc,
					   struct drm_display_mode *mode,
					   struct drm_framebuffer *fb,
					   int x, int y)
{
	struct drm_plane_state *plane_state;
	int hdisplay, vdisplay;
	int ret;

	plane_state = drm_atomic_get_plane_state(state, crtc->primary);
	if (IS_ERR(plane_state))
		return PTR_ERR(plane_state);

	if (mode)
		drm_crtc_get_hv_timing(mode, &hdisplay, &vdisplay);
	else
		hdisplay = vdisplay = 0;

	ret = drm_atomic_set_crtc_for_plane(plane_state, fb ? crtc : NULL);
	if (ret)
		return ret;
	drm_atomic_set_fb_for_plane(plane_state, fb);
	plane_state->crtc_x = 0;
	plane_state->crtc_y = 0;
	plane_state->crtc_w = hdisplay;
	plane_state->crtc_h = vdisplay;
	plane_state->src_x = x << 16;
	plane_state->src_y = y << 16;
	plane_state->src_w = hdisplay << 16;
	plane_state->src_h = vdisplay << 16;

	return 0;
}

bool intel_get_load_detect_pipe(struct drm_connector *connector,
				struct drm_display_mode *mode,
				struct intel_load_detect_pipe *old,
				struct drm_modeset_acquire_ctx *ctx)
{
	struct intel_crtc *intel_crtc;
	struct intel_encoder *intel_encoder =
		intel_attached_encoder(connector);
	struct drm_crtc *possible_crtc;
	struct drm_encoder *encoder = &intel_encoder->base;
	struct drm_crtc *crtc = NULL;
	struct drm_device *dev = encoder->dev;
	struct drm_framebuffer *fb;
	struct drm_mode_config *config = &dev->mode_config;
	struct drm_atomic_state *state = NULL, *restore_state = NULL;
	struct drm_connector_state *connector_state;
	struct intel_crtc_state *crtc_state;
	int ret, i = -1;

	DRM_DEBUG_KMS("[CONNECTOR:%d:%s], [ENCODER:%d:%s]\n",
		      connector->base.id, connector->name,
		      encoder->base.id, encoder->name);

	old->restore_state = NULL;

retry:
	ret = drm_modeset_lock(&config->connection_mutex, ctx);
	if (ret)
		goto fail;

	/*
	 * Algorithm gets a little messy:
	 *
	 *   - if the connector already has an assigned crtc, use it (but make
	 *     sure it's on first)
	 *
	 *   - try to find the first unused crtc that can drive this connector,
	 *     and use that if we find one
	 */

	/* See if we already have a CRTC for this connector */
	if (connector->state->crtc) {
		crtc = connector->state->crtc;

		ret = drm_modeset_lock(&crtc->mutex, ctx);
		if (ret)
			goto fail;

		/* Make sure the crtc and connector are running */
		goto found;
	}

	/* Find an unused one (if possible) */
	for_each_crtc(dev, possible_crtc) {
		i++;
		if (!(encoder->possible_crtcs & (1 << i)))
			continue;

		ret = drm_modeset_lock(&possible_crtc->mutex, ctx);
		if (ret)
			goto fail;

		if (possible_crtc->state->enable) {
			drm_modeset_unlock(&possible_crtc->mutex);
			continue;
		}

		crtc = possible_crtc;
		break;
	}

	/*
	 * If we didn't find an unused CRTC, don't use any.
	 */
	if (!crtc) {
		DRM_DEBUG_KMS("no pipe available for load-detect\n");
		goto fail;
	}

found:
	intel_crtc = to_intel_crtc(crtc);

	ret = drm_modeset_lock(&crtc->primary->mutex, ctx);
	if (ret)
		goto fail;

	state = drm_atomic_state_alloc(dev);
	restore_state = drm_atomic_state_alloc(dev);
	if (!state || !restore_state) {
		ret = -ENOMEM;
		goto fail;
	}

	state->acquire_ctx = ctx;
	restore_state->acquire_ctx = ctx;

	connector_state = drm_atomic_get_connector_state(state, connector);
	if (IS_ERR(connector_state)) {
		ret = PTR_ERR(connector_state);
		goto fail;
	}

	ret = drm_atomic_set_crtc_for_connector(connector_state, crtc);
	if (ret)
		goto fail;

	crtc_state = intel_atomic_get_crtc_state(state, intel_crtc);
	if (IS_ERR(crtc_state)) {
		ret = PTR_ERR(crtc_state);
		goto fail;
	}

	crtc_state->base.active = crtc_state->base.enable = true;

	if (!mode)
		mode = &load_detect_mode;

	/* We need a framebuffer large enough to accommodate all accesses
	 * that the plane may generate whilst we perform load detection.
	 * We can not rely on the fbcon either being present (we get called
	 * during its initialisation to detect all boot displays, or it may
	 * not even exist) or that it is large enough to satisfy the
	 * requested mode.
	 */
	fb = mode_fits_in_fbdev(dev, mode);
	if (fb == NULL) {
		DRM_DEBUG_KMS("creating tmp fb for load-detection\n");
		fb = intel_framebuffer_create_for_mode(dev, mode, 24, 32);
	} else
		DRM_DEBUG_KMS("reusing fbdev for load-detection framebuffer\n");
	if (IS_ERR(fb)) {
		DRM_DEBUG_KMS("failed to allocate framebuffer for load-detection\n");
		goto fail;
	}

	ret = intel_modeset_setup_plane_state(state, crtc, mode, fb, 0, 0);
	if (ret)
		goto fail;

	drm_framebuffer_unreference(fb);

	ret = drm_atomic_set_mode_for_crtc(&crtc_state->base, mode);
	if (ret)
		goto fail;

	ret = PTR_ERR_OR_ZERO(drm_atomic_get_connector_state(restore_state, connector));
	if (!ret)
		ret = PTR_ERR_OR_ZERO(drm_atomic_get_crtc_state(restore_state, crtc));
	if (!ret)
		ret = PTR_ERR_OR_ZERO(drm_atomic_get_plane_state(restore_state, crtc->primary));
	if (ret) {
		DRM_DEBUG_KMS("Failed to create a copy of old state to restore: %i\n", ret);
		goto fail;
	}

	ret = drm_atomic_commit(state);
	if (ret) {
		DRM_DEBUG_KMS("failed to set mode on load-detect pipe\n");
		goto fail;
	}

	old->restore_state = restore_state;

	/* let the connector get through one full cycle before testing */
	intel_wait_for_vblank(dev, intel_crtc->pipe);
	return true;

fail:
	drm_atomic_state_free(state);
	drm_atomic_state_free(restore_state);
	restore_state = state = NULL;

	if (ret == -EDEADLK) {
		drm_modeset_backoff(ctx);
		goto retry;
	}

	return false;
}

void intel_release_load_detect_pipe(struct drm_connector *connector,
				    struct intel_load_detect_pipe *old,
				    struct drm_modeset_acquire_ctx *ctx)
{
	struct intel_encoder *intel_encoder =
		intel_attached_encoder(connector);
	struct drm_encoder *encoder = &intel_encoder->base;
	struct drm_atomic_state *state = old->restore_state;
	int ret;

	DRM_DEBUG_KMS("[CONNECTOR:%d:%s], [ENCODER:%d:%s]\n",
		      connector->base.id, connector->name,
		      encoder->base.id, encoder->name);

	if (!state)
		return;

	ret = drm_atomic_commit(state);
	if (ret) {
		DRM_DEBUG_KMS("Couldn't release load detect pipe: %i\n", ret);
		drm_atomic_state_free(state);
	}
}

static int i9xx_pll_refclk(struct drm_device *dev,
			   const struct intel_crtc_state *pipe_config)
{
	struct drm_i915_private *dev_priv = dev->dev_private;
	u32 dpll = pipe_config->dpll_hw_state.dpll;

	if ((dpll & PLL_REF_INPUT_MASK) == PLLB_REF_INPUT_SPREADSPECTRUMIN)
		return dev_priv->vbt.lvds_ssc_freq;
	else if (HAS_PCH_SPLIT(dev))
		return 120000;
	else if (!IS_GEN2(dev))
		return 96000;
	else
		return 48000;
}

/* Returns the clock of the currently programmed mode of the given pipe. */
static void i9xx_crtc_clock_get(struct intel_crtc *crtc,
				struct intel_crtc_state *pipe_config)
{
	struct drm_device *dev = crtc->base.dev;
	struct drm_i915_private *dev_priv = dev->dev_private;
	int pipe = pipe_config->cpu_transcoder;
	u32 dpll = pipe_config->dpll_hw_state.dpll;
	u32 fp;
	intel_clock_t clock;
	int port_clock;
	int refclk = i9xx_pll_refclk(dev, pipe_config);

	if ((dpll & DISPLAY_RATE_SELECT_FPA1) == 0)
		fp = pipe_config->dpll_hw_state.fp0;
	else
		fp = pipe_config->dpll_hw_state.fp1;

	clock.m1 = (fp & FP_M1_DIV_MASK) >> FP_M1_DIV_SHIFT;
	if (IS_PINEVIEW(dev)) {
		clock.n = ffs((fp & FP_N_PINEVIEW_DIV_MASK) >> FP_N_DIV_SHIFT) - 1;
		clock.m2 = (fp & FP_M2_PINEVIEW_DIV_MASK) >> FP_M2_DIV_SHIFT;
	} else {
		clock.n = (fp & FP_N_DIV_MASK) >> FP_N_DIV_SHIFT;
		clock.m2 = (fp & FP_M2_DIV_MASK) >> FP_M2_DIV_SHIFT;
	}

	if (!IS_GEN2(dev)) {
		if (IS_PINEVIEW(dev))
			clock.p1 = ffs((dpll & DPLL_FPA01_P1_POST_DIV_MASK_PINEVIEW) >>
				DPLL_FPA01_P1_POST_DIV_SHIFT_PINEVIEW);
		else
			clock.p1 = ffs((dpll & DPLL_FPA01_P1_POST_DIV_MASK) >>
			       DPLL_FPA01_P1_POST_DIV_SHIFT);

		switch (dpll & DPLL_MODE_MASK) {
		case DPLLB_MODE_DAC_SERIAL:
			clock.p2 = dpll & DPLL_DAC_SERIAL_P2_CLOCK_DIV_5 ?
				5 : 10;
			break;
		case DPLLB_MODE_LVDS:
			clock.p2 = dpll & DPLLB_LVDS_P2_CLOCK_DIV_7 ?
				7 : 14;
			break;
		default:
			DRM_DEBUG_KMS("Unknown DPLL mode %08x in programmed "
				  "mode\n", (int)(dpll & DPLL_MODE_MASK));
			return;
		}

		if (IS_PINEVIEW(dev))
			port_clock = pnv_calc_dpll_params(refclk, &clock);
		else
			port_clock = i9xx_calc_dpll_params(refclk, &clock);
	} else {
		u32 lvds = IS_I830(dev) ? 0 : I915_READ(LVDS);
		bool is_lvds = (pipe == 1) && (lvds & LVDS_PORT_EN);

		if (is_lvds) {
			clock.p1 = ffs((dpll & DPLL_FPA01_P1_POST_DIV_MASK_I830_LVDS) >>
				       DPLL_FPA01_P1_POST_DIV_SHIFT);

			if (lvds & LVDS_CLKB_POWER_UP)
				clock.p2 = 7;
			else
				clock.p2 = 14;
		} else {
			if (dpll & PLL_P1_DIVIDE_BY_TWO)
				clock.p1 = 2;
			else {
				clock.p1 = ((dpll & DPLL_FPA01_P1_POST_DIV_MASK_I830) >>
					    DPLL_FPA01_P1_POST_DIV_SHIFT) + 2;
			}
			if (dpll & PLL_P2_DIVIDE_BY_4)
				clock.p2 = 4;
			else
				clock.p2 = 2;
		}

		port_clock = i9xx_calc_dpll_params(refclk, &clock);
	}

	/*
	 * This value includes pixel_multiplier. We will use
	 * port_clock to compute adjusted_mode.crtc_clock in the
	 * encoder's get_config() function.
	 */
	pipe_config->port_clock = port_clock;
}

int intel_dotclock_calculate(int link_freq,
			     const struct intel_link_m_n *m_n)
{
	/*
	 * The calculation for the data clock is:
	 * pixel_clock = ((m/n)*(link_clock * nr_lanes))/bpp
	 * But we want to avoid losing precison if possible, so:
	 * pixel_clock = ((m * link_clock * nr_lanes)/(n*bpp))
	 *
	 * and the link clock is simpler:
	 * link_clock = (m * link_clock) / n
	 */

	if (!m_n->link_n)
		return 0;

	return div_u64((u64)m_n->link_m * link_freq, m_n->link_n);
}

static void ironlake_pch_clock_get(struct intel_crtc *crtc,
				   struct intel_crtc_state *pipe_config)
{
	struct drm_i915_private *dev_priv = to_i915(crtc->base.dev);

	/* read out port_clock from the DPLL */
	i9xx_crtc_clock_get(crtc, pipe_config);

	/*
	 * In case there is an active pipe without active ports,
	 * we may need some idea for the dotclock anyway.
	 * Calculate one based on the FDI configuration.
	 */
	pipe_config->base.adjusted_mode.crtc_clock =
		intel_dotclock_calculate(intel_fdi_link_freq(dev_priv, pipe_config),
					 &pipe_config->fdi_m_n);
}

/** Returns the currently programmed mode of the given pipe. */
struct drm_display_mode *intel_crtc_mode_get(struct drm_device *dev,
					     struct drm_crtc *crtc)
{
	struct drm_i915_private *dev_priv = dev->dev_private;
	struct intel_crtc *intel_crtc = to_intel_crtc(crtc);
	enum transcoder cpu_transcoder = intel_crtc->config->cpu_transcoder;
	struct drm_display_mode *mode;
	struct intel_crtc_state *pipe_config;
	int htot = I915_READ(HTOTAL(cpu_transcoder));
	int hsync = I915_READ(HSYNC(cpu_transcoder));
	int vtot = I915_READ(VTOTAL(cpu_transcoder));
	int vsync = I915_READ(VSYNC(cpu_transcoder));
	enum pipe pipe = intel_crtc->pipe;

	mode = kzalloc(sizeof(*mode), GFP_KERNEL);
	if (!mode)
		return NULL;

	pipe_config = kzalloc(sizeof(*pipe_config), GFP_KERNEL);
	if (!pipe_config) {
		kfree(mode);
		return NULL;
	}

	/*
	 * Construct a pipe_config sufficient for getting the clock info
	 * back out of crtc_clock_get.
	 *
	 * Note, if LVDS ever uses a non-1 pixel multiplier, we'll need
	 * to use a real value here instead.
	 */
	pipe_config->cpu_transcoder = (enum transcoder) pipe;
	pipe_config->pixel_multiplier = 1;
	pipe_config->dpll_hw_state.dpll = I915_READ(DPLL(pipe));
	pipe_config->dpll_hw_state.fp0 = I915_READ(FP0(pipe));
	pipe_config->dpll_hw_state.fp1 = I915_READ(FP1(pipe));
	i9xx_crtc_clock_get(intel_crtc, pipe_config);

	mode->clock = pipe_config->port_clock / pipe_config->pixel_multiplier;
	mode->hdisplay = (htot & 0xffff) + 1;
	mode->htotal = ((htot & 0xffff0000) >> 16) + 1;
	mode->hsync_start = (hsync & 0xffff) + 1;
	mode->hsync_end = ((hsync & 0xffff0000) >> 16) + 1;
	mode->vdisplay = (vtot & 0xffff) + 1;
	mode->vtotal = ((vtot & 0xffff0000) >> 16) + 1;
	mode->vsync_start = (vsync & 0xffff) + 1;
	mode->vsync_end = ((vsync & 0xffff0000) >> 16) + 1;

	drm_mode_set_name(mode);

	kfree(pipe_config);

	return mode;
}

void intel_mark_busy(struct drm_device *dev)
{
	struct drm_i915_private *dev_priv = dev->dev_private;

	if (dev_priv->mm.busy)
		return;

	intel_runtime_pm_get(dev_priv);
	i915_update_gfx_val(dev_priv);
	if (INTEL_INFO(dev)->gen >= 6)
		gen6_rps_busy(dev_priv);
	dev_priv->mm.busy = true;
}

void intel_mark_idle(struct drm_device *dev)
{
	struct drm_i915_private *dev_priv = dev->dev_private;

	if (!dev_priv->mm.busy)
		return;

	dev_priv->mm.busy = false;

	if (INTEL_INFO(dev)->gen >= 6)
		gen6_rps_idle(dev->dev_private);

	intel_runtime_pm_put(dev_priv);
}

static void intel_crtc_destroy(struct drm_crtc *crtc)
{
	struct intel_crtc *intel_crtc = to_intel_crtc(crtc);
	struct drm_device *dev = crtc->dev;
	struct intel_unpin_work *work;

	spin_lock_irq(&dev->event_lock);
	work = intel_crtc->unpin_work;
	intel_crtc->unpin_work = NULL;
	spin_unlock_irq(&dev->event_lock);

	if (work) {
		cancel_work_sync(&work->work);
		kfree(work);
	}

	drm_crtc_cleanup(crtc);

	kfree(intel_crtc);
}

static void intel_unpin_work_fn(struct work_struct *__work)
{
	struct intel_unpin_work *work =
		container_of(__work, struct intel_unpin_work, work);
	struct intel_crtc *crtc = to_intel_crtc(work->crtc);
	struct drm_device *dev = crtc->base.dev;
	struct drm_plane *primary = crtc->base.primary;

	mutex_lock(&dev->struct_mutex);
	intel_unpin_fb_obj(work->old_fb, primary->state->rotation);
	drm_gem_object_unreference(&work->pending_flip_obj->base);

	if (work->flip_queued_req)
		i915_gem_request_assign(&work->flip_queued_req, NULL);
	mutex_unlock(&dev->struct_mutex);

	intel_frontbuffer_flip_complete(dev, to_intel_plane(primary)->frontbuffer_bit);
	intel_fbc_post_update(crtc);
	drm_framebuffer_unreference(work->old_fb);

	BUG_ON(atomic_read(&crtc->unpin_work_count) == 0);
	atomic_dec(&crtc->unpin_work_count);

	kfree(work);
}

static void do_intel_finish_page_flip(struct drm_device *dev,
				      struct drm_crtc *crtc)
{
	struct intel_crtc *intel_crtc = to_intel_crtc(crtc);
	struct intel_unpin_work *work;
	unsigned long flags;

	/* Ignore early vblank irqs */
	if (intel_crtc == NULL)
		return;

	/*
	 * This is called both by irq handlers and the reset code (to complete
	 * lost pageflips) so needs the full irqsave spinlocks.
	 */
	spin_lock_irqsave(&dev->event_lock, flags);
	work = intel_crtc->unpin_work;

	/* Ensure we don't miss a work->pending update ... */
	smp_rmb();

	if (work == NULL || atomic_read(&work->pending) < INTEL_FLIP_COMPLETE) {
		spin_unlock_irqrestore(&dev->event_lock, flags);
		return;
	}

	page_flip_completed(intel_crtc);

	spin_unlock_irqrestore(&dev->event_lock, flags);
}

void intel_finish_page_flip(struct drm_device *dev, int pipe)
{
	struct drm_i915_private *dev_priv = dev->dev_private;
	struct drm_crtc *crtc = dev_priv->pipe_to_crtc_mapping[pipe];

	do_intel_finish_page_flip(dev, crtc);
}

void intel_finish_page_flip_plane(struct drm_device *dev, int plane)
{
	struct drm_i915_private *dev_priv = dev->dev_private;
	struct drm_crtc *crtc = dev_priv->plane_to_crtc_mapping[plane];

	do_intel_finish_page_flip(dev, crtc);
}

/* Is 'a' after or equal to 'b'? */
static bool g4x_flip_count_after_eq(u32 a, u32 b)
{
	return !((a - b) & 0x80000000);
}

static bool page_flip_finished(struct intel_crtc *crtc)
{
	struct drm_device *dev = crtc->base.dev;
	struct drm_i915_private *dev_priv = dev->dev_private;
	unsigned reset_counter;

	reset_counter = i915_reset_counter(&dev_priv->gpu_error);
	if (crtc->reset_counter != reset_counter)
		return true;

	/*
	 * The relevant registers doen't exist on pre-ctg.
	 * As the flip done interrupt doesn't trigger for mmio
	 * flips on gmch platforms, a flip count check isn't
	 * really needed there. But since ctg has the registers,
	 * include it in the check anyway.
	 */
	if (INTEL_INFO(dev)->gen < 5 && !IS_G4X(dev))
		return true;

	/*
	 * BDW signals flip done immediately if the plane
	 * is disabled, even if the plane enable is already
	 * armed to occur at the next vblank :(
	 */

	/*
	 * A DSPSURFLIVE check isn't enough in case the mmio and CS flips
	 * used the same base address. In that case the mmio flip might
	 * have completed, but the CS hasn't even executed the flip yet.
	 *
	 * A flip count check isn't enough as the CS might have updated
	 * the base address just after start of vblank, but before we
	 * managed to process the interrupt. This means we'd complete the
	 * CS flip too soon.
	 *
	 * Combining both checks should get us a good enough result. It may
	 * still happen that the CS flip has been executed, but has not
	 * yet actually completed. But in case the base address is the same
	 * anyway, we don't really care.
	 */
	return (I915_READ(DSPSURFLIVE(crtc->plane)) & ~0xfff) ==
		crtc->unpin_work->gtt_offset &&
		g4x_flip_count_after_eq(I915_READ(PIPE_FLIPCOUNT_G4X(crtc->pipe)),
				    crtc->unpin_work->flip_count);
}

void intel_prepare_page_flip(struct drm_device *dev, int plane)
{
	struct drm_i915_private *dev_priv = dev->dev_private;
	struct intel_crtc *intel_crtc =
		to_intel_crtc(dev_priv->plane_to_crtc_mapping[plane]);
	unsigned long flags;


	/*
	 * This is called both by irq handlers and the reset code (to complete
	 * lost pageflips) so needs the full irqsave spinlocks.
	 *
	 * NB: An MMIO update of the plane base pointer will also
	 * generate a page-flip completion irq, i.e. every modeset
	 * is also accompanied by a spurious intel_prepare_page_flip().
	 */
	spin_lock_irqsave(&dev->event_lock, flags);
	if (intel_crtc->unpin_work && page_flip_finished(intel_crtc))
		atomic_inc_not_zero(&intel_crtc->unpin_work->pending);
	spin_unlock_irqrestore(&dev->event_lock, flags);
}

static inline void intel_mark_page_flip_active(struct intel_unpin_work *work)
{
	/* Ensure that the work item is consistent when activating it ... */
	smp_wmb();
	atomic_set(&work->pending, INTEL_FLIP_PENDING);
	/* and that it is marked active as soon as the irq could fire. */
	smp_wmb();
}

static int intel_gen2_queue_flip(struct drm_device *dev,
				 struct drm_crtc *crtc,
				 struct drm_framebuffer *fb,
				 struct drm_i915_gem_object *obj,
				 struct drm_i915_gem_request *req,
				 uint32_t flags)
{
	struct intel_engine_cs *engine = req->engine;
	struct intel_crtc *intel_crtc = to_intel_crtc(crtc);
	u32 flip_mask;
	int ret;

	ret = intel_ring_begin(req, 6);
	if (ret)
		return ret;

	/* Can't queue multiple flips, so wait for the previous
	 * one to finish before executing the next.
	 */
	if (intel_crtc->plane)
		flip_mask = MI_WAIT_FOR_PLANE_B_FLIP;
	else
		flip_mask = MI_WAIT_FOR_PLANE_A_FLIP;
	intel_ring_emit(engine, MI_WAIT_FOR_EVENT | flip_mask);
	intel_ring_emit(engine, MI_NOOP);
	intel_ring_emit(engine, MI_DISPLAY_FLIP |
			MI_DISPLAY_FLIP_PLANE(intel_crtc->plane));
	intel_ring_emit(engine, fb->pitches[0]);
	intel_ring_emit(engine, intel_crtc->unpin_work->gtt_offset);
	intel_ring_emit(engine, 0); /* aux display base address, unused */

	intel_mark_page_flip_active(intel_crtc->unpin_work);
	return 0;
}

static int intel_gen3_queue_flip(struct drm_device *dev,
				 struct drm_crtc *crtc,
				 struct drm_framebuffer *fb,
				 struct drm_i915_gem_object *obj,
				 struct drm_i915_gem_request *req,
				 uint32_t flags)
{
	struct intel_engine_cs *engine = req->engine;
	struct intel_crtc *intel_crtc = to_intel_crtc(crtc);
	u32 flip_mask;
	int ret;

	ret = intel_ring_begin(req, 6);
	if (ret)
		return ret;

	if (intel_crtc->plane)
		flip_mask = MI_WAIT_FOR_PLANE_B_FLIP;
	else
		flip_mask = MI_WAIT_FOR_PLANE_A_FLIP;
	intel_ring_emit(engine, MI_WAIT_FOR_EVENT | flip_mask);
	intel_ring_emit(engine, MI_NOOP);
	intel_ring_emit(engine, MI_DISPLAY_FLIP_I915 |
			MI_DISPLAY_FLIP_PLANE(intel_crtc->plane));
	intel_ring_emit(engine, fb->pitches[0]);
	intel_ring_emit(engine, intel_crtc->unpin_work->gtt_offset);
	intel_ring_emit(engine, MI_NOOP);

	intel_mark_page_flip_active(intel_crtc->unpin_work);
	return 0;
}

static int intel_gen4_queue_flip(struct drm_device *dev,
				 struct drm_crtc *crtc,
				 struct drm_framebuffer *fb,
				 struct drm_i915_gem_object *obj,
				 struct drm_i915_gem_request *req,
				 uint32_t flags)
{
	struct intel_engine_cs *engine = req->engine;
	struct drm_i915_private *dev_priv = dev->dev_private;
	struct intel_crtc *intel_crtc = to_intel_crtc(crtc);
	uint32_t pf, pipesrc;
	int ret;

	ret = intel_ring_begin(req, 4);
	if (ret)
		return ret;

	/* i965+ uses the linear or tiled offsets from the
	 * Display Registers (which do not change across a page-flip)
	 * so we need only reprogram the base address.
	 */
	intel_ring_emit(engine, MI_DISPLAY_FLIP |
			MI_DISPLAY_FLIP_PLANE(intel_crtc->plane));
	intel_ring_emit(engine, fb->pitches[0]);
	intel_ring_emit(engine, intel_crtc->unpin_work->gtt_offset |
			obj->tiling_mode);

	/* XXX Enabling the panel-fitter across page-flip is so far
	 * untested on non-native modes, so ignore it for now.
	 * pf = I915_READ(pipe == 0 ? PFA_CTL_1 : PFB_CTL_1) & PF_ENABLE;
	 */
	pf = 0;
	pipesrc = I915_READ(PIPESRC(intel_crtc->pipe)) & 0x0fff0fff;
	intel_ring_emit(engine, pf | pipesrc);

	intel_mark_page_flip_active(intel_crtc->unpin_work);
	return 0;
}

static int intel_gen6_queue_flip(struct drm_device *dev,
				 struct drm_crtc *crtc,
				 struct drm_framebuffer *fb,
				 struct drm_i915_gem_object *obj,
				 struct drm_i915_gem_request *req,
				 uint32_t flags)
{
	struct intel_engine_cs *engine = req->engine;
	struct drm_i915_private *dev_priv = dev->dev_private;
	struct intel_crtc *intel_crtc = to_intel_crtc(crtc);
	uint32_t pf, pipesrc;
	int ret;

	ret = intel_ring_begin(req, 4);
	if (ret)
		return ret;

	intel_ring_emit(engine, MI_DISPLAY_FLIP |
			MI_DISPLAY_FLIP_PLANE(intel_crtc->plane));
	intel_ring_emit(engine, fb->pitches[0] | obj->tiling_mode);
	intel_ring_emit(engine, intel_crtc->unpin_work->gtt_offset);

	/* Contrary to the suggestions in the documentation,
	 * "Enable Panel Fitter" does not seem to be required when page
	 * flipping with a non-native mode, and worse causes a normal
	 * modeset to fail.
	 * pf = I915_READ(PF_CTL(intel_crtc->pipe)) & PF_ENABLE;
	 */
	pf = 0;
	pipesrc = I915_READ(PIPESRC(intel_crtc->pipe)) & 0x0fff0fff;
	intel_ring_emit(engine, pf | pipesrc);

	intel_mark_page_flip_active(intel_crtc->unpin_work);
	return 0;
}

static int intel_gen7_queue_flip(struct drm_device *dev,
				 struct drm_crtc *crtc,
				 struct drm_framebuffer *fb,
				 struct drm_i915_gem_object *obj,
				 struct drm_i915_gem_request *req,
				 uint32_t flags)
{
	struct intel_engine_cs *engine = req->engine;
	struct intel_crtc *intel_crtc = to_intel_crtc(crtc);
	uint32_t plane_bit = 0;
	int len, ret;

	switch (intel_crtc->plane) {
	case PLANE_A:
		plane_bit = MI_DISPLAY_FLIP_IVB_PLANE_A;
		break;
	case PLANE_B:
		plane_bit = MI_DISPLAY_FLIP_IVB_PLANE_B;
		break;
	case PLANE_C:
		plane_bit = MI_DISPLAY_FLIP_IVB_PLANE_C;
		break;
	default:
		WARN_ONCE(1, "unknown plane in flip command\n");
		return -ENODEV;
	}

	len = 4;
	if (engine->id == RCS) {
		len += 6;
		/*
		 * On Gen 8, SRM is now taking an extra dword to accommodate
		 * 48bits addresses, and we need a NOOP for the batch size to
		 * stay even.
		 */
		if (IS_GEN8(dev))
			len += 2;
	}

	/*
	 * BSpec MI_DISPLAY_FLIP for IVB:
	 * "The full packet must be contained within the same cache line."
	 *
	 * Currently the LRI+SRM+MI_DISPLAY_FLIP all fit within the same
	 * cacheline, if we ever start emitting more commands before
	 * the MI_DISPLAY_FLIP we may need to first emit everything else,
	 * then do the cacheline alignment, and finally emit the
	 * MI_DISPLAY_FLIP.
	 */
	ret = intel_ring_cacheline_align(req);
	if (ret)
		return ret;

	ret = intel_ring_begin(req, len);
	if (ret)
		return ret;

	/* Unmask the flip-done completion message. Note that the bspec says that
	 * we should do this for both the BCS and RCS, and that we must not unmask
	 * more than one flip event at any time (or ensure that one flip message
	 * can be sent by waiting for flip-done prior to queueing new flips).
	 * Experimentation says that BCS works despite DERRMR masking all
	 * flip-done completion events and that unmasking all planes at once
	 * for the RCS also doesn't appear to drop events. Setting the DERRMR
	 * to zero does lead to lockups within MI_DISPLAY_FLIP.
	 */
	if (engine->id == RCS) {
		intel_ring_emit(engine, MI_LOAD_REGISTER_IMM(1));
		intel_ring_emit_reg(engine, DERRMR);
		intel_ring_emit(engine, ~(DERRMR_PIPEA_PRI_FLIP_DONE |
					  DERRMR_PIPEB_PRI_FLIP_DONE |
					  DERRMR_PIPEC_PRI_FLIP_DONE));
		if (IS_GEN8(dev))
			intel_ring_emit(engine, MI_STORE_REGISTER_MEM_GEN8 |
					      MI_SRM_LRM_GLOBAL_GTT);
		else
			intel_ring_emit(engine, MI_STORE_REGISTER_MEM |
					      MI_SRM_LRM_GLOBAL_GTT);
		intel_ring_emit_reg(engine, DERRMR);
		intel_ring_emit(engine, engine->scratch.gtt_offset + 256);
		if (IS_GEN8(dev)) {
			intel_ring_emit(engine, 0);
			intel_ring_emit(engine, MI_NOOP);
		}
	}

	intel_ring_emit(engine, MI_DISPLAY_FLIP_I915 | plane_bit);
	intel_ring_emit(engine, (fb->pitches[0] | obj->tiling_mode));
	intel_ring_emit(engine, intel_crtc->unpin_work->gtt_offset);
	intel_ring_emit(engine, (MI_NOOP));

	intel_mark_page_flip_active(intel_crtc->unpin_work);
	return 0;
}

static bool use_mmio_flip(struct intel_engine_cs *engine,
			  struct drm_i915_gem_object *obj)
{
	/*
	 * This is not being used for older platforms, because
	 * non-availability of flip done interrupt forces us to use
	 * CS flips. Older platforms derive flip done using some clever
	 * tricks involving the flip_pending status bits and vblank irqs.
	 * So using MMIO flips there would disrupt this mechanism.
	 */

	if (engine == NULL)
		return true;

	if (INTEL_INFO(engine->dev)->gen < 5)
		return false;

	if (i915.use_mmio_flip < 0)
		return false;
	else if (i915.use_mmio_flip > 0)
		return true;
	else if (i915.enable_execlists)
		return true;
	else if (obj->base.dma_buf &&
		 !reservation_object_test_signaled_rcu(obj->base.dma_buf->resv,
						       false))
		return true;
	else
		return engine != i915_gem_request_get_engine(obj->last_write_req);
}

static void skl_do_mmio_flip(struct intel_crtc *intel_crtc,
			     unsigned int rotation,
			     struct intel_unpin_work *work)
{
	struct drm_device *dev = intel_crtc->base.dev;
	struct drm_i915_private *dev_priv = dev->dev_private;
	struct drm_framebuffer *fb = intel_crtc->base.primary->fb;
	const enum pipe pipe = intel_crtc->pipe;
	u32 ctl, stride, tile_height;

	ctl = I915_READ(PLANE_CTL(pipe, 0));
	ctl &= ~PLANE_CTL_TILED_MASK;
	switch (fb->modifier[0]) {
	case DRM_FORMAT_MOD_NONE:
		break;
	case I915_FORMAT_MOD_X_TILED:
		ctl |= PLANE_CTL_TILED_X;
		break;
	case I915_FORMAT_MOD_Y_TILED:
		ctl |= PLANE_CTL_TILED_Y;
		break;
	case I915_FORMAT_MOD_Yf_TILED:
		ctl |= PLANE_CTL_TILED_YF;
		break;
	default:
		MISSING_CASE(fb->modifier[0]);
	}

	/*
	 * The stride is either expressed as a multiple of 64 bytes chunks for
	 * linear buffers or in number of tiles for tiled buffers.
	 */
	if (intel_rotation_90_or_270(rotation)) {
		/* stride = Surface height in tiles */
		tile_height = intel_tile_height(dev_priv, fb->modifier[0], 0);
		stride = DIV_ROUND_UP(fb->height, tile_height);
	} else {
		stride = fb->pitches[0] /
			intel_fb_stride_alignment(dev_priv, fb->modifier[0],
						  fb->pixel_format);
	}

	/*
	 * Both PLANE_CTL and PLANE_STRIDE are not updated on vblank but on
	 * PLANE_SURF updates, the update is then guaranteed to be atomic.
	 */
	I915_WRITE(PLANE_CTL(pipe, 0), ctl);
	I915_WRITE(PLANE_STRIDE(pipe, 0), stride);

	I915_WRITE(PLANE_SURF(pipe, 0), work->gtt_offset);
	POSTING_READ(PLANE_SURF(pipe, 0));
}

static void ilk_do_mmio_flip(struct intel_crtc *intel_crtc,
			     struct intel_unpin_work *work)
{
	struct drm_device *dev = intel_crtc->base.dev;
	struct drm_i915_private *dev_priv = dev->dev_private;
	struct intel_framebuffer *intel_fb =
		to_intel_framebuffer(intel_crtc->base.primary->fb);
	struct drm_i915_gem_object *obj = intel_fb->obj;
	i915_reg_t reg = DSPCNTR(intel_crtc->plane);
	u32 dspcntr;

	dspcntr = I915_READ(reg);

	if (obj->tiling_mode != I915_TILING_NONE)
		dspcntr |= DISPPLANE_TILED;
	else
		dspcntr &= ~DISPPLANE_TILED;

	I915_WRITE(reg, dspcntr);

	I915_WRITE(DSPSURF(intel_crtc->plane), work->gtt_offset);
	POSTING_READ(DSPSURF(intel_crtc->plane));
}

/*
 * XXX: This is the temporary way to update the plane registers until we get
 * around to using the usual plane update functions for MMIO flips
 */
static void intel_do_mmio_flip(struct intel_mmio_flip *mmio_flip)
{
	struct intel_crtc *crtc = mmio_flip->crtc;
	struct intel_unpin_work *work;

	spin_lock_irq(&crtc->base.dev->event_lock);
	work = crtc->unpin_work;
	spin_unlock_irq(&crtc->base.dev->event_lock);
	if (work == NULL)
		return;

	intel_mark_page_flip_active(work);

	intel_pipe_update_start(crtc);

	if (INTEL_INFO(mmio_flip->i915)->gen >= 9)
		skl_do_mmio_flip(crtc, mmio_flip->rotation, work);
	else
		/* use_mmio_flip() retricts MMIO flips to ilk+ */
		ilk_do_mmio_flip(crtc, work);

	intel_pipe_update_end(crtc);
}

static void intel_mmio_flip_work_func(struct work_struct *work)
{
	struct intel_mmio_flip *mmio_flip =
		container_of(work, struct intel_mmio_flip, work);
	struct intel_framebuffer *intel_fb =
		to_intel_framebuffer(mmio_flip->crtc->base.primary->fb);
	struct drm_i915_gem_object *obj = intel_fb->obj;

	if (mmio_flip->req) {
		WARN_ON(__i915_wait_request(mmio_flip->req,
					    false, NULL,
					    &mmio_flip->i915->rps.mmioflips));
		i915_gem_request_unreference__unlocked(mmio_flip->req);
	}

	/* For framebuffer backed by dmabuf, wait for fence */
	if (obj->base.dma_buf)
		WARN_ON(reservation_object_wait_timeout_rcu(obj->base.dma_buf->resv,
							    false, false,
							    MAX_SCHEDULE_TIMEOUT) < 0);

	intel_do_mmio_flip(mmio_flip);
	kfree(mmio_flip);
}

static int intel_queue_mmio_flip(struct drm_device *dev,
				 struct drm_crtc *crtc,
				 struct drm_i915_gem_object *obj)
{
	struct intel_mmio_flip *mmio_flip;

	mmio_flip = kmalloc(sizeof(*mmio_flip), GFP_KERNEL);
	if (mmio_flip == NULL)
		return -ENOMEM;

	mmio_flip->i915 = to_i915(dev);
	mmio_flip->req = i915_gem_request_reference(obj->last_write_req);
	mmio_flip->crtc = to_intel_crtc(crtc);
	mmio_flip->rotation = crtc->primary->state->rotation;

	INIT_WORK(&mmio_flip->work, intel_mmio_flip_work_func);
	schedule_work(&mmio_flip->work);

	return 0;
}

static int intel_default_queue_flip(struct drm_device *dev,
				    struct drm_crtc *crtc,
				    struct drm_framebuffer *fb,
				    struct drm_i915_gem_object *obj,
				    struct drm_i915_gem_request *req,
				    uint32_t flags)
{
	return -ENODEV;
}

static bool __intel_pageflip_stall_check(struct drm_device *dev,
					 struct drm_crtc *crtc)
{
	struct drm_i915_private *dev_priv = dev->dev_private;
	struct intel_crtc *intel_crtc = to_intel_crtc(crtc);
	struct intel_unpin_work *work = intel_crtc->unpin_work;
	u32 addr;

	if (atomic_read(&work->pending) >= INTEL_FLIP_COMPLETE)
		return true;

	if (atomic_read(&work->pending) < INTEL_FLIP_PENDING)
		return false;

	if (!work->enable_stall_check)
		return false;

	if (work->flip_ready_vblank == 0) {
		if (work->flip_queued_req &&
		    !i915_gem_request_completed(work->flip_queued_req, true))
			return false;

		work->flip_ready_vblank = drm_crtc_vblank_count(crtc);
	}

	if (drm_crtc_vblank_count(crtc) - work->flip_ready_vblank < 3)
		return false;

	/* Potential stall - if we see that the flip has happened,
	 * assume a missed interrupt. */
	if (INTEL_INFO(dev)->gen >= 4)
		addr = I915_HI_DISPBASE(I915_READ(DSPSURF(intel_crtc->plane)));
	else
		addr = I915_READ(DSPADDR(intel_crtc->plane));

	/* There is a potential issue here with a false positive after a flip
	 * to the same address. We could address this by checking for a
	 * non-incrementing frame counter.
	 */
	return addr == work->gtt_offset;
}

void intel_check_page_flip(struct drm_device *dev, int pipe)
{
	struct drm_i915_private *dev_priv = dev->dev_private;
	struct drm_crtc *crtc = dev_priv->pipe_to_crtc_mapping[pipe];
	struct intel_crtc *intel_crtc = to_intel_crtc(crtc);
	struct intel_unpin_work *work;

	WARN_ON(!in_interrupt());

	if (crtc == NULL)
		return;

	spin_lock(&dev->event_lock);
	work = intel_crtc->unpin_work;
	if (work != NULL && __intel_pageflip_stall_check(dev, crtc)) {
		WARN_ONCE(1, "Kicking stuck page flip: queued at %d, now %d\n",
			 work->flip_queued_vblank, drm_vblank_count(dev, pipe));
		page_flip_completed(intel_crtc);
		work = NULL;
	}
	if (work != NULL &&
	    drm_vblank_count(dev, pipe) - work->flip_queued_vblank > 1)
		intel_queue_rps_boost_for_request(dev, work->flip_queued_req);
	spin_unlock(&dev->event_lock);
}

static int intel_crtc_page_flip(struct drm_crtc *crtc,
				struct drm_framebuffer *fb,
				struct drm_pending_vblank_event *event,
				uint32_t page_flip_flags)
{
	struct drm_device *dev = crtc->dev;
	struct drm_i915_private *dev_priv = dev->dev_private;
	struct drm_framebuffer *old_fb = crtc->primary->fb;
	struct drm_i915_gem_object *obj = intel_fb_obj(fb);
	struct intel_crtc *intel_crtc = to_intel_crtc(crtc);
	struct drm_plane *primary = crtc->primary;
	enum pipe pipe = intel_crtc->pipe;
	struct intel_unpin_work *work;
	struct intel_engine_cs *engine;
	bool mmio_flip;
	struct drm_i915_gem_request *request = NULL;
	int ret;

	/*
	 * drm_mode_page_flip_ioctl() should already catch this, but double
	 * check to be safe.  In the future we may enable pageflipping from
	 * a disabled primary plane.
	 */
	if (WARN_ON(intel_fb_obj(old_fb) == NULL))
		return -EBUSY;

	/* Can't change pixel format via MI display flips. */
	if (fb->pixel_format != crtc->primary->fb->pixel_format)
		return -EINVAL;

	/*
	 * TILEOFF/LINOFF registers can't be changed via MI display flips.
	 * Note that pitch changes could also affect these register.
	 */
	if (INTEL_INFO(dev)->gen > 3 &&
	    (fb->offsets[0] != crtc->primary->fb->offsets[0] ||
	     fb->pitches[0] != crtc->primary->fb->pitches[0]))
		return -EINVAL;

	if (i915_terminally_wedged(&dev_priv->gpu_error))
		goto out_hang;

	work = kzalloc(sizeof(*work), GFP_KERNEL);
	if (work == NULL)
		return -ENOMEM;

	work->event = event;
	work->crtc = crtc;
	work->old_fb = old_fb;
	INIT_WORK(&work->work, intel_unpin_work_fn);

	ret = drm_crtc_vblank_get(crtc);
	if (ret)
		goto free_work;

	/* We borrow the event spin lock for protecting unpin_work */
	spin_lock_irq(&dev->event_lock);
	if (intel_crtc->unpin_work) {
		/* Before declaring the flip queue wedged, check if
		 * the hardware completed the operation behind our backs.
		 */
		if (__intel_pageflip_stall_check(dev, crtc)) {
			DRM_DEBUG_DRIVER("flip queue: previous flip completed, continuing\n");
			page_flip_completed(intel_crtc);
		} else {
			DRM_DEBUG_DRIVER("flip queue: crtc already busy\n");
			spin_unlock_irq(&dev->event_lock);

			drm_crtc_vblank_put(crtc);
			kfree(work);
			return -EBUSY;
		}
	}
	intel_crtc->unpin_work = work;
	spin_unlock_irq(&dev->event_lock);

	if (atomic_read(&intel_crtc->unpin_work_count) >= 2)
		flush_workqueue(dev_priv->wq);

	/* Reference the objects for the scheduled work. */
	drm_framebuffer_reference(work->old_fb);
	drm_gem_object_reference(&obj->base);

	crtc->primary->fb = fb;
	update_state_fb(crtc->primary);
	intel_fbc_pre_update(intel_crtc);

	work->pending_flip_obj = obj;

	ret = i915_mutex_lock_interruptible(dev);
	if (ret)
		goto cleanup;

	intel_crtc->reset_counter = i915_reset_counter(&dev_priv->gpu_error);
	if (__i915_reset_in_progress_or_wedged(intel_crtc->reset_counter)) {
		ret = -EIO;
		goto cleanup;
	}

	atomic_inc(&intel_crtc->unpin_work_count);

	if (INTEL_INFO(dev)->gen >= 5 || IS_G4X(dev))
		work->flip_count = I915_READ(PIPE_FLIPCOUNT_G4X(pipe)) + 1;

	if (IS_VALLEYVIEW(dev) || IS_CHERRYVIEW(dev)) {
		engine = &dev_priv->engine[BCS];
		if (obj->tiling_mode != intel_fb_obj(work->old_fb)->tiling_mode)
			/* vlv: DISPLAY_FLIP fails to change tiling */
			engine = NULL;
	} else if (IS_IVYBRIDGE(dev) || IS_HASWELL(dev)) {
		engine = &dev_priv->engine[BCS];
	} else if (INTEL_INFO(dev)->gen >= 7) {
		engine = i915_gem_request_get_engine(obj->last_write_req);
		if (engine == NULL || engine->id != RCS)
			engine = &dev_priv->engine[BCS];
	} else {
		engine = &dev_priv->engine[RCS];
	}

	mmio_flip = use_mmio_flip(engine, obj);

	/* When using CS flips, we want to emit semaphores between rings.
	 * However, when using mmio flips we will create a task to do the
	 * synchronisation, so all we want here is to pin the framebuffer
	 * into the display plane and skip any waits.
	 */
	if (!mmio_flip) {
		ret = i915_gem_object_sync(obj, engine, &request);
		if (ret)
			goto cleanup_pending;
	}

	ret = intel_pin_and_fence_fb_obj(fb, primary->state->rotation);
	if (ret)
		goto cleanup_pending;

	work->gtt_offset = intel_plane_obj_offset(to_intel_plane(primary),
						  obj, 0);
	work->gtt_offset += intel_crtc->dspaddr_offset;

	if (mmio_flip) {
		ret = intel_queue_mmio_flip(dev, crtc, obj);
		if (ret)
			goto cleanup_unpin;

		i915_gem_request_assign(&work->flip_queued_req,
					obj->last_write_req);
	} else {
		if (!request) {
			request = i915_gem_request_alloc(engine, NULL);
			if (IS_ERR(request)) {
				ret = PTR_ERR(request);
				goto cleanup_unpin;
			}
		}

		ret = dev_priv->display.queue_flip(dev, crtc, fb, obj, request,
						   page_flip_flags);
		if (ret)
			goto cleanup_unpin;

		i915_gem_request_assign(&work->flip_queued_req, request);
	}

	if (request)
		i915_add_request_no_flush(request);

	work->flip_queued_vblank = drm_crtc_vblank_count(crtc);
	work->enable_stall_check = true;

	i915_gem_track_fb(intel_fb_obj(work->old_fb), obj,
			  to_intel_plane(primary)->frontbuffer_bit);
	mutex_unlock(&dev->struct_mutex);

	intel_frontbuffer_flip_prepare(dev,
				       to_intel_plane(primary)->frontbuffer_bit);

	trace_i915_flip_request(intel_crtc->plane, obj);

	return 0;

cleanup_unpin:
	intel_unpin_fb_obj(fb, crtc->primary->state->rotation);
cleanup_pending:
	if (!IS_ERR_OR_NULL(request))
		i915_add_request_no_flush(request);
	atomic_dec(&intel_crtc->unpin_work_count);
	mutex_unlock(&dev->struct_mutex);
cleanup:
	crtc->primary->fb = old_fb;
	update_state_fb(crtc->primary);

	drm_gem_object_unreference_unlocked(&obj->base);
	drm_framebuffer_unreference(work->old_fb);

	spin_lock_irq(&dev->event_lock);
	intel_crtc->unpin_work = NULL;
	spin_unlock_irq(&dev->event_lock);

	drm_crtc_vblank_put(crtc);
free_work:
	kfree(work);

	if (ret == -EIO) {
		struct drm_atomic_state *state;
		struct drm_plane_state *plane_state;

out_hang:
		state = drm_atomic_state_alloc(dev);
		if (!state)
			return -ENOMEM;
		state->acquire_ctx = drm_modeset_legacy_acquire_ctx(crtc);

retry:
		plane_state = drm_atomic_get_plane_state(state, primary);
		ret = PTR_ERR_OR_ZERO(plane_state);
		if (!ret) {
			drm_atomic_set_fb_for_plane(plane_state, fb);

			ret = drm_atomic_set_crtc_for_plane(plane_state, crtc);
			if (!ret)
				ret = drm_atomic_commit(state);
		}

		if (ret == -EDEADLK) {
			drm_modeset_backoff(state->acquire_ctx);
			drm_atomic_state_clear(state);
			goto retry;
		}

		if (ret)
			drm_atomic_state_free(state);

		if (ret == 0 && event) {
			spin_lock_irq(&dev->event_lock);
			drm_crtc_send_vblank_event(crtc, event);
			spin_unlock_irq(&dev->event_lock);
		}
	}
	return ret;
}


/**
 * intel_wm_need_update - Check whether watermarks need updating
 * @plane: drm plane
 * @state: new plane state
 *
 * Check current plane state versus the new one to determine whether
 * watermarks need to be recalculated.
 *
 * Returns true or false.
 */
static bool intel_wm_need_update(struct drm_plane *plane,
				 struct drm_plane_state *state)
{
	struct intel_plane_state *new = to_intel_plane_state(state);
	struct intel_plane_state *cur = to_intel_plane_state(plane->state);

	/* Update watermarks on tiling or size changes. */
	if (new->visible != cur->visible)
		return true;

	if (!cur->base.fb || !new->base.fb)
		return false;

	if (cur->base.fb->modifier[0] != new->base.fb->modifier[0] ||
	    cur->base.rotation != new->base.rotation ||
	    drm_rect_width(&new->src) != drm_rect_width(&cur->src) ||
	    drm_rect_height(&new->src) != drm_rect_height(&cur->src) ||
	    drm_rect_width(&new->dst) != drm_rect_width(&cur->dst) ||
	    drm_rect_height(&new->dst) != drm_rect_height(&cur->dst))
		return true;

	return false;
}

static bool needs_scaling(struct intel_plane_state *state)
{
	int src_w = drm_rect_width(&state->src) >> 16;
	int src_h = drm_rect_height(&state->src) >> 16;
	int dst_w = drm_rect_width(&state->dst);
	int dst_h = drm_rect_height(&state->dst);

	return (src_w != dst_w || src_h != dst_h);
}

int intel_plane_atomic_calc_changes(struct drm_crtc_state *crtc_state,
				    struct drm_plane_state *plane_state)
{
	struct intel_crtc_state *pipe_config = to_intel_crtc_state(crtc_state);
	struct drm_crtc *crtc = crtc_state->crtc;
	struct intel_crtc *intel_crtc = to_intel_crtc(crtc);
	struct drm_plane *plane = plane_state->plane;
	struct drm_device *dev = crtc->dev;
	struct drm_i915_private *dev_priv = to_i915(dev);
	struct intel_plane_state *old_plane_state =
		to_intel_plane_state(plane->state);
	int idx = intel_crtc->base.base.id, ret;
	bool mode_changed = needs_modeset(crtc_state);
	bool was_crtc_enabled = crtc->state->active;
	bool is_crtc_enabled = crtc_state->active;
	bool turn_off, turn_on, visible, was_visible;
	struct drm_framebuffer *fb = plane_state->fb;

	if (crtc_state && INTEL_INFO(dev)->gen >= 9 &&
	    plane->type != DRM_PLANE_TYPE_CURSOR) {
		ret = skl_update_scaler_plane(
			to_intel_crtc_state(crtc_state),
			to_intel_plane_state(plane_state));
		if (ret)
			return ret;
	}

	was_visible = old_plane_state->visible;
	visible = to_intel_plane_state(plane_state)->visible;

	if (!was_crtc_enabled && WARN_ON(was_visible))
		was_visible = false;

	/*
	 * Visibility is calculated as if the crtc was on, but
	 * after scaler setup everything depends on it being off
	 * when the crtc isn't active.
	 */
	if (!is_crtc_enabled)
		to_intel_plane_state(plane_state)->visible = visible = false;

	if (!was_visible && !visible)
		return 0;

	if (fb != old_plane_state->base.fb)
		pipe_config->fb_changed = true;

	turn_off = was_visible && (!visible || mode_changed);
	turn_on = visible && (!was_visible || mode_changed);

	DRM_DEBUG_ATOMIC("[CRTC:%i] has [PLANE:%i] with fb %i\n", idx,
			 plane->base.id, fb ? fb->base.id : -1);

	DRM_DEBUG_ATOMIC("[PLANE:%i] visible %i -> %i, off %i, on %i, ms %i\n",
			 plane->base.id, was_visible, visible,
			 turn_off, turn_on, mode_changed);

	if (turn_on) {
		pipe_config->update_wm_pre = true;

		/* must disable cxsr around plane enable/disable */
		if (plane->type != DRM_PLANE_TYPE_CURSOR)
			pipe_config->disable_cxsr = true;
	} else if (turn_off) {
		pipe_config->update_wm_post = true;

		/* must disable cxsr around plane enable/disable */
		if (plane->type != DRM_PLANE_TYPE_CURSOR)
			pipe_config->disable_cxsr = true;
	} else if (intel_wm_need_update(plane, plane_state)) {
		/* FIXME bollocks */
		pipe_config->update_wm_pre = true;
		pipe_config->update_wm_post = true;
	}

	/* Pre-gen9 platforms need two-step watermark updates */
	if ((pipe_config->update_wm_pre || pipe_config->update_wm_post) &&
	    INTEL_INFO(dev)->gen < 9 && dev_priv->display.optimize_watermarks)
		to_intel_crtc_state(crtc_state)->wm.need_postvbl_update = true;
<<<<<<< HEAD

	if (visible || was_visible)
		intel_crtc->atomic.fb_bits |=
			to_intel_plane(plane)->frontbuffer_bit;
=======
>>>>>>> 698f3f28

	if (visible || was_visible)
		pipe_config->fb_bits |= to_intel_plane(plane)->frontbuffer_bit;

	/*
	 * WaCxSRDisabledForSpriteScaling:ivb
	 *
	 * cstate->update_wm was already set above, so this flag will
	 * take effect when we commit and program watermarks.
	 */
	if (plane->type == DRM_PLANE_TYPE_OVERLAY && IS_IVYBRIDGE(dev) &&
	    needs_scaling(to_intel_plane_state(plane_state)) &&
	    !needs_scaling(old_plane_state))
		pipe_config->disable_lp_wm = true;

	return 0;
}

static bool encoders_cloneable(const struct intel_encoder *a,
			       const struct intel_encoder *b)
{
	/* masks could be asymmetric, so check both ways */
	return a == b || (a->cloneable & (1 << b->type) &&
			  b->cloneable & (1 << a->type));
}

static bool check_single_encoder_cloning(struct drm_atomic_state *state,
					 struct intel_crtc *crtc,
					 struct intel_encoder *encoder)
{
	struct intel_encoder *source_encoder;
	struct drm_connector *connector;
	struct drm_connector_state *connector_state;
	int i;

	for_each_connector_in_state(state, connector, connector_state, i) {
		if (connector_state->crtc != &crtc->base)
			continue;

		source_encoder =
			to_intel_encoder(connector_state->best_encoder);
		if (!encoders_cloneable(encoder, source_encoder))
			return false;
	}

	return true;
}

static bool check_encoder_cloning(struct drm_atomic_state *state,
				  struct intel_crtc *crtc)
{
	struct intel_encoder *encoder;
	struct drm_connector *connector;
	struct drm_connector_state *connector_state;
	int i;

	for_each_connector_in_state(state, connector, connector_state, i) {
		if (connector_state->crtc != &crtc->base)
			continue;

		encoder = to_intel_encoder(connector_state->best_encoder);
		if (!check_single_encoder_cloning(state, crtc, encoder))
			return false;
	}

	return true;
}

static int intel_crtc_atomic_check(struct drm_crtc *crtc,
				   struct drm_crtc_state *crtc_state)
{
	struct drm_device *dev = crtc->dev;
	struct drm_i915_private *dev_priv = dev->dev_private;
	struct intel_crtc *intel_crtc = to_intel_crtc(crtc);
	struct intel_crtc_state *pipe_config =
		to_intel_crtc_state(crtc_state);
	struct drm_atomic_state *state = crtc_state->state;
	int ret;
	bool mode_changed = needs_modeset(crtc_state);

	if (mode_changed && !check_encoder_cloning(state, intel_crtc)) {
		DRM_DEBUG_KMS("rejecting invalid cloning configuration\n");
		return -EINVAL;
	}

	if (mode_changed && !crtc_state->active)
		pipe_config->update_wm_post = true;

	if (mode_changed && crtc_state->enable &&
	    dev_priv->display.crtc_compute_clock &&
	    !WARN_ON(pipe_config->shared_dpll)) {
		ret = dev_priv->display.crtc_compute_clock(intel_crtc,
							   pipe_config);
		if (ret)
			return ret;
	}

	if (crtc_state->color_mgmt_changed) {
		ret = intel_color_check(crtc, crtc_state);
		if (ret)
			return ret;

		/*
		 * Changing color management on Intel hardware is
		 * handled as part of planes update.
		 */
		crtc_state->planes_changed = true;
	}

	ret = 0;
	if (dev_priv->display.compute_pipe_wm) {
		ret = dev_priv->display.compute_pipe_wm(pipe_config);
		if (ret) {
			DRM_DEBUG_KMS("Target pipe watermarks are invalid\n");
<<<<<<< HEAD
			return ret;
		}
	}

	if (dev_priv->display.compute_intermediate_wm &&
	    !to_intel_atomic_state(state)->skip_intermediate_wm) {
		if (WARN_ON(!dev_priv->display.compute_pipe_wm))
			return 0;

		/*
		 * Calculate 'intermediate' watermarks that satisfy both the
		 * old state and the new state.  We can program these
		 * immediately.
		 */
		ret = dev_priv->display.compute_intermediate_wm(crtc->dev,
								intel_crtc,
								pipe_config);
		if (ret) {
			DRM_DEBUG_KMS("No valid intermediate pipe watermarks are possible\n");
			return ret;
		}
	} else if (dev_priv->display.compute_intermediate_wm) {
		if (HAS_PCH_SPLIT(dev_priv) && INTEL_INFO(dev)->gen < 9)
			pipe_config->wm.ilk.intermediate = pipe_config->wm.ilk.optimal;
=======
			return ret;
		}
	}

	if (dev_priv->display.compute_intermediate_wm &&
	    !to_intel_atomic_state(state)->skip_intermediate_wm) {
		if (WARN_ON(!dev_priv->display.compute_pipe_wm))
			return 0;

		/*
		 * Calculate 'intermediate' watermarks that satisfy both the
		 * old state and the new state.  We can program these
		 * immediately.
		 */
		ret = dev_priv->display.compute_intermediate_wm(crtc->dev,
								intel_crtc,
								pipe_config);
		if (ret) {
			DRM_DEBUG_KMS("No valid intermediate pipe watermarks are possible\n");
			return ret;
		}
	} else if (dev_priv->display.compute_intermediate_wm) {
		if (HAS_PCH_SPLIT(dev_priv) && INTEL_GEN(dev_priv) < 9)
			pipe_config->wm.intermediate = pipe_config->wm.optimal.ilk;
>>>>>>> 698f3f28
	}

	if (INTEL_INFO(dev)->gen >= 9) {
		if (mode_changed)
			ret = skl_update_scaler_crtc(pipe_config);

		if (!ret)
			ret = intel_atomic_setup_scalers(dev, intel_crtc,
							 pipe_config);
	}

	return ret;
}

static const struct drm_crtc_helper_funcs intel_helper_funcs = {
	.mode_set_base_atomic = intel_pipe_set_base_atomic,
	.atomic_begin = intel_begin_crtc_commit,
	.atomic_flush = intel_finish_crtc_commit,
	.atomic_check = intel_crtc_atomic_check,
};

static void intel_modeset_update_connector_atomic_state(struct drm_device *dev)
{
	struct intel_connector *connector;

	for_each_intel_connector(dev, connector) {
		if (connector->base.encoder) {
			connector->base.state->best_encoder =
				connector->base.encoder;
			connector->base.state->crtc =
				connector->base.encoder->crtc;
		} else {
			connector->base.state->best_encoder = NULL;
			connector->base.state->crtc = NULL;
		}
	}
}

static void
connected_sink_compute_bpp(struct intel_connector *connector,
			   struct intel_crtc_state *pipe_config)
{
	int bpp = pipe_config->pipe_bpp;

	DRM_DEBUG_KMS("[CONNECTOR:%d:%s] checking for sink bpp constrains\n",
		connector->base.base.id,
		connector->base.name);

	/* Don't use an invalid EDID bpc value */
	if (connector->base.display_info.bpc &&
	    connector->base.display_info.bpc * 3 < bpp) {
		DRM_DEBUG_KMS("clamping display bpp (was %d) to EDID reported max of %d\n",
			      bpp, connector->base.display_info.bpc*3);
		pipe_config->pipe_bpp = connector->base.display_info.bpc*3;
	}

	/* Clamp bpp to default limit on screens without EDID 1.4 */
	if (connector->base.display_info.bpc == 0) {
		int type = connector->base.connector_type;
		int clamp_bpp = 24;

		/* Fall back to 18 bpp when DP sink capability is unknown. */
		if (type == DRM_MODE_CONNECTOR_DisplayPort ||
		    type == DRM_MODE_CONNECTOR_eDP)
			clamp_bpp = 18;

		if (bpp > clamp_bpp) {
			DRM_DEBUG_KMS("clamping display bpp (was %d) to default limit of %d\n",
				      bpp, clamp_bpp);
			pipe_config->pipe_bpp = clamp_bpp;
		}
	}
}

static int
compute_baseline_pipe_bpp(struct intel_crtc *crtc,
			  struct intel_crtc_state *pipe_config)
{
	struct drm_device *dev = crtc->base.dev;
	struct drm_atomic_state *state;
	struct drm_connector *connector;
	struct drm_connector_state *connector_state;
	int bpp, i;

	if ((IS_G4X(dev) || IS_VALLEYVIEW(dev) || IS_CHERRYVIEW(dev)))
		bpp = 10*3;
	else if (INTEL_INFO(dev)->gen >= 5)
		bpp = 12*3;
	else
		bpp = 8*3;


	pipe_config->pipe_bpp = bpp;

	state = pipe_config->base.state;

	/* Clamp display bpp to EDID value */
	for_each_connector_in_state(state, connector, connector_state, i) {
		if (connector_state->crtc != &crtc->base)
			continue;

		connected_sink_compute_bpp(to_intel_connector(connector),
					   pipe_config);
	}

	return bpp;
}

static void intel_dump_crtc_timings(const struct drm_display_mode *mode)
{
	DRM_DEBUG_KMS("crtc timings: %d %d %d %d %d %d %d %d %d, "
			"type: 0x%x flags: 0x%x\n",
		mode->crtc_clock,
		mode->crtc_hdisplay, mode->crtc_hsync_start,
		mode->crtc_hsync_end, mode->crtc_htotal,
		mode->crtc_vdisplay, mode->crtc_vsync_start,
		mode->crtc_vsync_end, mode->crtc_vtotal, mode->type, mode->flags);
}

static void intel_dump_pipe_config(struct intel_crtc *crtc,
				   struct intel_crtc_state *pipe_config,
				   const char *context)
{
	struct drm_device *dev = crtc->base.dev;
	struct drm_plane *plane;
	struct intel_plane *intel_plane;
	struct intel_plane_state *state;
	struct drm_framebuffer *fb;

	DRM_DEBUG_KMS("[CRTC:%d]%s config %p for pipe %c\n", crtc->base.base.id,
		      context, pipe_config, pipe_name(crtc->pipe));

	DRM_DEBUG_KMS("cpu_transcoder: %s\n", transcoder_name(pipe_config->cpu_transcoder));
	DRM_DEBUG_KMS("pipe bpp: %i, dithering: %i\n",
		      pipe_config->pipe_bpp, pipe_config->dither);
	DRM_DEBUG_KMS("fdi/pch: %i, lanes: %i, gmch_m: %u, gmch_n: %u, link_m: %u, link_n: %u, tu: %u\n",
		      pipe_config->has_pch_encoder,
		      pipe_config->fdi_lanes,
		      pipe_config->fdi_m_n.gmch_m, pipe_config->fdi_m_n.gmch_n,
		      pipe_config->fdi_m_n.link_m, pipe_config->fdi_m_n.link_n,
		      pipe_config->fdi_m_n.tu);
	DRM_DEBUG_KMS("dp: %i, lanes: %i, gmch_m: %u, gmch_n: %u, link_m: %u, link_n: %u, tu: %u\n",
		      pipe_config->has_dp_encoder,
		      pipe_config->lane_count,
		      pipe_config->dp_m_n.gmch_m, pipe_config->dp_m_n.gmch_n,
		      pipe_config->dp_m_n.link_m, pipe_config->dp_m_n.link_n,
		      pipe_config->dp_m_n.tu);

	DRM_DEBUG_KMS("dp: %i, lanes: %i, gmch_m2: %u, gmch_n2: %u, link_m2: %u, link_n2: %u, tu2: %u\n",
		      pipe_config->has_dp_encoder,
		      pipe_config->lane_count,
		      pipe_config->dp_m2_n2.gmch_m,
		      pipe_config->dp_m2_n2.gmch_n,
		      pipe_config->dp_m2_n2.link_m,
		      pipe_config->dp_m2_n2.link_n,
		      pipe_config->dp_m2_n2.tu);

	DRM_DEBUG_KMS("audio: %i, infoframes: %i\n",
		      pipe_config->has_audio,
		      pipe_config->has_infoframe);

	DRM_DEBUG_KMS("requested mode:\n");
	drm_mode_debug_printmodeline(&pipe_config->base.mode);
	DRM_DEBUG_KMS("adjusted mode:\n");
	drm_mode_debug_printmodeline(&pipe_config->base.adjusted_mode);
	intel_dump_crtc_timings(&pipe_config->base.adjusted_mode);
	DRM_DEBUG_KMS("port clock: %d\n", pipe_config->port_clock);
	DRM_DEBUG_KMS("pipe src size: %dx%d\n",
		      pipe_config->pipe_src_w, pipe_config->pipe_src_h);
	DRM_DEBUG_KMS("num_scalers: %d, scaler_users: 0x%x, scaler_id: %d\n",
		      crtc->num_scalers,
		      pipe_config->scaler_state.scaler_users,
		      pipe_config->scaler_state.scaler_id);
	DRM_DEBUG_KMS("gmch pfit: control: 0x%08x, ratios: 0x%08x, lvds border: 0x%08x\n",
		      pipe_config->gmch_pfit.control,
		      pipe_config->gmch_pfit.pgm_ratios,
		      pipe_config->gmch_pfit.lvds_border_bits);
	DRM_DEBUG_KMS("pch pfit: pos: 0x%08x, size: 0x%08x, %s\n",
		      pipe_config->pch_pfit.pos,
		      pipe_config->pch_pfit.size,
		      pipe_config->pch_pfit.enabled ? "enabled" : "disabled");
	DRM_DEBUG_KMS("ips: %i\n", pipe_config->ips_enabled);
	DRM_DEBUG_KMS("double wide: %i\n", pipe_config->double_wide);

	if (IS_BROXTON(dev)) {
		DRM_DEBUG_KMS("ddi_pll_sel: %u; dpll_hw_state: ebb0: 0x%x, ebb4: 0x%x,"
			      "pll0: 0x%x, pll1: 0x%x, pll2: 0x%x, pll3: 0x%x, "
			      "pll6: 0x%x, pll8: 0x%x, pll9: 0x%x, pll10: 0x%x, pcsdw12: 0x%x\n",
			      pipe_config->ddi_pll_sel,
			      pipe_config->dpll_hw_state.ebb0,
			      pipe_config->dpll_hw_state.ebb4,
			      pipe_config->dpll_hw_state.pll0,
			      pipe_config->dpll_hw_state.pll1,
			      pipe_config->dpll_hw_state.pll2,
			      pipe_config->dpll_hw_state.pll3,
			      pipe_config->dpll_hw_state.pll6,
			      pipe_config->dpll_hw_state.pll8,
			      pipe_config->dpll_hw_state.pll9,
			      pipe_config->dpll_hw_state.pll10,
			      pipe_config->dpll_hw_state.pcsdw12);
	} else if (IS_SKYLAKE(dev) || IS_KABYLAKE(dev)) {
		DRM_DEBUG_KMS("ddi_pll_sel: %u; dpll_hw_state: "
			      "ctrl1: 0x%x, cfgcr1: 0x%x, cfgcr2: 0x%x\n",
			      pipe_config->ddi_pll_sel,
			      pipe_config->dpll_hw_state.ctrl1,
			      pipe_config->dpll_hw_state.cfgcr1,
			      pipe_config->dpll_hw_state.cfgcr2);
	} else if (HAS_DDI(dev)) {
		DRM_DEBUG_KMS("ddi_pll_sel: 0x%x; dpll_hw_state: wrpll: 0x%x spll: 0x%x\n",
			      pipe_config->ddi_pll_sel,
			      pipe_config->dpll_hw_state.wrpll,
			      pipe_config->dpll_hw_state.spll);
	} else {
		DRM_DEBUG_KMS("dpll_hw_state: dpll: 0x%x, dpll_md: 0x%x, "
			      "fp0: 0x%x, fp1: 0x%x\n",
			      pipe_config->dpll_hw_state.dpll,
			      pipe_config->dpll_hw_state.dpll_md,
			      pipe_config->dpll_hw_state.fp0,
			      pipe_config->dpll_hw_state.fp1);
	}

	DRM_DEBUG_KMS("planes on this crtc\n");
	list_for_each_entry(plane, &dev->mode_config.plane_list, head) {
		intel_plane = to_intel_plane(plane);
		if (intel_plane->pipe != crtc->pipe)
			continue;

		state = to_intel_plane_state(plane->state);
		fb = state->base.fb;
		if (!fb) {
			DRM_DEBUG_KMS("%s PLANE:%d plane: %u.%u idx: %d "
				"disabled, scaler_id = %d\n",
				plane->type == DRM_PLANE_TYPE_CURSOR ? "CURSOR" : "STANDARD",
				plane->base.id, intel_plane->pipe,
				(crtc->base.primary == plane) ? 0 : intel_plane->plane + 1,
				drm_plane_index(plane), state->scaler_id);
			continue;
		}

		DRM_DEBUG_KMS("%s PLANE:%d plane: %u.%u idx: %d enabled",
			plane->type == DRM_PLANE_TYPE_CURSOR ? "CURSOR" : "STANDARD",
			plane->base.id, intel_plane->pipe,
			crtc->base.primary == plane ? 0 : intel_plane->plane + 1,
			drm_plane_index(plane));
		DRM_DEBUG_KMS("\tFB:%d, fb = %ux%u format = 0x%x",
			fb->base.id, fb->width, fb->height, fb->pixel_format);
		DRM_DEBUG_KMS("\tscaler:%d src (%u, %u) %ux%u dst (%u, %u) %ux%u\n",
			state->scaler_id,
			state->src.x1 >> 16, state->src.y1 >> 16,
			drm_rect_width(&state->src) >> 16,
			drm_rect_height(&state->src) >> 16,
			state->dst.x1, state->dst.y1,
			drm_rect_width(&state->dst), drm_rect_height(&state->dst));
	}
}

static bool check_digital_port_conflicts(struct drm_atomic_state *state)
{
	struct drm_device *dev = state->dev;
	struct drm_connector *connector;
	unsigned int used_ports = 0;

	/*
	 * Walk the connector list instead of the encoder
	 * list to detect the problem on ddi platforms
	 * where there's just one encoder per digital port.
	 */
	drm_for_each_connector(connector, dev) {
		struct drm_connector_state *connector_state;
		struct intel_encoder *encoder;

		connector_state = drm_atomic_get_existing_connector_state(state, connector);
		if (!connector_state)
			connector_state = connector->state;

		if (!connector_state->best_encoder)
			continue;

		encoder = to_intel_encoder(connector_state->best_encoder);

		WARN_ON(!connector_state->crtc);

		switch (encoder->type) {
			unsigned int port_mask;
		case INTEL_OUTPUT_UNKNOWN:
			if (WARN_ON(!HAS_DDI(dev)))
				break;
		case INTEL_OUTPUT_DISPLAYPORT:
		case INTEL_OUTPUT_HDMI:
		case INTEL_OUTPUT_EDP:
			port_mask = 1 << enc_to_dig_port(&encoder->base)->port;

			/* the same port mustn't appear more than once */
			if (used_ports & port_mask)
				return false;

			used_ports |= port_mask;
		default:
			break;
		}
	}

	return true;
}

static void
clear_intel_crtc_state(struct intel_crtc_state *crtc_state)
{
	struct drm_crtc_state tmp_state;
	struct intel_crtc_scaler_state scaler_state;
	struct intel_dpll_hw_state dpll_hw_state;
	struct intel_shared_dpll *shared_dpll;
	uint32_t ddi_pll_sel;
	bool force_thru;

	/* FIXME: before the switch to atomic started, a new pipe_config was
	 * kzalloc'd. Code that depends on any field being zero should be
	 * fixed, so that the crtc_state can be safely duplicated. For now,
	 * only fields that are know to not cause problems are preserved. */

	tmp_state = crtc_state->base;
	scaler_state = crtc_state->scaler_state;
	shared_dpll = crtc_state->shared_dpll;
	dpll_hw_state = crtc_state->dpll_hw_state;
	ddi_pll_sel = crtc_state->ddi_pll_sel;
	force_thru = crtc_state->pch_pfit.force_thru;

	memset(crtc_state, 0, sizeof *crtc_state);

	crtc_state->base = tmp_state;
	crtc_state->scaler_state = scaler_state;
	crtc_state->shared_dpll = shared_dpll;
	crtc_state->dpll_hw_state = dpll_hw_state;
	crtc_state->ddi_pll_sel = ddi_pll_sel;
	crtc_state->pch_pfit.force_thru = force_thru;
}

static int
intel_modeset_pipe_config(struct drm_crtc *crtc,
			  struct intel_crtc_state *pipe_config)
{
	struct drm_atomic_state *state = pipe_config->base.state;
	struct intel_encoder *encoder;
	struct drm_connector *connector;
	struct drm_connector_state *connector_state;
	int base_bpp, ret = -EINVAL;
	int i;
	bool retry = true;

	clear_intel_crtc_state(pipe_config);

	pipe_config->cpu_transcoder =
		(enum transcoder) to_intel_crtc(crtc)->pipe;

	/*
	 * Sanitize sync polarity flags based on requested ones. If neither
	 * positive or negative polarity is requested, treat this as meaning
	 * negative polarity.
	 */
	if (!(pipe_config->base.adjusted_mode.flags &
	      (DRM_MODE_FLAG_PHSYNC | DRM_MODE_FLAG_NHSYNC)))
		pipe_config->base.adjusted_mode.flags |= DRM_MODE_FLAG_NHSYNC;

	if (!(pipe_config->base.adjusted_mode.flags &
	      (DRM_MODE_FLAG_PVSYNC | DRM_MODE_FLAG_NVSYNC)))
		pipe_config->base.adjusted_mode.flags |= DRM_MODE_FLAG_NVSYNC;

	base_bpp = compute_baseline_pipe_bpp(to_intel_crtc(crtc),
					     pipe_config);
	if (base_bpp < 0)
		goto fail;

	/*
	 * Determine the real pipe dimensions. Note that stereo modes can
	 * increase the actual pipe size due to the frame doubling and
	 * insertion of additional space for blanks between the frame. This
	 * is stored in the crtc timings. We use the requested mode to do this
	 * computation to clearly distinguish it from the adjusted mode, which
	 * can be changed by the connectors in the below retry loop.
	 */
	drm_crtc_get_hv_timing(&pipe_config->base.mode,
			       &pipe_config->pipe_src_w,
			       &pipe_config->pipe_src_h);

encoder_retry:
	/* Ensure the port clock defaults are reset when retrying. */
	pipe_config->port_clock = 0;
	pipe_config->pixel_multiplier = 1;

	/* Fill in default crtc timings, allow encoders to overwrite them. */
	drm_mode_set_crtcinfo(&pipe_config->base.adjusted_mode,
			      CRTC_STEREO_DOUBLE);

	/* Pass our mode to the connectors and the CRTC to give them a chance to
	 * adjust it according to limitations or connector properties, and also
	 * a chance to reject the mode entirely.
	 */
	for_each_connector_in_state(state, connector, connector_state, i) {
		if (connector_state->crtc != crtc)
			continue;

		encoder = to_intel_encoder(connector_state->best_encoder);

		if (!(encoder->compute_config(encoder, pipe_config))) {
			DRM_DEBUG_KMS("Encoder config failure\n");
			goto fail;
		}
	}

	/* Set default port clock if not overwritten by the encoder. Needs to be
	 * done afterwards in case the encoder adjusts the mode. */
	if (!pipe_config->port_clock)
		pipe_config->port_clock = pipe_config->base.adjusted_mode.crtc_clock
			* pipe_config->pixel_multiplier;

	ret = intel_crtc_compute_config(to_intel_crtc(crtc), pipe_config);
	if (ret < 0) {
		DRM_DEBUG_KMS("CRTC fixup failed\n");
		goto fail;
	}

	if (ret == RETRY) {
		if (WARN(!retry, "loop in pipe configuration computation\n")) {
			ret = -EINVAL;
			goto fail;
		}

		DRM_DEBUG_KMS("CRTC bw constrained, retrying\n");
		retry = false;
		goto encoder_retry;
	}

	/* Dithering seems to not pass-through bits correctly when it should, so
	 * only enable it on 6bpc panels. */
	pipe_config->dither = pipe_config->pipe_bpp == 6*3;
	DRM_DEBUG_KMS("hw max bpp: %i, pipe bpp: %i, dithering: %i\n",
		      base_bpp, pipe_config->pipe_bpp, pipe_config->dither);

fail:
	return ret;
}

static void
intel_modeset_update_crtc_state(struct drm_atomic_state *state)
{
	struct drm_crtc *crtc;
	struct drm_crtc_state *crtc_state;
	int i;

	/* Double check state. */
	for_each_crtc_in_state(state, crtc, crtc_state, i) {
		to_intel_crtc(crtc)->config = to_intel_crtc_state(crtc->state);

		/* Update hwmode for vblank functions */
		if (crtc->state->active)
			crtc->hwmode = crtc->state->adjusted_mode;
		else
			crtc->hwmode.crtc_clock = 0;

		/*
		 * Update legacy state to satisfy fbc code. This can
		 * be removed when fbc uses the atomic state.
		 */
		if (drm_atomic_get_existing_plane_state(state, crtc->primary)) {
			struct drm_plane_state *plane_state = crtc->primary->state;

			crtc->primary->fb = plane_state->fb;
			crtc->x = plane_state->src_x >> 16;
			crtc->y = plane_state->src_y >> 16;
		}
	}
}

static bool intel_fuzzy_clock_check(int clock1, int clock2)
{
	int diff;

	if (clock1 == clock2)
		return true;

	if (!clock1 || !clock2)
		return false;

	diff = abs(clock1 - clock2);

	if (((((diff + clock1 + clock2) * 100)) / (clock1 + clock2)) < 105)
		return true;

	return false;
}

#define for_each_intel_crtc_masked(dev, mask, intel_crtc) \
	list_for_each_entry((intel_crtc), \
			    &(dev)->mode_config.crtc_list, \
			    base.head) \
		for_each_if (mask & (1 <<(intel_crtc)->pipe))

static bool
intel_compare_m_n(unsigned int m, unsigned int n,
		  unsigned int m2, unsigned int n2,
		  bool exact)
{
	if (m == m2 && n == n2)
		return true;

	if (exact || !m || !n || !m2 || !n2)
		return false;

	BUILD_BUG_ON(DATA_LINK_M_N_MASK > INT_MAX);

	if (n > n2) {
		while (n > n2) {
			m2 <<= 1;
			n2 <<= 1;
		}
	} else if (n < n2) {
		while (n < n2) {
			m <<= 1;
			n <<= 1;
		}
	}

	if (n != n2)
		return false;

	return intel_fuzzy_clock_check(m, m2);
}

static bool
intel_compare_link_m_n(const struct intel_link_m_n *m_n,
		       struct intel_link_m_n *m2_n2,
		       bool adjust)
{
	if (m_n->tu == m2_n2->tu &&
	    intel_compare_m_n(m_n->gmch_m, m_n->gmch_n,
			      m2_n2->gmch_m, m2_n2->gmch_n, !adjust) &&
	    intel_compare_m_n(m_n->link_m, m_n->link_n,
			      m2_n2->link_m, m2_n2->link_n, !adjust)) {
		if (adjust)
			*m2_n2 = *m_n;

		return true;
	}

	return false;
}

static bool
intel_pipe_config_compare(struct drm_device *dev,
			  struct intel_crtc_state *current_config,
			  struct intel_crtc_state *pipe_config,
			  bool adjust)
{
	bool ret = true;

#define INTEL_ERR_OR_DBG_KMS(fmt, ...) \
	do { \
		if (!adjust) \
			DRM_ERROR(fmt, ##__VA_ARGS__); \
		else \
			DRM_DEBUG_KMS(fmt, ##__VA_ARGS__); \
	} while (0)

#define PIPE_CONF_CHECK_X(name)	\
	if (current_config->name != pipe_config->name) { \
		INTEL_ERR_OR_DBG_KMS("mismatch in " #name " " \
			  "(expected 0x%08x, found 0x%08x)\n", \
			  current_config->name, \
			  pipe_config->name); \
		ret = false; \
	}

#define PIPE_CONF_CHECK_I(name)	\
	if (current_config->name != pipe_config->name) { \
		INTEL_ERR_OR_DBG_KMS("mismatch in " #name " " \
			  "(expected %i, found %i)\n", \
			  current_config->name, \
			  pipe_config->name); \
		ret = false; \
	}

#define PIPE_CONF_CHECK_P(name)	\
	if (current_config->name != pipe_config->name) { \
		INTEL_ERR_OR_DBG_KMS("mismatch in " #name " " \
			  "(expected %p, found %p)\n", \
			  current_config->name, \
			  pipe_config->name); \
		ret = false; \
	}

#define PIPE_CONF_CHECK_M_N(name) \
	if (!intel_compare_link_m_n(&current_config->name, \
				    &pipe_config->name,\
				    adjust)) { \
		INTEL_ERR_OR_DBG_KMS("mismatch in " #name " " \
			  "(expected tu %i gmch %i/%i link %i/%i, " \
			  "found tu %i, gmch %i/%i link %i/%i)\n", \
			  current_config->name.tu, \
			  current_config->name.gmch_m, \
			  current_config->name.gmch_n, \
			  current_config->name.link_m, \
			  current_config->name.link_n, \
			  pipe_config->name.tu, \
			  pipe_config->name.gmch_m, \
			  pipe_config->name.gmch_n, \
			  pipe_config->name.link_m, \
			  pipe_config->name.link_n); \
		ret = false; \
	}

/* This is required for BDW+ where there is only one set of registers for
 * switching between high and low RR.
 * This macro can be used whenever a comparison has to be made between one
 * hw state and multiple sw state variables.
 */
#define PIPE_CONF_CHECK_M_N_ALT(name, alt_name) \
	if (!intel_compare_link_m_n(&current_config->name, \
				    &pipe_config->name, adjust) && \
	    !intel_compare_link_m_n(&current_config->alt_name, \
				    &pipe_config->name, adjust)) { \
		INTEL_ERR_OR_DBG_KMS("mismatch in " #name " " \
			  "(expected tu %i gmch %i/%i link %i/%i, " \
			  "or tu %i gmch %i/%i link %i/%i, " \
			  "found tu %i, gmch %i/%i link %i/%i)\n", \
			  current_config->name.tu, \
			  current_config->name.gmch_m, \
			  current_config->name.gmch_n, \
			  current_config->name.link_m, \
			  current_config->name.link_n, \
			  current_config->alt_name.tu, \
			  current_config->alt_name.gmch_m, \
			  current_config->alt_name.gmch_n, \
			  current_config->alt_name.link_m, \
			  current_config->alt_name.link_n, \
			  pipe_config->name.tu, \
			  pipe_config->name.gmch_m, \
			  pipe_config->name.gmch_n, \
			  pipe_config->name.link_m, \
			  pipe_config->name.link_n); \
		ret = false; \
	}

#define PIPE_CONF_CHECK_FLAGS(name, mask)	\
	if ((current_config->name ^ pipe_config->name) & (mask)) { \
		INTEL_ERR_OR_DBG_KMS("mismatch in " #name "(" #mask ") " \
			  "(expected %i, found %i)\n", \
			  current_config->name & (mask), \
			  pipe_config->name & (mask)); \
		ret = false; \
	}

#define PIPE_CONF_CHECK_CLOCK_FUZZY(name) \
	if (!intel_fuzzy_clock_check(current_config->name, pipe_config->name)) { \
		INTEL_ERR_OR_DBG_KMS("mismatch in " #name " " \
			  "(expected %i, found %i)\n", \
			  current_config->name, \
			  pipe_config->name); \
		ret = false; \
	}

#define PIPE_CONF_QUIRK(quirk)	\
	((current_config->quirks | pipe_config->quirks) & (quirk))

	PIPE_CONF_CHECK_I(cpu_transcoder);

	PIPE_CONF_CHECK_I(has_pch_encoder);
	PIPE_CONF_CHECK_I(fdi_lanes);
	PIPE_CONF_CHECK_M_N(fdi_m_n);

	PIPE_CONF_CHECK_I(has_dp_encoder);
	PIPE_CONF_CHECK_I(lane_count);
	PIPE_CONF_CHECK_X(lane_lat_optim_mask);

	if (INTEL_INFO(dev)->gen < 8) {
		PIPE_CONF_CHECK_M_N(dp_m_n);

		if (current_config->has_drrs)
			PIPE_CONF_CHECK_M_N(dp_m2_n2);
	} else
		PIPE_CONF_CHECK_M_N_ALT(dp_m_n, dp_m2_n2);

	PIPE_CONF_CHECK_I(has_dsi_encoder);

	PIPE_CONF_CHECK_I(base.adjusted_mode.crtc_hdisplay);
	PIPE_CONF_CHECK_I(base.adjusted_mode.crtc_htotal);
	PIPE_CONF_CHECK_I(base.adjusted_mode.crtc_hblank_start);
	PIPE_CONF_CHECK_I(base.adjusted_mode.crtc_hblank_end);
	PIPE_CONF_CHECK_I(base.adjusted_mode.crtc_hsync_start);
	PIPE_CONF_CHECK_I(base.adjusted_mode.crtc_hsync_end);

	PIPE_CONF_CHECK_I(base.adjusted_mode.crtc_vdisplay);
	PIPE_CONF_CHECK_I(base.adjusted_mode.crtc_vtotal);
	PIPE_CONF_CHECK_I(base.adjusted_mode.crtc_vblank_start);
	PIPE_CONF_CHECK_I(base.adjusted_mode.crtc_vblank_end);
	PIPE_CONF_CHECK_I(base.adjusted_mode.crtc_vsync_start);
	PIPE_CONF_CHECK_I(base.adjusted_mode.crtc_vsync_end);

	PIPE_CONF_CHECK_I(pixel_multiplier);
	PIPE_CONF_CHECK_I(has_hdmi_sink);
	if ((INTEL_INFO(dev)->gen < 8 && !IS_HASWELL(dev)) ||
	    IS_VALLEYVIEW(dev) || IS_CHERRYVIEW(dev))
		PIPE_CONF_CHECK_I(limited_color_range);
	PIPE_CONF_CHECK_I(has_infoframe);

	PIPE_CONF_CHECK_I(has_audio);

	PIPE_CONF_CHECK_FLAGS(base.adjusted_mode.flags,
			      DRM_MODE_FLAG_INTERLACE);

	if (!PIPE_CONF_QUIRK(PIPE_CONFIG_QUIRK_MODE_SYNC_FLAGS)) {
		PIPE_CONF_CHECK_FLAGS(base.adjusted_mode.flags,
				      DRM_MODE_FLAG_PHSYNC);
		PIPE_CONF_CHECK_FLAGS(base.adjusted_mode.flags,
				      DRM_MODE_FLAG_NHSYNC);
		PIPE_CONF_CHECK_FLAGS(base.adjusted_mode.flags,
				      DRM_MODE_FLAG_PVSYNC);
		PIPE_CONF_CHECK_FLAGS(base.adjusted_mode.flags,
				      DRM_MODE_FLAG_NVSYNC);
	}

	PIPE_CONF_CHECK_X(gmch_pfit.control);
	/* pfit ratios are autocomputed by the hw on gen4+ */
	if (INTEL_INFO(dev)->gen < 4)
		PIPE_CONF_CHECK_X(gmch_pfit.pgm_ratios);
	PIPE_CONF_CHECK_X(gmch_pfit.lvds_border_bits);

	if (!adjust) {
		PIPE_CONF_CHECK_I(pipe_src_w);
		PIPE_CONF_CHECK_I(pipe_src_h);

		PIPE_CONF_CHECK_I(pch_pfit.enabled);
		if (current_config->pch_pfit.enabled) {
			PIPE_CONF_CHECK_X(pch_pfit.pos);
			PIPE_CONF_CHECK_X(pch_pfit.size);
		}

		PIPE_CONF_CHECK_I(scaler_state.scaler_id);
	}

	/* BDW+ don't expose a synchronous way to read the state */
	if (IS_HASWELL(dev))
		PIPE_CONF_CHECK_I(ips_enabled);

	PIPE_CONF_CHECK_I(double_wide);

	PIPE_CONF_CHECK_X(ddi_pll_sel);

	PIPE_CONF_CHECK_P(shared_dpll);
	PIPE_CONF_CHECK_X(dpll_hw_state.dpll);
	PIPE_CONF_CHECK_X(dpll_hw_state.dpll_md);
	PIPE_CONF_CHECK_X(dpll_hw_state.fp0);
	PIPE_CONF_CHECK_X(dpll_hw_state.fp1);
	PIPE_CONF_CHECK_X(dpll_hw_state.wrpll);
	PIPE_CONF_CHECK_X(dpll_hw_state.spll);
	PIPE_CONF_CHECK_X(dpll_hw_state.ctrl1);
	PIPE_CONF_CHECK_X(dpll_hw_state.cfgcr1);
	PIPE_CONF_CHECK_X(dpll_hw_state.cfgcr2);

	PIPE_CONF_CHECK_X(dsi_pll.ctrl);
	PIPE_CONF_CHECK_X(dsi_pll.div);

	if (IS_G4X(dev) || INTEL_INFO(dev)->gen >= 5)
		PIPE_CONF_CHECK_I(pipe_bpp);

	PIPE_CONF_CHECK_CLOCK_FUZZY(base.adjusted_mode.crtc_clock);
	PIPE_CONF_CHECK_CLOCK_FUZZY(port_clock);

#undef PIPE_CONF_CHECK_X
#undef PIPE_CONF_CHECK_I
#undef PIPE_CONF_CHECK_P
#undef PIPE_CONF_CHECK_FLAGS
#undef PIPE_CONF_CHECK_CLOCK_FUZZY
#undef PIPE_CONF_QUIRK
#undef INTEL_ERR_OR_DBG_KMS

	return ret;
}

static void intel_pipe_config_sanity_check(struct drm_i915_private *dev_priv,
					   const struct intel_crtc_state *pipe_config)
{
	if (pipe_config->has_pch_encoder) {
		int fdi_dotclock = intel_dotclock_calculate(intel_fdi_link_freq(dev_priv, pipe_config),
							    &pipe_config->fdi_m_n);
		int dotclock = pipe_config->base.adjusted_mode.crtc_clock;

		/*
		 * FDI already provided one idea for the dotclock.
		 * Yell if the encoder disagrees.
		 */
		WARN(!intel_fuzzy_clock_check(fdi_dotclock, dotclock),
		     "FDI dotclock and encoder dotclock mismatch, fdi: %i, encoder: %i\n",
		     fdi_dotclock, dotclock);
	}
}

static void verify_wm_state(struct drm_crtc *crtc,
			    struct drm_crtc_state *new_state)
{
	struct drm_device *dev = crtc->dev;
	struct drm_i915_private *dev_priv = dev->dev_private;
	struct skl_ddb_allocation hw_ddb, *sw_ddb;
	struct skl_ddb_entry *hw_entry, *sw_entry;
	struct intel_crtc *intel_crtc = to_intel_crtc(crtc);
	const enum pipe pipe = intel_crtc->pipe;
	int plane;

	if (INTEL_INFO(dev)->gen < 9 || !new_state->active)
		return;

	skl_ddb_get_hw_state(dev_priv, &hw_ddb);
	sw_ddb = &dev_priv->wm.skl_hw.ddb;

	/* planes */
	for_each_plane(dev_priv, pipe, plane) {
		hw_entry = &hw_ddb.plane[pipe][plane];
		sw_entry = &sw_ddb->plane[pipe][plane];

		if (skl_ddb_entry_equal(hw_entry, sw_entry))
			continue;

		DRM_ERROR("mismatch in DDB state pipe %c plane %d "
			  "(expected (%u,%u), found (%u,%u))\n",
			  pipe_name(pipe), plane + 1,
			  sw_entry->start, sw_entry->end,
			  hw_entry->start, hw_entry->end);
	}

	/* cursor */
	hw_entry = &hw_ddb.plane[pipe][PLANE_CURSOR];
	sw_entry = &sw_ddb->plane[pipe][PLANE_CURSOR];

	if (!skl_ddb_entry_equal(hw_entry, sw_entry)) {
		DRM_ERROR("mismatch in DDB state pipe %c cursor "
			  "(expected (%u,%u), found (%u,%u))\n",
			  pipe_name(pipe),
			  sw_entry->start, sw_entry->end,
			  hw_entry->start, hw_entry->end);
	}
}

static void
verify_connector_state(struct drm_device *dev, struct drm_crtc *crtc)
{
	struct drm_connector *connector;

	drm_for_each_connector(connector, dev) {
		struct drm_encoder *encoder = connector->encoder;
		struct drm_connector_state *state = connector->state;

		if (state->crtc != crtc)
			continue;

		intel_connector_verify_state(to_intel_connector(connector));

		I915_STATE_WARN(state->best_encoder != encoder,
		     "connector's atomic encoder doesn't match legacy encoder\n");
	}
}

static void
verify_encoder_state(struct drm_device *dev)
{
	struct intel_encoder *encoder;
	struct intel_connector *connector;

	for_each_intel_encoder(dev, encoder) {
		bool enabled = false;
		enum pipe pipe;

		DRM_DEBUG_KMS("[ENCODER:%d:%s]\n",
			      encoder->base.base.id,
			      encoder->base.name);

		for_each_intel_connector(dev, connector) {
			if (connector->base.state->best_encoder != &encoder->base)
				continue;
			enabled = true;

			I915_STATE_WARN(connector->base.state->crtc !=
					encoder->base.crtc,
			     "connector's crtc doesn't match encoder crtc\n");
		}

		I915_STATE_WARN(!!encoder->base.crtc != enabled,
		     "encoder's enabled state mismatch "
		     "(expected %i, found %i)\n",
		     !!encoder->base.crtc, enabled);

		if (!encoder->base.crtc) {
			bool active;

			active = encoder->get_hw_state(encoder, &pipe);
			I915_STATE_WARN(active,
			     "encoder detached but still enabled on pipe %c.\n",
			     pipe_name(pipe));
		}
	}
}

static void
verify_crtc_state(struct drm_crtc *crtc,
		  struct drm_crtc_state *old_crtc_state,
		  struct drm_crtc_state *new_crtc_state)
{
	struct drm_device *dev = crtc->dev;
	struct drm_i915_private *dev_priv = dev->dev_private;
	struct intel_encoder *encoder;
	struct intel_crtc *intel_crtc = to_intel_crtc(crtc);
	struct intel_crtc_state *pipe_config, *sw_config;
	struct drm_atomic_state *old_state;
	bool active;

	old_state = old_crtc_state->state;
	__drm_atomic_helper_crtc_destroy_state(crtc, old_crtc_state);
	pipe_config = to_intel_crtc_state(old_crtc_state);
	memset(pipe_config, 0, sizeof(*pipe_config));
	pipe_config->base.crtc = crtc;
	pipe_config->base.state = old_state;

	DRM_DEBUG_KMS("[CRTC:%d]\n", crtc->base.id);

	active = dev_priv->display.get_pipe_config(intel_crtc, pipe_config);

	/* hw state is inconsistent with the pipe quirk */
	if ((intel_crtc->pipe == PIPE_A && dev_priv->quirks & QUIRK_PIPEA_FORCE) ||
	    (intel_crtc->pipe == PIPE_B && dev_priv->quirks & QUIRK_PIPEB_FORCE))
		active = new_crtc_state->active;

	I915_STATE_WARN(new_crtc_state->active != active,
	     "crtc active state doesn't match with hw state "
	     "(expected %i, found %i)\n", new_crtc_state->active, active);

	I915_STATE_WARN(intel_crtc->active != new_crtc_state->active,
	     "transitional active state does not match atomic hw state "
	     "(expected %i, found %i)\n", new_crtc_state->active, intel_crtc->active);

	for_each_encoder_on_crtc(dev, crtc, encoder) {
		enum pipe pipe;

		active = encoder->get_hw_state(encoder, &pipe);
		I915_STATE_WARN(active != new_crtc_state->active,
			"[ENCODER:%i] active %i with crtc active %i\n",
			encoder->base.base.id, active, new_crtc_state->active);

		I915_STATE_WARN(active && intel_crtc->pipe != pipe,
				"Encoder connected to wrong pipe %c\n",
				pipe_name(pipe));

		if (active)
			encoder->get_config(encoder, pipe_config);
	}

	if (!new_crtc_state->active)
		return;

	intel_pipe_config_sanity_check(dev_priv, pipe_config);

	sw_config = to_intel_crtc_state(crtc->state);
	if (!intel_pipe_config_compare(dev, sw_config,
				       pipe_config, false)) {
		I915_STATE_WARN(1, "pipe state doesn't match!\n");
		intel_dump_pipe_config(intel_crtc, pipe_config,
				       "[hw state]");
		intel_dump_pipe_config(intel_crtc, sw_config,
				       "[sw state]");
	}
}

static void
verify_single_dpll_state(struct drm_i915_private *dev_priv,
			 struct intel_shared_dpll *pll,
			 struct drm_crtc *crtc,
			 struct drm_crtc_state *new_state)
{
	struct intel_dpll_hw_state dpll_hw_state;
	unsigned crtc_mask;
	bool active;

	memset(&dpll_hw_state, 0, sizeof(dpll_hw_state));

	DRM_DEBUG_KMS("%s\n", pll->name);

	active = pll->funcs.get_hw_state(dev_priv, pll, &dpll_hw_state);

	if (!(pll->flags & INTEL_DPLL_ALWAYS_ON)) {
		I915_STATE_WARN(!pll->on && pll->active_mask,
		     "pll in active use but not on in sw tracking\n");
		I915_STATE_WARN(pll->on && !pll->active_mask,
		     "pll is on but not used by any active crtc\n");
		I915_STATE_WARN(pll->on != active,
		     "pll on state mismatch (expected %i, found %i)\n",
		     pll->on, active);
	}

	if (!crtc) {
		I915_STATE_WARN(pll->active_mask & ~pll->config.crtc_mask,
				"more active pll users than references: %x vs %x\n",
				pll->active_mask, pll->config.crtc_mask);

		return;
	}

	crtc_mask = 1 << drm_crtc_index(crtc);

	if (new_state->active)
		I915_STATE_WARN(!(pll->active_mask & crtc_mask),
				"pll active mismatch (expected pipe %c in active mask 0x%02x)\n",
				pipe_name(drm_crtc_index(crtc)), pll->active_mask);
	else
		I915_STATE_WARN(pll->active_mask & crtc_mask,
				"pll active mismatch (didn't expect pipe %c in active mask 0x%02x)\n",
				pipe_name(drm_crtc_index(crtc)), pll->active_mask);

	I915_STATE_WARN(!(pll->config.crtc_mask & crtc_mask),
			"pll enabled crtcs mismatch (expected 0x%x in 0x%02x)\n",
			crtc_mask, pll->config.crtc_mask);

	I915_STATE_WARN(pll->on && memcmp(&pll->config.hw_state,
					  &dpll_hw_state,
					  sizeof(dpll_hw_state)),
			"pll hw state mismatch\n");
}

static void
verify_shared_dpll_state(struct drm_device *dev, struct drm_crtc *crtc,
			 struct drm_crtc_state *old_crtc_state,
			 struct drm_crtc_state *new_crtc_state)
{
	struct drm_i915_private *dev_priv = dev->dev_private;
	struct intel_crtc_state *old_state = to_intel_crtc_state(old_crtc_state);
	struct intel_crtc_state *new_state = to_intel_crtc_state(new_crtc_state);

	if (new_state->shared_dpll)
		verify_single_dpll_state(dev_priv, new_state->shared_dpll, crtc, new_crtc_state);

	if (old_state->shared_dpll &&
	    old_state->shared_dpll != new_state->shared_dpll) {
		unsigned crtc_mask = 1 << drm_crtc_index(crtc);
		struct intel_shared_dpll *pll = old_state->shared_dpll;

		I915_STATE_WARN(pll->active_mask & crtc_mask,
				"pll active mismatch (didn't expect pipe %c in active mask)\n",
				pipe_name(drm_crtc_index(crtc)));
		I915_STATE_WARN(pll->config.crtc_mask & crtc_mask,
				"pll enabled crtcs mismatch (found %x in enabled mask)\n",
				pipe_name(drm_crtc_index(crtc)));
	}
}

static void
intel_modeset_verify_crtc(struct drm_crtc *crtc,
			 struct drm_crtc_state *old_state,
			 struct drm_crtc_state *new_state)
{
	if (!needs_modeset(new_state) &&
	    !to_intel_crtc_state(new_state)->update_pipe)
		return;

	verify_wm_state(crtc, new_state);
	verify_connector_state(crtc->dev, crtc);
	verify_crtc_state(crtc, old_state, new_state);
	verify_shared_dpll_state(crtc->dev, crtc, old_state, new_state);
}

static void
verify_disabled_dpll_state(struct drm_device *dev)
{
	struct drm_i915_private *dev_priv = dev->dev_private;
	int i;

	for (i = 0; i < dev_priv->num_shared_dpll; i++)
		verify_single_dpll_state(dev_priv, &dev_priv->shared_dplls[i], NULL, NULL);
}

static void
intel_modeset_verify_disabled(struct drm_device *dev)
{
	verify_encoder_state(dev);
	verify_connector_state(dev, NULL);
	verify_disabled_dpll_state(dev);
}

static void update_scanline_offset(struct intel_crtc *crtc)
{
	struct drm_device *dev = crtc->base.dev;

	/*
	 * The scanline counter increments at the leading edge of hsync.
	 *
	 * On most platforms it starts counting from vtotal-1 on the
	 * first active line. That means the scanline counter value is
	 * always one less than what we would expect. Ie. just after
	 * start of vblank, which also occurs at start of hsync (on the
	 * last active line), the scanline counter will read vblank_start-1.
	 *
	 * On gen2 the scanline counter starts counting from 1 instead
	 * of vtotal-1, so we have to subtract one (or rather add vtotal-1
	 * to keep the value positive), instead of adding one.
	 *
	 * On HSW+ the behaviour of the scanline counter depends on the output
	 * type. For DP ports it behaves like most other platforms, but on HDMI
	 * there's an extra 1 line difference. So we need to add two instead of
	 * one to the value.
	 */
	if (IS_GEN2(dev)) {
		const struct drm_display_mode *adjusted_mode = &crtc->config->base.adjusted_mode;
		int vtotal;

		vtotal = adjusted_mode->crtc_vtotal;
		if (adjusted_mode->flags & DRM_MODE_FLAG_INTERLACE)
			vtotal /= 2;

		crtc->scanline_offset = vtotal - 1;
	} else if (HAS_DDI(dev) &&
		   intel_pipe_has_type(crtc, INTEL_OUTPUT_HDMI)) {
		crtc->scanline_offset = 2;
	} else
		crtc->scanline_offset = 1;
}

static void intel_modeset_clear_plls(struct drm_atomic_state *state)
{
	struct drm_device *dev = state->dev;
	struct drm_i915_private *dev_priv = to_i915(dev);
	struct intel_shared_dpll_config *shared_dpll = NULL;
	struct drm_crtc *crtc;
	struct drm_crtc_state *crtc_state;
	int i;

	if (!dev_priv->display.crtc_compute_clock)
		return;

	for_each_crtc_in_state(state, crtc, crtc_state, i) {
		struct intel_crtc *intel_crtc = to_intel_crtc(crtc);
		struct intel_shared_dpll *old_dpll =
			to_intel_crtc_state(crtc->state)->shared_dpll;

		if (!needs_modeset(crtc_state))
			continue;

		to_intel_crtc_state(crtc_state)->shared_dpll = NULL;

		if (!old_dpll)
			continue;

		if (!shared_dpll)
			shared_dpll = intel_atomic_get_shared_dpll_state(state);

		intel_shared_dpll_config_put(shared_dpll, old_dpll, intel_crtc);
	}
}

/*
 * This implements the workaround described in the "notes" section of the mode
 * set sequence documentation. When going from no pipes or single pipe to
 * multiple pipes, and planes are enabled after the pipe, we need to wait at
 * least 2 vblanks on the first pipe before enabling planes on the second pipe.
 */
static int haswell_mode_set_planes_workaround(struct drm_atomic_state *state)
{
	struct drm_crtc_state *crtc_state;
	struct intel_crtc *intel_crtc;
	struct drm_crtc *crtc;
	struct intel_crtc_state *first_crtc_state = NULL;
	struct intel_crtc_state *other_crtc_state = NULL;
	enum pipe first_pipe = INVALID_PIPE, enabled_pipe = INVALID_PIPE;
	int i;

	/* look at all crtc's that are going to be enabled in during modeset */
	for_each_crtc_in_state(state, crtc, crtc_state, i) {
		intel_crtc = to_intel_crtc(crtc);

		if (!crtc_state->active || !needs_modeset(crtc_state))
			continue;

		if (first_crtc_state) {
			other_crtc_state = to_intel_crtc_state(crtc_state);
			break;
		} else {
			first_crtc_state = to_intel_crtc_state(crtc_state);
			first_pipe = intel_crtc->pipe;
		}
	}

	/* No workaround needed? */
	if (!first_crtc_state)
		return 0;

	/* w/a possibly needed, check how many crtc's are already enabled. */
	for_each_intel_crtc(state->dev, intel_crtc) {
		struct intel_crtc_state *pipe_config;

		pipe_config = intel_atomic_get_crtc_state(state, intel_crtc);
		if (IS_ERR(pipe_config))
			return PTR_ERR(pipe_config);

		pipe_config->hsw_workaround_pipe = INVALID_PIPE;

		if (!pipe_config->base.active ||
		    needs_modeset(&pipe_config->base))
			continue;

		/* 2 or more enabled crtcs means no need for w/a */
		if (enabled_pipe != INVALID_PIPE)
			return 0;

		enabled_pipe = intel_crtc->pipe;
	}

	if (enabled_pipe != INVALID_PIPE)
		first_crtc_state->hsw_workaround_pipe = enabled_pipe;
	else if (other_crtc_state)
		other_crtc_state->hsw_workaround_pipe = first_pipe;

	return 0;
}

static int intel_modeset_all_pipes(struct drm_atomic_state *state)
{
	struct drm_crtc *crtc;
	struct drm_crtc_state *crtc_state;
	int ret = 0;

	/* add all active pipes to the state */
	for_each_crtc(state->dev, crtc) {
		crtc_state = drm_atomic_get_crtc_state(state, crtc);
		if (IS_ERR(crtc_state))
			return PTR_ERR(crtc_state);

		if (!crtc_state->active || needs_modeset(crtc_state))
			continue;

		crtc_state->mode_changed = true;

		ret = drm_atomic_add_affected_connectors(state, crtc);
		if (ret)
			break;

		ret = drm_atomic_add_affected_planes(state, crtc);
		if (ret)
			break;
	}

	return ret;
}

static int intel_modeset_checks(struct drm_atomic_state *state)
{
	struct intel_atomic_state *intel_state = to_intel_atomic_state(state);
	struct drm_i915_private *dev_priv = state->dev->dev_private;
	struct drm_crtc *crtc;
	struct drm_crtc_state *crtc_state;
	int ret = 0, i;

	if (!check_digital_port_conflicts(state)) {
		DRM_DEBUG_KMS("rejecting conflicting digital port configuration\n");
		return -EINVAL;
	}

	intel_state->modeset = true;
	intel_state->active_crtcs = dev_priv->active_crtcs;

	for_each_crtc_in_state(state, crtc, crtc_state, i) {
		if (crtc_state->active)
			intel_state->active_crtcs |= 1 << i;
		else
			intel_state->active_crtcs &= ~(1 << i);

		if (crtc_state->active != crtc->state->active)
			intel_state->active_pipe_changes |= drm_crtc_mask(crtc);
	}

	/*
	 * See if the config requires any additional preparation, e.g.
	 * to adjust global state with pipes off.  We need to do this
	 * here so we can get the modeset_pipe updated config for the new
	 * mode set on this crtc.  For other crtcs we need to use the
	 * adjusted_mode bits in the crtc directly.
	 */
	if (dev_priv->display.modeset_calc_cdclk) {
		ret = dev_priv->display.modeset_calc_cdclk(state);

		if (!ret && intel_state->dev_cdclk != dev_priv->cdclk_freq)
			ret = intel_modeset_all_pipes(state);

		if (ret < 0)
			return ret;

		DRM_DEBUG_KMS("New cdclk calculated to be atomic %u, actual %u\n",
			      intel_state->cdclk, intel_state->dev_cdclk);
	} else
		to_intel_atomic_state(state)->cdclk = dev_priv->atomic_cdclk_freq;

	intel_modeset_clear_plls(state);

	if (IS_HASWELL(dev_priv))
		return haswell_mode_set_planes_workaround(state);

	return 0;
}

/*
 * Handle calculation of various watermark data at the end of the atomic check
 * phase.  The code here should be run after the per-crtc and per-plane 'check'
 * handlers to ensure that all derived state has been updated.
 */
static int calc_watermark_data(struct drm_atomic_state *state)
{
	struct drm_device *dev = state->dev;
	struct drm_i915_private *dev_priv = to_i915(dev);

	/* Is there platform-specific watermark information to calculate? */
	if (dev_priv->display.compute_global_watermarks)
		return dev_priv->display.compute_global_watermarks(state);

	return 0;
}

/**
 * intel_atomic_check - validate state object
 * @dev: drm device
 * @state: state to validate
 */
static int intel_atomic_check(struct drm_device *dev,
			      struct drm_atomic_state *state)
{
	struct drm_i915_private *dev_priv = to_i915(dev);
	struct intel_atomic_state *intel_state = to_intel_atomic_state(state);
	struct drm_crtc *crtc;
	struct drm_crtc_state *crtc_state;
	int ret, i;
	bool any_ms = false;

	ret = drm_atomic_helper_check_modeset(dev, state);
	if (ret)
		return ret;

	for_each_crtc_in_state(state, crtc, crtc_state, i) {
		struct intel_crtc_state *pipe_config =
			to_intel_crtc_state(crtc_state);

		/* Catch I915_MODE_FLAG_INHERITED */
		if (crtc_state->mode.private_flags != crtc->state->mode.private_flags)
			crtc_state->mode_changed = true;

		if (!crtc_state->enable) {
			if (needs_modeset(crtc_state))
				any_ms = true;
			continue;
		}

		if (!needs_modeset(crtc_state))
			continue;

		/* FIXME: For only active_changed we shouldn't need to do any
		 * state recomputation at all. */

		ret = drm_atomic_add_affected_connectors(state, crtc);
		if (ret)
			return ret;

		ret = intel_modeset_pipe_config(crtc, pipe_config);
		if (ret)
			return ret;

		if (i915.fastboot &&
		    intel_pipe_config_compare(dev,
					to_intel_crtc_state(crtc->state),
					pipe_config, true)) {
			crtc_state->mode_changed = false;
			to_intel_crtc_state(crtc_state)->update_pipe = true;
		}

		if (needs_modeset(crtc_state)) {
			any_ms = true;

			ret = drm_atomic_add_affected_planes(state, crtc);
			if (ret)
				return ret;
		}

		intel_dump_pipe_config(to_intel_crtc(crtc), pipe_config,
				       needs_modeset(crtc_state) ?
				       "[modeset]" : "[fastset]");
	}

	if (any_ms) {
		ret = intel_modeset_checks(state);

		if (ret)
			return ret;
	} else
		intel_state->cdclk = dev_priv->cdclk_freq;

	ret = drm_atomic_helper_check_planes(dev, state);
	if (ret)
		return ret;

	intel_fbc_choose_crtc(dev_priv, state);
	return calc_watermark_data(state);
}

static int intel_atomic_prepare_commit(struct drm_device *dev,
				       struct drm_atomic_state *state,
				       bool nonblock)
{
	struct drm_i915_private *dev_priv = dev->dev_private;
	struct drm_plane_state *plane_state;
	struct drm_crtc_state *crtc_state;
	struct drm_plane *plane;
	struct drm_crtc *crtc;
	int i, ret;

	if (nonblock) {
		DRM_DEBUG_KMS("i915 does not yet support nonblocking commit\n");
		return -EINVAL;
	}

	for_each_crtc_in_state(state, crtc, crtc_state, i) {
		if (state->legacy_cursor_update)
			continue;

		ret = intel_crtc_wait_for_pending_flips(crtc);
		if (ret)
			return ret;

		if (atomic_read(&to_intel_crtc(crtc)->unpin_work_count) >= 2)
			flush_workqueue(dev_priv->wq);
	}

	ret = mutex_lock_interruptible(&dev->struct_mutex);
	if (ret)
		return ret;

	ret = drm_atomic_helper_prepare_planes(dev, state);
	mutex_unlock(&dev->struct_mutex);

	if (!ret && !nonblock) {
		for_each_plane_in_state(state, plane, plane_state, i) {
			struct intel_plane_state *intel_plane_state =
				to_intel_plane_state(plane_state);

			if (!intel_plane_state->wait_req)
				continue;

			ret = __i915_wait_request(intel_plane_state->wait_req,
						  true, NULL, NULL);
			if (ret) {
				/* Any hang should be swallowed by the wait */
				WARN_ON(ret == -EIO);
				mutex_lock(&dev->struct_mutex);
				drm_atomic_helper_cleanup_planes(dev, state);
				mutex_unlock(&dev->struct_mutex);
				break;
			}
		}
	}

	return ret;
}

static void intel_atomic_wait_for_vblanks(struct drm_device *dev,
					  struct drm_i915_private *dev_priv,
					  unsigned crtc_mask)
{
	unsigned last_vblank_count[I915_MAX_PIPES];
	enum pipe pipe;
	int ret;

	if (!crtc_mask)
		return;

	for_each_pipe(dev_priv, pipe) {
		struct drm_crtc *crtc = dev_priv->pipe_to_crtc_mapping[pipe];

		if (!((1 << pipe) & crtc_mask))
			continue;

		ret = drm_crtc_vblank_get(crtc);
		if (WARN_ON(ret != 0)) {
			crtc_mask &= ~(1 << pipe);
			continue;
		}

		last_vblank_count[pipe] = drm_crtc_vblank_count(crtc);
	}

	for_each_pipe(dev_priv, pipe) {
		struct drm_crtc *crtc = dev_priv->pipe_to_crtc_mapping[pipe];
		long lret;

		if (!((1 << pipe) & crtc_mask))
			continue;

		lret = wait_event_timeout(dev->vblank[pipe].queue,
				last_vblank_count[pipe] !=
					drm_crtc_vblank_count(crtc),
				msecs_to_jiffies(50));

		WARN(!lret, "pipe %c vblank wait timed out\n", pipe_name(pipe));

		drm_crtc_vblank_put(crtc);
	}
}

static bool needs_vblank_wait(struct intel_crtc_state *crtc_state)
{
	/* fb updated, need to unpin old fb */
	if (crtc_state->fb_changed)
		return true;

	/* wm changes, need vblank before final wm's */
	if (crtc_state->update_wm_post)
		return true;

	/*
	 * cxsr is re-enabled after vblank.
	 * This is already handled by crtc_state->update_wm_post,
	 * but added for clarity.
	 */
	if (crtc_state->disable_cxsr)
		return true;

	return false;
}

/**
 * intel_atomic_commit - commit validated state object
 * @dev: DRM device
 * @state: the top-level driver state object
 * @nonblock: nonblocking commit
 *
 * This function commits a top-level state object that has been validated
 * with drm_atomic_helper_check().
 *
 * FIXME:  Atomic modeset support for i915 is not yet complete.  At the moment
 * we can only handle plane-related operations and do not yet support
 * nonblocking commit.
 *
 * RETURNS
 * Zero for success or -errno.
 */
static int intel_atomic_commit(struct drm_device *dev,
			       struct drm_atomic_state *state,
			       bool nonblock)
{
	struct intel_atomic_state *intel_state = to_intel_atomic_state(state);
	struct drm_i915_private *dev_priv = dev->dev_private;
	struct drm_crtc_state *old_crtc_state;
	struct drm_crtc *crtc;
	struct intel_crtc_state *intel_cstate;
	int ret = 0, i;
	bool hw_check = intel_state->modeset;
	unsigned long put_domains[I915_MAX_PIPES] = {};
	unsigned crtc_vblank_mask = 0;

	ret = intel_atomic_prepare_commit(dev, state, nonblock);
	if (ret) {
		DRM_DEBUG_ATOMIC("Preparing state failed with %i\n", ret);
		return ret;
	}

	drm_atomic_helper_swap_state(dev, state);
<<<<<<< HEAD
	dev_priv->wm.distrust_bios_wm = false;
	dev_priv->wm.skl_results = intel_state->wm_results;
=======
	dev_priv->wm.config = intel_state->wm_config;
	intel_shared_dpll_commit(state);
>>>>>>> 698f3f28

	if (intel_state->modeset) {
		memcpy(dev_priv->min_pixclk, intel_state->min_pixclk,
		       sizeof(intel_state->min_pixclk));
		dev_priv->active_crtcs = intel_state->active_crtcs;
		dev_priv->atomic_cdclk_freq = intel_state->cdclk;

		intel_display_power_get(dev_priv, POWER_DOMAIN_MODESET);
	}

	for_each_crtc_in_state(state, crtc, old_crtc_state, i) {
		struct intel_crtc *intel_crtc = to_intel_crtc(crtc);

		if (needs_modeset(crtc->state) ||
		    to_intel_crtc_state(crtc->state)->update_pipe) {
			hw_check = true;

			put_domains[to_intel_crtc(crtc)->pipe] =
				modeset_get_crtc_power_domains(crtc,
					to_intel_crtc_state(crtc->state));
		}

		if (!needs_modeset(crtc->state))
			continue;

		intel_pre_plane_update(to_intel_crtc_state(old_crtc_state));

		if (old_crtc_state->active) {
			intel_crtc_disable_planes(crtc, old_crtc_state->plane_mask);
			dev_priv->display.crtc_disable(crtc);
			intel_crtc->active = false;
			intel_fbc_disable(intel_crtc);
			intel_disable_shared_dpll(intel_crtc);

			/*
			 * Underruns don't always raise
			 * interrupts, so check manually.
			 */
			intel_check_cpu_fifo_underruns(dev_priv);
			intel_check_pch_fifo_underruns(dev_priv);

			if (!crtc->state->active)
				intel_update_watermarks(crtc);
		}
	}

	/* Only after disabling all output pipelines that will be changed can we
	 * update the the output configuration. */
	intel_modeset_update_crtc_state(state);

	if (intel_state->modeset) {
		drm_atomic_helper_update_legacy_modeset_state(state->dev, state);

		if (dev_priv->display.modeset_commit_cdclk &&
		    intel_state->dev_cdclk != dev_priv->cdclk_freq)
			dev_priv->display.modeset_commit_cdclk(state);

		intel_modeset_verify_disabled(dev);
	}

	/* Now enable the clocks, plane, pipe, and connectors that we set up. */
	for_each_crtc_in_state(state, crtc, old_crtc_state, i) {
		struct intel_crtc *intel_crtc = to_intel_crtc(crtc);
		bool modeset = needs_modeset(crtc->state);
		struct intel_crtc_state *pipe_config =
			to_intel_crtc_state(crtc->state);
		bool update_pipe = !modeset && pipe_config->update_pipe;

		if (modeset && crtc->state->active) {
			update_scanline_offset(to_intel_crtc(crtc));
			dev_priv->display.crtc_enable(crtc);
		}

		if (!modeset)
			intel_pre_plane_update(to_intel_crtc_state(old_crtc_state));

		if (crtc->state->active &&
		    drm_atomic_get_existing_plane_state(state, crtc->primary))
			intel_fbc_enable(intel_crtc);

		if (crtc->state->active &&
		    (crtc->state->planes_changed || update_pipe))
			drm_atomic_helper_commit_planes_on_crtc(old_crtc_state);

		if (pipe_config->base.active && needs_vblank_wait(pipe_config))
			crtc_vblank_mask |= 1 << i;
	}

	/* FIXME: add subpixel order */

	if (!state->legacy_cursor_update)
		intel_atomic_wait_for_vblanks(dev, dev_priv, crtc_vblank_mask);

	/*
	 * Now that the vblank has passed, we can go ahead and program the
	 * optimal watermarks on platforms that need two-step watermark
	 * programming.
	 *
	 * TODO: Move this (and other cleanup) to an async worker eventually.
	 */
<<<<<<< HEAD
	for_each_crtc_in_state(state, crtc, crtc_state, i) {
=======
	for_each_crtc_in_state(state, crtc, old_crtc_state, i) {
>>>>>>> 698f3f28
		intel_cstate = to_intel_crtc_state(crtc->state);

		if (dev_priv->display.optimize_watermarks)
			dev_priv->display.optimize_watermarks(intel_cstate);
	}

<<<<<<< HEAD
	for_each_crtc_in_state(state, crtc, crtc_state, i) {
		intel_post_plane_update(to_intel_crtc(crtc));
=======
	for_each_crtc_in_state(state, crtc, old_crtc_state, i) {
		intel_post_plane_update(to_intel_crtc_state(old_crtc_state));
>>>>>>> 698f3f28

		if (put_domains[i])
			modeset_put_power_domains(dev_priv, put_domains[i]);

		intel_modeset_verify_crtc(crtc, old_crtc_state, crtc->state);
	}

	if (intel_state->modeset)
		intel_display_power_put(dev_priv, POWER_DOMAIN_MODESET);

	mutex_lock(&dev->struct_mutex);
	drm_atomic_helper_cleanup_planes(dev, state);
	mutex_unlock(&dev->struct_mutex);

	drm_atomic_state_free(state);

	/* As one of the primary mmio accessors, KMS has a high likelihood
	 * of triggering bugs in unclaimed access. After we finish
	 * modesetting, see if an error has been flagged, and if so
	 * enable debugging for the next modeset - and hope we catch
	 * the culprit.
	 *
	 * XXX note that we assume display power is on at this point.
	 * This might hold true now but we need to add pm helper to check
	 * unclaimed only when the hardware is on, as atomic commits
	 * can happen also when the device is completely off.
	 */
	intel_uncore_arm_unclaimed_mmio_detection(dev_priv);

	return 0;
}

void intel_crtc_restore_mode(struct drm_crtc *crtc)
{
	struct drm_device *dev = crtc->dev;
	struct drm_atomic_state *state;
	struct drm_crtc_state *crtc_state;
	int ret;

	state = drm_atomic_state_alloc(dev);
	if (!state) {
		DRM_DEBUG_KMS("[CRTC:%d] crtc restore failed, out of memory",
			      crtc->base.id);
		return;
	}

	state->acquire_ctx = drm_modeset_legacy_acquire_ctx(crtc);

retry:
	crtc_state = drm_atomic_get_crtc_state(state, crtc);
	ret = PTR_ERR_OR_ZERO(crtc_state);
	if (!ret) {
		if (!crtc_state->active)
			goto out;

		crtc_state->mode_changed = true;
		ret = drm_atomic_commit(state);
	}

	if (ret == -EDEADLK) {
		drm_atomic_state_clear(state);
		drm_modeset_backoff(state->acquire_ctx);
		goto retry;
	}

	if (ret)
out:
		drm_atomic_state_free(state);
}

#undef for_each_intel_crtc_masked

static const struct drm_crtc_funcs intel_crtc_funcs = {
	.gamma_set = drm_atomic_helper_legacy_gamma_set,
	.set_config = drm_atomic_helper_set_config,
	.set_property = drm_atomic_helper_crtc_set_property,
	.destroy = intel_crtc_destroy,
	.page_flip = intel_crtc_page_flip,
	.atomic_duplicate_state = intel_crtc_duplicate_state,
	.atomic_destroy_state = intel_crtc_destroy_state,
};

/**
 * intel_prepare_plane_fb - Prepare fb for usage on plane
 * @plane: drm plane to prepare for
 * @fb: framebuffer to prepare for presentation
 *
 * Prepares a framebuffer for usage on a display plane.  Generally this
 * involves pinning the underlying object and updating the frontbuffer tracking
 * bits.  Some older platforms need special physical address handling for
 * cursor planes.
 *
 * Must be called with struct_mutex held.
 *
 * Returns 0 on success, negative error code on failure.
 */
int
intel_prepare_plane_fb(struct drm_plane *plane,
		       const struct drm_plane_state *new_state)
{
	struct drm_device *dev = plane->dev;
	struct drm_framebuffer *fb = new_state->fb;
	struct intel_plane *intel_plane = to_intel_plane(plane);
	struct drm_i915_gem_object *obj = intel_fb_obj(fb);
	struct drm_i915_gem_object *old_obj = intel_fb_obj(plane->state->fb);
	int ret = 0;

	if (!obj && !old_obj)
		return 0;

	if (old_obj) {
		struct drm_crtc_state *crtc_state =
			drm_atomic_get_existing_crtc_state(new_state->state, plane->state->crtc);

		/* Big Hammer, we also need to ensure that any pending
		 * MI_WAIT_FOR_EVENT inside a user batch buffer on the
		 * current scanout is retired before unpinning the old
		 * framebuffer. Note that we rely on userspace rendering
		 * into the buffer attached to the pipe they are waiting
		 * on. If not, userspace generates a GPU hang with IPEHR
		 * point to the MI_WAIT_FOR_EVENT.
		 *
		 * This should only fail upon a hung GPU, in which case we
		 * can safely continue.
		 */
		if (needs_modeset(crtc_state))
			ret = i915_gem_object_wait_rendering(old_obj, true);
		if (ret) {
			/* GPU hangs should have been swallowed by the wait */
			WARN_ON(ret == -EIO);
			return ret;
		}
	}

	/* For framebuffer backed by dmabuf, wait for fence */
	if (obj && obj->base.dma_buf) {
		long lret;

		lret = reservation_object_wait_timeout_rcu(obj->base.dma_buf->resv,
							   false, true,
							   MAX_SCHEDULE_TIMEOUT);
		if (lret == -ERESTARTSYS)
			return lret;

		WARN(lret < 0, "waiting returns %li\n", lret);
	}

	if (!obj) {
		ret = 0;
	} else if (plane->type == DRM_PLANE_TYPE_CURSOR &&
	    INTEL_INFO(dev)->cursor_needs_physical) {
		int align = IS_I830(dev) ? 16 * 1024 : 256;
		ret = i915_gem_object_attach_phys(obj, align);
		if (ret)
			DRM_DEBUG_KMS("failed to attach phys object\n");
	} else {
		ret = intel_pin_and_fence_fb_obj(fb, new_state->rotation);
	}

	if (ret == 0) {
		if (obj) {
			struct intel_plane_state *plane_state =
				to_intel_plane_state(new_state);

			i915_gem_request_assign(&plane_state->wait_req,
						obj->last_write_req);
		}

		i915_gem_track_fb(old_obj, obj, intel_plane->frontbuffer_bit);
	}

	return ret;
}

/**
 * intel_cleanup_plane_fb - Cleans up an fb after plane use
 * @plane: drm plane to clean up for
 * @fb: old framebuffer that was on plane
 *
 * Cleans up a framebuffer that has just been removed from a plane.
 *
 * Must be called with struct_mutex held.
 */
void
intel_cleanup_plane_fb(struct drm_plane *plane,
		       const struct drm_plane_state *old_state)
{
	struct drm_device *dev = plane->dev;
	struct intel_plane *intel_plane = to_intel_plane(plane);
	struct intel_plane_state *old_intel_state;
	struct drm_i915_gem_object *old_obj = intel_fb_obj(old_state->fb);
	struct drm_i915_gem_object *obj = intel_fb_obj(plane->state->fb);

	old_intel_state = to_intel_plane_state(old_state);

	if (!obj && !old_obj)
		return;

	if (old_obj && (plane->type != DRM_PLANE_TYPE_CURSOR ||
	    !INTEL_INFO(dev)->cursor_needs_physical))
		intel_unpin_fb_obj(old_state->fb, old_state->rotation);

	/* prepare_fb aborted? */
	if ((old_obj && (old_obj->frontbuffer_bits & intel_plane->frontbuffer_bit)) ||
	    (obj && !(obj->frontbuffer_bits & intel_plane->frontbuffer_bit)))
		i915_gem_track_fb(old_obj, obj, intel_plane->frontbuffer_bit);

	i915_gem_request_assign(&old_intel_state->wait_req, NULL);
}

int
skl_max_scale(struct intel_crtc *intel_crtc, struct intel_crtc_state *crtc_state)
{
	int max_scale;
	struct drm_device *dev;
	struct drm_i915_private *dev_priv;
	int crtc_clock, cdclk;

	if (!intel_crtc || !crtc_state->base.enable)
		return DRM_PLANE_HELPER_NO_SCALING;

	dev = intel_crtc->base.dev;
	dev_priv = dev->dev_private;
	crtc_clock = crtc_state->base.adjusted_mode.crtc_clock;
	cdclk = to_intel_atomic_state(crtc_state->base.state)->cdclk;

	if (WARN_ON_ONCE(!crtc_clock || cdclk < crtc_clock))
		return DRM_PLANE_HELPER_NO_SCALING;

	/*
	 * skl max scale is lower of:
	 *    close to 3 but not 3, -1 is for that purpose
	 *            or
	 *    cdclk/crtc_clock
	 */
	max_scale = min((1 << 16) * 3 - 1, (1 << 8) * ((cdclk << 8) / crtc_clock));

	return max_scale;
}

static int
intel_check_primary_plane(struct drm_plane *plane,
			  struct intel_crtc_state *crtc_state,
			  struct intel_plane_state *state)
{
	struct drm_crtc *crtc = state->base.crtc;
	struct drm_framebuffer *fb = state->base.fb;
	int min_scale = DRM_PLANE_HELPER_NO_SCALING;
	int max_scale = DRM_PLANE_HELPER_NO_SCALING;
	bool can_position = false;

	if (INTEL_INFO(plane->dev)->gen >= 9) {
		/* use scaler when colorkey is not required */
		if (state->ckey.flags == I915_SET_COLORKEY_NONE) {
			min_scale = 1;
			max_scale = skl_max_scale(to_intel_crtc(crtc), crtc_state);
		}
		can_position = true;
	}

	return drm_plane_helper_check_update(plane, crtc, fb, &state->src,
					     &state->dst, &state->clip,
					     min_scale, max_scale,
					     can_position, true,
					     &state->visible);
}

static void intel_begin_crtc_commit(struct drm_crtc *crtc,
				    struct drm_crtc_state *old_crtc_state)
{
	struct drm_device *dev = crtc->dev;
	struct intel_crtc *intel_crtc = to_intel_crtc(crtc);
	struct intel_crtc_state *old_intel_state =
		to_intel_crtc_state(old_crtc_state);
	bool modeset = needs_modeset(crtc->state);

	/* Perform vblank evasion around commit operation */
	intel_pipe_update_start(intel_crtc);

	if (modeset)
		return;

	if (crtc->state->color_mgmt_changed || to_intel_crtc_state(crtc->state)->update_pipe) {
		intel_color_set_csc(crtc->state);
		intel_color_load_luts(crtc->state);
	}

	if (to_intel_crtc_state(crtc->state)->update_pipe)
		intel_update_pipe_config(intel_crtc, old_intel_state);
	else if (INTEL_INFO(dev)->gen >= 9)
		skl_detach_scalers(intel_crtc);
}

static void intel_finish_crtc_commit(struct drm_crtc *crtc,
				     struct drm_crtc_state *old_crtc_state)
{
	struct intel_crtc *intel_crtc = to_intel_crtc(crtc);

	intel_pipe_update_end(intel_crtc);
}

/**
 * intel_plane_destroy - destroy a plane
 * @plane: plane to destroy
 *
 * Common destruction function for all types of planes (primary, cursor,
 * sprite).
 */
void intel_plane_destroy(struct drm_plane *plane)
{
	struct intel_plane *intel_plane = to_intel_plane(plane);
	drm_plane_cleanup(plane);
	kfree(intel_plane);
}

const struct drm_plane_funcs intel_plane_funcs = {
	.update_plane = drm_atomic_helper_update_plane,
	.disable_plane = drm_atomic_helper_disable_plane,
	.destroy = intel_plane_destroy,
	.set_property = drm_atomic_helper_plane_set_property,
	.atomic_get_property = intel_plane_atomic_get_property,
	.atomic_set_property = intel_plane_atomic_set_property,
	.atomic_duplicate_state = intel_plane_duplicate_state,
	.atomic_destroy_state = intel_plane_destroy_state,

};

static struct drm_plane *intel_primary_plane_create(struct drm_device *dev,
						    int pipe)
{
	struct intel_plane *primary = NULL;
	struct intel_plane_state *state = NULL;
	const uint32_t *intel_primary_formats;
	unsigned int num_formats;
	int ret;

	primary = kzalloc(sizeof(*primary), GFP_KERNEL);
	if (!primary)
		goto fail;

	state = intel_create_plane_state(&primary->base);
	if (!state)
		goto fail;
	primary->base.state = &state->base;

	primary->can_scale = false;
	primary->max_downscale = 1;
	if (INTEL_INFO(dev)->gen >= 9) {
		primary->can_scale = true;
		state->scaler_id = -1;
	}
	primary->pipe = pipe;
	primary->plane = pipe;
	primary->frontbuffer_bit = INTEL_FRONTBUFFER_PRIMARY(pipe);
	primary->check_plane = intel_check_primary_plane;
	if (HAS_FBC(dev) && INTEL_INFO(dev)->gen < 4)
		primary->plane = !pipe;

	if (INTEL_INFO(dev)->gen >= 9) {
		intel_primary_formats = skl_primary_formats;
		num_formats = ARRAY_SIZE(skl_primary_formats);

		primary->update_plane = skylake_update_primary_plane;
		primary->disable_plane = skylake_disable_primary_plane;
	} else if (HAS_PCH_SPLIT(dev)) {
		intel_primary_formats = i965_primary_formats;
		num_formats = ARRAY_SIZE(i965_primary_formats);

		primary->update_plane = ironlake_update_primary_plane;
		primary->disable_plane = i9xx_disable_primary_plane;
	} else if (INTEL_INFO(dev)->gen >= 4) {
		intel_primary_formats = i965_primary_formats;
		num_formats = ARRAY_SIZE(i965_primary_formats);

		primary->update_plane = i9xx_update_primary_plane;
		primary->disable_plane = i9xx_disable_primary_plane;
	} else {
		intel_primary_formats = i8xx_primary_formats;
		num_formats = ARRAY_SIZE(i8xx_primary_formats);

		primary->update_plane = i9xx_update_primary_plane;
		primary->disable_plane = i9xx_disable_primary_plane;
	}

	ret = drm_universal_plane_init(dev, &primary->base, 0,
				       &intel_plane_funcs,
				       intel_primary_formats, num_formats,
				       DRM_PLANE_TYPE_PRIMARY);
	if (ret)
		goto fail;

	if (INTEL_INFO(dev)->gen >= 4)
		intel_create_rotation_property(dev, primary);

	drm_plane_helper_add(&primary->base, &intel_plane_helper_funcs);

	return &primary->base;

fail:
	kfree(state);
	kfree(primary);

	return NULL;
}

void intel_create_rotation_property(struct drm_device *dev, struct intel_plane *plane)
{
	if (!dev->mode_config.rotation_property) {
		unsigned long flags = BIT(DRM_ROTATE_0) |
			BIT(DRM_ROTATE_180);

		if (INTEL_INFO(dev)->gen >= 9)
			flags |= BIT(DRM_ROTATE_90) | BIT(DRM_ROTATE_270);

		dev->mode_config.rotation_property =
			drm_mode_create_rotation_property(dev, flags);
	}
	if (dev->mode_config.rotation_property)
		drm_object_attach_property(&plane->base.base,
				dev->mode_config.rotation_property,
				plane->base.state->rotation);
}

static int
intel_check_cursor_plane(struct drm_plane *plane,
			 struct intel_crtc_state *crtc_state,
			 struct intel_plane_state *state)
{
	struct drm_crtc *crtc = crtc_state->base.crtc;
	struct drm_framebuffer *fb = state->base.fb;
	struct drm_i915_gem_object *obj = intel_fb_obj(fb);
	enum pipe pipe = to_intel_plane(plane)->pipe;
	unsigned stride;
	int ret;

	ret = drm_plane_helper_check_update(plane, crtc, fb, &state->src,
					    &state->dst, &state->clip,
					    DRM_PLANE_HELPER_NO_SCALING,
					    DRM_PLANE_HELPER_NO_SCALING,
					    true, true, &state->visible);
	if (ret)
		return ret;

	/* if we want to turn off the cursor ignore width and height */
	if (!obj)
		return 0;

	/* Check for which cursor types we support */
	if (!cursor_size_ok(plane->dev, state->base.crtc_w, state->base.crtc_h)) {
		DRM_DEBUG("Cursor dimension %dx%d not supported\n",
			  state->base.crtc_w, state->base.crtc_h);
		return -EINVAL;
	}

	stride = roundup_pow_of_two(state->base.crtc_w) * 4;
	if (obj->base.size < stride * state->base.crtc_h) {
		DRM_DEBUG_KMS("buffer is too small\n");
		return -ENOMEM;
	}

	if (fb->modifier[0] != DRM_FORMAT_MOD_NONE) {
		DRM_DEBUG_KMS("cursor cannot be tiled\n");
		return -EINVAL;
	}

	/*
	 * There's something wrong with the cursor on CHV pipe C.
	 * If it straddles the left edge of the screen then
	 * moving it away from the edge or disabling it often
	 * results in a pipe underrun, and often that can lead to
	 * dead pipe (constant underrun reported, and it scans
	 * out just a solid color). To recover from that, the
	 * display power well must be turned off and on again.
	 * Refuse the put the cursor into that compromised position.
	 */
	if (IS_CHERRYVIEW(plane->dev) && pipe == PIPE_C &&
	    state->visible && state->base.crtc_x < 0) {
		DRM_DEBUG_KMS("CHV cursor C not allowed to straddle the left screen edge\n");
		return -EINVAL;
	}

	return 0;
}

static void
intel_disable_cursor_plane(struct drm_plane *plane,
			   struct drm_crtc *crtc)
{
	struct intel_crtc *intel_crtc = to_intel_crtc(crtc);

	intel_crtc->cursor_addr = 0;
	intel_crtc_update_cursor(crtc, NULL);
}

static void
intel_update_cursor_plane(struct drm_plane *plane,
			  const struct intel_crtc_state *crtc_state,
			  const struct intel_plane_state *state)
{
	struct drm_crtc *crtc = crtc_state->base.crtc;
	struct intel_crtc *intel_crtc = to_intel_crtc(crtc);
	struct drm_device *dev = plane->dev;
	struct drm_i915_gem_object *obj = intel_fb_obj(state->base.fb);
	uint32_t addr;

	if (!obj)
		addr = 0;
	else if (!INTEL_INFO(dev)->cursor_needs_physical)
		addr = i915_gem_obj_ggtt_offset(obj);
	else
		addr = obj->phys_handle->busaddr;

	intel_crtc->cursor_addr = addr;
	intel_crtc_update_cursor(crtc, state);
}

static struct drm_plane *intel_cursor_plane_create(struct drm_device *dev,
						   int pipe)
{
	struct intel_plane *cursor = NULL;
	struct intel_plane_state *state = NULL;
	int ret;

	cursor = kzalloc(sizeof(*cursor), GFP_KERNEL);
	if (!cursor)
		goto fail;

	state = intel_create_plane_state(&cursor->base);
	if (!state)
		goto fail;
	cursor->base.state = &state->base;

	cursor->can_scale = false;
	cursor->max_downscale = 1;
	cursor->pipe = pipe;
	cursor->plane = pipe;
	cursor->frontbuffer_bit = INTEL_FRONTBUFFER_CURSOR(pipe);
	cursor->check_plane = intel_check_cursor_plane;
	cursor->update_plane = intel_update_cursor_plane;
	cursor->disable_plane = intel_disable_cursor_plane;

	ret = drm_universal_plane_init(dev, &cursor->base, 0,
				       &intel_plane_funcs,
				       intel_cursor_formats,
				       ARRAY_SIZE(intel_cursor_formats),
				       DRM_PLANE_TYPE_CURSOR);
	if (ret)
		goto fail;

	if (INTEL_INFO(dev)->gen >= 4) {
		if (!dev->mode_config.rotation_property)
			dev->mode_config.rotation_property =
				drm_mode_create_rotation_property(dev,
							BIT(DRM_ROTATE_0) |
							BIT(DRM_ROTATE_180));
		if (dev->mode_config.rotation_property)
			drm_object_attach_property(&cursor->base.base,
				dev->mode_config.rotation_property,
				state->base.rotation);
	}

	if (INTEL_INFO(dev)->gen >=9)
		state->scaler_id = -1;

	drm_plane_helper_add(&cursor->base, &intel_plane_helper_funcs);

	return &cursor->base;

fail:
	kfree(state);
	kfree(cursor);

	return NULL;
}

static void skl_init_scalers(struct drm_device *dev, struct intel_crtc *intel_crtc,
	struct intel_crtc_state *crtc_state)
{
	int i;
	struct intel_scaler *intel_scaler;
	struct intel_crtc_scaler_state *scaler_state = &crtc_state->scaler_state;

	for (i = 0; i < intel_crtc->num_scalers; i++) {
		intel_scaler = &scaler_state->scalers[i];
		intel_scaler->in_use = 0;
		intel_scaler->mode = PS_SCALER_MODE_DYN;
	}

	scaler_state->scaler_id = -1;
}

static void intel_crtc_init(struct drm_device *dev, int pipe)
{
	struct drm_i915_private *dev_priv = dev->dev_private;
	struct intel_crtc *intel_crtc;
	struct intel_crtc_state *crtc_state = NULL;
	struct drm_plane *primary = NULL;
	struct drm_plane *cursor = NULL;
	int ret;

	intel_crtc = kzalloc(sizeof(*intel_crtc), GFP_KERNEL);
	if (intel_crtc == NULL)
		return;

	crtc_state = kzalloc(sizeof(*crtc_state), GFP_KERNEL);
	if (!crtc_state)
		goto fail;
	intel_crtc->config = crtc_state;
	intel_crtc->base.state = &crtc_state->base;
	crtc_state->base.crtc = &intel_crtc->base;

	/* initialize shared scalers */
	if (INTEL_INFO(dev)->gen >= 9) {
		if (pipe == PIPE_C)
			intel_crtc->num_scalers = 1;
		else
			intel_crtc->num_scalers = SKL_NUM_SCALERS;

		skl_init_scalers(dev, intel_crtc, crtc_state);
	}

	primary = intel_primary_plane_create(dev, pipe);
	if (!primary)
		goto fail;

	cursor = intel_cursor_plane_create(dev, pipe);
	if (!cursor)
		goto fail;

	ret = drm_crtc_init_with_planes(dev, &intel_crtc->base, primary,
					cursor, &intel_crtc_funcs);
	if (ret)
		goto fail;

	/*
	 * On gen2/3 only plane A can do fbc, but the panel fitter and lvds port
	 * is hooked to pipe B. Hence we want plane A feeding pipe B.
	 */
	intel_crtc->pipe = pipe;
	intel_crtc->plane = pipe;
	if (HAS_FBC(dev) && INTEL_INFO(dev)->gen < 4) {
		DRM_DEBUG_KMS("swapping pipes & planes for FBC\n");
		intel_crtc->plane = !pipe;
	}

	intel_crtc->cursor_base = ~0;
	intel_crtc->cursor_cntl = ~0;
	intel_crtc->cursor_size = ~0;

	intel_crtc->wm.cxsr_allowed = true;

	BUG_ON(pipe >= ARRAY_SIZE(dev_priv->plane_to_crtc_mapping) ||
	       dev_priv->plane_to_crtc_mapping[intel_crtc->plane] != NULL);
	dev_priv->plane_to_crtc_mapping[intel_crtc->plane] = &intel_crtc->base;
	dev_priv->pipe_to_crtc_mapping[intel_crtc->pipe] = &intel_crtc->base;

	drm_crtc_helper_add(&intel_crtc->base, &intel_helper_funcs);

	intel_color_init(&intel_crtc->base);

	WARN_ON(drm_crtc_index(&intel_crtc->base) != intel_crtc->pipe);
	return;

fail:
	if (primary)
		drm_plane_cleanup(primary);
	if (cursor)
		drm_plane_cleanup(cursor);
	kfree(crtc_state);
	kfree(intel_crtc);
}

enum pipe intel_get_pipe_from_connector(struct intel_connector *connector)
{
	struct drm_encoder *encoder = connector->base.encoder;
	struct drm_device *dev = connector->base.dev;

	WARN_ON(!drm_modeset_is_locked(&dev->mode_config.connection_mutex));

	if (!encoder || WARN_ON(!encoder->crtc))
		return INVALID_PIPE;

	return to_intel_crtc(encoder->crtc)->pipe;
}

int intel_get_pipe_from_crtc_id(struct drm_device *dev, void *data,
				struct drm_file *file)
{
	struct drm_i915_get_pipe_from_crtc_id *pipe_from_crtc_id = data;
	struct drm_crtc *drmmode_crtc;
	struct intel_crtc *crtc;

	drmmode_crtc = drm_crtc_find(dev, pipe_from_crtc_id->crtc_id);

	if (!drmmode_crtc) {
		DRM_ERROR("no such CRTC id\n");
		return -ENOENT;
	}

	crtc = to_intel_crtc(drmmode_crtc);
	pipe_from_crtc_id->pipe = crtc->pipe;

	return 0;
}

static int intel_encoder_clones(struct intel_encoder *encoder)
{
	struct drm_device *dev = encoder->base.dev;
	struct intel_encoder *source_encoder;
	int index_mask = 0;
	int entry = 0;

	for_each_intel_encoder(dev, source_encoder) {
		if (encoders_cloneable(encoder, source_encoder))
			index_mask |= (1 << entry);

		entry++;
	}

	return index_mask;
}

static bool has_edp_a(struct drm_device *dev)
{
	struct drm_i915_private *dev_priv = dev->dev_private;

	if (!IS_MOBILE(dev))
		return false;

	if ((I915_READ(DP_A) & DP_DETECTED) == 0)
		return false;

	if (IS_GEN5(dev) && (I915_READ(FUSE_STRAP) & ILK_eDP_A_DISABLE))
		return false;

	return true;
}

static bool intel_crt_present(struct drm_device *dev)
{
	struct drm_i915_private *dev_priv = dev->dev_private;

	if (INTEL_INFO(dev)->gen >= 9)
		return false;

	if (IS_HSW_ULT(dev) || IS_BDW_ULT(dev))
		return false;

	if (IS_CHERRYVIEW(dev))
		return false;

	if (HAS_PCH_LPT_H(dev) && I915_READ(SFUSE_STRAP) & SFUSE_STRAP_CRT_DISABLED)
		return false;

	/* DDI E can't be used if DDI A requires 4 lanes */
	if (HAS_DDI(dev) && I915_READ(DDI_BUF_CTL(PORT_A)) & DDI_A_4_LANES)
		return false;

	if (!dev_priv->vbt.int_crt_support)
		return false;

	return true;
}

static void intel_setup_outputs(struct drm_device *dev)
{
	struct drm_i915_private *dev_priv = dev->dev_private;
	struct intel_encoder *encoder;
	bool dpd_is_edp = false;

	intel_lvds_init(dev);

	if (intel_crt_present(dev))
		intel_crt_init(dev);

	if (IS_BROXTON(dev)) {
		/*
		 * FIXME: Broxton doesn't support port detection via the
		 * DDI_BUF_CTL_A or SFUSE_STRAP registers, find another way to
		 * detect the ports.
		 */
		intel_ddi_init(dev, PORT_A);
		intel_ddi_init(dev, PORT_B);
		intel_ddi_init(dev, PORT_C);

		intel_dsi_init(dev);
	} else if (HAS_DDI(dev)) {
		int found;

		/*
		 * Haswell uses DDI functions to detect digital outputs.
		 * On SKL pre-D0 the strap isn't connected, so we assume
		 * it's there.
		 */
		found = I915_READ(DDI_BUF_CTL(PORT_A)) & DDI_INIT_DISPLAY_DETECTED;
		/* WaIgnoreDDIAStrap: skl */
		if (found || IS_SKYLAKE(dev) || IS_KABYLAKE(dev))
			intel_ddi_init(dev, PORT_A);

		/* DDI B, C and D detection is indicated by the SFUSE_STRAP
		 * register */
		found = I915_READ(SFUSE_STRAP);

		if (found & SFUSE_STRAP_DDIB_DETECTED)
			intel_ddi_init(dev, PORT_B);
		if (found & SFUSE_STRAP_DDIC_DETECTED)
			intel_ddi_init(dev, PORT_C);
		if (found & SFUSE_STRAP_DDID_DETECTED)
			intel_ddi_init(dev, PORT_D);
		/*
		 * On SKL we don't have a way to detect DDI-E so we rely on VBT.
		 */
		if ((IS_SKYLAKE(dev) || IS_KABYLAKE(dev)) &&
		    (dev_priv->vbt.ddi_port_info[PORT_E].supports_dp ||
		     dev_priv->vbt.ddi_port_info[PORT_E].supports_dvi ||
		     dev_priv->vbt.ddi_port_info[PORT_E].supports_hdmi))
			intel_ddi_init(dev, PORT_E);

	} else if (HAS_PCH_SPLIT(dev)) {
		int found;
		dpd_is_edp = intel_dp_is_edp(dev, PORT_D);

		if (has_edp_a(dev))
			intel_dp_init(dev, DP_A, PORT_A);

		if (I915_READ(PCH_HDMIB) & SDVO_DETECTED) {
			/* PCH SDVOB multiplex with HDMIB */
			found = intel_sdvo_init(dev, PCH_SDVOB, PORT_B);
			if (!found)
				intel_hdmi_init(dev, PCH_HDMIB, PORT_B);
			if (!found && (I915_READ(PCH_DP_B) & DP_DETECTED))
				intel_dp_init(dev, PCH_DP_B, PORT_B);
		}

		if (I915_READ(PCH_HDMIC) & SDVO_DETECTED)
			intel_hdmi_init(dev, PCH_HDMIC, PORT_C);

		if (!dpd_is_edp && I915_READ(PCH_HDMID) & SDVO_DETECTED)
			intel_hdmi_init(dev, PCH_HDMID, PORT_D);

		if (I915_READ(PCH_DP_C) & DP_DETECTED)
			intel_dp_init(dev, PCH_DP_C, PORT_C);

		if (I915_READ(PCH_DP_D) & DP_DETECTED)
			intel_dp_init(dev, PCH_DP_D, PORT_D);
	} else if (IS_VALLEYVIEW(dev) || IS_CHERRYVIEW(dev)) {
		bool has_edp, has_port;

		/*
		 * The DP_DETECTED bit is the latched state of the DDC
		 * SDA pin at boot. However since eDP doesn't require DDC
		 * (no way to plug in a DP->HDMI dongle) the DDC pins for
		 * eDP ports may have been muxed to an alternate function.
		 * Thus we can't rely on the DP_DETECTED bit alone to detect
		 * eDP ports. Consult the VBT as well as DP_DETECTED to
		 * detect eDP ports.
		 *
		 * Sadly the straps seem to be missing sometimes even for HDMI
		 * ports (eg. on Voyo V3 - CHT x7-Z8700), so check both strap
		 * and VBT for the presence of the port. Additionally we can't
		 * trust the port type the VBT declares as we've seen at least
		 * HDMI ports that the VBT claim are DP or eDP.
		 */
		has_edp = intel_dp_is_edp(dev, PORT_B);
		has_port = intel_bios_is_port_present(dev_priv, PORT_B);
		if (I915_READ(VLV_DP_B) & DP_DETECTED || has_port)
			has_edp &= intel_dp_init(dev, VLV_DP_B, PORT_B);
		if ((I915_READ(VLV_HDMIB) & SDVO_DETECTED || has_port) && !has_edp)
			intel_hdmi_init(dev, VLV_HDMIB, PORT_B);

		has_edp = intel_dp_is_edp(dev, PORT_C);
		has_port = intel_bios_is_port_present(dev_priv, PORT_C);
		if (I915_READ(VLV_DP_C) & DP_DETECTED || has_port)
			has_edp &= intel_dp_init(dev, VLV_DP_C, PORT_C);
		if ((I915_READ(VLV_HDMIC) & SDVO_DETECTED || has_port) && !has_edp)
			intel_hdmi_init(dev, VLV_HDMIC, PORT_C);

		if (IS_CHERRYVIEW(dev)) {
			/*
			 * eDP not supported on port D,
			 * so no need to worry about it
			 */
			has_port = intel_bios_is_port_present(dev_priv, PORT_D);
			if (I915_READ(CHV_DP_D) & DP_DETECTED || has_port)
				intel_dp_init(dev, CHV_DP_D, PORT_D);
			if (I915_READ(CHV_HDMID) & SDVO_DETECTED || has_port)
				intel_hdmi_init(dev, CHV_HDMID, PORT_D);
		}

		intel_dsi_init(dev);
	} else if (!IS_GEN2(dev) && !IS_PINEVIEW(dev)) {
		bool found = false;

		if (I915_READ(GEN3_SDVOB) & SDVO_DETECTED) {
			DRM_DEBUG_KMS("probing SDVOB\n");
			found = intel_sdvo_init(dev, GEN3_SDVOB, PORT_B);
			if (!found && IS_G4X(dev)) {
				DRM_DEBUG_KMS("probing HDMI on SDVOB\n");
				intel_hdmi_init(dev, GEN4_HDMIB, PORT_B);
			}

			if (!found && IS_G4X(dev))
				intel_dp_init(dev, DP_B, PORT_B);
		}

		/* Before G4X SDVOC doesn't have its own detect register */

		if (I915_READ(GEN3_SDVOB) & SDVO_DETECTED) {
			DRM_DEBUG_KMS("probing SDVOC\n");
			found = intel_sdvo_init(dev, GEN3_SDVOC, PORT_C);
		}

		if (!found && (I915_READ(GEN3_SDVOC) & SDVO_DETECTED)) {

			if (IS_G4X(dev)) {
				DRM_DEBUG_KMS("probing HDMI on SDVOC\n");
				intel_hdmi_init(dev, GEN4_HDMIC, PORT_C);
			}
			if (IS_G4X(dev))
				intel_dp_init(dev, DP_C, PORT_C);
		}

		if (IS_G4X(dev) &&
		    (I915_READ(DP_D) & DP_DETECTED))
			intel_dp_init(dev, DP_D, PORT_D);
	} else if (IS_GEN2(dev))
		intel_dvo_init(dev);

	if (SUPPORTS_TV(dev))
		intel_tv_init(dev);

	intel_psr_init(dev);

	for_each_intel_encoder(dev, encoder) {
		encoder->base.possible_crtcs = encoder->crtc_mask;
		encoder->base.possible_clones =
			intel_encoder_clones(encoder);
	}

	intel_init_pch_refclk(dev);

	drm_helper_move_panel_connectors_to_head(dev);
}

static void intel_user_framebuffer_destroy(struct drm_framebuffer *fb)
{
	struct drm_device *dev = fb->dev;
	struct intel_framebuffer *intel_fb = to_intel_framebuffer(fb);

	drm_framebuffer_cleanup(fb);
	mutex_lock(&dev->struct_mutex);
	WARN_ON(!intel_fb->obj->framebuffer_references--);
	drm_gem_object_unreference(&intel_fb->obj->base);
	mutex_unlock(&dev->struct_mutex);
	kfree(intel_fb);
}

static int intel_user_framebuffer_create_handle(struct drm_framebuffer *fb,
						struct drm_file *file,
						unsigned int *handle)
{
	struct intel_framebuffer *intel_fb = to_intel_framebuffer(fb);
	struct drm_i915_gem_object *obj = intel_fb->obj;

	if (obj->userptr.mm) {
		DRM_DEBUG("attempting to use a userptr for a framebuffer, denied\n");
		return -EINVAL;
	}

	return drm_gem_handle_create(file, &obj->base, handle);
}

static int intel_user_framebuffer_dirty(struct drm_framebuffer *fb,
					struct drm_file *file,
					unsigned flags, unsigned color,
					struct drm_clip_rect *clips,
					unsigned num_clips)
{
	struct drm_device *dev = fb->dev;
	struct intel_framebuffer *intel_fb = to_intel_framebuffer(fb);
	struct drm_i915_gem_object *obj = intel_fb->obj;

	mutex_lock(&dev->struct_mutex);
	intel_fb_obj_flush(obj, false, ORIGIN_DIRTYFB);
	mutex_unlock(&dev->struct_mutex);

	return 0;
}

static const struct drm_framebuffer_funcs intel_fb_funcs = {
	.destroy = intel_user_framebuffer_destroy,
	.create_handle = intel_user_framebuffer_create_handle,
	.dirty = intel_user_framebuffer_dirty,
};

static
u32 intel_fb_pitch_limit(struct drm_device *dev, uint64_t fb_modifier,
			 uint32_t pixel_format)
{
	u32 gen = INTEL_INFO(dev)->gen;

	if (gen >= 9) {
		int cpp = drm_format_plane_cpp(pixel_format, 0);

		/* "The stride in bytes must not exceed the of the size of 8K
		 *  pixels and 32K bytes."
		 */
		return min(8192 * cpp, 32768);
	} else if (gen >= 5 && !IS_VALLEYVIEW(dev) && !IS_CHERRYVIEW(dev)) {
		return 32*1024;
	} else if (gen >= 4) {
		if (fb_modifier == I915_FORMAT_MOD_X_TILED)
			return 16*1024;
		else
			return 32*1024;
	} else if (gen >= 3) {
		if (fb_modifier == I915_FORMAT_MOD_X_TILED)
			return 8*1024;
		else
			return 16*1024;
	} else {
		/* XXX DSPC is limited to 4k tiled */
		return 8*1024;
	}
}

static int intel_framebuffer_init(struct drm_device *dev,
				  struct intel_framebuffer *intel_fb,
				  struct drm_mode_fb_cmd2 *mode_cmd,
				  struct drm_i915_gem_object *obj)
{
	struct drm_i915_private *dev_priv = to_i915(dev);
	unsigned int aligned_height;
	int ret;
	u32 pitch_limit, stride_alignment;

	WARN_ON(!mutex_is_locked(&dev->struct_mutex));

	if (mode_cmd->flags & DRM_MODE_FB_MODIFIERS) {
		/* Enforce that fb modifier and tiling mode match, but only for
		 * X-tiled. This is needed for FBC. */
		if (!!(obj->tiling_mode == I915_TILING_X) !=
		    !!(mode_cmd->modifier[0] == I915_FORMAT_MOD_X_TILED)) {
			DRM_DEBUG("tiling_mode doesn't match fb modifier\n");
			return -EINVAL;
		}
	} else {
		if (obj->tiling_mode == I915_TILING_X)
			mode_cmd->modifier[0] = I915_FORMAT_MOD_X_TILED;
		else if (obj->tiling_mode == I915_TILING_Y) {
			DRM_DEBUG("No Y tiling for legacy addfb\n");
			return -EINVAL;
		}
	}

	/* Passed in modifier sanity checking. */
	switch (mode_cmd->modifier[0]) {
	case I915_FORMAT_MOD_Y_TILED:
	case I915_FORMAT_MOD_Yf_TILED:
		if (INTEL_INFO(dev)->gen < 9) {
			DRM_DEBUG("Unsupported tiling 0x%llx!\n",
				  mode_cmd->modifier[0]);
			return -EINVAL;
		}
	case DRM_FORMAT_MOD_NONE:
	case I915_FORMAT_MOD_X_TILED:
		break;
	default:
		DRM_DEBUG("Unsupported fb modifier 0x%llx!\n",
			  mode_cmd->modifier[0]);
		return -EINVAL;
	}

	stride_alignment = intel_fb_stride_alignment(dev_priv,
						     mode_cmd->modifier[0],
						     mode_cmd->pixel_format);
	if (mode_cmd->pitches[0] & (stride_alignment - 1)) {
		DRM_DEBUG("pitch (%d) must be at least %u byte aligned\n",
			  mode_cmd->pitches[0], stride_alignment);
		return -EINVAL;
	}

	pitch_limit = intel_fb_pitch_limit(dev, mode_cmd->modifier[0],
					   mode_cmd->pixel_format);
	if (mode_cmd->pitches[0] > pitch_limit) {
		DRM_DEBUG("%s pitch (%u) must be at less than %d\n",
			  mode_cmd->modifier[0] != DRM_FORMAT_MOD_NONE ?
			  "tiled" : "linear",
			  mode_cmd->pitches[0], pitch_limit);
		return -EINVAL;
	}

	if (mode_cmd->modifier[0] == I915_FORMAT_MOD_X_TILED &&
	    mode_cmd->pitches[0] != obj->stride) {
		DRM_DEBUG("pitch (%d) must match tiling stride (%d)\n",
			  mode_cmd->pitches[0], obj->stride);
		return -EINVAL;
	}

	/* Reject formats not supported by any plane early. */
	switch (mode_cmd->pixel_format) {
	case DRM_FORMAT_C8:
	case DRM_FORMAT_RGB565:
	case DRM_FORMAT_XRGB8888:
	case DRM_FORMAT_ARGB8888:
		break;
	case DRM_FORMAT_XRGB1555:
		if (INTEL_INFO(dev)->gen > 3) {
			DRM_DEBUG("unsupported pixel format: %s\n",
				  drm_get_format_name(mode_cmd->pixel_format));
			return -EINVAL;
		}
		break;
	case DRM_FORMAT_ABGR8888:
		if (!IS_VALLEYVIEW(dev) && !IS_CHERRYVIEW(dev) &&
		    INTEL_INFO(dev)->gen < 9) {
			DRM_DEBUG("unsupported pixel format: %s\n",
				  drm_get_format_name(mode_cmd->pixel_format));
			return -EINVAL;
		}
		break;
	case DRM_FORMAT_XBGR8888:
	case DRM_FORMAT_XRGB2101010:
	case DRM_FORMAT_XBGR2101010:
		if (INTEL_INFO(dev)->gen < 4) {
			DRM_DEBUG("unsupported pixel format: %s\n",
				  drm_get_format_name(mode_cmd->pixel_format));
			return -EINVAL;
		}
		break;
	case DRM_FORMAT_ABGR2101010:
		if (!IS_VALLEYVIEW(dev) && !IS_CHERRYVIEW(dev)) {
			DRM_DEBUG("unsupported pixel format: %s\n",
				  drm_get_format_name(mode_cmd->pixel_format));
			return -EINVAL;
		}
		break;
	case DRM_FORMAT_YUYV:
	case DRM_FORMAT_UYVY:
	case DRM_FORMAT_YVYU:
	case DRM_FORMAT_VYUY:
		if (INTEL_INFO(dev)->gen < 5) {
			DRM_DEBUG("unsupported pixel format: %s\n",
				  drm_get_format_name(mode_cmd->pixel_format));
			return -EINVAL;
		}
		break;
	default:
		DRM_DEBUG("unsupported pixel format: %s\n",
			  drm_get_format_name(mode_cmd->pixel_format));
		return -EINVAL;
	}

	/* FIXME need to adjust LINOFF/TILEOFF accordingly. */
	if (mode_cmd->offsets[0] != 0)
		return -EINVAL;

	aligned_height = intel_fb_align_height(dev, mode_cmd->height,
					       mode_cmd->pixel_format,
					       mode_cmd->modifier[0]);
	/* FIXME drm helper for size checks (especially planar formats)? */
	if (obj->base.size < aligned_height * mode_cmd->pitches[0])
		return -EINVAL;

	drm_helper_mode_fill_fb_struct(&intel_fb->base, mode_cmd);
	intel_fb->obj = obj;

	intel_fill_fb_info(dev_priv, &intel_fb->base);

	ret = drm_framebuffer_init(dev, &intel_fb->base, &intel_fb_funcs);
	if (ret) {
		DRM_ERROR("framebuffer init failed %d\n", ret);
		return ret;
	}

	intel_fb->obj->framebuffer_references++;

	return 0;
}

static struct drm_framebuffer *
intel_user_framebuffer_create(struct drm_device *dev,
			      struct drm_file *filp,
			      const struct drm_mode_fb_cmd2 *user_mode_cmd)
{
	struct drm_framebuffer *fb;
	struct drm_i915_gem_object *obj;
	struct drm_mode_fb_cmd2 mode_cmd = *user_mode_cmd;

	obj = to_intel_bo(drm_gem_object_lookup(dev, filp,
						mode_cmd.handles[0]));
	if (&obj->base == NULL)
		return ERR_PTR(-ENOENT);

	fb = intel_framebuffer_create(dev, &mode_cmd, obj);
	if (IS_ERR(fb))
		drm_gem_object_unreference_unlocked(&obj->base);

	return fb;
}

#ifndef CONFIG_DRM_FBDEV_EMULATION
static inline void intel_fbdev_output_poll_changed(struct drm_device *dev)
{
}
#endif

static const struct drm_mode_config_funcs intel_mode_funcs = {
	.fb_create = intel_user_framebuffer_create,
	.output_poll_changed = intel_fbdev_output_poll_changed,
	.atomic_check = intel_atomic_check,
	.atomic_commit = intel_atomic_commit,
	.atomic_state_alloc = intel_atomic_state_alloc,
	.atomic_state_clear = intel_atomic_state_clear,
};

/**
 * intel_init_display_hooks - initialize the display modesetting hooks
 * @dev_priv: device private
 */
void intel_init_display_hooks(struct drm_i915_private *dev_priv)
{
	if (INTEL_INFO(dev_priv)->gen >= 9) {
		dev_priv->display.get_pipe_config = haswell_get_pipe_config;
		dev_priv->display.get_initial_plane_config =
			skylake_get_initial_plane_config;
		dev_priv->display.crtc_compute_clock =
			haswell_crtc_compute_clock;
		dev_priv->display.crtc_enable = haswell_crtc_enable;
		dev_priv->display.crtc_disable = haswell_crtc_disable;
	} else if (HAS_DDI(dev_priv)) {
		dev_priv->display.get_pipe_config = haswell_get_pipe_config;
		dev_priv->display.get_initial_plane_config =
			ironlake_get_initial_plane_config;
		dev_priv->display.crtc_compute_clock =
			haswell_crtc_compute_clock;
		dev_priv->display.crtc_enable = haswell_crtc_enable;
		dev_priv->display.crtc_disable = haswell_crtc_disable;
	} else if (HAS_PCH_SPLIT(dev_priv)) {
		dev_priv->display.get_pipe_config = ironlake_get_pipe_config;
		dev_priv->display.get_initial_plane_config =
			ironlake_get_initial_plane_config;
		dev_priv->display.crtc_compute_clock =
			ironlake_crtc_compute_clock;
		dev_priv->display.crtc_enable = ironlake_crtc_enable;
		dev_priv->display.crtc_disable = ironlake_crtc_disable;
	} else if (IS_CHERRYVIEW(dev_priv)) {
		dev_priv->display.get_pipe_config = i9xx_get_pipe_config;
		dev_priv->display.get_initial_plane_config =
			i9xx_get_initial_plane_config;
		dev_priv->display.crtc_compute_clock = chv_crtc_compute_clock;
		dev_priv->display.crtc_enable = valleyview_crtc_enable;
		dev_priv->display.crtc_disable = i9xx_crtc_disable;
	} else if (IS_VALLEYVIEW(dev_priv)) {
		dev_priv->display.get_pipe_config = i9xx_get_pipe_config;
		dev_priv->display.get_initial_plane_config =
			i9xx_get_initial_plane_config;
		dev_priv->display.crtc_compute_clock = vlv_crtc_compute_clock;
		dev_priv->display.crtc_enable = valleyview_crtc_enable;
		dev_priv->display.crtc_disable = i9xx_crtc_disable;
	} else if (IS_G4X(dev_priv)) {
		dev_priv->display.get_pipe_config = i9xx_get_pipe_config;
		dev_priv->display.get_initial_plane_config =
			i9xx_get_initial_plane_config;
		dev_priv->display.crtc_compute_clock = g4x_crtc_compute_clock;
		dev_priv->display.crtc_enable = i9xx_crtc_enable;
		dev_priv->display.crtc_disable = i9xx_crtc_disable;
	} else if (IS_PINEVIEW(dev_priv)) {
		dev_priv->display.get_pipe_config = i9xx_get_pipe_config;
		dev_priv->display.get_initial_plane_config =
			i9xx_get_initial_plane_config;
		dev_priv->display.crtc_compute_clock = pnv_crtc_compute_clock;
		dev_priv->display.crtc_enable = i9xx_crtc_enable;
		dev_priv->display.crtc_disable = i9xx_crtc_disable;
	} else if (!IS_GEN2(dev_priv)) {
		dev_priv->display.get_pipe_config = i9xx_get_pipe_config;
		dev_priv->display.get_initial_plane_config =
			i9xx_get_initial_plane_config;
		dev_priv->display.crtc_compute_clock = i9xx_crtc_compute_clock;
		dev_priv->display.crtc_enable = i9xx_crtc_enable;
		dev_priv->display.crtc_disable = i9xx_crtc_disable;
	} else {
		dev_priv->display.get_pipe_config = i9xx_get_pipe_config;
		dev_priv->display.get_initial_plane_config =
			i9xx_get_initial_plane_config;
		dev_priv->display.crtc_compute_clock = i8xx_crtc_compute_clock;
		dev_priv->display.crtc_enable = i9xx_crtc_enable;
		dev_priv->display.crtc_disable = i9xx_crtc_disable;
	}

	/* Returns the core display clock speed */
	if (IS_SKYLAKE(dev_priv) || IS_KABYLAKE(dev_priv))
		dev_priv->display.get_display_clock_speed =
			skylake_get_display_clock_speed;
	else if (IS_BROXTON(dev_priv))
		dev_priv->display.get_display_clock_speed =
			broxton_get_display_clock_speed;
	else if (IS_BROADWELL(dev_priv))
		dev_priv->display.get_display_clock_speed =
			broadwell_get_display_clock_speed;
	else if (IS_HASWELL(dev_priv))
		dev_priv->display.get_display_clock_speed =
			haswell_get_display_clock_speed;
	else if (IS_VALLEYVIEW(dev_priv) || IS_CHERRYVIEW(dev_priv))
		dev_priv->display.get_display_clock_speed =
			valleyview_get_display_clock_speed;
	else if (IS_GEN5(dev_priv))
		dev_priv->display.get_display_clock_speed =
			ilk_get_display_clock_speed;
	else if (IS_I945G(dev_priv) || IS_BROADWATER(dev_priv) ||
		 IS_GEN6(dev_priv) || IS_IVYBRIDGE(dev_priv))
		dev_priv->display.get_display_clock_speed =
			i945_get_display_clock_speed;
	else if (IS_GM45(dev_priv))
		dev_priv->display.get_display_clock_speed =
			gm45_get_display_clock_speed;
	else if (IS_CRESTLINE(dev_priv))
		dev_priv->display.get_display_clock_speed =
			i965gm_get_display_clock_speed;
	else if (IS_PINEVIEW(dev_priv))
		dev_priv->display.get_display_clock_speed =
			pnv_get_display_clock_speed;
	else if (IS_G33(dev_priv) || IS_G4X(dev_priv))
		dev_priv->display.get_display_clock_speed =
			g33_get_display_clock_speed;
	else if (IS_I915G(dev_priv))
		dev_priv->display.get_display_clock_speed =
			i915_get_display_clock_speed;
	else if (IS_I945GM(dev_priv) || IS_845G(dev_priv))
		dev_priv->display.get_display_clock_speed =
			i9xx_misc_get_display_clock_speed;
	else if (IS_I915GM(dev_priv))
		dev_priv->display.get_display_clock_speed =
			i915gm_get_display_clock_speed;
	else if (IS_I865G(dev_priv))
		dev_priv->display.get_display_clock_speed =
			i865_get_display_clock_speed;
	else if (IS_I85X(dev_priv))
		dev_priv->display.get_display_clock_speed =
			i85x_get_display_clock_speed;
	else { /* 830 */
		WARN(!IS_I830(dev_priv), "Unknown platform. Assuming 133 MHz CDCLK\n");
		dev_priv->display.get_display_clock_speed =
			i830_get_display_clock_speed;
	}

	if (IS_GEN5(dev_priv)) {
		dev_priv->display.fdi_link_train = ironlake_fdi_link_train;
	} else if (IS_GEN6(dev_priv)) {
		dev_priv->display.fdi_link_train = gen6_fdi_link_train;
	} else if (IS_IVYBRIDGE(dev_priv)) {
		/* FIXME: detect B0+ stepping and use auto training */
		dev_priv->display.fdi_link_train = ivb_manual_fdi_link_train;
	} else if (IS_HASWELL(dev_priv) || IS_BROADWELL(dev_priv)) {
		dev_priv->display.fdi_link_train = hsw_fdi_link_train;
		if (IS_BROADWELL(dev_priv)) {
			dev_priv->display.modeset_commit_cdclk =
				broadwell_modeset_commit_cdclk;
			dev_priv->display.modeset_calc_cdclk =
				broadwell_modeset_calc_cdclk;
		}
	} else if (IS_VALLEYVIEW(dev_priv) || IS_CHERRYVIEW(dev_priv)) {
		dev_priv->display.modeset_commit_cdclk =
			valleyview_modeset_commit_cdclk;
		dev_priv->display.modeset_calc_cdclk =
			valleyview_modeset_calc_cdclk;
	} else if (IS_BROXTON(dev_priv)) {
		dev_priv->display.modeset_commit_cdclk =
			broxton_modeset_commit_cdclk;
		dev_priv->display.modeset_calc_cdclk =
			broxton_modeset_calc_cdclk;
	}

	switch (INTEL_INFO(dev_priv)->gen) {
	case 2:
		dev_priv->display.queue_flip = intel_gen2_queue_flip;
		break;

	case 3:
		dev_priv->display.queue_flip = intel_gen3_queue_flip;
		break;

	case 4:
	case 5:
		dev_priv->display.queue_flip = intel_gen4_queue_flip;
		break;

	case 6:
		dev_priv->display.queue_flip = intel_gen6_queue_flip;
		break;
	case 7:
	case 8: /* FIXME(BDW): Check that the gen8 RCS flip works. */
		dev_priv->display.queue_flip = intel_gen7_queue_flip;
		break;
	case 9:
		/* Drop through - unsupported since execlist only. */
	default:
		/* Default just returns -ENODEV to indicate unsupported */
		dev_priv->display.queue_flip = intel_default_queue_flip;
	}
}

/*
 * Some BIOSes insist on assuming the GPU's pipe A is enabled at suspend,
 * resume, or other times.  This quirk makes sure that's the case for
 * affected systems.
 */
static void quirk_pipea_force(struct drm_device *dev)
{
	struct drm_i915_private *dev_priv = dev->dev_private;

	dev_priv->quirks |= QUIRK_PIPEA_FORCE;
	DRM_INFO("applying pipe a force quirk\n");
}

static void quirk_pipeb_force(struct drm_device *dev)
{
	struct drm_i915_private *dev_priv = dev->dev_private;

	dev_priv->quirks |= QUIRK_PIPEB_FORCE;
	DRM_INFO("applying pipe b force quirk\n");
}

/*
 * Some machines (Lenovo U160) do not work with SSC on LVDS for some reason
 */
static void quirk_ssc_force_disable(struct drm_device *dev)
{
	struct drm_i915_private *dev_priv = dev->dev_private;
	dev_priv->quirks |= QUIRK_LVDS_SSC_DISABLE;
	DRM_INFO("applying lvds SSC disable quirk\n");
}

/*
 * A machine (e.g. Acer Aspire 5734Z) may need to invert the panel backlight
 * brightness value
 */
static void quirk_invert_brightness(struct drm_device *dev)
{
	struct drm_i915_private *dev_priv = dev->dev_private;
	dev_priv->quirks |= QUIRK_INVERT_BRIGHTNESS;
	DRM_INFO("applying inverted panel brightness quirk\n");
}

/* Some VBT's incorrectly indicate no backlight is present */
static void quirk_backlight_present(struct drm_device *dev)
{
	struct drm_i915_private *dev_priv = dev->dev_private;
	dev_priv->quirks |= QUIRK_BACKLIGHT_PRESENT;
	DRM_INFO("applying backlight present quirk\n");
}

struct intel_quirk {
	int device;
	int subsystem_vendor;
	int subsystem_device;
	void (*hook)(struct drm_device *dev);
};

/* For systems that don't have a meaningful PCI subdevice/subvendor ID */
struct intel_dmi_quirk {
	void (*hook)(struct drm_device *dev);
	const struct dmi_system_id (*dmi_id_list)[];
};

static int intel_dmi_reverse_brightness(const struct dmi_system_id *id)
{
	DRM_INFO("Backlight polarity reversed on %s\n", id->ident);
	return 1;
}

static const struct intel_dmi_quirk intel_dmi_quirks[] = {
	{
		.dmi_id_list = &(const struct dmi_system_id[]) {
			{
				.callback = intel_dmi_reverse_brightness,
				.ident = "NCR Corporation",
				.matches = {DMI_MATCH(DMI_SYS_VENDOR, "NCR Corporation"),
					    DMI_MATCH(DMI_PRODUCT_NAME, ""),
				},
			},
			{ }  /* terminating entry */
		},
		.hook = quirk_invert_brightness,
	},
};

static struct intel_quirk intel_quirks[] = {
	/* Toshiba Protege R-205, S-209 needs pipe A force quirk */
	{ 0x2592, 0x1179, 0x0001, quirk_pipea_force },

	/* ThinkPad T60 needs pipe A force quirk (bug #16494) */
	{ 0x2782, 0x17aa, 0x201a, quirk_pipea_force },

	/* 830 needs to leave pipe A & dpll A up */
	{ 0x3577, PCI_ANY_ID, PCI_ANY_ID, quirk_pipea_force },

	/* 830 needs to leave pipe B & dpll B up */
	{ 0x3577, PCI_ANY_ID, PCI_ANY_ID, quirk_pipeb_force },

	/* Lenovo U160 cannot use SSC on LVDS */
	{ 0x0046, 0x17aa, 0x3920, quirk_ssc_force_disable },

	/* Sony Vaio Y cannot use SSC on LVDS */
	{ 0x0046, 0x104d, 0x9076, quirk_ssc_force_disable },

	/* Acer Aspire 5734Z must invert backlight brightness */
	{ 0x2a42, 0x1025, 0x0459, quirk_invert_brightness },

	/* Acer/eMachines G725 */
	{ 0x2a42, 0x1025, 0x0210, quirk_invert_brightness },

	/* Acer/eMachines e725 */
	{ 0x2a42, 0x1025, 0x0212, quirk_invert_brightness },

	/* Acer/Packard Bell NCL20 */
	{ 0x2a42, 0x1025, 0x034b, quirk_invert_brightness },

	/* Acer Aspire 4736Z */
	{ 0x2a42, 0x1025, 0x0260, quirk_invert_brightness },

	/* Acer Aspire 5336 */
	{ 0x2a42, 0x1025, 0x048a, quirk_invert_brightness },

	/* Acer C720 and C720P Chromebooks (Celeron 2955U) have backlights */
	{ 0x0a06, 0x1025, 0x0a11, quirk_backlight_present },

	/* Acer C720 Chromebook (Core i3 4005U) */
	{ 0x0a16, 0x1025, 0x0a11, quirk_backlight_present },

	/* Apple Macbook 2,1 (Core 2 T7400) */
	{ 0x27a2, 0x8086, 0x7270, quirk_backlight_present },

	/* Apple Macbook 4,1 */
	{ 0x2a02, 0x106b, 0x00a1, quirk_backlight_present },

	/* Toshiba CB35 Chromebook (Celeron 2955U) */
	{ 0x0a06, 0x1179, 0x0a88, quirk_backlight_present },

	/* HP Chromebook 14 (Celeron 2955U) */
	{ 0x0a06, 0x103c, 0x21ed, quirk_backlight_present },

	/* Dell Chromebook 11 */
	{ 0x0a06, 0x1028, 0x0a35, quirk_backlight_present },

	/* Dell Chromebook 11 (2015 version) */
	{ 0x0a16, 0x1028, 0x0a35, quirk_backlight_present },
};

static void intel_init_quirks(struct drm_device *dev)
{
	struct pci_dev *d = dev->pdev;
	int i;

	for (i = 0; i < ARRAY_SIZE(intel_quirks); i++) {
		struct intel_quirk *q = &intel_quirks[i];

		if (d->device == q->device &&
		    (d->subsystem_vendor == q->subsystem_vendor ||
		     q->subsystem_vendor == PCI_ANY_ID) &&
		    (d->subsystem_device == q->subsystem_device ||
		     q->subsystem_device == PCI_ANY_ID))
			q->hook(dev);
	}
	for (i = 0; i < ARRAY_SIZE(intel_dmi_quirks); i++) {
		if (dmi_check_system(*intel_dmi_quirks[i].dmi_id_list) != 0)
			intel_dmi_quirks[i].hook(dev);
	}
}

/* Disable the VGA plane that we never use */
static void i915_disable_vga(struct drm_device *dev)
{
	struct drm_i915_private *dev_priv = dev->dev_private;
	u8 sr1;
	i915_reg_t vga_reg = i915_vgacntrl_reg(dev);

	/* WaEnableVGAAccessThroughIOPort:ctg,elk,ilk,snb,ivb,vlv,hsw */
	vga_get_uninterruptible(dev->pdev, VGA_RSRC_LEGACY_IO);
	outb(SR01, VGA_SR_INDEX);
	sr1 = inb(VGA_SR_DATA);
	outb(sr1 | 1<<5, VGA_SR_DATA);
	vga_put(dev->pdev, VGA_RSRC_LEGACY_IO);
	udelay(300);

	I915_WRITE(vga_reg, VGA_DISP_DISABLE);
	POSTING_READ(vga_reg);
}

void intel_modeset_init_hw(struct drm_device *dev)
{
	struct drm_i915_private *dev_priv = dev->dev_private;

	intel_update_cdclk(dev);

	dev_priv->atomic_cdclk_freq = dev_priv->cdclk_freq;

	intel_init_clock_gating(dev);
	intel_enable_gt_powersave(dev);
}

/*
 * Calculate what we think the watermarks should be for the state we've read
 * out of the hardware and then immediately program those watermarks so that
 * we ensure the hardware settings match our internal state.
 *
 * We can calculate what we think WM's should be by creating a duplicate of the
 * current state (which was constructed during hardware readout) and running it
 * through the atomic check code to calculate new watermark values in the
 * state object.
 */
static void sanitize_watermarks(struct drm_device *dev)
{
	struct drm_i915_private *dev_priv = to_i915(dev);
	struct drm_atomic_state *state;
	struct drm_crtc *crtc;
	struct drm_crtc_state *cstate;
	struct drm_modeset_acquire_ctx ctx;
	int ret;
	int i;

	/* Only supported on platforms that use atomic watermark design */
	if (!dev_priv->display.optimize_watermarks)
		return;

	/*
	 * We need to hold connection_mutex before calling duplicate_state so
	 * that the connector loop is protected.
	 */
	drm_modeset_acquire_init(&ctx, 0);
retry:
	ret = drm_modeset_lock_all_ctx(dev, &ctx);
	if (ret == -EDEADLK) {
		drm_modeset_backoff(&ctx);
		goto retry;
	} else if (WARN_ON(ret)) {
		goto fail;
	}

	state = drm_atomic_helper_duplicate_state(dev, &ctx);
	if (WARN_ON(IS_ERR(state)))
		goto fail;

	/*
	 * Hardware readout is the only time we don't want to calculate
	 * intermediate watermarks (since we don't trust the current
	 * watermarks).
	 */
	to_intel_atomic_state(state)->skip_intermediate_wm = true;

	ret = intel_atomic_check(dev, state);
	if (ret) {
		/*
		 * If we fail here, it means that the hardware appears to be
		 * programmed in a way that shouldn't be possible, given our
		 * understanding of watermark requirements.  This might mean a
		 * mistake in the hardware readout code or a mistake in the
		 * watermark calculations for a given platform.  Raise a WARN
		 * so that this is noticeable.
		 *
		 * If this actually happens, we'll have to just leave the
		 * BIOS-programmed watermarks untouched and hope for the best.
		 */
		WARN(true, "Could not determine valid watermarks for inherited state\n");
		goto fail;
	}

	/* Write calculated watermark values back */
	for_each_crtc_in_state(state, crtc, cstate, i) {
		struct intel_crtc_state *cs = to_intel_crtc_state(cstate);

		cs->wm.need_postvbl_update = true;
		dev_priv->display.optimize_watermarks(cs);
	}

	drm_atomic_state_free(state);
fail:
	drm_modeset_drop_locks(&ctx);
	drm_modeset_acquire_fini(&ctx);
}

void intel_modeset_init(struct drm_device *dev)
{
	struct drm_i915_private *dev_priv = to_i915(dev);
	struct i915_ggtt *ggtt = &dev_priv->ggtt;
	int sprite, ret;
	enum pipe pipe;
	struct intel_crtc *crtc;

	drm_mode_config_init(dev);

	dev->mode_config.min_width = 0;
	dev->mode_config.min_height = 0;

	dev->mode_config.preferred_depth = 24;
	dev->mode_config.prefer_shadow = 1;

	dev->mode_config.allow_fb_modifiers = true;

	dev->mode_config.funcs = &intel_mode_funcs;

	intel_init_quirks(dev);

	intel_init_pm(dev);

	if (INTEL_INFO(dev)->num_pipes == 0)
		return;

	/*
	 * There may be no VBT; and if the BIOS enabled SSC we can
	 * just keep using it to avoid unnecessary flicker.  Whereas if the
	 * BIOS isn't using it, don't assume it will work even if the VBT
	 * indicates as much.
	 */
	if (HAS_PCH_IBX(dev) || HAS_PCH_CPT(dev)) {
		bool bios_lvds_use_ssc = !!(I915_READ(PCH_DREF_CONTROL) &
					    DREF_SSC1_ENABLE);

		if (dev_priv->vbt.lvds_use_ssc != bios_lvds_use_ssc) {
			DRM_DEBUG_KMS("SSC %sabled by BIOS, overriding VBT which says %sabled\n",
				     bios_lvds_use_ssc ? "en" : "dis",
				     dev_priv->vbt.lvds_use_ssc ? "en" : "dis");
			dev_priv->vbt.lvds_use_ssc = bios_lvds_use_ssc;
		}
	}

	if (IS_GEN2(dev)) {
		dev->mode_config.max_width = 2048;
		dev->mode_config.max_height = 2048;
	} else if (IS_GEN3(dev)) {
		dev->mode_config.max_width = 4096;
		dev->mode_config.max_height = 4096;
	} else {
		dev->mode_config.max_width = 8192;
		dev->mode_config.max_height = 8192;
	}

	if (IS_845G(dev) || IS_I865G(dev)) {
		dev->mode_config.cursor_width = IS_845G(dev) ? 64 : 512;
		dev->mode_config.cursor_height = 1023;
	} else if (IS_GEN2(dev)) {
		dev->mode_config.cursor_width = GEN2_CURSOR_WIDTH;
		dev->mode_config.cursor_height = GEN2_CURSOR_HEIGHT;
	} else {
		dev->mode_config.cursor_width = MAX_CURSOR_WIDTH;
		dev->mode_config.cursor_height = MAX_CURSOR_HEIGHT;
	}

	dev->mode_config.fb_base = ggtt->mappable_base;

	DRM_DEBUG_KMS("%d display pipe%s available.\n",
		      INTEL_INFO(dev)->num_pipes,
		      INTEL_INFO(dev)->num_pipes > 1 ? "s" : "");

	for_each_pipe(dev_priv, pipe) {
		intel_crtc_init(dev, pipe);
		for_each_sprite(dev_priv, pipe, sprite) {
			ret = intel_plane_init(dev, pipe, sprite);
			if (ret)
				DRM_DEBUG_KMS("pipe %c sprite %c init failed: %d\n",
					      pipe_name(pipe), sprite_name(pipe, sprite), ret);
		}
	}

	intel_update_czclk(dev_priv);
	intel_update_rawclk(dev_priv);
	intel_update_cdclk(dev);

	intel_shared_dpll_init(dev);

	/* Just disable it once at startup */
	i915_disable_vga(dev);
	intel_setup_outputs(dev);

	drm_modeset_lock_all(dev);
	intel_modeset_setup_hw_state(dev);
	drm_modeset_unlock_all(dev);

	for_each_intel_crtc(dev, crtc) {
		struct intel_initial_plane_config plane_config = {};

		if (!crtc->active)
			continue;

		/*
		 * Note that reserving the BIOS fb up front prevents us
		 * from stuffing other stolen allocations like the ring
		 * on top.  This prevents some ugliness at boot time, and
		 * can even allow for smooth boot transitions if the BIOS
		 * fb is large enough for the active pipe configuration.
		 */
		dev_priv->display.get_initial_plane_config(crtc,
							   &plane_config);

		/*
		 * If the fb is shared between multiple heads, we'll
		 * just get the first one.
		 */
		intel_find_initial_plane_obj(crtc, &plane_config);
	}

	/*
	 * Make sure hardware watermarks really match the state we read out.
	 * Note that we need to do this after reconstructing the BIOS fb's
	 * since the watermark calculation done here will use pstate->fb.
	 */
	sanitize_watermarks(dev);
}

static void intel_enable_pipe_a(struct drm_device *dev)
{
	struct intel_connector *connector;
	struct drm_connector *crt = NULL;
	struct intel_load_detect_pipe load_detect_temp;
	struct drm_modeset_acquire_ctx *ctx = dev->mode_config.acquire_ctx;

	/* We can't just switch on the pipe A, we need to set things up with a
	 * proper mode and output configuration. As a gross hack, enable pipe A
	 * by enabling the load detect pipe once. */
	for_each_intel_connector(dev, connector) {
		if (connector->encoder->type == INTEL_OUTPUT_ANALOG) {
			crt = &connector->base;
			break;
		}
	}

	if (!crt)
		return;

	if (intel_get_load_detect_pipe(crt, NULL, &load_detect_temp, ctx))
		intel_release_load_detect_pipe(crt, &load_detect_temp, ctx);
}

static bool
intel_check_plane_mapping(struct intel_crtc *crtc)
{
	struct drm_device *dev = crtc->base.dev;
	struct drm_i915_private *dev_priv = dev->dev_private;
	u32 val;

	if (INTEL_INFO(dev)->num_pipes == 1)
		return true;

	val = I915_READ(DSPCNTR(!crtc->plane));

	if ((val & DISPLAY_PLANE_ENABLE) &&
	    (!!(val & DISPPLANE_SEL_PIPE_MASK) == crtc->pipe))
		return false;

	return true;
}

static bool intel_crtc_has_encoders(struct intel_crtc *crtc)
{
	struct drm_device *dev = crtc->base.dev;
	struct intel_encoder *encoder;

	for_each_encoder_on_crtc(dev, &crtc->base, encoder)
		return true;

	return false;
}

static bool intel_encoder_has_connectors(struct intel_encoder *encoder)
{
	struct drm_device *dev = encoder->base.dev;
	struct intel_connector *connector;

	for_each_connector_on_encoder(dev, &encoder->base, connector)
		return true;

	return false;
}

static void intel_sanitize_crtc(struct intel_crtc *crtc)
{
	struct drm_device *dev = crtc->base.dev;
	struct drm_i915_private *dev_priv = dev->dev_private;
	enum transcoder cpu_transcoder = crtc->config->cpu_transcoder;

	/* Clear any frame start delays used for debugging left by the BIOS */
	if (!transcoder_is_dsi(cpu_transcoder)) {
		i915_reg_t reg = PIPECONF(cpu_transcoder);

		I915_WRITE(reg,
			   I915_READ(reg) & ~PIPECONF_FRAME_START_DELAY_MASK);
	}

	/* restore vblank interrupts to correct state */
	drm_crtc_vblank_reset(&crtc->base);
	if (crtc->active) {
		struct intel_plane *plane;

		drm_crtc_vblank_on(&crtc->base);

		/* Disable everything but the primary plane */
		for_each_intel_plane_on_crtc(dev, crtc, plane) {
			if (plane->base.type == DRM_PLANE_TYPE_PRIMARY)
				continue;

			plane->disable_plane(&plane->base, &crtc->base);
		}
	}

	/* We need to sanitize the plane -> pipe mapping first because this will
	 * disable the crtc (and hence change the state) if it is wrong. Note
	 * that gen4+ has a fixed plane -> pipe mapping.  */
	if (INTEL_INFO(dev)->gen < 4 && !intel_check_plane_mapping(crtc)) {
		bool plane;

		DRM_DEBUG_KMS("[CRTC:%d] wrong plane connection detected!\n",
			      crtc->base.base.id);

		/* Pipe has the wrong plane attached and the plane is active.
		 * Temporarily change the plane mapping and disable everything
		 * ...  */
		plane = crtc->plane;
		to_intel_plane_state(crtc->base.primary->state)->visible = true;
		crtc->plane = !plane;
		intel_crtc_disable_noatomic(&crtc->base);
		crtc->plane = plane;
	}

	if (dev_priv->quirks & QUIRK_PIPEA_FORCE &&
	    crtc->pipe == PIPE_A && !crtc->active) {
		/* BIOS forgot to enable pipe A, this mostly happens after
		 * resume. Force-enable the pipe to fix this, the update_dpms
		 * call below we restore the pipe to the right state, but leave
		 * the required bits on. */
		intel_enable_pipe_a(dev);
	}

	/* Adjust the state of the output pipe according to whether we
	 * have active connectors/encoders. */
	if (crtc->active && !intel_crtc_has_encoders(crtc))
		intel_crtc_disable_noatomic(&crtc->base);

	if (crtc->active || HAS_GMCH_DISPLAY(dev)) {
		/*
		 * We start out with underrun reporting disabled to avoid races.
		 * For correct bookkeeping mark this on active crtcs.
		 *
		 * Also on gmch platforms we dont have any hardware bits to
		 * disable the underrun reporting. Which means we need to start
		 * out with underrun reporting disabled also on inactive pipes,
		 * since otherwise we'll complain about the garbage we read when
		 * e.g. coming up after runtime pm.
		 *
		 * No protection against concurrent access is required - at
		 * worst a fifo underrun happens which also sets this to false.
		 */
		crtc->cpu_fifo_underrun_disabled = true;
		crtc->pch_fifo_underrun_disabled = true;
	}
}

static void intel_sanitize_encoder(struct intel_encoder *encoder)
{
	struct intel_connector *connector;
	struct drm_device *dev = encoder->base.dev;

	/* We need to check both for a crtc link (meaning that the
	 * encoder is active and trying to read from a pipe) and the
	 * pipe itself being active. */
	bool has_active_crtc = encoder->base.crtc &&
		to_intel_crtc(encoder->base.crtc)->active;

	if (intel_encoder_has_connectors(encoder) && !has_active_crtc) {
		DRM_DEBUG_KMS("[ENCODER:%d:%s] has active connectors but no active pipe!\n",
			      encoder->base.base.id,
			      encoder->base.name);

		/* Connector is active, but has no active pipe. This is
		 * fallout from our resume register restoring. Disable
		 * the encoder manually again. */
		if (encoder->base.crtc) {
			DRM_DEBUG_KMS("[ENCODER:%d:%s] manually disabled\n",
				      encoder->base.base.id,
				      encoder->base.name);
			encoder->disable(encoder);
			if (encoder->post_disable)
				encoder->post_disable(encoder);
		}
		encoder->base.crtc = NULL;

		/* Inconsistent output/port/pipe state happens presumably due to
		 * a bug in one of the get_hw_state functions. Or someplace else
		 * in our code, like the register restore mess on resume. Clamp
		 * things to off as a safer default. */
		for_each_intel_connector(dev, connector) {
			if (connector->encoder != encoder)
				continue;
			connector->base.dpms = DRM_MODE_DPMS_OFF;
			connector->base.encoder = NULL;
		}
	}
	/* Enabled encoders without active connectors will be fixed in
	 * the crtc fixup. */
}

void i915_redisable_vga_power_on(struct drm_device *dev)
{
	struct drm_i915_private *dev_priv = dev->dev_private;
	i915_reg_t vga_reg = i915_vgacntrl_reg(dev);

	if (!(I915_READ(vga_reg) & VGA_DISP_DISABLE)) {
		DRM_DEBUG_KMS("Something enabled VGA plane, disabling it\n");
		i915_disable_vga(dev);
	}
}

void i915_redisable_vga(struct drm_device *dev)
{
	struct drm_i915_private *dev_priv = dev->dev_private;

	/* This function can be called both from intel_modeset_setup_hw_state or
	 * at a very early point in our resume sequence, where the power well
	 * structures are not yet restored. Since this function is at a very
	 * paranoid "someone might have enabled VGA while we were not looking"
	 * level, just check if the power well is enabled instead of trying to
	 * follow the "don't touch the power well if we don't need it" policy
	 * the rest of the driver uses. */
	if (!intel_display_power_get_if_enabled(dev_priv, POWER_DOMAIN_VGA))
		return;

	i915_redisable_vga_power_on(dev);

	intel_display_power_put(dev_priv, POWER_DOMAIN_VGA);
}

static bool primary_get_hw_state(struct intel_plane *plane)
{
	struct drm_i915_private *dev_priv = to_i915(plane->base.dev);

	return I915_READ(DSPCNTR(plane->plane)) & DISPLAY_PLANE_ENABLE;
}

/* FIXME read out full plane state for all planes */
static void readout_plane_state(struct intel_crtc *crtc)
{
	struct drm_plane *primary = crtc->base.primary;
	struct intel_plane_state *plane_state =
		to_intel_plane_state(primary->state);

	plane_state->visible = crtc->active &&
		primary_get_hw_state(to_intel_plane(primary));

	if (plane_state->visible)
		crtc->base.state->plane_mask |= 1 << drm_plane_index(primary);
}

static void intel_modeset_readout_hw_state(struct drm_device *dev)
{
	struct drm_i915_private *dev_priv = dev->dev_private;
	enum pipe pipe;
	struct intel_crtc *crtc;
	struct intel_encoder *encoder;
	struct intel_connector *connector;
	int i;

	dev_priv->active_crtcs = 0;

	for_each_intel_crtc(dev, crtc) {
		struct intel_crtc_state *crtc_state = crtc->config;
		int pixclk = 0;

		__drm_atomic_helper_crtc_destroy_state(&crtc->base, &crtc_state->base);
		memset(crtc_state, 0, sizeof(*crtc_state));
		crtc_state->base.crtc = &crtc->base;

		crtc_state->base.active = crtc_state->base.enable =
			dev_priv->display.get_pipe_config(crtc, crtc_state);

		crtc->base.enabled = crtc_state->base.enable;
		crtc->active = crtc_state->base.active;

		if (crtc_state->base.active) {
			dev_priv->active_crtcs |= 1 << crtc->pipe;

			if (IS_BROADWELL(dev_priv)) {
				pixclk = ilk_pipe_pixel_rate(crtc_state);

				/* pixel rate mustn't exceed 95% of cdclk with IPS on BDW */
				if (crtc_state->ips_enabled)
					pixclk = DIV_ROUND_UP(pixclk * 100, 95);
			} else if (IS_VALLEYVIEW(dev_priv) ||
				   IS_CHERRYVIEW(dev_priv) ||
				   IS_BROXTON(dev_priv))
				pixclk = crtc_state->base.adjusted_mode.crtc_clock;
			else
				WARN_ON(dev_priv->display.modeset_calc_cdclk);
		}

		dev_priv->min_pixclk[crtc->pipe] = pixclk;

		readout_plane_state(crtc);

		DRM_DEBUG_KMS("[CRTC:%d] hw state readout: %s\n",
			      crtc->base.base.id,
			      crtc->active ? "enabled" : "disabled");
	}

	for (i = 0; i < dev_priv->num_shared_dpll; i++) {
		struct intel_shared_dpll *pll = &dev_priv->shared_dplls[i];

		pll->on = pll->funcs.get_hw_state(dev_priv, pll,
						  &pll->config.hw_state);
		pll->config.crtc_mask = 0;
		for_each_intel_crtc(dev, crtc) {
			if (crtc->active && crtc->config->shared_dpll == pll)
				pll->config.crtc_mask |= 1 << crtc->pipe;
		}
		pll->active_mask = pll->config.crtc_mask;

		DRM_DEBUG_KMS("%s hw state readout: crtc_mask 0x%08x, on %i\n",
			      pll->name, pll->config.crtc_mask, pll->on);
	}

	for_each_intel_encoder(dev, encoder) {
		pipe = 0;

		if (encoder->get_hw_state(encoder, &pipe)) {
			crtc = to_intel_crtc(dev_priv->pipe_to_crtc_mapping[pipe]);
			encoder->base.crtc = &crtc->base;
			encoder->get_config(encoder, crtc->config);
		} else {
			encoder->base.crtc = NULL;
		}

		DRM_DEBUG_KMS("[ENCODER:%d:%s] hw state readout: %s, pipe %c\n",
			      encoder->base.base.id,
			      encoder->base.name,
			      encoder->base.crtc ? "enabled" : "disabled",
			      pipe_name(pipe));
	}

	for_each_intel_connector(dev, connector) {
		if (connector->get_hw_state(connector)) {
			connector->base.dpms = DRM_MODE_DPMS_ON;

			encoder = connector->encoder;
			connector->base.encoder = &encoder->base;

			if (encoder->base.crtc &&
			    encoder->base.crtc->state->active) {
				/*
				 * This has to be done during hardware readout
				 * because anything calling .crtc_disable may
				 * rely on the connector_mask being accurate.
				 */
				encoder->base.crtc->state->connector_mask |=
					1 << drm_connector_index(&connector->base);
				encoder->base.crtc->state->encoder_mask |=
					1 << drm_encoder_index(&encoder->base);
			}

		} else {
			connector->base.dpms = DRM_MODE_DPMS_OFF;
			connector->base.encoder = NULL;
		}
		DRM_DEBUG_KMS("[CONNECTOR:%d:%s] hw state readout: %s\n",
			      connector->base.base.id,
			      connector->base.name,
			      connector->base.encoder ? "enabled" : "disabled");
	}

	for_each_intel_crtc(dev, crtc) {
		crtc->base.hwmode = crtc->config->base.adjusted_mode;

		memset(&crtc->base.mode, 0, sizeof(crtc->base.mode));
		if (crtc->base.state->active) {
			intel_mode_from_pipe_config(&crtc->base.mode, crtc->config);
			intel_mode_from_pipe_config(&crtc->base.state->adjusted_mode, crtc->config);
			WARN_ON(drm_atomic_set_mode_for_crtc(crtc->base.state, &crtc->base.mode));

			/*
			 * The initial mode needs to be set in order to keep
			 * the atomic core happy. It wants a valid mode if the
			 * crtc's enabled, so we do the above call.
			 *
			 * At this point some state updated by the connectors
			 * in their ->detect() callback has not run yet, so
			 * no recalculation can be done yet.
			 *
			 * Even if we could do a recalculation and modeset
			 * right now it would cause a double modeset if
			 * fbdev or userspace chooses a different initial mode.
			 *
			 * If that happens, someone indicated they wanted a
			 * mode change, which means it's safe to do a full
			 * recalculation.
			 */
			crtc->base.state->mode.private_flags = I915_MODE_FLAG_INHERITED;

			drm_calc_timestamping_constants(&crtc->base, &crtc->base.hwmode);
			update_scanline_offset(crtc);
		}

		intel_pipe_config_sanity_check(dev_priv, crtc->config);
	}
}

/* Scan out the current hw modeset state,
 * and sanitizes it to the current state
 */
static void
intel_modeset_setup_hw_state(struct drm_device *dev)
{
	struct drm_i915_private *dev_priv = dev->dev_private;
	enum pipe pipe;
	struct intel_crtc *crtc;
	struct intel_encoder *encoder;
	int i;

	intel_modeset_readout_hw_state(dev);

	/* HW state is read out, now we need to sanitize this mess. */
	for_each_intel_encoder(dev, encoder) {
		intel_sanitize_encoder(encoder);
	}

	for_each_pipe(dev_priv, pipe) {
		crtc = to_intel_crtc(dev_priv->pipe_to_crtc_mapping[pipe]);
		intel_sanitize_crtc(crtc);
		intel_dump_pipe_config(crtc, crtc->config,
				       "[setup_hw_state]");
	}

	intel_modeset_update_connector_atomic_state(dev);

	for (i = 0; i < dev_priv->num_shared_dpll; i++) {
		struct intel_shared_dpll *pll = &dev_priv->shared_dplls[i];

		if (!pll->on || pll->active_mask)
			continue;

		DRM_DEBUG_KMS("%s enabled but not in use, disabling\n", pll->name);

		pll->funcs.disable(dev_priv, pll);
		pll->on = false;
	}

	if (IS_VALLEYVIEW(dev) || IS_CHERRYVIEW(dev))
		vlv_wm_get_hw_state(dev);
	else if (IS_GEN9(dev))
		skl_wm_get_hw_state(dev);
	else if (HAS_PCH_SPLIT(dev))
		ilk_wm_get_hw_state(dev);

	for_each_intel_crtc(dev, crtc) {
		unsigned long put_domains;

		put_domains = modeset_get_crtc_power_domains(&crtc->base, crtc->config);
		if (WARN_ON(put_domains))
			modeset_put_power_domains(dev_priv, put_domains);
	}
	intel_display_set_init_power(dev_priv, false);

	intel_fbc_init_pipe_state(dev_priv);
}

void intel_display_resume(struct drm_device *dev)
{
	struct drm_i915_private *dev_priv = to_i915(dev);
	struct drm_atomic_state *state = dev_priv->modeset_restore_state;
	struct drm_modeset_acquire_ctx ctx;
	int ret;
	bool setup = false;

	dev_priv->modeset_restore_state = NULL;

	/*
	 * This is a cludge because with real atomic modeset mode_config.mutex
	 * won't be taken. Unfortunately some probed state like
	 * audio_codec_enable is still protected by mode_config.mutex, so lock
	 * it here for now.
	 */
	mutex_lock(&dev->mode_config.mutex);
	drm_modeset_acquire_init(&ctx, 0);

retry:
	ret = drm_modeset_lock_all_ctx(dev, &ctx);

	if (ret == 0 && !setup) {
		setup = true;

		intel_modeset_setup_hw_state(dev);
		i915_redisable_vga(dev);
	}

	if (ret == 0 && state) {
		struct drm_crtc_state *crtc_state;
		struct drm_crtc *crtc;
		int i;

		state->acquire_ctx = &ctx;

		/* ignore any reset values/BIOS leftovers in the WM registers */
		to_intel_atomic_state(state)->skip_intermediate_wm = true;

		for_each_crtc_in_state(state, crtc, crtc_state, i) {
			/*
			 * Force recalculation even if we restore
			 * current state. With fast modeset this may not result
			 * in a modeset when the state is compatible.
			 */
			crtc_state->mode_changed = true;
		}

		ret = drm_atomic_commit(state);
	}

	if (ret == -EDEADLK) {
		drm_modeset_backoff(&ctx);
		goto retry;
	}

	drm_modeset_drop_locks(&ctx);
	drm_modeset_acquire_fini(&ctx);
	mutex_unlock(&dev->mode_config.mutex);

	if (ret) {
		DRM_ERROR("Restoring old state failed with %i\n", ret);
		drm_atomic_state_free(state);
	}
}

void intel_modeset_gem_init(struct drm_device *dev)
{
	struct drm_crtc *c;
	struct drm_i915_gem_object *obj;
	int ret;

	intel_init_gt_powersave(dev);

	intel_modeset_init_hw(dev);

	intel_setup_overlay(dev);

	/*
	 * Make sure any fbs we allocated at startup are properly
	 * pinned & fenced.  When we do the allocation it's too early
	 * for this.
	 */
	for_each_crtc(dev, c) {
		obj = intel_fb_obj(c->primary->fb);
		if (obj == NULL)
			continue;

		mutex_lock(&dev->struct_mutex);
		ret = intel_pin_and_fence_fb_obj(c->primary->fb,
						 c->primary->state->rotation);
		mutex_unlock(&dev->struct_mutex);
		if (ret) {
			DRM_ERROR("failed to pin boot fb on pipe %d\n",
				  to_intel_crtc(c)->pipe);
			drm_framebuffer_unreference(c->primary->fb);
			c->primary->fb = NULL;
			c->primary->crtc = c->primary->state->crtc = NULL;
			update_state_fb(c->primary);
			c->state->plane_mask &= ~(1 << drm_plane_index(c->primary));
		}
	}

	intel_backlight_register(dev);
}

void intel_connector_unregister(struct intel_connector *intel_connector)
{
	struct drm_connector *connector = &intel_connector->base;

	intel_panel_destroy_backlight(connector);
	drm_connector_unregister(connector);
}

void intel_modeset_cleanup(struct drm_device *dev)
{
	struct drm_i915_private *dev_priv = dev->dev_private;
	struct intel_connector *connector;

	intel_disable_gt_powersave(dev);

	intel_backlight_unregister(dev);

	/*
	 * Interrupts and polling as the first thing to avoid creating havoc.
	 * Too much stuff here (turning of connectors, ...) would
	 * experience fancy races otherwise.
	 */
	intel_irq_uninstall(dev_priv);

	/*
	 * Due to the hpd irq storm handling the hotplug work can re-arm the
	 * poll handlers. Hence disable polling after hpd handling is shut down.
	 */
	drm_kms_helper_poll_fini(dev);

	intel_unregister_dsm_handler();

	intel_fbc_global_disable(dev_priv);

	/* flush any delayed tasks or pending work */
	flush_scheduled_work();

	/* destroy the backlight and sysfs files before encoders/connectors */
	for_each_intel_connector(dev, connector)
		connector->unregister(connector);

	drm_mode_config_cleanup(dev);

	intel_cleanup_overlay(dev);

	intel_cleanup_gt_powersave(dev);

	intel_teardown_gmbus(dev);
}

/*
 * Return which encoder is currently attached for connector.
 */
struct drm_encoder *intel_best_encoder(struct drm_connector *connector)
{
	return &intel_attached_encoder(connector)->base;
}

void intel_connector_attach_encoder(struct intel_connector *connector,
				    struct intel_encoder *encoder)
{
	connector->encoder = encoder;
	drm_mode_connector_attach_encoder(&connector->base,
					  &encoder->base);
}

/*
 * set vga decode state - true == enable VGA decode
 */
int intel_modeset_vga_set_state(struct drm_device *dev, bool state)
{
	struct drm_i915_private *dev_priv = dev->dev_private;
	unsigned reg = INTEL_INFO(dev)->gen >= 6 ? SNB_GMCH_CTRL : INTEL_GMCH_CTRL;
	u16 gmch_ctrl;

	if (pci_read_config_word(dev_priv->bridge_dev, reg, &gmch_ctrl)) {
		DRM_ERROR("failed to read control word\n");
		return -EIO;
	}

	if (!!(gmch_ctrl & INTEL_GMCH_VGA_DISABLE) == !state)
		return 0;

	if (state)
		gmch_ctrl &= ~INTEL_GMCH_VGA_DISABLE;
	else
		gmch_ctrl |= INTEL_GMCH_VGA_DISABLE;

	if (pci_write_config_word(dev_priv->bridge_dev, reg, gmch_ctrl)) {
		DRM_ERROR("failed to write control word\n");
		return -EIO;
	}

	return 0;
}

struct intel_display_error_state {

	u32 power_well_driver;

	int num_transcoders;

	struct intel_cursor_error_state {
		u32 control;
		u32 position;
		u32 base;
		u32 size;
	} cursor[I915_MAX_PIPES];

	struct intel_pipe_error_state {
		bool power_domain_on;
		u32 source;
		u32 stat;
	} pipe[I915_MAX_PIPES];

	struct intel_plane_error_state {
		u32 control;
		u32 stride;
		u32 size;
		u32 pos;
		u32 addr;
		u32 surface;
		u32 tile_offset;
	} plane[I915_MAX_PIPES];

	struct intel_transcoder_error_state {
		bool power_domain_on;
		enum transcoder cpu_transcoder;

		u32 conf;

		u32 htotal;
		u32 hblank;
		u32 hsync;
		u32 vtotal;
		u32 vblank;
		u32 vsync;
	} transcoder[4];
};

struct intel_display_error_state *
intel_display_capture_error_state(struct drm_device *dev)
{
	struct drm_i915_private *dev_priv = dev->dev_private;
	struct intel_display_error_state *error;
	int transcoders[] = {
		TRANSCODER_A,
		TRANSCODER_B,
		TRANSCODER_C,
		TRANSCODER_EDP,
	};
	int i;

	if (INTEL_INFO(dev)->num_pipes == 0)
		return NULL;

	error = kzalloc(sizeof(*error), GFP_ATOMIC);
	if (error == NULL)
		return NULL;

	if (IS_HASWELL(dev) || IS_BROADWELL(dev))
		error->power_well_driver = I915_READ(HSW_PWR_WELL_DRIVER);

	for_each_pipe(dev_priv, i) {
		error->pipe[i].power_domain_on =
			__intel_display_power_is_enabled(dev_priv,
							 POWER_DOMAIN_PIPE(i));
		if (!error->pipe[i].power_domain_on)
			continue;

		error->cursor[i].control = I915_READ(CURCNTR(i));
		error->cursor[i].position = I915_READ(CURPOS(i));
		error->cursor[i].base = I915_READ(CURBASE(i));

		error->plane[i].control = I915_READ(DSPCNTR(i));
		error->plane[i].stride = I915_READ(DSPSTRIDE(i));
		if (INTEL_INFO(dev)->gen <= 3) {
			error->plane[i].size = I915_READ(DSPSIZE(i));
			error->plane[i].pos = I915_READ(DSPPOS(i));
		}
		if (INTEL_INFO(dev)->gen <= 7 && !IS_HASWELL(dev))
			error->plane[i].addr = I915_READ(DSPADDR(i));
		if (INTEL_INFO(dev)->gen >= 4) {
			error->plane[i].surface = I915_READ(DSPSURF(i));
			error->plane[i].tile_offset = I915_READ(DSPTILEOFF(i));
		}

		error->pipe[i].source = I915_READ(PIPESRC(i));

		if (HAS_GMCH_DISPLAY(dev))
			error->pipe[i].stat = I915_READ(PIPESTAT(i));
	}

	/* Note: this does not include DSI transcoders. */
	error->num_transcoders = INTEL_INFO(dev)->num_pipes;
	if (HAS_DDI(dev_priv))
		error->num_transcoders++; /* Account for eDP. */

	for (i = 0; i < error->num_transcoders; i++) {
		enum transcoder cpu_transcoder = transcoders[i];

		error->transcoder[i].power_domain_on =
			__intel_display_power_is_enabled(dev_priv,
				POWER_DOMAIN_TRANSCODER(cpu_transcoder));
		if (!error->transcoder[i].power_domain_on)
			continue;

		error->transcoder[i].cpu_transcoder = cpu_transcoder;

		error->transcoder[i].conf = I915_READ(PIPECONF(cpu_transcoder));
		error->transcoder[i].htotal = I915_READ(HTOTAL(cpu_transcoder));
		error->transcoder[i].hblank = I915_READ(HBLANK(cpu_transcoder));
		error->transcoder[i].hsync = I915_READ(HSYNC(cpu_transcoder));
		error->transcoder[i].vtotal = I915_READ(VTOTAL(cpu_transcoder));
		error->transcoder[i].vblank = I915_READ(VBLANK(cpu_transcoder));
		error->transcoder[i].vsync = I915_READ(VSYNC(cpu_transcoder));
	}

	return error;
}

#define err_printf(e, ...) i915_error_printf(e, __VA_ARGS__)

void
intel_display_print_error_state(struct drm_i915_error_state_buf *m,
				struct drm_device *dev,
				struct intel_display_error_state *error)
{
	struct drm_i915_private *dev_priv = dev->dev_private;
	int i;

	if (!error)
		return;

	err_printf(m, "Num Pipes: %d\n", INTEL_INFO(dev)->num_pipes);
	if (IS_HASWELL(dev) || IS_BROADWELL(dev))
		err_printf(m, "PWR_WELL_CTL2: %08x\n",
			   error->power_well_driver);
	for_each_pipe(dev_priv, i) {
		err_printf(m, "Pipe [%d]:\n", i);
		err_printf(m, "  Power: %s\n",
			   onoff(error->pipe[i].power_domain_on));
		err_printf(m, "  SRC: %08x\n", error->pipe[i].source);
		err_printf(m, "  STAT: %08x\n", error->pipe[i].stat);

		err_printf(m, "Plane [%d]:\n", i);
		err_printf(m, "  CNTR: %08x\n", error->plane[i].control);
		err_printf(m, "  STRIDE: %08x\n", error->plane[i].stride);
		if (INTEL_INFO(dev)->gen <= 3) {
			err_printf(m, "  SIZE: %08x\n", error->plane[i].size);
			err_printf(m, "  POS: %08x\n", error->plane[i].pos);
		}
		if (INTEL_INFO(dev)->gen <= 7 && !IS_HASWELL(dev))
			err_printf(m, "  ADDR: %08x\n", error->plane[i].addr);
		if (INTEL_INFO(dev)->gen >= 4) {
			err_printf(m, "  SURF: %08x\n", error->plane[i].surface);
			err_printf(m, "  TILEOFF: %08x\n", error->plane[i].tile_offset);
		}

		err_printf(m, "Cursor [%d]:\n", i);
		err_printf(m, "  CNTR: %08x\n", error->cursor[i].control);
		err_printf(m, "  POS: %08x\n", error->cursor[i].position);
		err_printf(m, "  BASE: %08x\n", error->cursor[i].base);
	}

	for (i = 0; i < error->num_transcoders; i++) {
		err_printf(m, "CPU transcoder: %s\n",
			   transcoder_name(error->transcoder[i].cpu_transcoder));
		err_printf(m, "  Power: %s\n",
			   onoff(error->transcoder[i].power_domain_on));
		err_printf(m, "  CONF: %08x\n", error->transcoder[i].conf);
		err_printf(m, "  HTOTAL: %08x\n", error->transcoder[i].htotal);
		err_printf(m, "  HBLANK: %08x\n", error->transcoder[i].hblank);
		err_printf(m, "  HSYNC: %08x\n", error->transcoder[i].hsync);
		err_printf(m, "  VTOTAL: %08x\n", error->transcoder[i].vtotal);
		err_printf(m, "  VBLANK: %08x\n", error->transcoder[i].vblank);
		err_printf(m, "  VSYNC: %08x\n", error->transcoder[i].vsync);
	}
}<|MERGE_RESOLUTION|>--- conflicted
+++ resolved
@@ -4841,15 +4841,11 @@
 		intel_set_pch_fifo_underrun_reporting(dev_priv, TRANSCODER_A,
 						      false);
 
-<<<<<<< HEAD
 	for_each_encoder_on_crtc(dev, crtc, encoder)
 		if (encoder->pre_pll_enable)
 			encoder->pre_pll_enable(encoder);
 
-	if (intel_crtc_to_shared_dpll(intel_crtc))
-=======
 	if (intel_crtc->config->shared_dpll)
->>>>>>> 698f3f28
 		intel_enable_shared_dpll(intel_crtc);
 
 	if (intel_crtc->config->has_dp_encoder)
@@ -4915,14 +4911,10 @@
 		dev_priv->display.initial_watermarks(pipe_config);
 	else
 		intel_update_watermarks(crtc);
-<<<<<<< HEAD
-	intel_enable_pipe(intel_crtc);
-=======
 
 	/* XXX: Do the pipe assertions at the right place for BXT DSI. */
 	if (!intel_crtc->config->has_dsi_encoder)
 		intel_enable_pipe(intel_crtc);
->>>>>>> 698f3f28
 
 	if (intel_crtc->config->has_pch_encoder)
 		lpt_pch_enable(crtc);
@@ -11908,13 +11900,6 @@
 	if ((pipe_config->update_wm_pre || pipe_config->update_wm_post) &&
 	    INTEL_INFO(dev)->gen < 9 && dev_priv->display.optimize_watermarks)
 		to_intel_crtc_state(crtc_state)->wm.need_postvbl_update = true;
-<<<<<<< HEAD
-
-	if (visible || was_visible)
-		intel_crtc->atomic.fb_bits |=
-			to_intel_plane(plane)->frontbuffer_bit;
-=======
->>>>>>> 698f3f28
 
 	if (visible || was_visible)
 		pipe_config->fb_bits |= to_intel_plane(plane)->frontbuffer_bit;
@@ -12029,32 +12014,6 @@
 		ret = dev_priv->display.compute_pipe_wm(pipe_config);
 		if (ret) {
 			DRM_DEBUG_KMS("Target pipe watermarks are invalid\n");
-<<<<<<< HEAD
-			return ret;
-		}
-	}
-
-	if (dev_priv->display.compute_intermediate_wm &&
-	    !to_intel_atomic_state(state)->skip_intermediate_wm) {
-		if (WARN_ON(!dev_priv->display.compute_pipe_wm))
-			return 0;
-
-		/*
-		 * Calculate 'intermediate' watermarks that satisfy both the
-		 * old state and the new state.  We can program these
-		 * immediately.
-		 */
-		ret = dev_priv->display.compute_intermediate_wm(crtc->dev,
-								intel_crtc,
-								pipe_config);
-		if (ret) {
-			DRM_DEBUG_KMS("No valid intermediate pipe watermarks are possible\n");
-			return ret;
-		}
-	} else if (dev_priv->display.compute_intermediate_wm) {
-		if (HAS_PCH_SPLIT(dev_priv) && INTEL_INFO(dev)->gen < 9)
-			pipe_config->wm.ilk.intermediate = pipe_config->wm.ilk.optimal;
-=======
 			return ret;
 		}
 	}
@@ -12078,8 +12037,7 @@
 		}
 	} else if (dev_priv->display.compute_intermediate_wm) {
 		if (HAS_PCH_SPLIT(dev_priv) && INTEL_GEN(dev_priv) < 9)
-			pipe_config->wm.intermediate = pipe_config->wm.optimal.ilk;
->>>>>>> 698f3f28
+			pipe_config->wm.ilk.intermediate = pipe_config->wm.ilk.optimal;
 	}
 
 	if (INTEL_INFO(dev)->gen >= 9) {
@@ -13644,13 +13602,9 @@
 	}
 
 	drm_atomic_helper_swap_state(dev, state);
-<<<<<<< HEAD
 	dev_priv->wm.distrust_bios_wm = false;
 	dev_priv->wm.skl_results = intel_state->wm_results;
-=======
-	dev_priv->wm.config = intel_state->wm_config;
 	intel_shared_dpll_commit(state);
->>>>>>> 698f3f28
 
 	if (intel_state->modeset) {
 		memcpy(dev_priv->min_pixclk, intel_state->min_pixclk,
@@ -13751,24 +13705,15 @@
 	 *
 	 * TODO: Move this (and other cleanup) to an async worker eventually.
 	 */
-<<<<<<< HEAD
-	for_each_crtc_in_state(state, crtc, crtc_state, i) {
-=======
 	for_each_crtc_in_state(state, crtc, old_crtc_state, i) {
->>>>>>> 698f3f28
 		intel_cstate = to_intel_crtc_state(crtc->state);
 
 		if (dev_priv->display.optimize_watermarks)
 			dev_priv->display.optimize_watermarks(intel_cstate);
 	}
 
-<<<<<<< HEAD
-	for_each_crtc_in_state(state, crtc, crtc_state, i) {
-		intel_post_plane_update(to_intel_crtc(crtc));
-=======
 	for_each_crtc_in_state(state, crtc, old_crtc_state, i) {
 		intel_post_plane_update(to_intel_crtc_state(old_crtc_state));
->>>>>>> 698f3f28
 
 		if (put_domains[i])
 			modeset_put_power_domains(dev_priv, put_domains[i]);
