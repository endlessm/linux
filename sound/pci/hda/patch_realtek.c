/*
 * Universal Interface for Intel High Definition Audio Codec
 *
 * HD audio interface patch for Realtek ALC codecs
 *
 * Copyright (c) 2004 Kailang Yang <kailang@realtek.com.tw>
 *                    PeiSen Hou <pshou@realtek.com.tw>
 *                    Takashi Iwai <tiwai@suse.de>
 *                    Jonathan Woithe <jwoithe@just42.net>
 *
 *  This driver is free software; you can redistribute it and/or modify
 *  it under the terms of the GNU General Public License as published by
 *  the Free Software Foundation; either version 2 of the License, or
 *  (at your option) any later version.
 *
 *  This driver is distributed in the hope that it will be useful,
 *  but WITHOUT ANY WARRANTY; without even the implied warranty of
 *  MERCHANTABILITY or FITNESS FOR A PARTICULAR PURPOSE.  See the
 *  GNU General Public License for more details.
 *
 *  You should have received a copy of the GNU General Public License
 *  along with this program; if not, write to the Free Software
 *  Foundation, Inc., 59 Temple Place, Suite 330, Boston, MA  02111-1307 USA
 */

#include <linux/init.h>
#include <linux/delay.h>
#include <linux/slab.h>
#include <linux/pci.h>
#include <linux/dmi.h>
#include <linux/module.h>
#include <linux/input.h>
#include <sound/core.h>
#include <sound/jack.h>
#include "hda_codec.h"
#include "hda_local.h"
#include "hda_auto_parser.h"
#include "hda_jack.h"
#include "hda_generic.h"

/* keep halting ALC5505 DSP, for power saving */
#define HALT_REALTEK_ALC5505

/* for GPIO Poll */
#define GPIO_MASK	0x03

/* extra amp-initialization sequence types */
enum {
	ALC_INIT_NONE,
	ALC_INIT_DEFAULT,
	ALC_INIT_GPIO1,
	ALC_INIT_GPIO2,
	ALC_INIT_GPIO3,
};

enum {
	ALC_HEADSET_MODE_UNKNOWN,
	ALC_HEADSET_MODE_UNPLUGGED,
	ALC_HEADSET_MODE_HEADSET,
	ALC_HEADSET_MODE_MIC,
	ALC_HEADSET_MODE_HEADPHONE,
};

enum {
	ALC_HEADSET_TYPE_UNKNOWN,
	ALC_HEADSET_TYPE_CTIA,
	ALC_HEADSET_TYPE_OMTP,
};

enum {
	ALC_KEY_MICMUTE_INDEX,
};

struct alc_customize_define {
	unsigned int  sku_cfg;
	unsigned char port_connectivity;
	unsigned char check_sum;
	unsigned char customization;
	unsigned char external_amp;
	unsigned int  enable_pcbeep:1;
	unsigned int  platform_type:1;
	unsigned int  swap:1;
	unsigned int  override:1;
	unsigned int  fixup:1; /* Means that this sku is set by driver, not read from hw */
};

struct alc_spec {
	struct hda_gen_spec gen; /* must be at head */

	/* codec parameterization */
	const struct snd_kcontrol_new *mixers[5];	/* mixer arrays */
	unsigned int num_mixers;
	unsigned int beep_amp;	/* beep amp value, set via set_beep_amp() */

	struct alc_customize_define cdefine;
	unsigned int parse_flags; /* flag for snd_hda_parse_pin_defcfg() */

	/* mute LED for HP laptops, see alc269_fixup_mic_mute_hook() */
	int mute_led_polarity;
	hda_nid_t mute_led_nid;
	hda_nid_t cap_mute_led_nid;

	unsigned int gpio_led; /* used for alc269_fixup_hp_gpio_led() */
	unsigned int gpio_mute_led_mask;
	unsigned int gpio_mic_led_mask;

	hda_nid_t headset_mic_pin;
	hda_nid_t headphone_mic_pin;
	int current_headset_mode;
	int current_headset_type;

	/* hooks */
	void (*init_hook)(struct hda_codec *codec);
#ifdef CONFIG_PM
	void (*power_hook)(struct hda_codec *codec);
#endif
	void (*shutup)(struct hda_codec *codec);
	void (*reboot_notify)(struct hda_codec *codec);

	int init_amp;
	int codec_variant;	/* flag for other variants */
	unsigned int has_alc5505_dsp:1;
	unsigned int no_depop_delay:1;

	/* for PLL fix */
	hda_nid_t pll_nid;
	unsigned int pll_coef_idx, pll_coef_bit;
	unsigned int coef0;
	struct input_dev *kb_dev;
	u8 alc_mute_keycode_map[1];
};

/*
 * COEF access helper functions
 */

static int alc_read_coefex_idx(struct hda_codec *codec, hda_nid_t nid,
			       unsigned int coef_idx)
{
	unsigned int val;

	snd_hda_codec_write(codec, nid, 0, AC_VERB_SET_COEF_INDEX, coef_idx);
	val = snd_hda_codec_read(codec, nid, 0, AC_VERB_GET_PROC_COEF, 0);
	return val;
}

#define alc_read_coef_idx(codec, coef_idx) \
	alc_read_coefex_idx(codec, 0x20, coef_idx)

static void alc_write_coefex_idx(struct hda_codec *codec, hda_nid_t nid,
				 unsigned int coef_idx, unsigned int coef_val)
{
	snd_hda_codec_write(codec, nid, 0, AC_VERB_SET_COEF_INDEX, coef_idx);
	snd_hda_codec_write(codec, nid, 0, AC_VERB_SET_PROC_COEF, coef_val);
}

#define alc_write_coef_idx(codec, coef_idx, coef_val) \
	alc_write_coefex_idx(codec, 0x20, coef_idx, coef_val)

static void alc_update_coefex_idx(struct hda_codec *codec, hda_nid_t nid,
				  unsigned int coef_idx, unsigned int mask,
				  unsigned int bits_set)
{
	unsigned int val = alc_read_coefex_idx(codec, nid, coef_idx);

	if (val != -1)
		alc_write_coefex_idx(codec, nid, coef_idx,
				     (val & ~mask) | bits_set);
}

#define alc_update_coef_idx(codec, coef_idx, mask, bits_set)	\
	alc_update_coefex_idx(codec, 0x20, coef_idx, mask, bits_set)

/* a special bypass for COEF 0; read the cached value at the second time */
static unsigned int alc_get_coef0(struct hda_codec *codec)
{
	struct alc_spec *spec = codec->spec;

	if (!spec->coef0)
		spec->coef0 = alc_read_coef_idx(codec, 0);
	return spec->coef0;
}

/* coef writes/updates batch */
struct coef_fw {
	unsigned char nid;
	unsigned char idx;
	unsigned short mask;
	unsigned short val;
};

#define UPDATE_COEFEX(_nid, _idx, _mask, _val) \
	{ .nid = (_nid), .idx = (_idx), .mask = (_mask), .val = (_val) }
#define WRITE_COEFEX(_nid, _idx, _val) UPDATE_COEFEX(_nid, _idx, -1, _val)
#define WRITE_COEF(_idx, _val) WRITE_COEFEX(0x20, _idx, _val)
#define UPDATE_COEF(_idx, _mask, _val) UPDATE_COEFEX(0x20, _idx, _mask, _val)

static void alc_process_coef_fw(struct hda_codec *codec,
				const struct coef_fw *fw)
{
	for (; fw->nid; fw++) {
		if (fw->mask == (unsigned short)-1)
			alc_write_coefex_idx(codec, fw->nid, fw->idx, fw->val);
		else
			alc_update_coefex_idx(codec, fw->nid, fw->idx,
					      fw->mask, fw->val);
	}
}

/*
 * Append the given mixer and verb elements for the later use
 * The mixer array is referred in build_controls(), and init_verbs are
 * called in init().
 */
static void add_mixer(struct alc_spec *spec, const struct snd_kcontrol_new *mix)
{
	if (snd_BUG_ON(spec->num_mixers >= ARRAY_SIZE(spec->mixers)))
		return;
	spec->mixers[spec->num_mixers++] = mix;
}

/*
 * GPIO setup tables, used in initialization
 */
/* Enable GPIO mask and set output */
static const struct hda_verb alc_gpio1_init_verbs[] = {
	{0x01, AC_VERB_SET_GPIO_MASK, 0x01},
	{0x01, AC_VERB_SET_GPIO_DIRECTION, 0x01},
	{0x01, AC_VERB_SET_GPIO_DATA, 0x01},
	{ }
};

static const struct hda_verb alc_gpio2_init_verbs[] = {
	{0x01, AC_VERB_SET_GPIO_MASK, 0x02},
	{0x01, AC_VERB_SET_GPIO_DIRECTION, 0x02},
	{0x01, AC_VERB_SET_GPIO_DATA, 0x02},
	{ }
};

static const struct hda_verb alc_gpio3_init_verbs[] = {
	{0x01, AC_VERB_SET_GPIO_MASK, 0x03},
	{0x01, AC_VERB_SET_GPIO_DIRECTION, 0x03},
	{0x01, AC_VERB_SET_GPIO_DATA, 0x03},
	{ }
};

/*
 * Fix hardware PLL issue
 * On some codecs, the analog PLL gating control must be off while
 * the default value is 1.
 */
static void alc_fix_pll(struct hda_codec *codec)
{
	struct alc_spec *spec = codec->spec;

	if (spec->pll_nid)
		alc_update_coefex_idx(codec, spec->pll_nid, spec->pll_coef_idx,
				      1 << spec->pll_coef_bit, 0);
}

static void alc_fix_pll_init(struct hda_codec *codec, hda_nid_t nid,
			     unsigned int coef_idx, unsigned int coef_bit)
{
	struct alc_spec *spec = codec->spec;
	spec->pll_nid = nid;
	spec->pll_coef_idx = coef_idx;
	spec->pll_coef_bit = coef_bit;
	alc_fix_pll(codec);
}

/* update the master volume per volume-knob's unsol event */
static void alc_update_knob_master(struct hda_codec *codec,
				   struct hda_jack_callback *jack)
{
	unsigned int val;
	struct snd_kcontrol *kctl;
	struct snd_ctl_elem_value *uctl;

	kctl = snd_hda_find_mixer_ctl(codec, "Master Playback Volume");
	if (!kctl)
		return;
	uctl = kzalloc(sizeof(*uctl), GFP_KERNEL);
	if (!uctl)
		return;
	val = snd_hda_codec_read(codec, jack->nid, 0,
				 AC_VERB_GET_VOLUME_KNOB_CONTROL, 0);
	val &= HDA_AMP_VOLMASK;
	uctl->value.integer.value[0] = val;
	uctl->value.integer.value[1] = val;
	kctl->put(kctl, uctl);
	kfree(uctl);
}

static void alc880_unsol_event(struct hda_codec *codec, unsigned int res)
{
	/* For some reason, the res given from ALC880 is broken.
	   Here we adjust it properly. */
	snd_hda_jack_unsol_event(codec, res >> 2);
}

/* Change EAPD to verb control */
static void alc_fill_eapd_coef(struct hda_codec *codec)
{
	int coef;

	coef = alc_get_coef0(codec);

	switch (codec->core.vendor_id) {
	case 0x10ec0262:
		alc_update_coef_idx(codec, 0x7, 0, 1<<5);
		break;
	case 0x10ec0267:
	case 0x10ec0268:
		alc_update_coef_idx(codec, 0x7, 0, 1<<13);
		break;
	case 0x10ec0269:
		if ((coef & 0x00f0) == 0x0010)
			alc_update_coef_idx(codec, 0xd, 0, 1<<14);
		if ((coef & 0x00f0) == 0x0020)
			alc_update_coef_idx(codec, 0x4, 1<<15, 0);
		if ((coef & 0x00f0) == 0x0030)
			alc_update_coef_idx(codec, 0x10, 1<<9, 0);
		break;
	case 0x10ec0280:
	case 0x10ec0284:
	case 0x10ec0290:
	case 0x10ec0292:
		alc_update_coef_idx(codec, 0x4, 1<<15, 0);
		break;
	case 0x10ec0225:
	case 0x10ec0233:
	case 0x10ec0255:
	case 0x10ec0256:
	case 0x10ec0282:
	case 0x10ec0283:
	case 0x10ec0286:
	case 0x10ec0288:
	case 0x10ec0295:
	case 0x10ec0298:
		alc_update_coef_idx(codec, 0x10, 1<<9, 0);
		break;
	case 0x10ec0285:
	case 0x10ec0293:
		alc_update_coef_idx(codec, 0xa, 1<<13, 0);
		break;
	case 0x10ec0234:
	case 0x10ec0274:
	case 0x10ec0294:
	case 0x10ec0700:
	case 0x10ec0701:
	case 0x10ec0703:
		alc_update_coef_idx(codec, 0x10, 1<<15, 0);
		break;
	case 0x10ec0662:
		if ((coef & 0x00f0) == 0x0030)
			alc_update_coef_idx(codec, 0x4, 1<<10, 0); /* EAPD Ctrl */
		break;
	case 0x10ec0272:
	case 0x10ec0273:
	case 0x10ec0663:
	case 0x10ec0665:
	case 0x10ec0670:
	case 0x10ec0671:
	case 0x10ec0672:
		alc_update_coef_idx(codec, 0xd, 0, 1<<14); /* EAPD Ctrl */
		break;
	case 0x10ec0668:
		alc_update_coef_idx(codec, 0x7, 3<<13, 0);
		break;
	case 0x10ec0867:
		alc_update_coef_idx(codec, 0x4, 1<<10, 0);
		break;
	case 0x10ec0888:
		if ((coef & 0x00f0) == 0x0020 || (coef & 0x00f0) == 0x0030)
			alc_update_coef_idx(codec, 0x7, 1<<5, 0);
		break;
	case 0x10ec0892:
		alc_update_coef_idx(codec, 0x7, 1<<5, 0);
		break;
	case 0x10ec0899:
	case 0x10ec0900:
		alc_update_coef_idx(codec, 0x7, 1<<1, 0);
		break;
	}
}

/* additional initialization for ALC888 variants */
static void alc888_coef_init(struct hda_codec *codec)
{
	switch (alc_get_coef0(codec) & 0x00f0) {
	/* alc888-VA */
	case 0x00:
	/* alc888-VB */
	case 0x10:
		alc_update_coef_idx(codec, 7, 0, 0x2030); /* Turn EAPD to High */
		break;
	}
}

/* turn on/off EAPD control (only if available) */
static void set_eapd(struct hda_codec *codec, hda_nid_t nid, int on)
{
	if (get_wcaps_type(get_wcaps(codec, nid)) != AC_WID_PIN)
		return;
	if (snd_hda_query_pin_caps(codec, nid) & AC_PINCAP_EAPD)
		snd_hda_codec_write(codec, nid, 0, AC_VERB_SET_EAPD_BTLENABLE,
				    on ? 2 : 0);
}

/* turn on/off EAPD controls of the codec */
static void alc_auto_setup_eapd(struct hda_codec *codec, bool on)
{
	/* We currently only handle front, HP */
	static hda_nid_t pins[] = {
		0x0f, 0x10, 0x14, 0x15, 0x17, 0
	};
	hda_nid_t *p;
	for (p = pins; *p; p++)
		set_eapd(codec, *p, on);
}

/* generic shutup callback;
 * just turning off EPAD and a little pause for avoiding pop-noise
 */
static void alc_eapd_shutup(struct hda_codec *codec)
{
	struct alc_spec *spec = codec->spec;

	alc_auto_setup_eapd(codec, false);
	if (!spec->no_depop_delay)
		msleep(200);
	snd_hda_shutup_pins(codec);
}

/* generic EAPD initialization */
static void alc_auto_init_amp(struct hda_codec *codec, int type)
{
	alc_fill_eapd_coef(codec);
	alc_auto_setup_eapd(codec, true);
	switch (type) {
	case ALC_INIT_GPIO1:
		snd_hda_sequence_write(codec, alc_gpio1_init_verbs);
		break;
	case ALC_INIT_GPIO2:
		snd_hda_sequence_write(codec, alc_gpio2_init_verbs);
		break;
	case ALC_INIT_GPIO3:
		snd_hda_sequence_write(codec, alc_gpio3_init_verbs);
		break;
	case ALC_INIT_DEFAULT:
		switch (codec->core.vendor_id) {
		case 0x10ec0260:
			alc_update_coefex_idx(codec, 0x1a, 7, 0, 0x2010);
			break;
		case 0x10ec0880:
		case 0x10ec0882:
		case 0x10ec0883:
		case 0x10ec0885:
			alc_update_coef_idx(codec, 7, 0, 0x2030);
			break;
		case 0x10ec0888:
			alc888_coef_init(codec);
			break;
		}
		break;
	}
}


/*
 * Realtek SSID verification
 */

/* Could be any non-zero and even value. When used as fixup, tells
 * the driver to ignore any present sku defines.
 */
#define ALC_FIXUP_SKU_IGNORE (2)

static void alc_fixup_sku_ignore(struct hda_codec *codec,
				 const struct hda_fixup *fix, int action)
{
	struct alc_spec *spec = codec->spec;
	if (action == HDA_FIXUP_ACT_PRE_PROBE) {
		spec->cdefine.fixup = 1;
		spec->cdefine.sku_cfg = ALC_FIXUP_SKU_IGNORE;
	}
}

static void alc_fixup_no_depop_delay(struct hda_codec *codec,
				    const struct hda_fixup *fix, int action)
{
	struct alc_spec *spec = codec->spec;

	if (action == HDA_FIXUP_ACT_PROBE) {
		spec->no_depop_delay = 1;
		codec->depop_delay = 0;
	}
}

static int alc_auto_parse_customize_define(struct hda_codec *codec)
{
	unsigned int ass, tmp, i;
	unsigned nid = 0;
	struct alc_spec *spec = codec->spec;

	spec->cdefine.enable_pcbeep = 1; /* assume always enabled */

	if (spec->cdefine.fixup) {
		ass = spec->cdefine.sku_cfg;
		if (ass == ALC_FIXUP_SKU_IGNORE)
			return -1;
		goto do_sku;
	}

	if (!codec->bus->pci)
		return -1;
	ass = codec->core.subsystem_id & 0xffff;
	if (ass != codec->bus->pci->subsystem_device && (ass & 1))
		goto do_sku;

	nid = 0x1d;
	if (codec->core.vendor_id == 0x10ec0260)
		nid = 0x17;
	ass = snd_hda_codec_get_pincfg(codec, nid);

	if (!(ass & 1)) {
		codec_info(codec, "%s: SKU not ready 0x%08x\n",
			   codec->core.chip_name, ass);
		return -1;
	}

	/* check sum */
	tmp = 0;
	for (i = 1; i < 16; i++) {
		if ((ass >> i) & 1)
			tmp++;
	}
	if (((ass >> 16) & 0xf) != tmp)
		return -1;

	spec->cdefine.port_connectivity = ass >> 30;
	spec->cdefine.enable_pcbeep = (ass & 0x100000) >> 20;
	spec->cdefine.check_sum = (ass >> 16) & 0xf;
	spec->cdefine.customization = ass >> 8;
do_sku:
	spec->cdefine.sku_cfg = ass;
	spec->cdefine.external_amp = (ass & 0x38) >> 3;
	spec->cdefine.platform_type = (ass & 0x4) >> 2;
	spec->cdefine.swap = (ass & 0x2) >> 1;
	spec->cdefine.override = ass & 0x1;

	codec_dbg(codec, "SKU: Nid=0x%x sku_cfg=0x%08x\n",
		   nid, spec->cdefine.sku_cfg);
	codec_dbg(codec, "SKU: port_connectivity=0x%x\n",
		   spec->cdefine.port_connectivity);
	codec_dbg(codec, "SKU: enable_pcbeep=0x%x\n", spec->cdefine.enable_pcbeep);
	codec_dbg(codec, "SKU: check_sum=0x%08x\n", spec->cdefine.check_sum);
	codec_dbg(codec, "SKU: customization=0x%08x\n", spec->cdefine.customization);
	codec_dbg(codec, "SKU: external_amp=0x%x\n", spec->cdefine.external_amp);
	codec_dbg(codec, "SKU: platform_type=0x%x\n", spec->cdefine.platform_type);
	codec_dbg(codec, "SKU: swap=0x%x\n", spec->cdefine.swap);
	codec_dbg(codec, "SKU: override=0x%x\n", spec->cdefine.override);

	return 0;
}

/* return the position of NID in the list, or -1 if not found */
static int find_idx_in_nid_list(hda_nid_t nid, const hda_nid_t *list, int nums)
{
	int i;
	for (i = 0; i < nums; i++)
		if (list[i] == nid)
			return i;
	return -1;
}
/* return true if the given NID is found in the list */
static bool found_in_nid_list(hda_nid_t nid, const hda_nid_t *list, int nums)
{
	return find_idx_in_nid_list(nid, list, nums) >= 0;
}

/* check subsystem ID and set up device-specific initialization;
 * return 1 if initialized, 0 if invalid SSID
 */
/* 32-bit subsystem ID for BIOS loading in HD Audio codec.
 *	31 ~ 16 :	Manufacture ID
 *	15 ~ 8	:	SKU ID
 *	7  ~ 0	:	Assembly ID
 *	port-A --> pin 39/41, port-E --> pin 14/15, port-D --> pin 35/36
 */
static int alc_subsystem_id(struct hda_codec *codec, const hda_nid_t *ports)
{
	unsigned int ass, tmp, i;
	unsigned nid;
	struct alc_spec *spec = codec->spec;

	if (spec->cdefine.fixup) {
		ass = spec->cdefine.sku_cfg;
		if (ass == ALC_FIXUP_SKU_IGNORE)
			return 0;
		goto do_sku;
	}

	ass = codec->core.subsystem_id & 0xffff;
	if (codec->bus->pci &&
	    ass != codec->bus->pci->subsystem_device && (ass & 1))
		goto do_sku;

	/* invalid SSID, check the special NID pin defcfg instead */
	/*
	 * 31~30	: port connectivity
	 * 29~21	: reserve
	 * 20		: PCBEEP input
	 * 19~16	: Check sum (15:1)
	 * 15~1		: Custom
	 * 0		: override
	*/
	nid = 0x1d;
	if (codec->core.vendor_id == 0x10ec0260)
		nid = 0x17;
	ass = snd_hda_codec_get_pincfg(codec, nid);
	codec_dbg(codec,
		  "realtek: No valid SSID, checking pincfg 0x%08x for NID 0x%x\n",
		   ass, nid);
	if (!(ass & 1))
		return 0;
	if ((ass >> 30) != 1)	/* no physical connection */
		return 0;

	/* check sum */
	tmp = 0;
	for (i = 1; i < 16; i++) {
		if ((ass >> i) & 1)
			tmp++;
	}
	if (((ass >> 16) & 0xf) != tmp)
		return 0;
do_sku:
	codec_dbg(codec, "realtek: Enabling init ASM_ID=0x%04x CODEC_ID=%08x\n",
		   ass & 0xffff, codec->core.vendor_id);
	/*
	 * 0 : override
	 * 1 :	Swap Jack
	 * 2 : 0 --> Desktop, 1 --> Laptop
	 * 3~5 : External Amplifier control
	 * 7~6 : Reserved
	*/
	tmp = (ass & 0x38) >> 3;	/* external Amp control */
	switch (tmp) {
	case 1:
		spec->init_amp = ALC_INIT_GPIO1;
		break;
	case 3:
		spec->init_amp = ALC_INIT_GPIO2;
		break;
	case 7:
		spec->init_amp = ALC_INIT_GPIO3;
		break;
	case 5:
	default:
		spec->init_amp = ALC_INIT_DEFAULT;
		break;
	}

	/* is laptop or Desktop and enable the function "Mute internal speaker
	 * when the external headphone out jack is plugged"
	 */
	if (!(ass & 0x8000))
		return 1;
	/*
	 * 10~8 : Jack location
	 * 12~11: Headphone out -> 00: PortA, 01: PortE, 02: PortD, 03: Resvered
	 * 14~13: Resvered
	 * 15   : 1 --> enable the function "Mute internal speaker
	 *	        when the external headphone out jack is plugged"
	 */
	if (!spec->gen.autocfg.hp_pins[0] &&
	    !(spec->gen.autocfg.line_out_pins[0] &&
	      spec->gen.autocfg.line_out_type == AUTO_PIN_HP_OUT)) {
		hda_nid_t nid;
		tmp = (ass >> 11) & 0x3;	/* HP to chassis */
		nid = ports[tmp];
		if (found_in_nid_list(nid, spec->gen.autocfg.line_out_pins,
				      spec->gen.autocfg.line_outs))
			return 1;
		spec->gen.autocfg.hp_pins[0] = nid;
	}
	return 1;
}

/* Check the validity of ALC subsystem-id
 * ports contains an array of 4 pin NIDs for port-A, E, D and I */
static void alc_ssid_check(struct hda_codec *codec, const hda_nid_t *ports)
{
	if (!alc_subsystem_id(codec, ports)) {
		struct alc_spec *spec = codec->spec;
		codec_dbg(codec,
			  "realtek: Enable default setup for auto mode as fallback\n");
		spec->init_amp = ALC_INIT_DEFAULT;
	}
}

/*
 */

static void alc_fixup_inv_dmic(struct hda_codec *codec,
			       const struct hda_fixup *fix, int action)
{
	struct alc_spec *spec = codec->spec;

	spec->gen.inv_dmic_split = 1;
}


#ifdef CONFIG_SND_HDA_INPUT_BEEP
/* additional beep mixers; the actual parameters are overwritten at build */
static const struct snd_kcontrol_new alc_beep_mixer[] = {
	HDA_CODEC_VOLUME("Beep Playback Volume", 0, 0, HDA_INPUT),
	HDA_CODEC_MUTE_BEEP("Beep Playback Switch", 0, 0, HDA_INPUT),
	{ } /* end */
};
#endif

static int alc_build_controls(struct hda_codec *codec)
{
	struct alc_spec *spec = codec->spec;
	int i, err;

	err = snd_hda_gen_build_controls(codec);
	if (err < 0)
		return err;

	for (i = 0; i < spec->num_mixers; i++) {
		err = snd_hda_add_new_ctls(codec, spec->mixers[i]);
		if (err < 0)
			return err;
	}

#ifdef CONFIG_SND_HDA_INPUT_BEEP
	/* create beep controls if needed */
	if (spec->beep_amp) {
		const struct snd_kcontrol_new *knew;
		for (knew = alc_beep_mixer; knew->name; knew++) {
			struct snd_kcontrol *kctl;
			kctl = snd_ctl_new1(knew, codec);
			if (!kctl)
				return -ENOMEM;
			kctl->private_value = spec->beep_amp;
			err = snd_hda_ctl_add(codec, 0, kctl);
			if (err < 0)
				return err;
		}
	}
#endif

	snd_hda_apply_fixup(codec, HDA_FIXUP_ACT_BUILD);
	return 0;
}


/*
 * Common callbacks
 */

static int alc_init(struct hda_codec *codec)
{
	struct alc_spec *spec = codec->spec;

	if (spec->init_hook)
		spec->init_hook(codec);

	alc_fix_pll(codec);
	alc_auto_init_amp(codec, spec->init_amp);

	snd_hda_gen_init(codec);

	snd_hda_apply_fixup(codec, HDA_FIXUP_ACT_INIT);

	return 0;
}

static inline void alc_shutup(struct hda_codec *codec)
{
	struct alc_spec *spec = codec->spec;

	if (spec && spec->shutup)
		spec->shutup(codec);
	else
		snd_hda_shutup_pins(codec);
}

static void alc_reboot_notify(struct hda_codec *codec)
{
	struct alc_spec *spec = codec->spec;

	if (spec && spec->reboot_notify)
		spec->reboot_notify(codec);
	else
		alc_shutup(codec);
}

/* power down codec to D3 at reboot/shutdown; set as reboot_notify ops */
static void alc_d3_at_reboot(struct hda_codec *codec)
{
	snd_hda_codec_set_power_to_all(codec, codec->core.afg, AC_PWRST_D3);
	snd_hda_codec_write(codec, codec->core.afg, 0,
			    AC_VERB_SET_POWER_STATE, AC_PWRST_D3);
	msleep(10);
}

#define alc_free	snd_hda_gen_free

#ifdef CONFIG_PM
static void alc_power_eapd(struct hda_codec *codec)
{
	alc_auto_setup_eapd(codec, false);
}

static int alc_suspend(struct hda_codec *codec)
{
	struct alc_spec *spec = codec->spec;
	alc_shutup(codec);
	if (spec && spec->power_hook)
		spec->power_hook(codec);
	return 0;
}
#endif

#ifdef CONFIG_PM
static int alc_resume(struct hda_codec *codec)
{
	struct alc_spec *spec = codec->spec;

	if (!spec->no_depop_delay)
		msleep(150); /* to avoid pop noise */
	codec->patch_ops.init(codec);
	regcache_sync(codec->core.regmap);
	hda_call_check_power_status(codec, 0x01);
	return 0;
}
#endif

/*
 */
static const struct hda_codec_ops alc_patch_ops = {
	.build_controls = alc_build_controls,
	.build_pcms = snd_hda_gen_build_pcms,
	.init = alc_init,
	.free = alc_free,
	.unsol_event = snd_hda_jack_unsol_event,
#ifdef CONFIG_PM
	.resume = alc_resume,
	.suspend = alc_suspend,
	.check_power_status = snd_hda_gen_check_power_status,
#endif
	.reboot_notify = alc_reboot_notify,
};


#define alc_codec_rename(codec, name) snd_hda_codec_set_name(codec, name)

/*
 * Rename codecs appropriately from COEF value or subvendor id
 */
struct alc_codec_rename_table {
	unsigned int vendor_id;
	unsigned short coef_mask;
	unsigned short coef_bits;
	const char *name;
};

struct alc_codec_rename_pci_table {
	unsigned int codec_vendor_id;
	unsigned short pci_subvendor;
	unsigned short pci_subdevice;
	const char *name;
};

static struct alc_codec_rename_table rename_tbl[] = {
	{ 0x10ec0221, 0xf00f, 0x1003, "ALC231" },
	{ 0x10ec0269, 0xfff0, 0x3010, "ALC277" },
	{ 0x10ec0269, 0xf0f0, 0x2010, "ALC259" },
	{ 0x10ec0269, 0xf0f0, 0x3010, "ALC258" },
	{ 0x10ec0269, 0x00f0, 0x0010, "ALC269VB" },
	{ 0x10ec0269, 0xffff, 0xa023, "ALC259" },
	{ 0x10ec0269, 0xffff, 0x6023, "ALC281X" },
	{ 0x10ec0269, 0x00f0, 0x0020, "ALC269VC" },
	{ 0x10ec0269, 0x00f0, 0x0030, "ALC269VD" },
	{ 0x10ec0662, 0xffff, 0x4020, "ALC656" },
	{ 0x10ec0887, 0x00f0, 0x0030, "ALC887-VD" },
	{ 0x10ec0888, 0x00f0, 0x0030, "ALC888-VD" },
	{ 0x10ec0888, 0xf0f0, 0x3020, "ALC886" },
	{ 0x10ec0899, 0x2000, 0x2000, "ALC899" },
	{ 0x10ec0892, 0xffff, 0x8020, "ALC661" },
	{ 0x10ec0892, 0xffff, 0x8011, "ALC661" },
	{ 0x10ec0892, 0xffff, 0x4011, "ALC656" },
	{ } /* terminator */
};

static struct alc_codec_rename_pci_table rename_pci_tbl[] = {
	{ 0x10ec0280, 0x1028, 0, "ALC3220" },
	{ 0x10ec0282, 0x1028, 0, "ALC3221" },
	{ 0x10ec0283, 0x1028, 0, "ALC3223" },
	{ 0x10ec0288, 0x1028, 0, "ALC3263" },
	{ 0x10ec0292, 0x1028, 0, "ALC3226" },
	{ 0x10ec0293, 0x1028, 0, "ALC3235" },
	{ 0x10ec0255, 0x1028, 0, "ALC3234" },
	{ 0x10ec0668, 0x1028, 0, "ALC3661" },
	{ 0x10ec0275, 0x1028, 0, "ALC3260" },
	{ 0x10ec0899, 0x1028, 0, "ALC3861" },
	{ 0x10ec0298, 0x1028, 0, "ALC3266" },
	{ 0x10ec0256, 0x1028, 0, "ALC3246" },
	{ 0x10ec0225, 0x1028, 0, "ALC3253" },
	{ 0x10ec0295, 0x1028, 0, "ALC3254" },
	{ 0x10ec0670, 0x1025, 0, "ALC669X" },
	{ 0x10ec0676, 0x1025, 0, "ALC679X" },
	{ 0x10ec0282, 0x1043, 0, "ALC3229" },
	{ 0x10ec0233, 0x1043, 0, "ALC3236" },
	{ 0x10ec0280, 0x103c, 0, "ALC3228" },
	{ 0x10ec0282, 0x103c, 0, "ALC3227" },
	{ 0x10ec0286, 0x103c, 0, "ALC3242" },
	{ 0x10ec0290, 0x103c, 0, "ALC3241" },
	{ 0x10ec0668, 0x103c, 0, "ALC3662" },
	{ 0x10ec0283, 0x17aa, 0, "ALC3239" },
	{ 0x10ec0292, 0x17aa, 0, "ALC3232" },
	{ } /* terminator */
};

static int alc_codec_rename_from_preset(struct hda_codec *codec)
{
	const struct alc_codec_rename_table *p;
	const struct alc_codec_rename_pci_table *q;

	for (p = rename_tbl; p->vendor_id; p++) {
		if (p->vendor_id != codec->core.vendor_id)
			continue;
		if ((alc_get_coef0(codec) & p->coef_mask) == p->coef_bits)
			return alc_codec_rename(codec, p->name);
	}

	if (!codec->bus->pci)
		return 0;
	for (q = rename_pci_tbl; q->codec_vendor_id; q++) {
		if (q->codec_vendor_id != codec->core.vendor_id)
			continue;
		if (q->pci_subvendor != codec->bus->pci->subsystem_vendor)
			continue;
		if (!q->pci_subdevice ||
		    q->pci_subdevice == codec->bus->pci->subsystem_device)
			return alc_codec_rename(codec, q->name);
	}

	return 0;
}


/*
 * Digital-beep handlers
 */
#ifdef CONFIG_SND_HDA_INPUT_BEEP
#define set_beep_amp(spec, nid, idx, dir) \
	((spec)->beep_amp = HDA_COMPOSE_AMP_VAL(nid, 3, idx, dir))

static const struct snd_pci_quirk beep_white_list[] = {
	SND_PCI_QUIRK(0x1043, 0x103c, "ASUS", 1),
	SND_PCI_QUIRK(0x1043, 0x115d, "ASUS", 1),
	SND_PCI_QUIRK(0x1043, 0x829f, "ASUS", 1),
	SND_PCI_QUIRK(0x1043, 0x8376, "EeePC", 1),
	SND_PCI_QUIRK(0x1043, 0x83ce, "EeePC", 1),
	SND_PCI_QUIRK(0x1043, 0x831a, "EeePC", 1),
	SND_PCI_QUIRK(0x1043, 0x834a, "EeePC", 1),
	SND_PCI_QUIRK(0x1458, 0xa002, "GA-MA790X", 1),
	SND_PCI_QUIRK(0x8086, 0xd613, "Intel", 1),
	{}
};

static inline int has_cdefine_beep(struct hda_codec *codec)
{
	struct alc_spec *spec = codec->spec;
	const struct snd_pci_quirk *q;
	q = snd_pci_quirk_lookup(codec->bus->pci, beep_white_list);
	if (q)
		return q->value;
	return spec->cdefine.enable_pcbeep;
}
#else
#define set_beep_amp(spec, nid, idx, dir) /* NOP */
#define has_cdefine_beep(codec)		0
#endif

/* parse the BIOS configuration and set up the alc_spec */
/* return 1 if successful, 0 if the proper config is not found,
 * or a negative error code
 */
static int alc_parse_auto_config(struct hda_codec *codec,
				 const hda_nid_t *ignore_nids,
				 const hda_nid_t *ssid_nids)
{
	struct alc_spec *spec = codec->spec;
	struct auto_pin_cfg *cfg = &spec->gen.autocfg;
	int err;

	err = snd_hda_parse_pin_defcfg(codec, cfg, ignore_nids,
				       spec->parse_flags);
	if (err < 0)
		return err;

	if (ssid_nids)
		alc_ssid_check(codec, ssid_nids);

	err = snd_hda_gen_parse_auto_config(codec, cfg);
	if (err < 0)
		return err;

	return 1;
}

/* common preparation job for alc_spec */
static int alc_alloc_spec(struct hda_codec *codec, hda_nid_t mixer_nid)
{
	struct alc_spec *spec = kzalloc(sizeof(*spec), GFP_KERNEL);
	int err;

	if (!spec)
		return -ENOMEM;
	codec->spec = spec;
	snd_hda_gen_spec_init(&spec->gen);
	spec->gen.mixer_nid = mixer_nid;
	spec->gen.own_eapd_ctl = 1;
	codec->single_adc_amp = 1;
	/* FIXME: do we need this for all Realtek codec models? */
	codec->spdif_status_reset = 1;
	codec->patch_ops = alc_patch_ops;

	err = alc_codec_rename_from_preset(codec);
	if (err < 0) {
		kfree(spec);
		return err;
	}
	return 0;
}

static int alc880_parse_auto_config(struct hda_codec *codec)
{
	static const hda_nid_t alc880_ignore[] = { 0x1d, 0 };
	static const hda_nid_t alc880_ssids[] = { 0x15, 0x1b, 0x14, 0 };
	return alc_parse_auto_config(codec, alc880_ignore, alc880_ssids);
}

/*
 * ALC880 fix-ups
 */
enum {
	ALC880_FIXUP_GPIO1,
	ALC880_FIXUP_GPIO2,
	ALC880_FIXUP_MEDION_RIM,
	ALC880_FIXUP_LG,
	ALC880_FIXUP_LG_LW25,
	ALC880_FIXUP_W810,
	ALC880_FIXUP_EAPD_COEF,
	ALC880_FIXUP_TCL_S700,
	ALC880_FIXUP_VOL_KNOB,
	ALC880_FIXUP_FUJITSU,
	ALC880_FIXUP_F1734,
	ALC880_FIXUP_UNIWILL,
	ALC880_FIXUP_UNIWILL_DIG,
	ALC880_FIXUP_Z71V,
	ALC880_FIXUP_ASUS_W5A,
	ALC880_FIXUP_3ST_BASE,
	ALC880_FIXUP_3ST,
	ALC880_FIXUP_3ST_DIG,
	ALC880_FIXUP_5ST_BASE,
	ALC880_FIXUP_5ST,
	ALC880_FIXUP_5ST_DIG,
	ALC880_FIXUP_6ST_BASE,
	ALC880_FIXUP_6ST,
	ALC880_FIXUP_6ST_DIG,
	ALC880_FIXUP_6ST_AUTOMUTE,
};

/* enable the volume-knob widget support on NID 0x21 */
static void alc880_fixup_vol_knob(struct hda_codec *codec,
				  const struct hda_fixup *fix, int action)
{
	if (action == HDA_FIXUP_ACT_PROBE)
		snd_hda_jack_detect_enable_callback(codec, 0x21,
						    alc_update_knob_master);
}

static const struct hda_fixup alc880_fixups[] = {
	[ALC880_FIXUP_GPIO1] = {
		.type = HDA_FIXUP_VERBS,
		.v.verbs = alc_gpio1_init_verbs,
	},
	[ALC880_FIXUP_GPIO2] = {
		.type = HDA_FIXUP_VERBS,
		.v.verbs = alc_gpio2_init_verbs,
	},
	[ALC880_FIXUP_MEDION_RIM] = {
		.type = HDA_FIXUP_VERBS,
		.v.verbs = (const struct hda_verb[]) {
			{ 0x20, AC_VERB_SET_COEF_INDEX, 0x07 },
			{ 0x20, AC_VERB_SET_PROC_COEF,  0x3060 },
			{ }
		},
		.chained = true,
		.chain_id = ALC880_FIXUP_GPIO2,
	},
	[ALC880_FIXUP_LG] = {
		.type = HDA_FIXUP_PINS,
		.v.pins = (const struct hda_pintbl[]) {
			/* disable bogus unused pins */
			{ 0x16, 0x411111f0 },
			{ 0x18, 0x411111f0 },
			{ 0x1a, 0x411111f0 },
			{ }
		}
	},
	[ALC880_FIXUP_LG_LW25] = {
		.type = HDA_FIXUP_PINS,
		.v.pins = (const struct hda_pintbl[]) {
			{ 0x1a, 0x0181344f }, /* line-in */
			{ 0x1b, 0x0321403f }, /* headphone */
			{ }
		}
	},
	[ALC880_FIXUP_W810] = {
		.type = HDA_FIXUP_PINS,
		.v.pins = (const struct hda_pintbl[]) {
			/* disable bogus unused pins */
			{ 0x17, 0x411111f0 },
			{ }
		},
		.chained = true,
		.chain_id = ALC880_FIXUP_GPIO2,
	},
	[ALC880_FIXUP_EAPD_COEF] = {
		.type = HDA_FIXUP_VERBS,
		.v.verbs = (const struct hda_verb[]) {
			/* change to EAPD mode */
			{ 0x20, AC_VERB_SET_COEF_INDEX, 0x07 },
			{ 0x20, AC_VERB_SET_PROC_COEF,  0x3060 },
			{}
		},
	},
	[ALC880_FIXUP_TCL_S700] = {
		.type = HDA_FIXUP_VERBS,
		.v.verbs = (const struct hda_verb[]) {
			/* change to EAPD mode */
			{ 0x20, AC_VERB_SET_COEF_INDEX, 0x07 },
			{ 0x20, AC_VERB_SET_PROC_COEF,  0x3070 },
			{}
		},
		.chained = true,
		.chain_id = ALC880_FIXUP_GPIO2,
	},
	[ALC880_FIXUP_VOL_KNOB] = {
		.type = HDA_FIXUP_FUNC,
		.v.func = alc880_fixup_vol_knob,
	},
	[ALC880_FIXUP_FUJITSU] = {
		/* override all pins as BIOS on old Amilo is broken */
		.type = HDA_FIXUP_PINS,
		.v.pins = (const struct hda_pintbl[]) {
			{ 0x14, 0x0121401f }, /* HP */
			{ 0x15, 0x99030120 }, /* speaker */
			{ 0x16, 0x99030130 }, /* bass speaker */
			{ 0x17, 0x411111f0 }, /* N/A */
			{ 0x18, 0x411111f0 }, /* N/A */
			{ 0x19, 0x01a19950 }, /* mic-in */
			{ 0x1a, 0x411111f0 }, /* N/A */
			{ 0x1b, 0x411111f0 }, /* N/A */
			{ 0x1c, 0x411111f0 }, /* N/A */
			{ 0x1d, 0x411111f0 }, /* N/A */
			{ 0x1e, 0x01454140 }, /* SPDIF out */
			{ }
		},
		.chained = true,
		.chain_id = ALC880_FIXUP_VOL_KNOB,
	},
	[ALC880_FIXUP_F1734] = {
		/* almost compatible with FUJITSU, but no bass and SPDIF */
		.type = HDA_FIXUP_PINS,
		.v.pins = (const struct hda_pintbl[]) {
			{ 0x14, 0x0121401f }, /* HP */
			{ 0x15, 0x99030120 }, /* speaker */
			{ 0x16, 0x411111f0 }, /* N/A */
			{ 0x17, 0x411111f0 }, /* N/A */
			{ 0x18, 0x411111f0 }, /* N/A */
			{ 0x19, 0x01a19950 }, /* mic-in */
			{ 0x1a, 0x411111f0 }, /* N/A */
			{ 0x1b, 0x411111f0 }, /* N/A */
			{ 0x1c, 0x411111f0 }, /* N/A */
			{ 0x1d, 0x411111f0 }, /* N/A */
			{ 0x1e, 0x411111f0 }, /* N/A */
			{ }
		},
		.chained = true,
		.chain_id = ALC880_FIXUP_VOL_KNOB,
	},
	[ALC880_FIXUP_UNIWILL] = {
		/* need to fix HP and speaker pins to be parsed correctly */
		.type = HDA_FIXUP_PINS,
		.v.pins = (const struct hda_pintbl[]) {
			{ 0x14, 0x0121411f }, /* HP */
			{ 0x15, 0x99030120 }, /* speaker */
			{ 0x16, 0x99030130 }, /* bass speaker */
			{ }
		},
	},
	[ALC880_FIXUP_UNIWILL_DIG] = {
		.type = HDA_FIXUP_PINS,
		.v.pins = (const struct hda_pintbl[]) {
			/* disable bogus unused pins */
			{ 0x17, 0x411111f0 },
			{ 0x19, 0x411111f0 },
			{ 0x1b, 0x411111f0 },
			{ 0x1f, 0x411111f0 },
			{ }
		}
	},
	[ALC880_FIXUP_Z71V] = {
		.type = HDA_FIXUP_PINS,
		.v.pins = (const struct hda_pintbl[]) {
			/* set up the whole pins as BIOS is utterly broken */
			{ 0x14, 0x99030120 }, /* speaker */
			{ 0x15, 0x0121411f }, /* HP */
			{ 0x16, 0x411111f0 }, /* N/A */
			{ 0x17, 0x411111f0 }, /* N/A */
			{ 0x18, 0x01a19950 }, /* mic-in */
			{ 0x19, 0x411111f0 }, /* N/A */
			{ 0x1a, 0x01813031 }, /* line-in */
			{ 0x1b, 0x411111f0 }, /* N/A */
			{ 0x1c, 0x411111f0 }, /* N/A */
			{ 0x1d, 0x411111f0 }, /* N/A */
			{ 0x1e, 0x0144111e }, /* SPDIF */
			{ }
		}
	},
	[ALC880_FIXUP_ASUS_W5A] = {
		.type = HDA_FIXUP_PINS,
		.v.pins = (const struct hda_pintbl[]) {
			/* set up the whole pins as BIOS is utterly broken */
			{ 0x14, 0x0121411f }, /* HP */
			{ 0x15, 0x411111f0 }, /* N/A */
			{ 0x16, 0x411111f0 }, /* N/A */
			{ 0x17, 0x411111f0 }, /* N/A */
			{ 0x18, 0x90a60160 }, /* mic */
			{ 0x19, 0x411111f0 }, /* N/A */
			{ 0x1a, 0x411111f0 }, /* N/A */
			{ 0x1b, 0x411111f0 }, /* N/A */
			{ 0x1c, 0x411111f0 }, /* N/A */
			{ 0x1d, 0x411111f0 }, /* N/A */
			{ 0x1e, 0xb743111e }, /* SPDIF out */
			{ }
		},
		.chained = true,
		.chain_id = ALC880_FIXUP_GPIO1,
	},
	[ALC880_FIXUP_3ST_BASE] = {
		.type = HDA_FIXUP_PINS,
		.v.pins = (const struct hda_pintbl[]) {
			{ 0x14, 0x01014010 }, /* line-out */
			{ 0x15, 0x411111f0 }, /* N/A */
			{ 0x16, 0x411111f0 }, /* N/A */
			{ 0x17, 0x411111f0 }, /* N/A */
			{ 0x18, 0x01a19c30 }, /* mic-in */
			{ 0x19, 0x0121411f }, /* HP */
			{ 0x1a, 0x01813031 }, /* line-in */
			{ 0x1b, 0x02a19c40 }, /* front-mic */
			{ 0x1c, 0x411111f0 }, /* N/A */
			{ 0x1d, 0x411111f0 }, /* N/A */
			/* 0x1e is filled in below */
			{ 0x1f, 0x411111f0 }, /* N/A */
			{ }
		}
	},
	[ALC880_FIXUP_3ST] = {
		.type = HDA_FIXUP_PINS,
		.v.pins = (const struct hda_pintbl[]) {
			{ 0x1e, 0x411111f0 }, /* N/A */
			{ }
		},
		.chained = true,
		.chain_id = ALC880_FIXUP_3ST_BASE,
	},
	[ALC880_FIXUP_3ST_DIG] = {
		.type = HDA_FIXUP_PINS,
		.v.pins = (const struct hda_pintbl[]) {
			{ 0x1e, 0x0144111e }, /* SPDIF */
			{ }
		},
		.chained = true,
		.chain_id = ALC880_FIXUP_3ST_BASE,
	},
	[ALC880_FIXUP_5ST_BASE] = {
		.type = HDA_FIXUP_PINS,
		.v.pins = (const struct hda_pintbl[]) {
			{ 0x14, 0x01014010 }, /* front */
			{ 0x15, 0x411111f0 }, /* N/A */
			{ 0x16, 0x01011411 }, /* CLFE */
			{ 0x17, 0x01016412 }, /* surr */
			{ 0x18, 0x01a19c30 }, /* mic-in */
			{ 0x19, 0x0121411f }, /* HP */
			{ 0x1a, 0x01813031 }, /* line-in */
			{ 0x1b, 0x02a19c40 }, /* front-mic */
			{ 0x1c, 0x411111f0 }, /* N/A */
			{ 0x1d, 0x411111f0 }, /* N/A */
			/* 0x1e is filled in below */
			{ 0x1f, 0x411111f0 }, /* N/A */
			{ }
		}
	},
	[ALC880_FIXUP_5ST] = {
		.type = HDA_FIXUP_PINS,
		.v.pins = (const struct hda_pintbl[]) {
			{ 0x1e, 0x411111f0 }, /* N/A */
			{ }
		},
		.chained = true,
		.chain_id = ALC880_FIXUP_5ST_BASE,
	},
	[ALC880_FIXUP_5ST_DIG] = {
		.type = HDA_FIXUP_PINS,
		.v.pins = (const struct hda_pintbl[]) {
			{ 0x1e, 0x0144111e }, /* SPDIF */
			{ }
		},
		.chained = true,
		.chain_id = ALC880_FIXUP_5ST_BASE,
	},
	[ALC880_FIXUP_6ST_BASE] = {
		.type = HDA_FIXUP_PINS,
		.v.pins = (const struct hda_pintbl[]) {
			{ 0x14, 0x01014010 }, /* front */
			{ 0x15, 0x01016412 }, /* surr */
			{ 0x16, 0x01011411 }, /* CLFE */
			{ 0x17, 0x01012414 }, /* side */
			{ 0x18, 0x01a19c30 }, /* mic-in */
			{ 0x19, 0x02a19c40 }, /* front-mic */
			{ 0x1a, 0x01813031 }, /* line-in */
			{ 0x1b, 0x0121411f }, /* HP */
			{ 0x1c, 0x411111f0 }, /* N/A */
			{ 0x1d, 0x411111f0 }, /* N/A */
			/* 0x1e is filled in below */
			{ 0x1f, 0x411111f0 }, /* N/A */
			{ }
		}
	},
	[ALC880_FIXUP_6ST] = {
		.type = HDA_FIXUP_PINS,
		.v.pins = (const struct hda_pintbl[]) {
			{ 0x1e, 0x411111f0 }, /* N/A */
			{ }
		},
		.chained = true,
		.chain_id = ALC880_FIXUP_6ST_BASE,
	},
	[ALC880_FIXUP_6ST_DIG] = {
		.type = HDA_FIXUP_PINS,
		.v.pins = (const struct hda_pintbl[]) {
			{ 0x1e, 0x0144111e }, /* SPDIF */
			{ }
		},
		.chained = true,
		.chain_id = ALC880_FIXUP_6ST_BASE,
	},
	[ALC880_FIXUP_6ST_AUTOMUTE] = {
		.type = HDA_FIXUP_PINS,
		.v.pins = (const struct hda_pintbl[]) {
			{ 0x1b, 0x0121401f }, /* HP with jack detect */
			{ }
		},
		.chained_before = true,
		.chain_id = ALC880_FIXUP_6ST_BASE,
	},
};

static const struct snd_pci_quirk alc880_fixup_tbl[] = {
	SND_PCI_QUIRK(0x1019, 0x0f69, "Coeus G610P", ALC880_FIXUP_W810),
	SND_PCI_QUIRK(0x1043, 0x10c3, "ASUS W5A", ALC880_FIXUP_ASUS_W5A),
	SND_PCI_QUIRK(0x1043, 0x1964, "ASUS Z71V", ALC880_FIXUP_Z71V),
	SND_PCI_QUIRK_VENDOR(0x1043, "ASUS", ALC880_FIXUP_GPIO1),
	SND_PCI_QUIRK(0x147b, 0x1045, "ABit AA8XE", ALC880_FIXUP_6ST_AUTOMUTE),
	SND_PCI_QUIRK(0x1558, 0x5401, "Clevo GPIO2", ALC880_FIXUP_GPIO2),
	SND_PCI_QUIRK_VENDOR(0x1558, "Clevo", ALC880_FIXUP_EAPD_COEF),
	SND_PCI_QUIRK(0x1584, 0x9050, "Uniwill", ALC880_FIXUP_UNIWILL_DIG),
	SND_PCI_QUIRK(0x1584, 0x9054, "Uniwill", ALC880_FIXUP_F1734),
	SND_PCI_QUIRK(0x1584, 0x9070, "Uniwill", ALC880_FIXUP_UNIWILL),
	SND_PCI_QUIRK(0x1584, 0x9077, "Uniwill P53", ALC880_FIXUP_VOL_KNOB),
	SND_PCI_QUIRK(0x161f, 0x203d, "W810", ALC880_FIXUP_W810),
	SND_PCI_QUIRK(0x161f, 0x205d, "Medion Rim 2150", ALC880_FIXUP_MEDION_RIM),
	SND_PCI_QUIRK(0x1631, 0xe011, "PB 13201056", ALC880_FIXUP_6ST_AUTOMUTE),
	SND_PCI_QUIRK(0x1734, 0x107c, "FSC Amilo M1437", ALC880_FIXUP_FUJITSU),
	SND_PCI_QUIRK(0x1734, 0x1094, "FSC Amilo M1451G", ALC880_FIXUP_FUJITSU),
	SND_PCI_QUIRK(0x1734, 0x10ac, "FSC AMILO Xi 1526", ALC880_FIXUP_F1734),
	SND_PCI_QUIRK(0x1734, 0x10b0, "FSC Amilo Pi1556", ALC880_FIXUP_FUJITSU),
	SND_PCI_QUIRK(0x1854, 0x003b, "LG", ALC880_FIXUP_LG),
	SND_PCI_QUIRK(0x1854, 0x005f, "LG P1 Express", ALC880_FIXUP_LG),
	SND_PCI_QUIRK(0x1854, 0x0068, "LG w1", ALC880_FIXUP_LG),
	SND_PCI_QUIRK(0x1854, 0x0077, "LG LW25", ALC880_FIXUP_LG_LW25),
	SND_PCI_QUIRK(0x19db, 0x4188, "TCL S700", ALC880_FIXUP_TCL_S700),

	/* Below is the copied entries from alc880_quirks.c.
	 * It's not quite sure whether BIOS sets the correct pin-config table
	 * on these machines, thus they are kept to be compatible with
	 * the old static quirks.  Once when it's confirmed to work without
	 * these overrides, it'd be better to remove.
	 */
	SND_PCI_QUIRK(0x1019, 0xa880, "ECS", ALC880_FIXUP_5ST_DIG),
	SND_PCI_QUIRK(0x1019, 0xa884, "Acer APFV", ALC880_FIXUP_6ST),
	SND_PCI_QUIRK(0x1025, 0x0070, "ULI", ALC880_FIXUP_3ST_DIG),
	SND_PCI_QUIRK(0x1025, 0x0077, "ULI", ALC880_FIXUP_6ST_DIG),
	SND_PCI_QUIRK(0x1025, 0x0078, "ULI", ALC880_FIXUP_6ST_DIG),
	SND_PCI_QUIRK(0x1025, 0x0087, "ULI", ALC880_FIXUP_6ST_DIG),
	SND_PCI_QUIRK(0x1025, 0xe309, "ULI", ALC880_FIXUP_3ST_DIG),
	SND_PCI_QUIRK(0x1025, 0xe310, "ULI", ALC880_FIXUP_3ST),
	SND_PCI_QUIRK(0x1039, 0x1234, NULL, ALC880_FIXUP_6ST_DIG),
	SND_PCI_QUIRK(0x104d, 0x81a0, "Sony", ALC880_FIXUP_3ST),
	SND_PCI_QUIRK(0x104d, 0x81d6, "Sony", ALC880_FIXUP_3ST),
	SND_PCI_QUIRK(0x107b, 0x3032, "Gateway", ALC880_FIXUP_5ST),
	SND_PCI_QUIRK(0x107b, 0x3033, "Gateway", ALC880_FIXUP_5ST),
	SND_PCI_QUIRK(0x107b, 0x4039, "Gateway", ALC880_FIXUP_5ST),
	SND_PCI_QUIRK(0x1297, 0xc790, "Shuttle ST20G5", ALC880_FIXUP_6ST_DIG),
	SND_PCI_QUIRK(0x1458, 0xa102, "Gigabyte K8", ALC880_FIXUP_6ST_DIG),
	SND_PCI_QUIRK(0x1462, 0x1150, "MSI", ALC880_FIXUP_6ST_DIG),
	SND_PCI_QUIRK(0x1509, 0x925d, "FIC P4M", ALC880_FIXUP_6ST_DIG),
	SND_PCI_QUIRK(0x1565, 0x8202, "Biostar", ALC880_FIXUP_5ST_DIG),
	SND_PCI_QUIRK(0x1695, 0x400d, "EPoX", ALC880_FIXUP_5ST_DIG),
	SND_PCI_QUIRK(0x1695, 0x4012, "EPox EP-5LDA", ALC880_FIXUP_5ST_DIG),
	SND_PCI_QUIRK(0x2668, 0x8086, NULL, ALC880_FIXUP_6ST_DIG), /* broken BIOS */
	SND_PCI_QUIRK(0x8086, 0x2668, NULL, ALC880_FIXUP_6ST_DIG),
	SND_PCI_QUIRK(0x8086, 0xa100, "Intel mobo", ALC880_FIXUP_5ST_DIG),
	SND_PCI_QUIRK(0x8086, 0xd400, "Intel mobo", ALC880_FIXUP_5ST_DIG),
	SND_PCI_QUIRK(0x8086, 0xd401, "Intel mobo", ALC880_FIXUP_5ST_DIG),
	SND_PCI_QUIRK(0x8086, 0xd402, "Intel mobo", ALC880_FIXUP_3ST_DIG),
	SND_PCI_QUIRK(0x8086, 0xe224, "Intel mobo", ALC880_FIXUP_5ST_DIG),
	SND_PCI_QUIRK(0x8086, 0xe305, "Intel mobo", ALC880_FIXUP_3ST_DIG),
	SND_PCI_QUIRK(0x8086, 0xe308, "Intel mobo", ALC880_FIXUP_3ST_DIG),
	SND_PCI_QUIRK(0x8086, 0xe400, "Intel mobo", ALC880_FIXUP_5ST_DIG),
	SND_PCI_QUIRK(0x8086, 0xe401, "Intel mobo", ALC880_FIXUP_5ST_DIG),
	SND_PCI_QUIRK(0x8086, 0xe402, "Intel mobo", ALC880_FIXUP_5ST_DIG),
	/* default Intel */
	SND_PCI_QUIRK_VENDOR(0x8086, "Intel mobo", ALC880_FIXUP_3ST),
	SND_PCI_QUIRK(0xa0a0, 0x0560, "AOpen i915GMm-HFS", ALC880_FIXUP_5ST_DIG),
	SND_PCI_QUIRK(0xe803, 0x1019, NULL, ALC880_FIXUP_6ST_DIG),
	{}
};

static const struct hda_model_fixup alc880_fixup_models[] = {
	{.id = ALC880_FIXUP_3ST, .name = "3stack"},
	{.id = ALC880_FIXUP_3ST_DIG, .name = "3stack-digout"},
	{.id = ALC880_FIXUP_5ST, .name = "5stack"},
	{.id = ALC880_FIXUP_5ST_DIG, .name = "5stack-digout"},
	{.id = ALC880_FIXUP_6ST, .name = "6stack"},
	{.id = ALC880_FIXUP_6ST_DIG, .name = "6stack-digout"},
	{.id = ALC880_FIXUP_6ST_AUTOMUTE, .name = "6stack-automute"},
	{}
};


/*
 * OK, here we have finally the patch for ALC880
 */
static int patch_alc880(struct hda_codec *codec)
{
	struct alc_spec *spec;
	int err;

	err = alc_alloc_spec(codec, 0x0b);
	if (err < 0)
		return err;

	spec = codec->spec;
	spec->gen.need_dac_fix = 1;
	spec->gen.beep_nid = 0x01;

	codec->patch_ops.unsol_event = alc880_unsol_event;

	snd_hda_pick_fixup(codec, alc880_fixup_models, alc880_fixup_tbl,
		       alc880_fixups);
	snd_hda_apply_fixup(codec, HDA_FIXUP_ACT_PRE_PROBE);

	/* automatic parse from the BIOS config */
	err = alc880_parse_auto_config(codec);
	if (err < 0)
		goto error;

	if (!spec->gen.no_analog)
		set_beep_amp(spec, 0x0b, 0x05, HDA_INPUT);

	snd_hda_apply_fixup(codec, HDA_FIXUP_ACT_PROBE);

	return 0;

 error:
	alc_free(codec);
	return err;
}


/*
 * ALC260 support
 */
static int alc260_parse_auto_config(struct hda_codec *codec)
{
	static const hda_nid_t alc260_ignore[] = { 0x17, 0 };
	static const hda_nid_t alc260_ssids[] = { 0x10, 0x15, 0x0f, 0 };
	return alc_parse_auto_config(codec, alc260_ignore, alc260_ssids);
}

/*
 * Pin config fixes
 */
enum {
	ALC260_FIXUP_HP_DC5750,
	ALC260_FIXUP_HP_PIN_0F,
	ALC260_FIXUP_COEF,
	ALC260_FIXUP_GPIO1,
	ALC260_FIXUP_GPIO1_TOGGLE,
	ALC260_FIXUP_REPLACER,
	ALC260_FIXUP_HP_B1900,
	ALC260_FIXUP_KN1,
	ALC260_FIXUP_FSC_S7020,
	ALC260_FIXUP_FSC_S7020_JWSE,
	ALC260_FIXUP_VAIO_PINS,
};

static void alc260_gpio1_automute(struct hda_codec *codec)
{
	struct alc_spec *spec = codec->spec;
	snd_hda_codec_write(codec, 0x01, 0, AC_VERB_SET_GPIO_DATA,
			    spec->gen.hp_jack_present);
}

static void alc260_fixup_gpio1_toggle(struct hda_codec *codec,
				      const struct hda_fixup *fix, int action)
{
	struct alc_spec *spec = codec->spec;
	if (action == HDA_FIXUP_ACT_PROBE) {
		/* although the machine has only one output pin, we need to
		 * toggle GPIO1 according to the jack state
		 */
		spec->gen.automute_hook = alc260_gpio1_automute;
		spec->gen.detect_hp = 1;
		spec->gen.automute_speaker = 1;
		spec->gen.autocfg.hp_pins[0] = 0x0f; /* copy it for automute */
		snd_hda_jack_detect_enable_callback(codec, 0x0f,
						    snd_hda_gen_hp_automute);
		snd_hda_add_verbs(codec, alc_gpio1_init_verbs);
	}
}

static void alc260_fixup_kn1(struct hda_codec *codec,
			     const struct hda_fixup *fix, int action)
{
	struct alc_spec *spec = codec->spec;
	static const struct hda_pintbl pincfgs[] = {
		{ 0x0f, 0x02214000 }, /* HP/speaker */
		{ 0x12, 0x90a60160 }, /* int mic */
		{ 0x13, 0x02a19000 }, /* ext mic */
		{ 0x18, 0x01446000 }, /* SPDIF out */
		/* disable bogus I/O pins */
		{ 0x10, 0x411111f0 },
		{ 0x11, 0x411111f0 },
		{ 0x14, 0x411111f0 },
		{ 0x15, 0x411111f0 },
		{ 0x16, 0x411111f0 },
		{ 0x17, 0x411111f0 },
		{ 0x19, 0x411111f0 },
		{ }
	};

	switch (action) {
	case HDA_FIXUP_ACT_PRE_PROBE:
		snd_hda_apply_pincfgs(codec, pincfgs);
		break;
	case HDA_FIXUP_ACT_PROBE:
		spec->init_amp = ALC_INIT_NONE;
		break;
	}
}

static void alc260_fixup_fsc_s7020(struct hda_codec *codec,
				   const struct hda_fixup *fix, int action)
{
	struct alc_spec *spec = codec->spec;
	if (action == HDA_FIXUP_ACT_PROBE)
		spec->init_amp = ALC_INIT_NONE;
}

static void alc260_fixup_fsc_s7020_jwse(struct hda_codec *codec,
				   const struct hda_fixup *fix, int action)
{
	struct alc_spec *spec = codec->spec;
	if (action == HDA_FIXUP_ACT_PRE_PROBE) {
		spec->gen.add_jack_modes = 1;
		spec->gen.hp_mic = 1;
	}
}

static const struct hda_fixup alc260_fixups[] = {
	[ALC260_FIXUP_HP_DC5750] = {
		.type = HDA_FIXUP_PINS,
		.v.pins = (const struct hda_pintbl[]) {
			{ 0x11, 0x90130110 }, /* speaker */
			{ }
		}
	},
	[ALC260_FIXUP_HP_PIN_0F] = {
		.type = HDA_FIXUP_PINS,
		.v.pins = (const struct hda_pintbl[]) {
			{ 0x0f, 0x01214000 }, /* HP */
			{ }
		}
	},
	[ALC260_FIXUP_COEF] = {
		.type = HDA_FIXUP_VERBS,
		.v.verbs = (const struct hda_verb[]) {
			{ 0x1a, AC_VERB_SET_COEF_INDEX, 0x07 },
			{ 0x1a, AC_VERB_SET_PROC_COEF,  0x3040 },
			{ }
		},
	},
	[ALC260_FIXUP_GPIO1] = {
		.type = HDA_FIXUP_VERBS,
		.v.verbs = alc_gpio1_init_verbs,
	},
	[ALC260_FIXUP_GPIO1_TOGGLE] = {
		.type = HDA_FIXUP_FUNC,
		.v.func = alc260_fixup_gpio1_toggle,
		.chained = true,
		.chain_id = ALC260_FIXUP_HP_PIN_0F,
	},
	[ALC260_FIXUP_REPLACER] = {
		.type = HDA_FIXUP_VERBS,
		.v.verbs = (const struct hda_verb[]) {
			{ 0x1a, AC_VERB_SET_COEF_INDEX, 0x07 },
			{ 0x1a, AC_VERB_SET_PROC_COEF,  0x3050 },
			{ }
		},
		.chained = true,
		.chain_id = ALC260_FIXUP_GPIO1_TOGGLE,
	},
	[ALC260_FIXUP_HP_B1900] = {
		.type = HDA_FIXUP_FUNC,
		.v.func = alc260_fixup_gpio1_toggle,
		.chained = true,
		.chain_id = ALC260_FIXUP_COEF,
	},
	[ALC260_FIXUP_KN1] = {
		.type = HDA_FIXUP_FUNC,
		.v.func = alc260_fixup_kn1,
	},
	[ALC260_FIXUP_FSC_S7020] = {
		.type = HDA_FIXUP_FUNC,
		.v.func = alc260_fixup_fsc_s7020,
	},
	[ALC260_FIXUP_FSC_S7020_JWSE] = {
		.type = HDA_FIXUP_FUNC,
		.v.func = alc260_fixup_fsc_s7020_jwse,
		.chained = true,
		.chain_id = ALC260_FIXUP_FSC_S7020,
	},
	[ALC260_FIXUP_VAIO_PINS] = {
		.type = HDA_FIXUP_PINS,
		.v.pins = (const struct hda_pintbl[]) {
			/* Pin configs are missing completely on some VAIOs */
			{ 0x0f, 0x01211020 },
			{ 0x10, 0x0001003f },
			{ 0x11, 0x411111f0 },
			{ 0x12, 0x01a15930 },
			{ 0x13, 0x411111f0 },
			{ 0x14, 0x411111f0 },
			{ 0x15, 0x411111f0 },
			{ 0x16, 0x411111f0 },
			{ 0x17, 0x411111f0 },
			{ 0x18, 0x411111f0 },
			{ 0x19, 0x411111f0 },
			{ }
		}
	},
};

static const struct snd_pci_quirk alc260_fixup_tbl[] = {
	SND_PCI_QUIRK(0x1025, 0x007b, "Acer C20x", ALC260_FIXUP_GPIO1),
	SND_PCI_QUIRK(0x1025, 0x007f, "Acer Aspire 9500", ALC260_FIXUP_COEF),
	SND_PCI_QUIRK(0x1025, 0x008f, "Acer", ALC260_FIXUP_GPIO1),
	SND_PCI_QUIRK(0x103c, 0x280a, "HP dc5750", ALC260_FIXUP_HP_DC5750),
	SND_PCI_QUIRK(0x103c, 0x30ba, "HP Presario B1900", ALC260_FIXUP_HP_B1900),
	SND_PCI_QUIRK(0x104d, 0x81bb, "Sony VAIO", ALC260_FIXUP_VAIO_PINS),
	SND_PCI_QUIRK(0x104d, 0x81e2, "Sony VAIO TX", ALC260_FIXUP_HP_PIN_0F),
	SND_PCI_QUIRK(0x10cf, 0x1326, "FSC LifeBook S7020", ALC260_FIXUP_FSC_S7020),
	SND_PCI_QUIRK(0x1509, 0x4540, "Favorit 100XS", ALC260_FIXUP_GPIO1),
	SND_PCI_QUIRK(0x152d, 0x0729, "Quanta KN1", ALC260_FIXUP_KN1),
	SND_PCI_QUIRK(0x161f, 0x2057, "Replacer 672V", ALC260_FIXUP_REPLACER),
	SND_PCI_QUIRK(0x1631, 0xc017, "PB V7900", ALC260_FIXUP_COEF),
	{}
};

static const struct hda_model_fixup alc260_fixup_models[] = {
	{.id = ALC260_FIXUP_GPIO1, .name = "gpio1"},
	{.id = ALC260_FIXUP_COEF, .name = "coef"},
	{.id = ALC260_FIXUP_FSC_S7020, .name = "fujitsu"},
	{.id = ALC260_FIXUP_FSC_S7020_JWSE, .name = "fujitsu-jwse"},
	{}
};

/*
 */
static int patch_alc260(struct hda_codec *codec)
{
	struct alc_spec *spec;
	int err;

	err = alc_alloc_spec(codec, 0x07);
	if (err < 0)
		return err;

	spec = codec->spec;
	/* as quite a few machines require HP amp for speaker outputs,
	 * it's easier to enable it unconditionally; even if it's unneeded,
	 * it's almost harmless.
	 */
	spec->gen.prefer_hp_amp = 1;
	spec->gen.beep_nid = 0x01;

	spec->shutup = alc_eapd_shutup;

	snd_hda_pick_fixup(codec, alc260_fixup_models, alc260_fixup_tbl,
			   alc260_fixups);
	snd_hda_apply_fixup(codec, HDA_FIXUP_ACT_PRE_PROBE);

	/* automatic parse from the BIOS config */
	err = alc260_parse_auto_config(codec);
	if (err < 0)
		goto error;

	if (!spec->gen.no_analog)
		set_beep_amp(spec, 0x07, 0x05, HDA_INPUT);

	snd_hda_apply_fixup(codec, HDA_FIXUP_ACT_PROBE);

	return 0;

 error:
	alc_free(codec);
	return err;
}


/*
 * ALC882/883/885/888/889 support
 *
 * ALC882 is almost identical with ALC880 but has cleaner and more flexible
 * configuration.  Each pin widget can choose any input DACs and a mixer.
 * Each ADC is connected from a mixer of all inputs.  This makes possible
 * 6-channel independent captures.
 *
 * In addition, an independent DAC for the multi-playback (not used in this
 * driver yet).
 */

/*
 * Pin config fixes
 */
enum {
	ALC882_FIXUP_ABIT_AW9D_MAX,
	ALC882_FIXUP_LENOVO_Y530,
	ALC882_FIXUP_PB_M5210,
	ALC882_FIXUP_ACER_ASPIRE_7736,
	ALC882_FIXUP_ASUS_W90V,
	ALC889_FIXUP_CD,
	ALC889_FIXUP_FRONT_HP_NO_PRESENCE,
	ALC889_FIXUP_VAIO_TT,
	ALC888_FIXUP_EEE1601,
	ALC882_FIXUP_EAPD,
	ALC883_FIXUP_EAPD,
	ALC883_FIXUP_ACER_EAPD,
	ALC882_FIXUP_GPIO1,
	ALC882_FIXUP_GPIO2,
	ALC882_FIXUP_GPIO3,
	ALC889_FIXUP_COEF,
	ALC882_FIXUP_ASUS_W2JC,
	ALC882_FIXUP_ACER_ASPIRE_4930G,
	ALC882_FIXUP_ACER_ASPIRE_8930G,
	ALC882_FIXUP_ASPIRE_8930G_VERBS,
	ALC885_FIXUP_MACPRO_GPIO,
	ALC889_FIXUP_DAC_ROUTE,
	ALC889_FIXUP_MBP_VREF,
	ALC889_FIXUP_IMAC91_VREF,
	ALC889_FIXUP_MBA11_VREF,
	ALC889_FIXUP_MBA21_VREF,
	ALC889_FIXUP_MP11_VREF,
	ALC889_FIXUP_MP41_VREF,
	ALC882_FIXUP_INV_DMIC,
	ALC882_FIXUP_NO_PRIMARY_HP,
	ALC887_FIXUP_ASUS_BASS,
	ALC887_FIXUP_BASS_CHMAP,
};

static void alc889_fixup_coef(struct hda_codec *codec,
			      const struct hda_fixup *fix, int action)
{
	if (action != HDA_FIXUP_ACT_INIT)
		return;
	alc_update_coef_idx(codec, 7, 0, 0x2030);
}

/* toggle speaker-output according to the hp-jack state */
static void alc882_gpio_mute(struct hda_codec *codec, int pin, int muted)
{
	unsigned int gpiostate, gpiomask, gpiodir;

	gpiostate = snd_hda_codec_read(codec, codec->core.afg, 0,
				       AC_VERB_GET_GPIO_DATA, 0);

	if (!muted)
		gpiostate |= (1 << pin);
	else
		gpiostate &= ~(1 << pin);

	gpiomask = snd_hda_codec_read(codec, codec->core.afg, 0,
				      AC_VERB_GET_GPIO_MASK, 0);
	gpiomask |= (1 << pin);

	gpiodir = snd_hda_codec_read(codec, codec->core.afg, 0,
				     AC_VERB_GET_GPIO_DIRECTION, 0);
	gpiodir |= (1 << pin);


	snd_hda_codec_write(codec, codec->core.afg, 0,
			    AC_VERB_SET_GPIO_MASK, gpiomask);
	snd_hda_codec_write(codec, codec->core.afg, 0,
			    AC_VERB_SET_GPIO_DIRECTION, gpiodir);

	msleep(1);

	snd_hda_codec_write(codec, codec->core.afg, 0,
			    AC_VERB_SET_GPIO_DATA, gpiostate);
}

/* set up GPIO at initialization */
static void alc885_fixup_macpro_gpio(struct hda_codec *codec,
				     const struct hda_fixup *fix, int action)
{
	if (action != HDA_FIXUP_ACT_INIT)
		return;
	alc882_gpio_mute(codec, 0, 0);
	alc882_gpio_mute(codec, 1, 0);
}

/* Fix the connection of some pins for ALC889:
 * At least, Acer Aspire 5935 shows the connections to DAC3/4 don't
 * work correctly (bko#42740)
 */
static void alc889_fixup_dac_route(struct hda_codec *codec,
				   const struct hda_fixup *fix, int action)
{
	if (action == HDA_FIXUP_ACT_PRE_PROBE) {
		/* fake the connections during parsing the tree */
		hda_nid_t conn1[2] = { 0x0c, 0x0d };
		hda_nid_t conn2[2] = { 0x0e, 0x0f };
		snd_hda_override_conn_list(codec, 0x14, 2, conn1);
		snd_hda_override_conn_list(codec, 0x15, 2, conn1);
		snd_hda_override_conn_list(codec, 0x18, 2, conn2);
		snd_hda_override_conn_list(codec, 0x1a, 2, conn2);
	} else if (action == HDA_FIXUP_ACT_PROBE) {
		/* restore the connections */
		hda_nid_t conn[5] = { 0x0c, 0x0d, 0x0e, 0x0f, 0x26 };
		snd_hda_override_conn_list(codec, 0x14, 5, conn);
		snd_hda_override_conn_list(codec, 0x15, 5, conn);
		snd_hda_override_conn_list(codec, 0x18, 5, conn);
		snd_hda_override_conn_list(codec, 0x1a, 5, conn);
	}
}

/* Set VREF on HP pin */
static void alc889_fixup_mbp_vref(struct hda_codec *codec,
				  const struct hda_fixup *fix, int action)
{
	struct alc_spec *spec = codec->spec;
	static hda_nid_t nids[3] = { 0x14, 0x15, 0x19 };
	int i;

	if (action != HDA_FIXUP_ACT_INIT)
		return;
	for (i = 0; i < ARRAY_SIZE(nids); i++) {
		unsigned int val = snd_hda_codec_get_pincfg(codec, nids[i]);
		if (get_defcfg_device(val) != AC_JACK_HP_OUT)
			continue;
		val = snd_hda_codec_get_pin_target(codec, nids[i]);
		val |= AC_PINCTL_VREF_80;
		snd_hda_set_pin_ctl(codec, nids[i], val);
		spec->gen.keep_vref_in_automute = 1;
		break;
	}
}

static void alc889_fixup_mac_pins(struct hda_codec *codec,
				  const hda_nid_t *nids, int num_nids)
{
	struct alc_spec *spec = codec->spec;
	int i;

	for (i = 0; i < num_nids; i++) {
		unsigned int val;
		val = snd_hda_codec_get_pin_target(codec, nids[i]);
		val |= AC_PINCTL_VREF_50;
		snd_hda_set_pin_ctl(codec, nids[i], val);
	}
	spec->gen.keep_vref_in_automute = 1;
}

/* Set VREF on speaker pins on imac91 */
static void alc889_fixup_imac91_vref(struct hda_codec *codec,
				     const struct hda_fixup *fix, int action)
{
	static hda_nid_t nids[2] = { 0x18, 0x1a };

	if (action == HDA_FIXUP_ACT_INIT)
		alc889_fixup_mac_pins(codec, nids, ARRAY_SIZE(nids));
}

/* Set VREF on speaker pins on mba11 */
static void alc889_fixup_mba11_vref(struct hda_codec *codec,
				    const struct hda_fixup *fix, int action)
{
	static hda_nid_t nids[1] = { 0x18 };

	if (action == HDA_FIXUP_ACT_INIT)
		alc889_fixup_mac_pins(codec, nids, ARRAY_SIZE(nids));
}

/* Set VREF on speaker pins on mba21 */
static void alc889_fixup_mba21_vref(struct hda_codec *codec,
				    const struct hda_fixup *fix, int action)
{
	static hda_nid_t nids[2] = { 0x18, 0x19 };

	if (action == HDA_FIXUP_ACT_INIT)
		alc889_fixup_mac_pins(codec, nids, ARRAY_SIZE(nids));
}

/* Don't take HP output as primary
 * Strangely, the speaker output doesn't work on Vaio Z and some Vaio
 * all-in-one desktop PCs (for example VGC-LN51JGB) through DAC 0x05
 */
static void alc882_fixup_no_primary_hp(struct hda_codec *codec,
				       const struct hda_fixup *fix, int action)
{
	struct alc_spec *spec = codec->spec;
	if (action == HDA_FIXUP_ACT_PRE_PROBE) {
		spec->gen.no_primary_hp = 1;
		spec->gen.no_multi_io = 1;
	}
}

static void alc_fixup_bass_chmap(struct hda_codec *codec,
				 const struct hda_fixup *fix, int action);

static const struct hda_fixup alc882_fixups[] = {
	[ALC882_FIXUP_ABIT_AW9D_MAX] = {
		.type = HDA_FIXUP_PINS,
		.v.pins = (const struct hda_pintbl[]) {
			{ 0x15, 0x01080104 }, /* side */
			{ 0x16, 0x01011012 }, /* rear */
			{ 0x17, 0x01016011 }, /* clfe */
			{ }
		}
	},
	[ALC882_FIXUP_LENOVO_Y530] = {
		.type = HDA_FIXUP_PINS,
		.v.pins = (const struct hda_pintbl[]) {
			{ 0x15, 0x99130112 }, /* rear int speakers */
			{ 0x16, 0x99130111 }, /* subwoofer */
			{ }
		}
	},
	[ALC882_FIXUP_PB_M5210] = {
		.type = HDA_FIXUP_PINCTLS,
		.v.pins = (const struct hda_pintbl[]) {
			{ 0x19, PIN_VREF50 },
			{}
		}
	},
	[ALC882_FIXUP_ACER_ASPIRE_7736] = {
		.type = HDA_FIXUP_FUNC,
		.v.func = alc_fixup_sku_ignore,
	},
	[ALC882_FIXUP_ASUS_W90V] = {
		.type = HDA_FIXUP_PINS,
		.v.pins = (const struct hda_pintbl[]) {
			{ 0x16, 0x99130110 }, /* fix sequence for CLFE */
			{ }
		}
	},
	[ALC889_FIXUP_CD] = {
		.type = HDA_FIXUP_PINS,
		.v.pins = (const struct hda_pintbl[]) {
			{ 0x1c, 0x993301f0 }, /* CD */
			{ }
		}
	},
	[ALC889_FIXUP_FRONT_HP_NO_PRESENCE] = {
		.type = HDA_FIXUP_PINS,
		.v.pins = (const struct hda_pintbl[]) {
			{ 0x1b, 0x02214120 }, /* Front HP jack is flaky, disable jack detect */
			{ }
		},
		.chained = true,
		.chain_id = ALC889_FIXUP_CD,
	},
	[ALC889_FIXUP_VAIO_TT] = {
		.type = HDA_FIXUP_PINS,
		.v.pins = (const struct hda_pintbl[]) {
			{ 0x17, 0x90170111 }, /* hidden surround speaker */
			{ }
		}
	},
	[ALC888_FIXUP_EEE1601] = {
		.type = HDA_FIXUP_VERBS,
		.v.verbs = (const struct hda_verb[]) {
			{ 0x20, AC_VERB_SET_COEF_INDEX, 0x0b },
			{ 0x20, AC_VERB_SET_PROC_COEF,  0x0838 },
			{ }
		}
	},
	[ALC882_FIXUP_EAPD] = {
		.type = HDA_FIXUP_VERBS,
		.v.verbs = (const struct hda_verb[]) {
			/* change to EAPD mode */
			{ 0x20, AC_VERB_SET_COEF_INDEX, 0x07 },
			{ 0x20, AC_VERB_SET_PROC_COEF, 0x3060 },
			{ }
		}
	},
	[ALC883_FIXUP_EAPD] = {
		.type = HDA_FIXUP_VERBS,
		.v.verbs = (const struct hda_verb[]) {
			/* change to EAPD mode */
			{ 0x20, AC_VERB_SET_COEF_INDEX, 0x07 },
			{ 0x20, AC_VERB_SET_PROC_COEF, 0x3070 },
			{ }
		}
	},
	[ALC883_FIXUP_ACER_EAPD] = {
		.type = HDA_FIXUP_VERBS,
		.v.verbs = (const struct hda_verb[]) {
			/* eanable EAPD on Acer laptops */
			{ 0x20, AC_VERB_SET_COEF_INDEX, 0x07 },
			{ 0x20, AC_VERB_SET_PROC_COEF, 0x3050 },
			{ }
		}
	},
	[ALC882_FIXUP_GPIO1] = {
		.type = HDA_FIXUP_VERBS,
		.v.verbs = alc_gpio1_init_verbs,
	},
	[ALC882_FIXUP_GPIO2] = {
		.type = HDA_FIXUP_VERBS,
		.v.verbs = alc_gpio2_init_verbs,
	},
	[ALC882_FIXUP_GPIO3] = {
		.type = HDA_FIXUP_VERBS,
		.v.verbs = alc_gpio3_init_verbs,
	},
	[ALC882_FIXUP_ASUS_W2JC] = {
		.type = HDA_FIXUP_VERBS,
		.v.verbs = alc_gpio1_init_verbs,
		.chained = true,
		.chain_id = ALC882_FIXUP_EAPD,
	},
	[ALC889_FIXUP_COEF] = {
		.type = HDA_FIXUP_FUNC,
		.v.func = alc889_fixup_coef,
	},
	[ALC882_FIXUP_ACER_ASPIRE_4930G] = {
		.type = HDA_FIXUP_PINS,
		.v.pins = (const struct hda_pintbl[]) {
			{ 0x16, 0x99130111 }, /* CLFE speaker */
			{ 0x17, 0x99130112 }, /* surround speaker */
			{ }
		},
		.chained = true,
		.chain_id = ALC882_FIXUP_GPIO1,
	},
	[ALC882_FIXUP_ACER_ASPIRE_8930G] = {
		.type = HDA_FIXUP_PINS,
		.v.pins = (const struct hda_pintbl[]) {
			{ 0x16, 0x99130111 }, /* CLFE speaker */
			{ 0x1b, 0x99130112 }, /* surround speaker */
			{ }
		},
		.chained = true,
		.chain_id = ALC882_FIXUP_ASPIRE_8930G_VERBS,
	},
	[ALC882_FIXUP_ASPIRE_8930G_VERBS] = {
		/* additional init verbs for Acer Aspire 8930G */
		.type = HDA_FIXUP_VERBS,
		.v.verbs = (const struct hda_verb[]) {
			/* Enable all DACs */
			/* DAC DISABLE/MUTE 1? */
			/*  setting bits 1-5 disables DAC nids 0x02-0x06
			 *  apparently. Init=0x38 */
			{ 0x20, AC_VERB_SET_COEF_INDEX, 0x03 },
			{ 0x20, AC_VERB_SET_PROC_COEF, 0x0000 },
			/* DAC DISABLE/MUTE 2? */
			/*  some bit here disables the other DACs.
			 *  Init=0x4900 */
			{ 0x20, AC_VERB_SET_COEF_INDEX, 0x08 },
			{ 0x20, AC_VERB_SET_PROC_COEF, 0x0000 },
			/* DMIC fix
			 * This laptop has a stereo digital microphone.
			 * The mics are only 1cm apart which makes the stereo
			 * useless. However, either the mic or the ALC889
			 * makes the signal become a difference/sum signal
			 * instead of standard stereo, which is annoying.
			 * So instead we flip this bit which makes the
			 * codec replicate the sum signal to both channels,
			 * turning it into a normal mono mic.
			 */
			/* DMIC_CONTROL? Init value = 0x0001 */
			{ 0x20, AC_VERB_SET_COEF_INDEX, 0x0b },
			{ 0x20, AC_VERB_SET_PROC_COEF, 0x0003 },
			{ 0x20, AC_VERB_SET_COEF_INDEX, 0x07 },
			{ 0x20, AC_VERB_SET_PROC_COEF, 0x3050 },
			{ }
		},
		.chained = true,
		.chain_id = ALC882_FIXUP_GPIO1,
	},
	[ALC885_FIXUP_MACPRO_GPIO] = {
		.type = HDA_FIXUP_FUNC,
		.v.func = alc885_fixup_macpro_gpio,
	},
	[ALC889_FIXUP_DAC_ROUTE] = {
		.type = HDA_FIXUP_FUNC,
		.v.func = alc889_fixup_dac_route,
	},
	[ALC889_FIXUP_MBP_VREF] = {
		.type = HDA_FIXUP_FUNC,
		.v.func = alc889_fixup_mbp_vref,
		.chained = true,
		.chain_id = ALC882_FIXUP_GPIO1,
	},
	[ALC889_FIXUP_IMAC91_VREF] = {
		.type = HDA_FIXUP_FUNC,
		.v.func = alc889_fixup_imac91_vref,
		.chained = true,
		.chain_id = ALC882_FIXUP_GPIO1,
	},
	[ALC889_FIXUP_MBA11_VREF] = {
		.type = HDA_FIXUP_FUNC,
		.v.func = alc889_fixup_mba11_vref,
		.chained = true,
		.chain_id = ALC889_FIXUP_MBP_VREF,
	},
	[ALC889_FIXUP_MBA21_VREF] = {
		.type = HDA_FIXUP_FUNC,
		.v.func = alc889_fixup_mba21_vref,
		.chained = true,
		.chain_id = ALC889_FIXUP_MBP_VREF,
	},
	[ALC889_FIXUP_MP11_VREF] = {
		.type = HDA_FIXUP_FUNC,
		.v.func = alc889_fixup_mba11_vref,
		.chained = true,
		.chain_id = ALC885_FIXUP_MACPRO_GPIO,
	},
	[ALC889_FIXUP_MP41_VREF] = {
		.type = HDA_FIXUP_FUNC,
		.v.func = alc889_fixup_mbp_vref,
		.chained = true,
		.chain_id = ALC885_FIXUP_MACPRO_GPIO,
	},
	[ALC882_FIXUP_INV_DMIC] = {
		.type = HDA_FIXUP_FUNC,
		.v.func = alc_fixup_inv_dmic,
	},
	[ALC882_FIXUP_NO_PRIMARY_HP] = {
		.type = HDA_FIXUP_FUNC,
		.v.func = alc882_fixup_no_primary_hp,
	},
	[ALC887_FIXUP_ASUS_BASS] = {
		.type = HDA_FIXUP_PINS,
		.v.pins = (const struct hda_pintbl[]) {
			{0x16, 0x99130130}, /* bass speaker */
			{}
		},
		.chained = true,
		.chain_id = ALC887_FIXUP_BASS_CHMAP,
	},
	[ALC887_FIXUP_BASS_CHMAP] = {
		.type = HDA_FIXUP_FUNC,
		.v.func = alc_fixup_bass_chmap,
	},
};

static const struct snd_pci_quirk alc882_fixup_tbl[] = {
	SND_PCI_QUIRK(0x1025, 0x006c, "Acer Aspire 9810", ALC883_FIXUP_ACER_EAPD),
	SND_PCI_QUIRK(0x1025, 0x0090, "Acer Aspire", ALC883_FIXUP_ACER_EAPD),
	SND_PCI_QUIRK(0x1025, 0x0107, "Acer Aspire", ALC883_FIXUP_ACER_EAPD),
	SND_PCI_QUIRK(0x1025, 0x010a, "Acer Ferrari 5000", ALC883_FIXUP_ACER_EAPD),
	SND_PCI_QUIRK(0x1025, 0x0110, "Acer Aspire", ALC883_FIXUP_ACER_EAPD),
	SND_PCI_QUIRK(0x1025, 0x0112, "Acer Aspire 9303", ALC883_FIXUP_ACER_EAPD),
	SND_PCI_QUIRK(0x1025, 0x0121, "Acer Aspire 5920G", ALC883_FIXUP_ACER_EAPD),
	SND_PCI_QUIRK(0x1025, 0x013e, "Acer Aspire 4930G",
		      ALC882_FIXUP_ACER_ASPIRE_4930G),
	SND_PCI_QUIRK(0x1025, 0x013f, "Acer Aspire 5930G",
		      ALC882_FIXUP_ACER_ASPIRE_4930G),
	SND_PCI_QUIRK(0x1025, 0x0145, "Acer Aspire 8930G",
		      ALC882_FIXUP_ACER_ASPIRE_8930G),
	SND_PCI_QUIRK(0x1025, 0x0146, "Acer Aspire 6935G",
		      ALC882_FIXUP_ACER_ASPIRE_8930G),
	SND_PCI_QUIRK(0x1025, 0x015e, "Acer Aspire 6930G",
		      ALC882_FIXUP_ACER_ASPIRE_4930G),
	SND_PCI_QUIRK(0x1025, 0x0166, "Acer Aspire 6530G",
		      ALC882_FIXUP_ACER_ASPIRE_4930G),
	SND_PCI_QUIRK(0x1025, 0x0142, "Acer Aspire 7730G",
		      ALC882_FIXUP_ACER_ASPIRE_4930G),
	SND_PCI_QUIRK(0x1025, 0x0155, "Packard-Bell M5120", ALC882_FIXUP_PB_M5210),
	SND_PCI_QUIRK(0x1025, 0x021e, "Acer Aspire 5739G",
		      ALC882_FIXUP_ACER_ASPIRE_4930G),
	SND_PCI_QUIRK(0x1025, 0x0259, "Acer Aspire 5935", ALC889_FIXUP_DAC_ROUTE),
	SND_PCI_QUIRK(0x1025, 0x026b, "Acer Aspire 8940G", ALC882_FIXUP_ACER_ASPIRE_8930G),
	SND_PCI_QUIRK(0x1025, 0x0296, "Acer Aspire 7736z", ALC882_FIXUP_ACER_ASPIRE_7736),
	SND_PCI_QUIRK(0x1043, 0x13c2, "Asus A7M", ALC882_FIXUP_EAPD),
	SND_PCI_QUIRK(0x1043, 0x1873, "ASUS W90V", ALC882_FIXUP_ASUS_W90V),
	SND_PCI_QUIRK(0x1043, 0x1971, "Asus W2JC", ALC882_FIXUP_ASUS_W2JC),
	SND_PCI_QUIRK(0x1043, 0x835f, "Asus Eee 1601", ALC888_FIXUP_EEE1601),
	SND_PCI_QUIRK(0x1043, 0x84bc, "ASUS ET2700", ALC887_FIXUP_ASUS_BASS),
	SND_PCI_QUIRK(0x104d, 0x9047, "Sony Vaio TT", ALC889_FIXUP_VAIO_TT),
	SND_PCI_QUIRK(0x104d, 0x905a, "Sony Vaio Z", ALC882_FIXUP_NO_PRIMARY_HP),
	SND_PCI_QUIRK(0x104d, 0x9043, "Sony Vaio VGC-LN51JGB", ALC882_FIXUP_NO_PRIMARY_HP),
	SND_PCI_QUIRK(0x104d, 0x9044, "Sony VAIO AiO", ALC882_FIXUP_NO_PRIMARY_HP),

	/* All Apple entries are in codec SSIDs */
	SND_PCI_QUIRK(0x106b, 0x00a0, "MacBookPro 3,1", ALC889_FIXUP_MBP_VREF),
	SND_PCI_QUIRK(0x106b, 0x00a1, "Macbook", ALC889_FIXUP_MBP_VREF),
	SND_PCI_QUIRK(0x106b, 0x00a4, "MacbookPro 4,1", ALC889_FIXUP_MBP_VREF),
	SND_PCI_QUIRK(0x106b, 0x0c00, "Mac Pro", ALC889_FIXUP_MP11_VREF),
	SND_PCI_QUIRK(0x106b, 0x1000, "iMac 24", ALC885_FIXUP_MACPRO_GPIO),
	SND_PCI_QUIRK(0x106b, 0x2800, "AppleTV", ALC885_FIXUP_MACPRO_GPIO),
	SND_PCI_QUIRK(0x106b, 0x2c00, "MacbookPro rev3", ALC889_FIXUP_MBP_VREF),
	SND_PCI_QUIRK(0x106b, 0x3000, "iMac", ALC889_FIXUP_MBP_VREF),
	SND_PCI_QUIRK(0x106b, 0x3200, "iMac 7,1 Aluminum", ALC882_FIXUP_EAPD),
	SND_PCI_QUIRK(0x106b, 0x3400, "MacBookAir 1,1", ALC889_FIXUP_MBA11_VREF),
	SND_PCI_QUIRK(0x106b, 0x3500, "MacBookAir 2,1", ALC889_FIXUP_MBA21_VREF),
	SND_PCI_QUIRK(0x106b, 0x3600, "Macbook 3,1", ALC889_FIXUP_MBP_VREF),
	SND_PCI_QUIRK(0x106b, 0x3800, "MacbookPro 4,1", ALC889_FIXUP_MBP_VREF),
	SND_PCI_QUIRK(0x106b, 0x3e00, "iMac 24 Aluminum", ALC885_FIXUP_MACPRO_GPIO),
	SND_PCI_QUIRK(0x106b, 0x3f00, "Macbook 5,1", ALC889_FIXUP_IMAC91_VREF),
	SND_PCI_QUIRK(0x106b, 0x4000, "MacbookPro 5,1", ALC889_FIXUP_IMAC91_VREF),
	SND_PCI_QUIRK(0x106b, 0x4100, "Macmini 3,1", ALC889_FIXUP_IMAC91_VREF),
	SND_PCI_QUIRK(0x106b, 0x4200, "Mac Pro 4,1/5,1", ALC889_FIXUP_MP41_VREF),
	SND_PCI_QUIRK(0x106b, 0x4300, "iMac 9,1", ALC889_FIXUP_IMAC91_VREF),
	SND_PCI_QUIRK(0x106b, 0x4600, "MacbookPro 5,2", ALC889_FIXUP_IMAC91_VREF),
	SND_PCI_QUIRK(0x106b, 0x4900, "iMac 9,1 Aluminum", ALC889_FIXUP_IMAC91_VREF),
	SND_PCI_QUIRK(0x106b, 0x4a00, "Macbook 5,2", ALC889_FIXUP_MBA11_VREF),

	SND_PCI_QUIRK(0x1071, 0x8258, "Evesham Voyaeger", ALC882_FIXUP_EAPD),
	SND_PCI_QUIRK(0x1462, 0x7350, "MSI-7350", ALC889_FIXUP_CD),
	SND_PCI_QUIRK_VENDOR(0x1462, "MSI", ALC882_FIXUP_GPIO3),
	SND_PCI_QUIRK(0x1458, 0xa002, "Gigabyte EP45-DS3/Z87X-UD3H", ALC889_FIXUP_FRONT_HP_NO_PRESENCE),
	SND_PCI_QUIRK(0x147b, 0x107a, "Abit AW9D-MAX", ALC882_FIXUP_ABIT_AW9D_MAX),
	SND_PCI_QUIRK_VENDOR(0x1558, "Clevo laptop", ALC882_FIXUP_EAPD),
	SND_PCI_QUIRK(0x161f, 0x2054, "Medion laptop", ALC883_FIXUP_EAPD),
	SND_PCI_QUIRK(0x17aa, 0x3a0d, "Lenovo Y530", ALC882_FIXUP_LENOVO_Y530),
	SND_PCI_QUIRK(0x8086, 0x0022, "DX58SO", ALC889_FIXUP_COEF),
	{}
};

static const struct hda_model_fixup alc882_fixup_models[] = {
	{.id = ALC882_FIXUP_ACER_ASPIRE_4930G, .name = "acer-aspire-4930g"},
	{.id = ALC882_FIXUP_ACER_ASPIRE_8930G, .name = "acer-aspire-8930g"},
	{.id = ALC883_FIXUP_ACER_EAPD, .name = "acer-aspire"},
	{.id = ALC882_FIXUP_INV_DMIC, .name = "inv-dmic"},
	{.id = ALC882_FIXUP_NO_PRIMARY_HP, .name = "no-primary-hp"},
	{}
};

/*
 * BIOS auto configuration
 */
/* almost identical with ALC880 parser... */
static int alc882_parse_auto_config(struct hda_codec *codec)
{
	static const hda_nid_t alc882_ignore[] = { 0x1d, 0 };
	static const hda_nid_t alc882_ssids[] = { 0x15, 0x1b, 0x14, 0 };
	return alc_parse_auto_config(codec, alc882_ignore, alc882_ssids);
}

/*
 */
static int patch_alc882(struct hda_codec *codec)
{
	struct alc_spec *spec;
	int err;

	err = alc_alloc_spec(codec, 0x0b);
	if (err < 0)
		return err;

	spec = codec->spec;

	switch (codec->core.vendor_id) {
	case 0x10ec0882:
	case 0x10ec0885:
	case 0x10ec0900:
		break;
	default:
		/* ALC883 and variants */
		alc_fix_pll_init(codec, 0x20, 0x0a, 10);
		break;
	}

	snd_hda_pick_fixup(codec, alc882_fixup_models, alc882_fixup_tbl,
		       alc882_fixups);
	snd_hda_apply_fixup(codec, HDA_FIXUP_ACT_PRE_PROBE);

	alc_auto_parse_customize_define(codec);

	if (has_cdefine_beep(codec))
		spec->gen.beep_nid = 0x01;

	/* automatic parse from the BIOS config */
	err = alc882_parse_auto_config(codec);
	if (err < 0)
		goto error;

	if (!spec->gen.no_analog && spec->gen.beep_nid)
		set_beep_amp(spec, 0x0b, 0x05, HDA_INPUT);

	snd_hda_apply_fixup(codec, HDA_FIXUP_ACT_PROBE);

	return 0;

 error:
	alc_free(codec);
	return err;
}


/*
 * ALC262 support
 */
static int alc262_parse_auto_config(struct hda_codec *codec)
{
	static const hda_nid_t alc262_ignore[] = { 0x1d, 0 };
	static const hda_nid_t alc262_ssids[] = { 0x15, 0x1b, 0x14, 0 };
	return alc_parse_auto_config(codec, alc262_ignore, alc262_ssids);
}

/*
 * Pin config fixes
 */
enum {
	ALC262_FIXUP_FSC_H270,
	ALC262_FIXUP_FSC_S7110,
	ALC262_FIXUP_HP_Z200,
	ALC262_FIXUP_TYAN,
	ALC262_FIXUP_LENOVO_3000,
	ALC262_FIXUP_BENQ,
	ALC262_FIXUP_BENQ_T31,
	ALC262_FIXUP_INV_DMIC,
	ALC262_FIXUP_INTEL_BAYLEYBAY,
};

static const struct hda_fixup alc262_fixups[] = {
	[ALC262_FIXUP_FSC_H270] = {
		.type = HDA_FIXUP_PINS,
		.v.pins = (const struct hda_pintbl[]) {
			{ 0x14, 0x99130110 }, /* speaker */
			{ 0x15, 0x0221142f }, /* front HP */
			{ 0x1b, 0x0121141f }, /* rear HP */
			{ }
		}
	},
	[ALC262_FIXUP_FSC_S7110] = {
		.type = HDA_FIXUP_PINS,
		.v.pins = (const struct hda_pintbl[]) {
			{ 0x15, 0x90170110 }, /* speaker */
			{ }
		},
		.chained = true,
		.chain_id = ALC262_FIXUP_BENQ,
	},
	[ALC262_FIXUP_HP_Z200] = {
		.type = HDA_FIXUP_PINS,
		.v.pins = (const struct hda_pintbl[]) {
			{ 0x16, 0x99130120 }, /* internal speaker */
			{ }
		}
	},
	[ALC262_FIXUP_TYAN] = {
		.type = HDA_FIXUP_PINS,
		.v.pins = (const struct hda_pintbl[]) {
			{ 0x14, 0x1993e1f0 }, /* int AUX */
			{ }
		}
	},
	[ALC262_FIXUP_LENOVO_3000] = {
		.type = HDA_FIXUP_PINCTLS,
		.v.pins = (const struct hda_pintbl[]) {
			{ 0x19, PIN_VREF50 },
			{}
		},
		.chained = true,
		.chain_id = ALC262_FIXUP_BENQ,
	},
	[ALC262_FIXUP_BENQ] = {
		.type = HDA_FIXUP_VERBS,
		.v.verbs = (const struct hda_verb[]) {
			{ 0x20, AC_VERB_SET_COEF_INDEX, 0x07 },
			{ 0x20, AC_VERB_SET_PROC_COEF, 0x3070 },
			{}
		}
	},
	[ALC262_FIXUP_BENQ_T31] = {
		.type = HDA_FIXUP_VERBS,
		.v.verbs = (const struct hda_verb[]) {
			{ 0x20, AC_VERB_SET_COEF_INDEX, 0x07 },
			{ 0x20, AC_VERB_SET_PROC_COEF, 0x3050 },
			{}
		}
	},
	[ALC262_FIXUP_INV_DMIC] = {
		.type = HDA_FIXUP_FUNC,
		.v.func = alc_fixup_inv_dmic,
	},
	[ALC262_FIXUP_INTEL_BAYLEYBAY] = {
		.type = HDA_FIXUP_FUNC,
		.v.func = alc_fixup_no_depop_delay,
	},
};

static const struct snd_pci_quirk alc262_fixup_tbl[] = {
	SND_PCI_QUIRK(0x103c, 0x170b, "HP Z200", ALC262_FIXUP_HP_Z200),
	SND_PCI_QUIRK(0x10cf, 0x1397, "Fujitsu Lifebook S7110", ALC262_FIXUP_FSC_S7110),
	SND_PCI_QUIRK(0x10cf, 0x142d, "Fujitsu Lifebook E8410", ALC262_FIXUP_BENQ),
	SND_PCI_QUIRK(0x10f1, 0x2915, "Tyan Thunder n6650W", ALC262_FIXUP_TYAN),
	SND_PCI_QUIRK(0x1734, 0x1147, "FSC Celsius H270", ALC262_FIXUP_FSC_H270),
	SND_PCI_QUIRK(0x17aa, 0x384e, "Lenovo 3000", ALC262_FIXUP_LENOVO_3000),
	SND_PCI_QUIRK(0x17ff, 0x0560, "Benq ED8", ALC262_FIXUP_BENQ),
	SND_PCI_QUIRK(0x17ff, 0x058d, "Benq T31-16", ALC262_FIXUP_BENQ_T31),
	SND_PCI_QUIRK(0x8086, 0x7270, "BayleyBay", ALC262_FIXUP_INTEL_BAYLEYBAY),
	{}
};

static const struct hda_model_fixup alc262_fixup_models[] = {
	{.id = ALC262_FIXUP_INV_DMIC, .name = "inv-dmic"},
	{}
};

/*
 */
static int patch_alc262(struct hda_codec *codec)
{
	struct alc_spec *spec;
	int err;

	err = alc_alloc_spec(codec, 0x0b);
	if (err < 0)
		return err;

	spec = codec->spec;
	spec->gen.shared_mic_vref_pin = 0x18;

	spec->shutup = alc_eapd_shutup;

#if 0
	/* pshou 07/11/05  set a zero PCM sample to DAC when FIFO is
	 * under-run
	 */
	alc_update_coefex_idx(codec, 0x1a, 7, 0, 0x80);
#endif
	alc_fix_pll_init(codec, 0x20, 0x0a, 10);

	snd_hda_pick_fixup(codec, alc262_fixup_models, alc262_fixup_tbl,
		       alc262_fixups);
	snd_hda_apply_fixup(codec, HDA_FIXUP_ACT_PRE_PROBE);

	alc_auto_parse_customize_define(codec);

	if (has_cdefine_beep(codec))
		spec->gen.beep_nid = 0x01;

	/* automatic parse from the BIOS config */
	err = alc262_parse_auto_config(codec);
	if (err < 0)
		goto error;

	if (!spec->gen.no_analog && spec->gen.beep_nid)
		set_beep_amp(spec, 0x0b, 0x05, HDA_INPUT);

	snd_hda_apply_fixup(codec, HDA_FIXUP_ACT_PROBE);

	return 0;

 error:
	alc_free(codec);
	return err;
}

/*
 *  ALC268
 */
/* bind Beep switches of both NID 0x0f and 0x10 */
static const struct hda_bind_ctls alc268_bind_beep_sw = {
	.ops = &snd_hda_bind_sw,
	.values = {
		HDA_COMPOSE_AMP_VAL(0x0f, 3, 1, HDA_INPUT),
		HDA_COMPOSE_AMP_VAL(0x10, 3, 1, HDA_INPUT),
		0
	},
};

static const struct snd_kcontrol_new alc268_beep_mixer[] = {
	HDA_CODEC_VOLUME("Beep Playback Volume", 0x1d, 0x0, HDA_INPUT),
	HDA_BIND_SW("Beep Playback Switch", &alc268_bind_beep_sw),
	{ }
};

/* set PCBEEP vol = 0, mute connections */
static const struct hda_verb alc268_beep_init_verbs[] = {
	{0x1d, AC_VERB_SET_AMP_GAIN_MUTE, AMP_IN_UNMUTE(0)},
	{0x0f, AC_VERB_SET_AMP_GAIN_MUTE, AMP_IN_MUTE(1)},
	{0x10, AC_VERB_SET_AMP_GAIN_MUTE, AMP_IN_MUTE(1)},
	{ }
};

enum {
	ALC268_FIXUP_INV_DMIC,
	ALC268_FIXUP_HP_EAPD,
	ALC268_FIXUP_SPDIF,
};

static const struct hda_fixup alc268_fixups[] = {
	[ALC268_FIXUP_INV_DMIC] = {
		.type = HDA_FIXUP_FUNC,
		.v.func = alc_fixup_inv_dmic,
	},
	[ALC268_FIXUP_HP_EAPD] = {
		.type = HDA_FIXUP_VERBS,
		.v.verbs = (const struct hda_verb[]) {
			{0x15, AC_VERB_SET_EAPD_BTLENABLE, 0},
			{}
		}
	},
	[ALC268_FIXUP_SPDIF] = {
		.type = HDA_FIXUP_PINS,
		.v.pins = (const struct hda_pintbl[]) {
			{ 0x1e, 0x014b1180 }, /* enable SPDIF out */
			{}
		}
	},
};

static const struct hda_model_fixup alc268_fixup_models[] = {
	{.id = ALC268_FIXUP_INV_DMIC, .name = "inv-dmic"},
	{.id = ALC268_FIXUP_HP_EAPD, .name = "hp-eapd"},
	{}
};

static const struct snd_pci_quirk alc268_fixup_tbl[] = {
	SND_PCI_QUIRK(0x1025, 0x0139, "Acer TravelMate 6293", ALC268_FIXUP_SPDIF),
	SND_PCI_QUIRK(0x1025, 0x015b, "Acer AOA 150 (ZG5)", ALC268_FIXUP_INV_DMIC),
	/* below is codec SSID since multiple Toshiba laptops have the
	 * same PCI SSID 1179:ff00
	 */
	SND_PCI_QUIRK(0x1179, 0xff06, "Toshiba P200", ALC268_FIXUP_HP_EAPD),
	{}
};

/*
 * BIOS auto configuration
 */
static int alc268_parse_auto_config(struct hda_codec *codec)
{
	static const hda_nid_t alc268_ssids[] = { 0x15, 0x1b, 0x14, 0 };
	return alc_parse_auto_config(codec, NULL, alc268_ssids);
}

/*
 */
static int patch_alc268(struct hda_codec *codec)
{
	struct alc_spec *spec;
	int err;

	/* ALC268 has no aa-loopback mixer */
	err = alc_alloc_spec(codec, 0);
	if (err < 0)
		return err;

	spec = codec->spec;
	spec->gen.beep_nid = 0x01;

	spec->shutup = alc_eapd_shutup;

	snd_hda_pick_fixup(codec, alc268_fixup_models, alc268_fixup_tbl, alc268_fixups);
	snd_hda_apply_fixup(codec, HDA_FIXUP_ACT_PRE_PROBE);

	/* automatic parse from the BIOS config */
	err = alc268_parse_auto_config(codec);
	if (err < 0)
		goto error;

	if (err > 0 && !spec->gen.no_analog &&
	    spec->gen.autocfg.speaker_pins[0] != 0x1d) {
		add_mixer(spec, alc268_beep_mixer);
		snd_hda_add_verbs(codec, alc268_beep_init_verbs);
		if (!query_amp_caps(codec, 0x1d, HDA_INPUT))
			/* override the amp caps for beep generator */
			snd_hda_override_amp_caps(codec, 0x1d, HDA_INPUT,
					  (0x0c << AC_AMPCAP_OFFSET_SHIFT) |
					  (0x0c << AC_AMPCAP_NUM_STEPS_SHIFT) |
					  (0x07 << AC_AMPCAP_STEP_SIZE_SHIFT) |
					  (0 << AC_AMPCAP_MUTE_SHIFT));
	}

	snd_hda_apply_fixup(codec, HDA_FIXUP_ACT_PROBE);

	return 0;

 error:
	alc_free(codec);
	return err;
}

/*
 * ALC269
 */

static const struct hda_pcm_stream alc269_44k_pcm_analog_playback = {
	.rates = SNDRV_PCM_RATE_44100, /* fixed rate */
};

static const struct hda_pcm_stream alc269_44k_pcm_analog_capture = {
	.rates = SNDRV_PCM_RATE_44100, /* fixed rate */
};

/* different alc269-variants */
enum {
	ALC269_TYPE_ALC269VA,
	ALC269_TYPE_ALC269VB,
	ALC269_TYPE_ALC269VC,
	ALC269_TYPE_ALC269VD,
	ALC269_TYPE_ALC280,
	ALC269_TYPE_ALC282,
	ALC269_TYPE_ALC283,
	ALC269_TYPE_ALC284,
	ALC269_TYPE_ALC285,
	ALC269_TYPE_ALC286,
	ALC269_TYPE_ALC298,
	ALC269_TYPE_ALC255,
	ALC269_TYPE_ALC256,
	ALC269_TYPE_ALC225,
	ALC269_TYPE_ALC294,
	ALC269_TYPE_ALC700,
};

/*
 * BIOS auto configuration
 */
static int alc269_parse_auto_config(struct hda_codec *codec)
{
	static const hda_nid_t alc269_ignore[] = { 0x1d, 0 };
	static const hda_nid_t alc269_ssids[] = { 0, 0x1b, 0x14, 0x21 };
	static const hda_nid_t alc269va_ssids[] = { 0x15, 0x1b, 0x14, 0 };
	struct alc_spec *spec = codec->spec;
	const hda_nid_t *ssids;

	switch (spec->codec_variant) {
	case ALC269_TYPE_ALC269VA:
	case ALC269_TYPE_ALC269VC:
	case ALC269_TYPE_ALC280:
	case ALC269_TYPE_ALC284:
	case ALC269_TYPE_ALC285:
		ssids = alc269va_ssids;
		break;
	case ALC269_TYPE_ALC269VB:
	case ALC269_TYPE_ALC269VD:
	case ALC269_TYPE_ALC282:
	case ALC269_TYPE_ALC283:
	case ALC269_TYPE_ALC286:
	case ALC269_TYPE_ALC298:
	case ALC269_TYPE_ALC255:
	case ALC269_TYPE_ALC256:
	case ALC269_TYPE_ALC225:
	case ALC269_TYPE_ALC294:
	case ALC269_TYPE_ALC700:
		ssids = alc269_ssids;
		break;
	default:
		ssids = alc269_ssids;
		break;
	}

	return alc_parse_auto_config(codec, alc269_ignore, ssids);
}

static int find_ext_mic_pin(struct hda_codec *codec);

static void alc286_shutup(struct hda_codec *codec)
{
	int i;
	int mic_pin = find_ext_mic_pin(codec);
	/* don't shut up pins when unloading the driver; otherwise it breaks
	 * the default pin setup at the next load of the driver
	 */
	if (codec->bus->shutdown)
		return;
	for (i = 0; i < codec->init_pins.used; i++) {
		struct hda_pincfg *pin = snd_array_elem(&codec->init_pins, i);
		/* use read here for syncing after issuing each verb */
		if (pin->nid != mic_pin)
			snd_hda_codec_read(codec, pin->nid, 0,
					AC_VERB_SET_PIN_WIDGET_CONTROL, 0);
	}
	codec->pins_shutup = 1;
}

static void alc269vb_toggle_power_output(struct hda_codec *codec, int power_up)
{
	alc_update_coef_idx(codec, 0x04, 1 << 11, power_up ? (1 << 11) : 0);
}

static void alc269_shutup(struct hda_codec *codec)
{
	struct alc_spec *spec = codec->spec;

	if (spec->codec_variant == ALC269_TYPE_ALC269VB)
		alc269vb_toggle_power_output(codec, 0);
	if (spec->codec_variant == ALC269_TYPE_ALC269VB &&
			(alc_get_coef0(codec) & 0x00ff) == 0x018) {
		msleep(150);
	}
	snd_hda_shutup_pins(codec);
}

static struct coef_fw alc282_coefs[] = {
	WRITE_COEF(0x03, 0x0002), /* Power Down Control */
	UPDATE_COEF(0x05, 0xff3f, 0x0700), /* FIFO and filter clock */
	WRITE_COEF(0x07, 0x0200), /* DMIC control */
	UPDATE_COEF(0x06, 0x00f0, 0), /* Analog clock */
	UPDATE_COEF(0x08, 0xfffc, 0x0c2c), /* JD */
	WRITE_COEF(0x0a, 0xcccc), /* JD offset1 */
	WRITE_COEF(0x0b, 0xcccc), /* JD offset2 */
	WRITE_COEF(0x0e, 0x6e00), /* LDO1/2/3, DAC/ADC */
	UPDATE_COEF(0x0f, 0xf800, 0x1000), /* JD */
	UPDATE_COEF(0x10, 0xfc00, 0x0c00), /* Capless */
	WRITE_COEF(0x6f, 0x0), /* Class D test 4 */
	UPDATE_COEF(0x0c, 0xfe00, 0), /* IO power down directly */
	WRITE_COEF(0x34, 0xa0c0), /* ANC */
	UPDATE_COEF(0x16, 0x0008, 0), /* AGC MUX */
	UPDATE_COEF(0x1d, 0x00e0, 0), /* DAC simple content protection */
	UPDATE_COEF(0x1f, 0x00e0, 0), /* ADC simple content protection */
	WRITE_COEF(0x21, 0x8804), /* DAC ADC Zero Detection */
	WRITE_COEF(0x63, 0x2902), /* PLL */
	WRITE_COEF(0x68, 0xa080), /* capless control 2 */
	WRITE_COEF(0x69, 0x3400), /* capless control 3 */
	WRITE_COEF(0x6a, 0x2f3e), /* capless control 4 */
	WRITE_COEF(0x6b, 0x0), /* capless control 5 */
	UPDATE_COEF(0x6d, 0x0fff, 0x0900), /* class D test 2 */
	WRITE_COEF(0x6e, 0x110a), /* class D test 3 */
	UPDATE_COEF(0x70, 0x00f8, 0x00d8), /* class D test 5 */
	WRITE_COEF(0x71, 0x0014), /* class D test 6 */
	WRITE_COEF(0x72, 0xc2ba), /* classD OCP */
	UPDATE_COEF(0x77, 0x0f80, 0), /* classD pure DC test */
	WRITE_COEF(0x6c, 0xfc06), /* Class D amp control */
	{}
};

static void alc282_restore_default_value(struct hda_codec *codec)
{
	alc_process_coef_fw(codec, alc282_coefs);
}

static void alc282_init(struct hda_codec *codec)
{
	struct alc_spec *spec = codec->spec;
	hda_nid_t hp_pin = spec->gen.autocfg.hp_pins[0];
	bool hp_pin_sense;
	int coef78;

	alc282_restore_default_value(codec);

	if (!hp_pin)
		return;
	hp_pin_sense = snd_hda_jack_detect(codec, hp_pin);
	coef78 = alc_read_coef_idx(codec, 0x78);

	/* Index 0x78 Direct Drive HP AMP LPM Control 1 */
	/* Headphone capless set to high power mode */
	alc_write_coef_idx(codec, 0x78, 0x9004);

	if (hp_pin_sense)
		msleep(2);

	snd_hda_codec_write(codec, hp_pin, 0,
			    AC_VERB_SET_AMP_GAIN_MUTE, AMP_OUT_MUTE);

	if (hp_pin_sense)
		msleep(85);

	snd_hda_codec_write(codec, hp_pin, 0,
			    AC_VERB_SET_PIN_WIDGET_CONTROL, PIN_OUT);

	if (hp_pin_sense)
		msleep(100);

	/* Headphone capless set to normal mode */
	alc_write_coef_idx(codec, 0x78, coef78);
}

static void alc282_shutup(struct hda_codec *codec)
{
	struct alc_spec *spec = codec->spec;
	hda_nid_t hp_pin = spec->gen.autocfg.hp_pins[0];
	bool hp_pin_sense;
	int coef78;

	if (!hp_pin) {
		alc269_shutup(codec);
		return;
	}

	hp_pin_sense = snd_hda_jack_detect(codec, hp_pin);
	coef78 = alc_read_coef_idx(codec, 0x78);
	alc_write_coef_idx(codec, 0x78, 0x9004);

	if (hp_pin_sense)
		msleep(2);

	snd_hda_codec_write(codec, hp_pin, 0,
			    AC_VERB_SET_AMP_GAIN_MUTE, AMP_OUT_MUTE);

	if (hp_pin_sense)
		msleep(85);

	snd_hda_codec_write(codec, hp_pin, 0,
			    AC_VERB_SET_PIN_WIDGET_CONTROL, 0x0);

	if (hp_pin_sense)
		msleep(100);

	alc_auto_setup_eapd(codec, false);
	snd_hda_shutup_pins(codec);
	alc_write_coef_idx(codec, 0x78, coef78);
}

static struct coef_fw alc283_coefs[] = {
	WRITE_COEF(0x03, 0x0002), /* Power Down Control */
	UPDATE_COEF(0x05, 0xff3f, 0x0700), /* FIFO and filter clock */
	WRITE_COEF(0x07, 0x0200), /* DMIC control */
	UPDATE_COEF(0x06, 0x00f0, 0), /* Analog clock */
	UPDATE_COEF(0x08, 0xfffc, 0x0c2c), /* JD */
	WRITE_COEF(0x0a, 0xcccc), /* JD offset1 */
	WRITE_COEF(0x0b, 0xcccc), /* JD offset2 */
	WRITE_COEF(0x0e, 0x6fc0), /* LDO1/2/3, DAC/ADC */
	UPDATE_COEF(0x0f, 0xf800, 0x1000), /* JD */
	UPDATE_COEF(0x10, 0xfc00, 0x0c00), /* Capless */
	WRITE_COEF(0x3a, 0x0), /* Class D test 4 */
	UPDATE_COEF(0x0c, 0xfe00, 0x0), /* IO power down directly */
	WRITE_COEF(0x22, 0xa0c0), /* ANC */
	UPDATE_COEFEX(0x53, 0x01, 0x000f, 0x0008), /* AGC MUX */
	UPDATE_COEF(0x1d, 0x00e0, 0), /* DAC simple content protection */
	UPDATE_COEF(0x1f, 0x00e0, 0), /* ADC simple content protection */
	WRITE_COEF(0x21, 0x8804), /* DAC ADC Zero Detection */
	WRITE_COEF(0x2e, 0x2902), /* PLL */
	WRITE_COEF(0x33, 0xa080), /* capless control 2 */
	WRITE_COEF(0x34, 0x3400), /* capless control 3 */
	WRITE_COEF(0x35, 0x2f3e), /* capless control 4 */
	WRITE_COEF(0x36, 0x0), /* capless control 5 */
	UPDATE_COEF(0x38, 0x0fff, 0x0900), /* class D test 2 */
	WRITE_COEF(0x39, 0x110a), /* class D test 3 */
	UPDATE_COEF(0x3b, 0x00f8, 0x00d8), /* class D test 5 */
	WRITE_COEF(0x3c, 0x0014), /* class D test 6 */
	WRITE_COEF(0x3d, 0xc2ba), /* classD OCP */
	UPDATE_COEF(0x42, 0x0f80, 0x0), /* classD pure DC test */
	WRITE_COEF(0x49, 0x0), /* test mode */
	UPDATE_COEF(0x40, 0xf800, 0x9800), /* Class D DC enable */
	UPDATE_COEF(0x42, 0xf000, 0x2000), /* DC offset */
	WRITE_COEF(0x37, 0xfc06), /* Class D amp control */
	UPDATE_COEF(0x1b, 0x8000, 0), /* HP JD control */
	{}
};

static void alc283_restore_default_value(struct hda_codec *codec)
{
	alc_process_coef_fw(codec, alc283_coefs);
}

static void alc283_init(struct hda_codec *codec)
{
	struct alc_spec *spec = codec->spec;
	hda_nid_t hp_pin = spec->gen.autocfg.hp_pins[0];
	bool hp_pin_sense;

	if (!spec->gen.autocfg.hp_outs) {
		if (spec->gen.autocfg.line_out_type == AC_JACK_HP_OUT)
			hp_pin = spec->gen.autocfg.line_out_pins[0];
	}

	alc283_restore_default_value(codec);

	if (!hp_pin)
		return;

	msleep(30);
	hp_pin_sense = snd_hda_jack_detect(codec, hp_pin);

	/* Index 0x43 Direct Drive HP AMP LPM Control 1 */
	/* Headphone capless set to high power mode */
	alc_write_coef_idx(codec, 0x43, 0x9004);

	snd_hda_codec_write(codec, hp_pin, 0,
			    AC_VERB_SET_AMP_GAIN_MUTE, AMP_OUT_MUTE);

	if (hp_pin_sense)
		msleep(85);

	snd_hda_codec_write(codec, hp_pin, 0,
			    AC_VERB_SET_PIN_WIDGET_CONTROL, PIN_OUT);

	if (hp_pin_sense)
		msleep(85);
	/* Index 0x46 Combo jack auto switch control 2 */
	/* 3k pull low control for Headset jack. */
	alc_update_coef_idx(codec, 0x46, 3 << 12, 0);
	/* Headphone capless set to normal mode */
	alc_write_coef_idx(codec, 0x43, 0x9614);
}

static void alc283_shutup(struct hda_codec *codec)
{
	struct alc_spec *spec = codec->spec;
	hda_nid_t hp_pin = spec->gen.autocfg.hp_pins[0];
	bool hp_pin_sense;

	if (!spec->gen.autocfg.hp_outs) {
		if (spec->gen.autocfg.line_out_type == AC_JACK_HP_OUT)
			hp_pin = spec->gen.autocfg.line_out_pins[0];
	}

	if (!hp_pin) {
		alc269_shutup(codec);
		return;
	}

	hp_pin_sense = snd_hda_jack_detect(codec, hp_pin);

	alc_write_coef_idx(codec, 0x43, 0x9004);

	/*depop hp during suspend*/
	alc_write_coef_idx(codec, 0x06, 0x2100);

	snd_hda_codec_write(codec, hp_pin, 0,
			    AC_VERB_SET_AMP_GAIN_MUTE, AMP_OUT_MUTE);

	if (hp_pin_sense)
		msleep(100);

	snd_hda_codec_write(codec, hp_pin, 0,
			    AC_VERB_SET_PIN_WIDGET_CONTROL, 0x0);

	alc_update_coef_idx(codec, 0x46, 0, 3 << 12);

	if (hp_pin_sense)
		msleep(100);
	alc_auto_setup_eapd(codec, false);
	snd_hda_shutup_pins(codec);
	alc_write_coef_idx(codec, 0x43, 0x9614);
}

static void alc5505_coef_set(struct hda_codec *codec, unsigned int index_reg,
			     unsigned int val)
{
	snd_hda_codec_write(codec, 0x51, 0, AC_VERB_SET_COEF_INDEX, index_reg >> 1);
	snd_hda_codec_write(codec, 0x51, 0, AC_VERB_SET_PROC_COEF, val & 0xffff); /* LSB */
	snd_hda_codec_write(codec, 0x51, 0, AC_VERB_SET_PROC_COEF, val >> 16); /* MSB */
}

static int alc5505_coef_get(struct hda_codec *codec, unsigned int index_reg)
{
	unsigned int val;

	snd_hda_codec_write(codec, 0x51, 0, AC_VERB_SET_COEF_INDEX, index_reg >> 1);
	val = snd_hda_codec_read(codec, 0x51, 0, AC_VERB_GET_PROC_COEF, 0)
		& 0xffff;
	val |= snd_hda_codec_read(codec, 0x51, 0, AC_VERB_GET_PROC_COEF, 0)
		<< 16;
	return val;
}

static void alc5505_dsp_halt(struct hda_codec *codec)
{
	unsigned int val;

	alc5505_coef_set(codec, 0x3000, 0x000c); /* DSP CPU stop */
	alc5505_coef_set(codec, 0x880c, 0x0008); /* DDR enter self refresh */
	alc5505_coef_set(codec, 0x61c0, 0x11110080); /* Clock control for PLL and CPU */
	alc5505_coef_set(codec, 0x6230, 0xfc0d4011); /* Disable Input OP */
	alc5505_coef_set(codec, 0x61b4, 0x040a2b03); /* Stop PLL2 */
	alc5505_coef_set(codec, 0x61b0, 0x00005b17); /* Stop PLL1 */
	alc5505_coef_set(codec, 0x61b8, 0x04133303); /* Stop PLL3 */
	val = alc5505_coef_get(codec, 0x6220);
	alc5505_coef_set(codec, 0x6220, (val | 0x3000)); /* switch Ringbuffer clock to DBUS clock */
}

static void alc5505_dsp_back_from_halt(struct hda_codec *codec)
{
	alc5505_coef_set(codec, 0x61b8, 0x04133302);
	alc5505_coef_set(codec, 0x61b0, 0x00005b16);
	alc5505_coef_set(codec, 0x61b4, 0x040a2b02);
	alc5505_coef_set(codec, 0x6230, 0xf80d4011);
	alc5505_coef_set(codec, 0x6220, 0x2002010f);
	alc5505_coef_set(codec, 0x880c, 0x00000004);
}

static void alc5505_dsp_init(struct hda_codec *codec)
{
	unsigned int val;

	alc5505_dsp_halt(codec);
	alc5505_dsp_back_from_halt(codec);
	alc5505_coef_set(codec, 0x61b0, 0x5b14); /* PLL1 control */
	alc5505_coef_set(codec, 0x61b0, 0x5b16);
	alc5505_coef_set(codec, 0x61b4, 0x04132b00); /* PLL2 control */
	alc5505_coef_set(codec, 0x61b4, 0x04132b02);
	alc5505_coef_set(codec, 0x61b8, 0x041f3300); /* PLL3 control*/
	alc5505_coef_set(codec, 0x61b8, 0x041f3302);
	snd_hda_codec_write(codec, 0x51, 0, AC_VERB_SET_CODEC_RESET, 0); /* Function reset */
	alc5505_coef_set(codec, 0x61b8, 0x041b3302);
	alc5505_coef_set(codec, 0x61b8, 0x04173302);
	alc5505_coef_set(codec, 0x61b8, 0x04163302);
	alc5505_coef_set(codec, 0x8800, 0x348b328b); /* DRAM control */
	alc5505_coef_set(codec, 0x8808, 0x00020022); /* DRAM control */
	alc5505_coef_set(codec, 0x8818, 0x00000400); /* DRAM control */

	val = alc5505_coef_get(codec, 0x6200) >> 16; /* Read revision ID */
	if (val <= 3)
		alc5505_coef_set(codec, 0x6220, 0x2002010f); /* I/O PAD Configuration */
	else
		alc5505_coef_set(codec, 0x6220, 0x6002018f);

	alc5505_coef_set(codec, 0x61ac, 0x055525f0); /**/
	alc5505_coef_set(codec, 0x61c0, 0x12230080); /* Clock control */
	alc5505_coef_set(codec, 0x61b4, 0x040e2b02); /* PLL2 control */
	alc5505_coef_set(codec, 0x61bc, 0x010234f8); /* OSC Control */
	alc5505_coef_set(codec, 0x880c, 0x00000004); /* DRAM Function control */
	alc5505_coef_set(codec, 0x880c, 0x00000003);
	alc5505_coef_set(codec, 0x880c, 0x00000010);

#ifdef HALT_REALTEK_ALC5505
	alc5505_dsp_halt(codec);
#endif
}

#ifdef HALT_REALTEK_ALC5505
#define alc5505_dsp_suspend(codec)	/* NOP */
#define alc5505_dsp_resume(codec)	/* NOP */
#else
#define alc5505_dsp_suspend(codec)	alc5505_dsp_halt(codec)
#define alc5505_dsp_resume(codec)	alc5505_dsp_back_from_halt(codec)
#endif

#ifdef CONFIG_PM
static int alc269_suspend(struct hda_codec *codec)
{
	struct alc_spec *spec = codec->spec;

	if (spec->has_alc5505_dsp)
		alc5505_dsp_suspend(codec);
	return alc_suspend(codec);
}

static int alc269_resume(struct hda_codec *codec)
{
	struct alc_spec *spec = codec->spec;

	if (spec->codec_variant == ALC269_TYPE_ALC269VB)
		alc269vb_toggle_power_output(codec, 0);
	if (spec->codec_variant == ALC269_TYPE_ALC269VB &&
			(alc_get_coef0(codec) & 0x00ff) == 0x018) {
		msleep(150);
	}

	codec->patch_ops.init(codec);

	if (spec->codec_variant == ALC269_TYPE_ALC269VB)
		alc269vb_toggle_power_output(codec, 1);
	if (spec->codec_variant == ALC269_TYPE_ALC269VB &&
			(alc_get_coef0(codec) & 0x00ff) == 0x017) {
		msleep(200);
	}

	regcache_sync(codec->core.regmap);
	hda_call_check_power_status(codec, 0x01);

	/* on some machine, the BIOS will clear the codec gpio data when enter
	 * suspend, and won't restore the data after resume, so we restore it
	 * in the driver.
	 */
	if (spec->gpio_led)
		snd_hda_codec_write(codec, codec->core.afg, 0, AC_VERB_SET_GPIO_DATA,
			    spec->gpio_led);

	if (spec->has_alc5505_dsp)
		alc5505_dsp_resume(codec);

	return 0;
}
#endif /* CONFIG_PM */

static void alc269_fixup_pincfg_no_hp_to_lineout(struct hda_codec *codec,
						 const struct hda_fixup *fix, int action)
{
	struct alc_spec *spec = codec->spec;

	if (action == HDA_FIXUP_ACT_PRE_PROBE)
		spec->parse_flags = HDA_PINCFG_NO_HP_FIXUP;
}

static void alc269_fixup_hweq(struct hda_codec *codec,
			       const struct hda_fixup *fix, int action)
{
	if (action == HDA_FIXUP_ACT_INIT)
		alc_update_coef_idx(codec, 0x1e, 0, 0x80);
}

static void alc269_fixup_headset_mic(struct hda_codec *codec,
				       const struct hda_fixup *fix, int action)
{
	struct alc_spec *spec = codec->spec;

	if (action == HDA_FIXUP_ACT_PRE_PROBE)
		spec->parse_flags |= HDA_PINCFG_HEADSET_MIC;
}

static void alc271_fixup_dmic(struct hda_codec *codec,
			      const struct hda_fixup *fix, int action)
{
	static const struct hda_verb verbs[] = {
		{0x20, AC_VERB_SET_COEF_INDEX, 0x0d},
		{0x20, AC_VERB_SET_PROC_COEF, 0x4000},
		{}
	};
	unsigned int cfg;

	if (strcmp(codec->core.chip_name, "ALC271X") &&
	    strcmp(codec->core.chip_name, "ALC269VB"))
		return;
	cfg = snd_hda_codec_get_pincfg(codec, 0x12);
	if (get_defcfg_connect(cfg) == AC_JACK_PORT_FIXED)
		snd_hda_sequence_write(codec, verbs);
}

static void alc269_fixup_pcm_44k(struct hda_codec *codec,
				 const struct hda_fixup *fix, int action)
{
	struct alc_spec *spec = codec->spec;

	if (action != HDA_FIXUP_ACT_PROBE)
		return;

	/* Due to a hardware problem on Lenovo Ideadpad, we need to
	 * fix the sample rate of analog I/O to 44.1kHz
	 */
	spec->gen.stream_analog_playback = &alc269_44k_pcm_analog_playback;
	spec->gen.stream_analog_capture = &alc269_44k_pcm_analog_capture;
}

static void alc269_fixup_stereo_dmic(struct hda_codec *codec,
				     const struct hda_fixup *fix, int action)
{
	/* The digital-mic unit sends PDM (differential signal) instead of
	 * the standard PCM, thus you can't record a valid mono stream as is.
	 * Below is a workaround specific to ALC269 to control the dmic
	 * signal source as mono.
	 */
	if (action == HDA_FIXUP_ACT_INIT)
		alc_update_coef_idx(codec, 0x07, 0, 0x80);
}

static void alc269_quanta_automute(struct hda_codec *codec)
{
	snd_hda_gen_update_outputs(codec);

	alc_write_coef_idx(codec, 0x0c, 0x680);
	alc_write_coef_idx(codec, 0x0c, 0x480);
}

static void alc269_fixup_quanta_mute(struct hda_codec *codec,
				     const struct hda_fixup *fix, int action)
{
	struct alc_spec *spec = codec->spec;
	if (action != HDA_FIXUP_ACT_PROBE)
		return;
	spec->gen.automute_hook = alc269_quanta_automute;
}

static void alc269_x101_hp_automute_hook(struct hda_codec *codec,
					 struct hda_jack_callback *jack)
{
	struct alc_spec *spec = codec->spec;
	int vref;
	msleep(200);
	snd_hda_gen_hp_automute(codec, jack);

	vref = spec->gen.hp_jack_present ? PIN_VREF80 : 0;
	msleep(100);
	snd_hda_codec_write(codec, 0x18, 0, AC_VERB_SET_PIN_WIDGET_CONTROL,
			    vref);
	msleep(500);
	snd_hda_codec_write(codec, 0x18, 0, AC_VERB_SET_PIN_WIDGET_CONTROL,
			    vref);
}

static void alc269_fixup_x101_headset_mic(struct hda_codec *codec,
				     const struct hda_fixup *fix, int action)
{
	struct alc_spec *spec = codec->spec;
	if (action == HDA_FIXUP_ACT_PRE_PROBE) {
		spec->parse_flags |= HDA_PINCFG_HEADSET_MIC;
		spec->gen.hp_automute_hook = alc269_x101_hp_automute_hook;
	}
}


/* update mute-LED according to the speaker mute state via mic VREF pin */
static void alc269_fixup_mic_mute_hook(void *private_data, int enabled)
{
	struct hda_codec *codec = private_data;
	struct alc_spec *spec = codec->spec;
	unsigned int pinval;

	if (spec->mute_led_polarity)
		enabled = !enabled;
	pinval = snd_hda_codec_get_pin_target(codec, spec->mute_led_nid);
	pinval &= ~AC_PINCTL_VREFEN;
	pinval |= enabled ? AC_PINCTL_VREF_HIZ : AC_PINCTL_VREF_80;
	if (spec->mute_led_nid)
		snd_hda_set_pin_ctl_cache(codec, spec->mute_led_nid, pinval);
}

/* Make sure the led works even in runtime suspend */
static unsigned int led_power_filter(struct hda_codec *codec,
						  hda_nid_t nid,
						  unsigned int power_state)
{
	struct alc_spec *spec = codec->spec;

	if (power_state != AC_PWRST_D3 || nid == 0 ||
	    (nid != spec->mute_led_nid && nid != spec->cap_mute_led_nid))
		return power_state;

	/* Set pin ctl again, it might have just been set to 0 */
	snd_hda_set_pin_ctl(codec, nid,
			    snd_hda_codec_get_pin_target(codec, nid));

	return snd_hda_gen_path_power_filter(codec, nid, power_state);
}

static void alc269_fixup_hp_mute_led(struct hda_codec *codec,
				     const struct hda_fixup *fix, int action)
{
	struct alc_spec *spec = codec->spec;
	const struct dmi_device *dev = NULL;

	if (action != HDA_FIXUP_ACT_PRE_PROBE)
		return;

	while ((dev = dmi_find_device(DMI_DEV_TYPE_OEM_STRING, NULL, dev))) {
		int pol, pin;
		if (sscanf(dev->name, "HP_Mute_LED_%d_%x", &pol, &pin) != 2)
			continue;
		if (pin < 0x0a || pin >= 0x10)
			break;
		spec->mute_led_polarity = pol;
		spec->mute_led_nid = pin - 0x0a + 0x18;
		spec->gen.vmaster_mute.hook = alc269_fixup_mic_mute_hook;
		spec->gen.vmaster_mute_enum = 1;
		codec->power_filter = led_power_filter;
		codec_dbg(codec,
			  "Detected mute LED for %x:%d\n", spec->mute_led_nid,
			   spec->mute_led_polarity);
		break;
	}
}

static void alc269_fixup_hp_mute_led_mic1(struct hda_codec *codec,
				const struct hda_fixup *fix, int action)
{
	struct alc_spec *spec = codec->spec;
	if (action == HDA_FIXUP_ACT_PRE_PROBE) {
		spec->mute_led_polarity = 0;
		spec->mute_led_nid = 0x18;
		spec->gen.vmaster_mute.hook = alc269_fixup_mic_mute_hook;
		spec->gen.vmaster_mute_enum = 1;
		codec->power_filter = led_power_filter;
	}
}

static void alc269_fixup_hp_mute_led_mic2(struct hda_codec *codec,
				const struct hda_fixup *fix, int action)
{
	struct alc_spec *spec = codec->spec;
	if (action == HDA_FIXUP_ACT_PRE_PROBE) {
		spec->mute_led_polarity = 0;
		spec->mute_led_nid = 0x19;
		spec->gen.vmaster_mute.hook = alc269_fixup_mic_mute_hook;
		spec->gen.vmaster_mute_enum = 1;
		codec->power_filter = led_power_filter;
	}
}

/* update LED status via GPIO */
static void alc_update_gpio_led(struct hda_codec *codec, unsigned int mask,
				bool enabled)
{
	struct alc_spec *spec = codec->spec;
	unsigned int oldval = spec->gpio_led;

	if (spec->mute_led_polarity)
		enabled = !enabled;

	if (enabled)
		spec->gpio_led &= ~mask;
	else
		spec->gpio_led |= mask;
	if (spec->gpio_led != oldval)
		snd_hda_codec_write(codec, 0x01, 0, AC_VERB_SET_GPIO_DATA,
				    spec->gpio_led);
}

/* turn on/off mute LED via GPIO per vmaster hook */
static void alc_fixup_gpio_mute_hook(void *private_data, int enabled)
{
	struct hda_codec *codec = private_data;
	struct alc_spec *spec = codec->spec;

	alc_update_gpio_led(codec, spec->gpio_mute_led_mask, enabled);
}

/* turn on/off mic-mute LED via GPIO per capture hook */
static void alc_fixup_gpio_mic_mute_hook(struct hda_codec *codec,
					 struct snd_kcontrol *kcontrol,
					 struct snd_ctl_elem_value *ucontrol)
{
	struct alc_spec *spec = codec->spec;

	if (ucontrol)
		alc_update_gpio_led(codec, spec->gpio_mic_led_mask,
				    ucontrol->value.integer.value[0] ||
				    ucontrol->value.integer.value[1]);
}

static void alc269_fixup_hp_gpio_led(struct hda_codec *codec,
				const struct hda_fixup *fix, int action)
{
	struct alc_spec *spec = codec->spec;
	static const struct hda_verb gpio_init[] = {
		{ 0x01, AC_VERB_SET_GPIO_MASK, 0x18 },
		{ 0x01, AC_VERB_SET_GPIO_DIRECTION, 0x18 },
		{}
	};

	if (action == HDA_FIXUP_ACT_PRE_PROBE) {
		spec->gen.vmaster_mute.hook = alc_fixup_gpio_mute_hook;
		spec->gen.cap_sync_hook = alc_fixup_gpio_mic_mute_hook;
		spec->gpio_led = 0;
		spec->mute_led_polarity = 0;
		spec->gpio_mute_led_mask = 0x08;
		spec->gpio_mic_led_mask = 0x10;
		snd_hda_add_verbs(codec, gpio_init);
	}
}

static void alc286_fixup_hp_gpio_led(struct hda_codec *codec,
				const struct hda_fixup *fix, int action)
{
	struct alc_spec *spec = codec->spec;
	static const struct hda_verb gpio_init[] = {
		{ 0x01, AC_VERB_SET_GPIO_MASK, 0x22 },
		{ 0x01, AC_VERB_SET_GPIO_DIRECTION, 0x22 },
		{}
	};

	if (action == HDA_FIXUP_ACT_PRE_PROBE) {
		spec->gen.vmaster_mute.hook = alc_fixup_gpio_mute_hook;
		spec->gen.cap_sync_hook = alc_fixup_gpio_mic_mute_hook;
		spec->gpio_led = 0;
		spec->mute_led_polarity = 0;
		spec->gpio_mute_led_mask = 0x02;
		spec->gpio_mic_led_mask = 0x20;
		snd_hda_add_verbs(codec, gpio_init);
	}
}

/* turn on/off mic-mute LED per capture hook */
static void alc269_fixup_hp_cap_mic_mute_hook(struct hda_codec *codec,
					       struct snd_kcontrol *kcontrol,
					       struct snd_ctl_elem_value *ucontrol)
{
	struct alc_spec *spec = codec->spec;
	unsigned int pinval, enable, disable;

	pinval = snd_hda_codec_get_pin_target(codec, spec->cap_mute_led_nid);
	pinval &= ~AC_PINCTL_VREFEN;
	enable  = pinval | AC_PINCTL_VREF_80;
	disable = pinval | AC_PINCTL_VREF_HIZ;

	if (!ucontrol)
		return;

	if (ucontrol->value.integer.value[0] ||
	    ucontrol->value.integer.value[1])
		pinval = disable;
	else
		pinval = enable;

	if (spec->cap_mute_led_nid)
		snd_hda_set_pin_ctl_cache(codec, spec->cap_mute_led_nid, pinval);
}

static void alc269_fixup_hp_gpio_mic1_led(struct hda_codec *codec,
				const struct hda_fixup *fix, int action)
{
	struct alc_spec *spec = codec->spec;
	static const struct hda_verb gpio_init[] = {
		{ 0x01, AC_VERB_SET_GPIO_MASK, 0x08 },
		{ 0x01, AC_VERB_SET_GPIO_DIRECTION, 0x08 },
		{}
	};

	if (action == HDA_FIXUP_ACT_PRE_PROBE) {
		spec->gen.vmaster_mute.hook = alc_fixup_gpio_mute_hook;
		spec->gen.cap_sync_hook = alc269_fixup_hp_cap_mic_mute_hook;
		spec->gpio_led = 0;
		spec->mute_led_polarity = 0;
		spec->gpio_mute_led_mask = 0x08;
		spec->cap_mute_led_nid = 0x18;
		snd_hda_add_verbs(codec, gpio_init);
		codec->power_filter = led_power_filter;
	}
}

static void alc280_fixup_hp_gpio4(struct hda_codec *codec,
				   const struct hda_fixup *fix, int action)
{
	/* Like hp_gpio_mic1_led, but also needs GPIO4 low to enable headphone amp */
	struct alc_spec *spec = codec->spec;
	static const struct hda_verb gpio_init[] = {
		{ 0x01, AC_VERB_SET_GPIO_MASK, 0x18 },
		{ 0x01, AC_VERB_SET_GPIO_DIRECTION, 0x18 },
		{}
	};

	if (action == HDA_FIXUP_ACT_PRE_PROBE) {
		spec->gen.vmaster_mute.hook = alc_fixup_gpio_mute_hook;
		spec->gen.cap_sync_hook = alc269_fixup_hp_cap_mic_mute_hook;
		spec->gpio_led = 0;
		spec->mute_led_polarity = 0;
		spec->gpio_mute_led_mask = 0x08;
		spec->cap_mute_led_nid = 0x18;
		snd_hda_add_verbs(codec, gpio_init);
		codec->power_filter = led_power_filter;
	}
}

static void gpio2_mic_hotkey_event(struct hda_codec *codec,
				   struct hda_jack_callback *event)
{
	struct alc_spec *spec = codec->spec;

	/* GPIO2 just toggles on a keypress/keyrelease cycle. Therefore
	   send both key on and key off event for every interrupt. */
	input_report_key(spec->kb_dev, spec->alc_mute_keycode_map[ALC_KEY_MICMUTE_INDEX], 1);
	input_sync(spec->kb_dev);
	input_report_key(spec->kb_dev, spec->alc_mute_keycode_map[ALC_KEY_MICMUTE_INDEX], 0);
	input_sync(spec->kb_dev);
}

static int alc_register_micmute_input_device(struct hda_codec *codec)
{
	struct alc_spec *spec = codec->spec;
	int i;

	spec->kb_dev = input_allocate_device();
	if (!spec->kb_dev) {
		codec_err(codec, "Out of memory (input_allocate_device)\n");
		return -ENOMEM;
	}

	spec->alc_mute_keycode_map[ALC_KEY_MICMUTE_INDEX] = KEY_MICMUTE;

	spec->kb_dev->name = "Microphone Mute Button";
	spec->kb_dev->evbit[0] = BIT_MASK(EV_KEY);
	spec->kb_dev->keycodesize = sizeof(spec->alc_mute_keycode_map[0]);
	spec->kb_dev->keycodemax = ARRAY_SIZE(spec->alc_mute_keycode_map);
	spec->kb_dev->keycode = spec->alc_mute_keycode_map;
	for (i = 0; i < ARRAY_SIZE(spec->alc_mute_keycode_map); i++)
		set_bit(spec->alc_mute_keycode_map[i], spec->kb_dev->keybit);

	if (input_register_device(spec->kb_dev)) {
		codec_err(codec, "input_register_device failed\n");
		input_free_device(spec->kb_dev);
		spec->kb_dev = NULL;
		return -ENOMEM;
	}

	return 0;
}

static void alc280_fixup_hp_gpio2_mic_hotkey(struct hda_codec *codec,
					     const struct hda_fixup *fix, int action)
{
	/* GPIO1 = set according to SKU external amp
	   GPIO2 = mic mute hotkey
	   GPIO3 = mute LED
	   GPIO4 = mic mute LED */
	static const struct hda_verb gpio_init[] = {
		{ 0x01, AC_VERB_SET_GPIO_MASK, 0x1e },
		{ 0x01, AC_VERB_SET_GPIO_DIRECTION, 0x1a },
		{ 0x01, AC_VERB_SET_GPIO_DATA, 0x02 },
		{}
	};

	struct alc_spec *spec = codec->spec;

	if (action == HDA_FIXUP_ACT_PRE_PROBE) {
		if (alc_register_micmute_input_device(codec) != 0)
			return;

		snd_hda_add_verbs(codec, gpio_init);
		snd_hda_codec_write_cache(codec, codec->core.afg, 0,
					  AC_VERB_SET_GPIO_UNSOLICITED_RSP_MASK, 0x04);
		snd_hda_jack_detect_enable_callback(codec, codec->core.afg,
						    gpio2_mic_hotkey_event);

		spec->gen.vmaster_mute.hook = alc_fixup_gpio_mute_hook;
		spec->gen.cap_sync_hook = alc_fixup_gpio_mic_mute_hook;
		spec->gpio_led = 0;
		spec->mute_led_polarity = 0;
		spec->gpio_mute_led_mask = 0x08;
		spec->gpio_mic_led_mask = 0x10;
		return;
	}

	if (!spec->kb_dev)
		return;

	switch (action) {
	case HDA_FIXUP_ACT_PROBE:
		spec->init_amp = ALC_INIT_DEFAULT;
		break;
	case HDA_FIXUP_ACT_FREE:
		input_unregister_device(spec->kb_dev);
		spec->kb_dev = NULL;
	}
}

static void alc233_fixup_lenovo_line2_mic_hotkey(struct hda_codec *codec,
					     const struct hda_fixup *fix, int action)
{
	/* Line2 = mic mute hotkey
	   GPIO2 = mic mute LED */
	static const struct hda_verb gpio_init[] = {
		{ 0x01, AC_VERB_SET_GPIO_MASK, 0x04 },
		{ 0x01, AC_VERB_SET_GPIO_DIRECTION, 0x04 },
		{}
	};

	struct alc_spec *spec = codec->spec;

	if (action == HDA_FIXUP_ACT_PRE_PROBE) {
		if (alc_register_micmute_input_device(codec) != 0)
			return;

		snd_hda_add_verbs(codec, gpio_init);
		snd_hda_jack_detect_enable_callback(codec, 0x1b,
						    gpio2_mic_hotkey_event);

		spec->gen.cap_sync_hook = alc_fixup_gpio_mic_mute_hook;
		spec->gpio_led = 0;
		spec->mute_led_polarity = 0;
		spec->gpio_mic_led_mask = 0x04;
		return;
	}

	if (!spec->kb_dev)
		return;

	switch (action) {
	case HDA_FIXUP_ACT_PROBE:
		spec->init_amp = ALC_INIT_DEFAULT;
		break;
	case HDA_FIXUP_ACT_FREE:
		input_unregister_device(spec->kb_dev);
		spec->kb_dev = NULL;
	}
}

static void alc269_fixup_hp_line1_mic1_led(struct hda_codec *codec,
				const struct hda_fixup *fix, int action)
{
	struct alc_spec *spec = codec->spec;

	if (action == HDA_FIXUP_ACT_PRE_PROBE) {
		spec->gen.vmaster_mute.hook = alc269_fixup_mic_mute_hook;
		spec->gen.cap_sync_hook = alc269_fixup_hp_cap_mic_mute_hook;
		spec->mute_led_polarity = 0;
		spec->mute_led_nid = 0x1a;
		spec->cap_mute_led_nid = 0x18;
		spec->gen.vmaster_mute_enum = 1;
		codec->power_filter = led_power_filter;
	}
}

static void alc_headset_mode_unplugged(struct hda_codec *codec)
{
	static struct coef_fw coef0255[] = {
		WRITE_COEF(0x45, 0xd089), /* UAJ function set to menual mode */
		UPDATE_COEFEX(0x57, 0x05, 1<<14, 0), /* Direct Drive HP Amp control(Set to verb control)*/
		WRITE_COEF(0x06, 0x6104), /* Set MIC2 Vref gate with HP */
		WRITE_COEFEX(0x57, 0x03, 0x8aa6), /* Direct Drive HP Amp control */
		{}
	};
	static struct coef_fw coef0255_1[] = {
		WRITE_COEF(0x1b, 0x0c0b), /* LDO and MISC control */
		{}
	};
	static struct coef_fw coef0256[] = {
		WRITE_COEF(0x1b, 0x0c4b), /* LDO and MISC control */
		{}
	};
	static struct coef_fw coef0233[] = {
		WRITE_COEF(0x1b, 0x0c0b),
		WRITE_COEF(0x45, 0xc429),
		UPDATE_COEF(0x35, 0x4000, 0),
		WRITE_COEF(0x06, 0x2104),
		WRITE_COEF(0x1a, 0x0001),
		WRITE_COEF(0x26, 0x0004),
		WRITE_COEF(0x32, 0x42a3),
		{}
	};
	static struct coef_fw coef0288[] = {
		UPDATE_COEF(0x4f, 0xfcc0, 0xc400),
		UPDATE_COEF(0x50, 0x2000, 0x2000),
		UPDATE_COEF(0x56, 0x0006, 0x0006),
		UPDATE_COEF(0x66, 0x0008, 0),
		UPDATE_COEF(0x67, 0x2000, 0),
		{}
	};
	static struct coef_fw coef0292[] = {
		WRITE_COEF(0x76, 0x000e),
		WRITE_COEF(0x6c, 0x2400),
		WRITE_COEF(0x18, 0x7308),
		WRITE_COEF(0x6b, 0xc429),
		{}
	};
	static struct coef_fw coef0293[] = {
		UPDATE_COEF(0x10, 7<<8, 6<<8), /* SET Line1 JD to 0 */
		UPDATE_COEFEX(0x57, 0x05, 1<<15|1<<13, 0x0), /* SET charge pump by verb */
		UPDATE_COEFEX(0x57, 0x03, 1<<10, 1<<10), /* SET EN_OSW to 1 */
		UPDATE_COEF(0x1a, 1<<3, 1<<3), /* Combo JD gating with LINE1-VREFO */
		WRITE_COEF(0x45, 0xc429), /* Set to TRS type */
		UPDATE_COEF(0x4a, 0x000f, 0x000e), /* Combo Jack auto detect */
		{}
	};
	static struct coef_fw coef0668[] = {
		WRITE_COEF(0x15, 0x0d40),
		WRITE_COEF(0xb7, 0x802b),
		{}
	};
	static struct coef_fw coef0225[] = {
		UPDATE_COEF(0x4a, 1<<8, 0),
		UPDATE_COEFEX(0x57, 0x05, 1<<14, 0),
		UPDATE_COEF(0x63, 3<<14, 3<<14),
		UPDATE_COEF(0x4a, 3<<4, 2<<4),
		UPDATE_COEF(0x4a, 3<<10, 3<<10),
		UPDATE_COEF(0x45, 0x3f<<10, 0x34<<10),
		UPDATE_COEF(0x4a, 3<<10, 0),
		{}
	};

	switch (codec->core.vendor_id) {
	case 0x10ec0255:
		alc_process_coef_fw(codec, coef0255_1);
		alc_process_coef_fw(codec, coef0255);
		break;
	case 0x10ec0256:
		alc_process_coef_fw(codec, coef0256);
		alc_process_coef_fw(codec, coef0255);
		break;
	case 0x10ec0233:
	case 0x10ec0283:
		alc_process_coef_fw(codec, coef0233);
		break;
	case 0x10ec0286:
	case 0x10ec0288:
	case 0x10ec0298:
		alc_process_coef_fw(codec, coef0288);
		break;
	case 0x10ec0292:
		alc_process_coef_fw(codec, coef0292);
		break;
	case 0x10ec0293:
		alc_process_coef_fw(codec, coef0293);
		break;
	case 0x10ec0668:
		alc_process_coef_fw(codec, coef0668);
		break;
	case 0x10ec0225:
	case 0x10ec0295:
		alc_process_coef_fw(codec, coef0225);
		break;
	}
	codec_dbg(codec, "Headset jack set to unplugged mode.\n");
}


static void alc_headset_mode_mic_in(struct hda_codec *codec, hda_nid_t hp_pin,
				    hda_nid_t mic_pin)
{
	static struct coef_fw coef0255[] = {
		WRITE_COEFEX(0x57, 0x03, 0x8aa6),
		WRITE_COEF(0x06, 0x6100), /* Set MIC2 Vref gate to normal */
		{}
	};
	static struct coef_fw coef0233[] = {
		UPDATE_COEF(0x35, 0, 1<<14),
		WRITE_COEF(0x06, 0x2100),
		WRITE_COEF(0x1a, 0x0021),
		WRITE_COEF(0x26, 0x008c),
		{}
	};
	static struct coef_fw coef0288[] = {
		UPDATE_COEF(0x50, 0x2000, 0),
		UPDATE_COEF(0x56, 0x0006, 0),
		UPDATE_COEF(0x4f, 0xfcc0, 0xc400),
		UPDATE_COEF(0x66, 0x0008, 0x0008),
		UPDATE_COEF(0x67, 0x2000, 0x2000),
		{}
	};
	static struct coef_fw coef0292[] = {
		WRITE_COEF(0x19, 0xa208),
		WRITE_COEF(0x2e, 0xacf0),
		{}
	};
	static struct coef_fw coef0293[] = {
		UPDATE_COEFEX(0x57, 0x05, 0, 1<<15|1<<13), /* SET charge pump by verb */
		UPDATE_COEFEX(0x57, 0x03, 1<<10, 0), /* SET EN_OSW to 0 */
		UPDATE_COEF(0x1a, 1<<3, 0), /* Combo JD gating without LINE1-VREFO */
		{}
	};
	static struct coef_fw coef0688[] = {
		WRITE_COEF(0xb7, 0x802b),
		WRITE_COEF(0xb5, 0x1040),
		UPDATE_COEF(0xc3, 0, 1<<12),
		{}
	};
	static struct coef_fw coef0225[] = {
		UPDATE_COEFEX(0x57, 0x05, 1<<14, 1<<14),
		UPDATE_COEF(0x4a, 3<<4, 2<<4),
		UPDATE_COEF(0x63, 3<<14, 0),
		{}
	};


	switch (codec->core.vendor_id) {
	case 0x10ec0255:
	case 0x10ec0256:
		alc_write_coef_idx(codec, 0x45, 0xc489);
		snd_hda_set_pin_ctl_cache(codec, hp_pin, 0);
		alc_process_coef_fw(codec, coef0255);
		snd_hda_set_pin_ctl_cache(codec, mic_pin, PIN_VREF50);
		break;
	case 0x10ec0233:
	case 0x10ec0283:
		alc_write_coef_idx(codec, 0x45, 0xc429);
		snd_hda_set_pin_ctl_cache(codec, hp_pin, 0);
		alc_process_coef_fw(codec, coef0233);
		snd_hda_set_pin_ctl_cache(codec, mic_pin, PIN_VREF50);
		break;
	case 0x10ec0286:
	case 0x10ec0288:
	case 0x10ec0298:
		alc_update_coef_idx(codec, 0x4f, 0x000c, 0);
		snd_hda_set_pin_ctl_cache(codec, hp_pin, 0);
		alc_process_coef_fw(codec, coef0288);
		snd_hda_set_pin_ctl_cache(codec, mic_pin, PIN_VREF50);
		break;
	case 0x10ec0292:
		snd_hda_set_pin_ctl_cache(codec, hp_pin, 0);
		alc_process_coef_fw(codec, coef0292);
		break;
	case 0x10ec0293:
		/* Set to TRS mode */
		alc_write_coef_idx(codec, 0x45, 0xc429);
		snd_hda_set_pin_ctl_cache(codec, hp_pin, 0);
		alc_process_coef_fw(codec, coef0293);
		snd_hda_set_pin_ctl_cache(codec, mic_pin, PIN_VREF50);
		break;
	case 0x10ec0662:
		snd_hda_set_pin_ctl_cache(codec, hp_pin, 0);
		snd_hda_set_pin_ctl_cache(codec, mic_pin, PIN_VREF50);
		break;
	case 0x10ec0668:
		alc_write_coef_idx(codec, 0x11, 0x0001);
		snd_hda_set_pin_ctl_cache(codec, hp_pin, 0);
		alc_process_coef_fw(codec, coef0688);
		snd_hda_set_pin_ctl_cache(codec, mic_pin, PIN_VREF50);
		break;
	case 0x10ec0225:
	case 0x10ec0295:
		alc_update_coef_idx(codec, 0x45, 0x3f<<10, 0x31<<10);
		snd_hda_set_pin_ctl_cache(codec, hp_pin, 0);
		alc_process_coef_fw(codec, coef0225);
		snd_hda_set_pin_ctl_cache(codec, mic_pin, PIN_VREF50);
		break;
	}
	codec_dbg(codec, "Headset jack set to mic-in mode.\n");
}

static void alc_headset_mode_default(struct hda_codec *codec)
{
	static struct coef_fw coef0225[] = {
		UPDATE_COEF(0x45, 0x3f<<10, 0x34<<10),
		{}
	};
	static struct coef_fw coef0255[] = {
		WRITE_COEF(0x45, 0xc089),
		WRITE_COEF(0x45, 0xc489),
		WRITE_COEFEX(0x57, 0x03, 0x8ea6),
		WRITE_COEF(0x49, 0x0049),
		{}
	};
	static struct coef_fw coef0233[] = {
		WRITE_COEF(0x06, 0x2100),
		WRITE_COEF(0x32, 0x4ea3),
		{}
	};
	static struct coef_fw coef0288[] = {
		UPDATE_COEF(0x4f, 0xfcc0, 0xc400), /* Set to TRS type */
		UPDATE_COEF(0x50, 0x2000, 0x2000),
		UPDATE_COEF(0x56, 0x0006, 0x0006),
		UPDATE_COEF(0x66, 0x0008, 0),
		UPDATE_COEF(0x67, 0x2000, 0),
		{}
	};
	static struct coef_fw coef0292[] = {
		WRITE_COEF(0x76, 0x000e),
		WRITE_COEF(0x6c, 0x2400),
		WRITE_COEF(0x6b, 0xc429),
		WRITE_COEF(0x18, 0x7308),
		{}
	};
	static struct coef_fw coef0293[] = {
		UPDATE_COEF(0x4a, 0x000f, 0x000e), /* Combo Jack auto detect */
		WRITE_COEF(0x45, 0xC429), /* Set to TRS type */
		UPDATE_COEF(0x1a, 1<<3, 0), /* Combo JD gating without LINE1-VREFO */
		{}
	};
	static struct coef_fw coef0688[] = {
		WRITE_COEF(0x11, 0x0041),
		WRITE_COEF(0x15, 0x0d40),
		WRITE_COEF(0xb7, 0x802b),
		{}
	};

	switch (codec->core.vendor_id) {
	case 0x10ec0225:
	case 0x10ec0295:
		alc_process_coef_fw(codec, coef0225);
		break;
	case 0x10ec0255:
	case 0x10ec0256:
		alc_process_coef_fw(codec, coef0255);
		break;
	case 0x10ec0233:
	case 0x10ec0283:
		alc_process_coef_fw(codec, coef0233);
		break;
	case 0x10ec0286:
	case 0x10ec0288:
	case 0x10ec0298:
		alc_process_coef_fw(codec, coef0288);
		break;
	case 0x10ec0292:
		alc_process_coef_fw(codec, coef0292);
		break;
	case 0x10ec0293:
		alc_process_coef_fw(codec, coef0293);
		break;
	case 0x10ec0668:
		alc_process_coef_fw(codec, coef0688);
		break;
	}
	codec_dbg(codec, "Headset jack set to headphone (default) mode.\n");
}

/* Iphone type */
static void alc_headset_mode_ctia(struct hda_codec *codec)
{
	static struct coef_fw coef0255[] = {
		WRITE_COEF(0x45, 0xd489), /* Set to CTIA type */
		WRITE_COEF(0x1b, 0x0c2b),
		WRITE_COEFEX(0x57, 0x03, 0x8ea6),
		{}
	};
	static struct coef_fw coef0256[] = {
		WRITE_COEF(0x45, 0xd489), /* Set to CTIA type */
		WRITE_COEF(0x1b, 0x0c6b),
		WRITE_COEFEX(0x57, 0x03, 0x8ea6),
		{}
	};
	static struct coef_fw coef0233[] = {
		WRITE_COEF(0x45, 0xd429),
		WRITE_COEF(0x1b, 0x0c2b),
		WRITE_COEF(0x32, 0x4ea3),
		{}
	};
	static struct coef_fw coef0288[] = {
		UPDATE_COEF(0x50, 0x2000, 0x2000),
		UPDATE_COEF(0x56, 0x0006, 0x0006),
		UPDATE_COEF(0x66, 0x0008, 0),
		UPDATE_COEF(0x67, 0x2000, 0),
		{}
	};
	static struct coef_fw coef0292[] = {
		WRITE_COEF(0x6b, 0xd429),
		WRITE_COEF(0x76, 0x0008),
		WRITE_COEF(0x18, 0x7388),
		{}
	};
	static struct coef_fw coef0293[] = {
		WRITE_COEF(0x45, 0xd429), /* Set to ctia type */
		UPDATE_COEF(0x10, 7<<8, 7<<8), /* SET Line1 JD to 1 */
		{}
	};
	static struct coef_fw coef0688[] = {
		WRITE_COEF(0x11, 0x0001),
		WRITE_COEF(0x15, 0x0d60),
		WRITE_COEF(0xc3, 0x0000),
		{}
	};
	static struct coef_fw coef0225[] = {
		UPDATE_COEF(0x45, 0x3f<<10, 0x35<<10),
		UPDATE_COEF(0x49, 1<<8, 1<<8),
		UPDATE_COEF(0x4a, 7<<6, 7<<6),
		UPDATE_COEF(0x4a, 3<<4, 3<<4),
		{}
	};

	switch (codec->core.vendor_id) {
	case 0x10ec0255:
		alc_process_coef_fw(codec, coef0255);
		break;
	case 0x10ec0256:
		alc_process_coef_fw(codec, coef0256);
		break;
	case 0x10ec0233:
	case 0x10ec0283:
		alc_process_coef_fw(codec, coef0233);
		break;
	case 0x10ec0298:
		alc_update_coef_idx(codec, 0x8e, 0x0070, 0x0020);/* Headset output enable */
		/* ALC298 jack type setting is the same with ALC286/ALC288 */
	case 0x10ec0286:
	case 0x10ec0288:
		alc_update_coef_idx(codec, 0x4f, 0xfcc0, 0xd400);
		msleep(300);
		alc_process_coef_fw(codec, coef0288);
		break;
	case 0x10ec0292:
		alc_process_coef_fw(codec, coef0292);
		break;
	case 0x10ec0293:
		alc_process_coef_fw(codec, coef0293);
		break;
	case 0x10ec0668:
		alc_process_coef_fw(codec, coef0688);
		break;
	case 0x10ec0225:
	case 0x10ec0295:
		alc_process_coef_fw(codec, coef0225);
		break;
	}
	codec_dbg(codec, "Headset jack set to iPhone-style headset mode.\n");
}

/* Nokia type */
static void alc_headset_mode_omtp(struct hda_codec *codec)
{
	static struct coef_fw coef0255[] = {
		WRITE_COEF(0x45, 0xe489), /* Set to OMTP Type */
		WRITE_COEF(0x1b, 0x0c2b),
		WRITE_COEFEX(0x57, 0x03, 0x8ea6),
		{}
	};
	static struct coef_fw coef0256[] = {
		WRITE_COEF(0x45, 0xe489), /* Set to OMTP Type */
		WRITE_COEF(0x1b, 0x0c6b),
		WRITE_COEFEX(0x57, 0x03, 0x8ea6),
		{}
	};
	static struct coef_fw coef0233[] = {
		WRITE_COEF(0x45, 0xe429),
		WRITE_COEF(0x1b, 0x0c2b),
		WRITE_COEF(0x32, 0x4ea3),
		{}
	};
	static struct coef_fw coef0288[] = {
		UPDATE_COEF(0x50, 0x2000, 0x2000),
		UPDATE_COEF(0x56, 0x0006, 0x0006),
		UPDATE_COEF(0x66, 0x0008, 0),
		UPDATE_COEF(0x67, 0x2000, 0),
		{}
	};
	static struct coef_fw coef0292[] = {
		WRITE_COEF(0x6b, 0xe429),
		WRITE_COEF(0x76, 0x0008),
		WRITE_COEF(0x18, 0x7388),
		{}
	};
	static struct coef_fw coef0293[] = {
		WRITE_COEF(0x45, 0xe429), /* Set to omtp type */
		UPDATE_COEF(0x10, 7<<8, 7<<8), /* SET Line1 JD to 1 */
		{}
	};
	static struct coef_fw coef0688[] = {
		WRITE_COEF(0x11, 0x0001),
		WRITE_COEF(0x15, 0x0d50),
		WRITE_COEF(0xc3, 0x0000),
		{}
	};
	static struct coef_fw coef0225[] = {
		UPDATE_COEF(0x45, 0x3f<<10, 0x39<<10),
		UPDATE_COEF(0x49, 1<<8, 1<<8),
		UPDATE_COEF(0x4a, 7<<6, 7<<6),
		UPDATE_COEF(0x4a, 3<<4, 3<<4),
		{}
	};

	switch (codec->core.vendor_id) {
	case 0x10ec0255:
		alc_process_coef_fw(codec, coef0255);
		break;
	case 0x10ec0256:
		alc_process_coef_fw(codec, coef0256);
		break;
	case 0x10ec0233:
	case 0x10ec0283:
		alc_process_coef_fw(codec, coef0233);
		break;
	case 0x10ec0298:
		alc_update_coef_idx(codec, 0x8e, 0x0070, 0x0010);/* Headset output enable */
		/* ALC298 jack type setting is the same with ALC286/ALC288 */
	case 0x10ec0286:
	case 0x10ec0288:
		alc_update_coef_idx(codec, 0x4f, 0xfcc0, 0xe400);
		msleep(300);
		alc_process_coef_fw(codec, coef0288);
		break;
	case 0x10ec0292:
		alc_process_coef_fw(codec, coef0292);
		break;
	case 0x10ec0293:
		alc_process_coef_fw(codec, coef0293);
		break;
	case 0x10ec0668:
		alc_process_coef_fw(codec, coef0688);
		break;
	case 0x10ec0225:
	case 0x10ec0295:
		alc_process_coef_fw(codec, coef0225);
		break;
	}
	codec_dbg(codec, "Headset jack set to Nokia-style headset mode.\n");
}

static void alc_determine_headset_type(struct hda_codec *codec)
{
	int val;
	bool is_ctia = false;
	struct alc_spec *spec = codec->spec;
	static struct coef_fw coef0255[] = {
		WRITE_COEF(0x45, 0xd089), /* combo jack auto switch control(Check type)*/
		WRITE_COEF(0x49, 0x0149), /* combo jack auto switch control(Vref
 conteol) */
		{}
	};
	static struct coef_fw coef0288[] = {
		UPDATE_COEF(0x4f, 0xfcc0, 0xd400), /* Check Type */
		{}
	};
	static struct coef_fw coef0293[] = {
		UPDATE_COEF(0x4a, 0x000f, 0x0008), /* Combo Jack auto detect */
		WRITE_COEF(0x45, 0xD429), /* Set to ctia type */
		{}
	};
	static struct coef_fw coef0688[] = {
		WRITE_COEF(0x11, 0x0001),
		WRITE_COEF(0xb7, 0x802b),
		WRITE_COEF(0x15, 0x0d60),
		WRITE_COEF(0xc3, 0x0c00),
		{}
	};
	static struct coef_fw coef0225[] = {
		UPDATE_COEF(0x45, 0x3f<<10, 0x34<<10),
		UPDATE_COEF(0x49, 1<<8, 1<<8),
		{}
	};

	switch (codec->core.vendor_id) {
	case 0x10ec0255:
	case 0x10ec0256:
		alc_process_coef_fw(codec, coef0255);
		msleep(300);
		val = alc_read_coef_idx(codec, 0x46);
		is_ctia = (val & 0x0070) == 0x0070;
		break;
	case 0x10ec0233:
	case 0x10ec0283:
		alc_write_coef_idx(codec, 0x45, 0xd029);
		msleep(300);
		val = alc_read_coef_idx(codec, 0x46);
		is_ctia = (val & 0x0070) == 0x0070;
		break;
	case 0x10ec0298:
		alc_update_coef_idx(codec, 0x8e, 0x0070, 0x0020); /* Headset output enable */
		/* ALC298 check jack type is the same with ALC286/ALC288 */
	case 0x10ec0286:
	case 0x10ec0288:
		alc_process_coef_fw(codec, coef0288);
		msleep(350);
		val = alc_read_coef_idx(codec, 0x50);
		is_ctia = (val & 0x0070) == 0x0070;
		break;
	case 0x10ec0292:
		alc_write_coef_idx(codec, 0x6b, 0xd429);
		msleep(300);
		val = alc_read_coef_idx(codec, 0x6c);
		is_ctia = (val & 0x001c) == 0x001c;
		break;
	case 0x10ec0293:
		alc_process_coef_fw(codec, coef0293);
		msleep(300);
		val = alc_read_coef_idx(codec, 0x46);
		is_ctia = (val & 0x0070) == 0x0070;
		break;
	case 0x10ec0668:
		alc_process_coef_fw(codec, coef0688);
		msleep(300);
		val = alc_read_coef_idx(codec, 0xbe);
		is_ctia = (val & 0x1c02) == 0x1c02;
		break;
	case 0x10ec0225:
	case 0x10ec0295:
		alc_process_coef_fw(codec, coef0225);
		msleep(800);
		val = alc_read_coef_idx(codec, 0x46);
		is_ctia = (val & 0x00f0) == 0x00f0;
		break;
	}

	codec_dbg(codec, "Headset jack detected iPhone-style headset: %s\n",
		    is_ctia ? "yes" : "no");
	spec->current_headset_type = is_ctia ? ALC_HEADSET_TYPE_CTIA : ALC_HEADSET_TYPE_OMTP;
}

static void alc_update_headset_mode(struct hda_codec *codec)
{
	struct alc_spec *spec = codec->spec;

	hda_nid_t mux_pin = spec->gen.imux_pins[spec->gen.cur_mux[0]];
	hda_nid_t hp_pin = spec->gen.autocfg.hp_pins[0];

	int new_headset_mode;

	if (!snd_hda_jack_detect(codec, hp_pin))
		new_headset_mode = ALC_HEADSET_MODE_UNPLUGGED;
	else if (mux_pin == spec->headset_mic_pin)
		new_headset_mode = ALC_HEADSET_MODE_HEADSET;
	else if (mux_pin == spec->headphone_mic_pin)
		new_headset_mode = ALC_HEADSET_MODE_MIC;
	else
		new_headset_mode = ALC_HEADSET_MODE_HEADPHONE;

	if (new_headset_mode == spec->current_headset_mode) {
		snd_hda_gen_update_outputs(codec);
		return;
	}

	switch (new_headset_mode) {
	case ALC_HEADSET_MODE_UNPLUGGED:
		alc_headset_mode_unplugged(codec);
		spec->gen.hp_jack_present = false;
		break;
	case ALC_HEADSET_MODE_HEADSET:
		if (spec->current_headset_type == ALC_HEADSET_TYPE_UNKNOWN)
			alc_determine_headset_type(codec);
		if (spec->current_headset_type == ALC_HEADSET_TYPE_CTIA)
			alc_headset_mode_ctia(codec);
		else if (spec->current_headset_type == ALC_HEADSET_TYPE_OMTP)
			alc_headset_mode_omtp(codec);
		spec->gen.hp_jack_present = true;
		break;
	case ALC_HEADSET_MODE_MIC:
		alc_headset_mode_mic_in(codec, hp_pin, spec->headphone_mic_pin);
		spec->gen.hp_jack_present = false;
		break;
	case ALC_HEADSET_MODE_HEADPHONE:
		alc_headset_mode_default(codec);
		spec->gen.hp_jack_present = true;
		break;
	}
	if (new_headset_mode != ALC_HEADSET_MODE_MIC) {
		snd_hda_set_pin_ctl_cache(codec, hp_pin,
					  AC_PINCTL_OUT_EN | AC_PINCTL_HP_EN);
		if (spec->headphone_mic_pin && spec->headphone_mic_pin != hp_pin)
			snd_hda_set_pin_ctl_cache(codec, spec->headphone_mic_pin,
						  PIN_VREFHIZ);
	}
	spec->current_headset_mode = new_headset_mode;

	snd_hda_gen_update_outputs(codec);
}

static void alc_update_headset_mode_hook(struct hda_codec *codec,
					 struct snd_kcontrol *kcontrol,
					 struct snd_ctl_elem_value *ucontrol)
{
	alc_update_headset_mode(codec);
}

static void alc_update_headset_jack_cb(struct hda_codec *codec,
				       struct hda_jack_callback *jack)
{
	struct alc_spec *spec = codec->spec;
	spec->current_headset_type = ALC_HEADSET_TYPE_UNKNOWN;
	snd_hda_gen_hp_automute(codec, jack);
}

static void alc_probe_headset_mode(struct hda_codec *codec)
{
	int i;
	struct alc_spec *spec = codec->spec;
	struct auto_pin_cfg *cfg = &spec->gen.autocfg;

	/* Find mic pins */
	for (i = 0; i < cfg->num_inputs; i++) {
		if (cfg->inputs[i].is_headset_mic && !spec->headset_mic_pin)
			spec->headset_mic_pin = cfg->inputs[i].pin;
		if (cfg->inputs[i].is_headphone_mic && !spec->headphone_mic_pin)
			spec->headphone_mic_pin = cfg->inputs[i].pin;
	}

	spec->gen.cap_sync_hook = alc_update_headset_mode_hook;
	spec->gen.automute_hook = alc_update_headset_mode;
	spec->gen.hp_automute_hook = alc_update_headset_jack_cb;
}

static void alc_fixup_headset_mode(struct hda_codec *codec,
				const struct hda_fixup *fix, int action)
{
	struct alc_spec *spec = codec->spec;

	switch (action) {
	case HDA_FIXUP_ACT_PRE_PROBE:
		spec->parse_flags |= HDA_PINCFG_HEADSET_MIC | HDA_PINCFG_HEADPHONE_MIC;
		break;
	case HDA_FIXUP_ACT_PROBE:
		alc_probe_headset_mode(codec);
		break;
	case HDA_FIXUP_ACT_INIT:
		spec->current_headset_mode = 0;
		alc_update_headset_mode(codec);
		break;
	}
}

static void alc_fixup_headset_mode_no_hp_mic(struct hda_codec *codec,
				const struct hda_fixup *fix, int action)
{
	if (action == HDA_FIXUP_ACT_PRE_PROBE) {
		struct alc_spec *spec = codec->spec;
		spec->parse_flags |= HDA_PINCFG_HEADSET_MIC;
	}
	else
		alc_fixup_headset_mode(codec, fix, action);
}

static void alc255_set_default_jack_type(struct hda_codec *codec)
{
	/* Set to iphone type */
	static struct coef_fw alc255fw[] = {
		WRITE_COEF(0x1b, 0x880b),
		WRITE_COEF(0x45, 0xd089),
		WRITE_COEF(0x1b, 0x080b),
		WRITE_COEF(0x46, 0x0004),
		WRITE_COEF(0x1b, 0x0c0b),
		{}
	};
	static struct coef_fw alc256fw[] = {
		WRITE_COEF(0x1b, 0x884b),
		WRITE_COEF(0x45, 0xd089),
		WRITE_COEF(0x1b, 0x084b),
		WRITE_COEF(0x46, 0x0004),
		WRITE_COEF(0x1b, 0x0c4b),
		{}
	};
	switch (codec->core.vendor_id) {
	case 0x10ec0255:
		alc_process_coef_fw(codec, alc255fw);
		break;
	case 0x10ec0256:
		alc_process_coef_fw(codec, alc256fw);
		break;
	}
	msleep(30);
}

static void alc_fixup_headset_mode_alc255(struct hda_codec *codec,
				const struct hda_fixup *fix, int action)
{
	if (action == HDA_FIXUP_ACT_PRE_PROBE) {
		alc255_set_default_jack_type(codec);
	}
	alc_fixup_headset_mode(codec, fix, action);
}

static void alc_fixup_headset_mode_alc255_no_hp_mic(struct hda_codec *codec,
				const struct hda_fixup *fix, int action)
{
	if (action == HDA_FIXUP_ACT_PRE_PROBE) {
		struct alc_spec *spec = codec->spec;
		spec->parse_flags |= HDA_PINCFG_HEADSET_MIC;
		alc255_set_default_jack_type(codec);
	} 
	else
		alc_fixup_headset_mode(codec, fix, action);
}

static void alc288_update_headset_jack_cb(struct hda_codec *codec,
				       struct hda_jack_callback *jack)
{
	struct alc_spec *spec = codec->spec;
	int present;

	alc_update_headset_jack_cb(codec, jack);
	/* Headset Mic enable or disable, only for Dell Dino */
	present = spec->gen.hp_jack_present ? 0x40 : 0;
	snd_hda_codec_write(codec, 0x01, 0, AC_VERB_SET_GPIO_DATA,
				present);
}

static void alc_fixup_headset_mode_dell_alc288(struct hda_codec *codec,
				const struct hda_fixup *fix, int action)
{
	alc_fixup_headset_mode(codec, fix, action);
	if (action == HDA_FIXUP_ACT_PROBE) {
		struct alc_spec *spec = codec->spec;
		spec->gen.hp_automute_hook = alc288_update_headset_jack_cb;
	}
}

static void alc_fixup_auto_mute_via_amp(struct hda_codec *codec,
					const struct hda_fixup *fix, int action)
{
	if (action == HDA_FIXUP_ACT_PRE_PROBE) {
		struct alc_spec *spec = codec->spec;
		spec->gen.auto_mute_via_amp = 1;
	}
}

static void alc_no_shutup(struct hda_codec *codec)
{
}

static void alc_fixup_no_shutup(struct hda_codec *codec,
				const struct hda_fixup *fix, int action)
{
	if (action == HDA_FIXUP_ACT_PRE_PROBE) {
		struct alc_spec *spec = codec->spec;
		spec->shutup = alc_no_shutup;
	}
}

static void alc_fixup_disable_aamix(struct hda_codec *codec,
				    const struct hda_fixup *fix, int action)
{
	if (action == HDA_FIXUP_ACT_PRE_PROBE) {
		struct alc_spec *spec = codec->spec;
		/* Disable AA-loopback as it causes white noise */
		spec->gen.mixer_nid = 0;
	}
}

/* fixup for Thinkpad docks: add dock pins, avoid HP parser fixup */
static void alc_fixup_tpt440_dock(struct hda_codec *codec,
				  const struct hda_fixup *fix, int action)
{
	static const struct hda_pintbl pincfgs[] = {
		{ 0x16, 0x21211010 }, /* dock headphone */
		{ 0x19, 0x21a11010 }, /* dock mic */
		{ }
	};
	struct alc_spec *spec = codec->spec;

	if (action == HDA_FIXUP_ACT_PRE_PROBE) {
		spec->shutup = alc_no_shutup; /* reduce click noise */
		spec->reboot_notify = alc_d3_at_reboot; /* reduce noise */
		spec->parse_flags = HDA_PINCFG_NO_HP_FIXUP;
		codec->power_save_node = 0; /* avoid click noises */
		snd_hda_apply_pincfgs(codec, pincfgs);
	}
}

static void alc_shutup_dell_xps13(struct hda_codec *codec)
{
	struct alc_spec *spec = codec->spec;
	int hp_pin = spec->gen.autocfg.hp_pins[0];

	/* Prevent pop noises when headphones are plugged in */
	snd_hda_codec_write(codec, hp_pin, 0,
			    AC_VERB_SET_AMP_GAIN_MUTE, AMP_OUT_MUTE);
	msleep(20);
}

static void alc_fixup_dell_xps13(struct hda_codec *codec,
				const struct hda_fixup *fix, int action)
{
	struct alc_spec *spec = codec->spec;
	struct hda_input_mux *imux = &spec->gen.input_mux;
	int i;

	switch (action) {
	case HDA_FIXUP_ACT_PRE_PROBE:
		/* mic pin 0x19 must be initialized with Vref Hi-Z, otherwise
		 * it causes a click noise at start up
		 */
		snd_hda_codec_set_pin_target(codec, 0x19, PIN_VREFHIZ);
		break;
	case HDA_FIXUP_ACT_PROBE:
		spec->shutup = alc_shutup_dell_xps13;

		/* Make the internal mic the default input source. */
		for (i = 0; i < imux->num_items; i++) {
			if (spec->gen.imux_pins[i] == 0x12) {
				spec->gen.cur_mux[0] = i;
				break;
			}
		}
		break;
	}
}

static void alc_fixup_headset_mode_alc662(struct hda_codec *codec,
				const struct hda_fixup *fix, int action)
{
	struct alc_spec *spec = codec->spec;

	if (action == HDA_FIXUP_ACT_PRE_PROBE) {
		spec->parse_flags |= HDA_PINCFG_HEADSET_MIC;
		spec->gen.hp_mic = 1; /* Mic-in is same pin as headphone */

		/* Disable boost for mic-in permanently. (This code is only called
		   from quirks that guarantee that the headphone is at NID 0x1b.) */
		snd_hda_codec_write(codec, 0x1b, 0, AC_VERB_SET_AMP_GAIN_MUTE, 0x7000);
		snd_hda_override_wcaps(codec, 0x1b, get_wcaps(codec, 0x1b) & ~AC_WCAP_IN_AMP);
	} else
		alc_fixup_headset_mode(codec, fix, action);
}

static void alc_fixup_headset_mode_alc668(struct hda_codec *codec,
				const struct hda_fixup *fix, int action)
{
	if (action == HDA_FIXUP_ACT_PRE_PROBE) {
		alc_write_coef_idx(codec, 0xc4, 0x8000);
		alc_update_coef_idx(codec, 0xc2, ~0xfe, 0);
		snd_hda_set_pin_ctl_cache(codec, 0x18, 0);
	}
	alc_fixup_headset_mode(codec, fix, action);
}

/* Returns the nid of the external mic input pin, or 0 if it cannot be found. */
static int find_ext_mic_pin(struct hda_codec *codec)
{
	struct alc_spec *spec = codec->spec;
	struct auto_pin_cfg *cfg = &spec->gen.autocfg;
	hda_nid_t nid;
	unsigned int defcfg;
	int i;

	for (i = 0; i < cfg->num_inputs; i++) {
		if (cfg->inputs[i].type != AUTO_PIN_MIC)
			continue;
		nid = cfg->inputs[i].pin;
		defcfg = snd_hda_codec_get_pincfg(codec, nid);
		if (snd_hda_get_input_pin_attr(defcfg) == INPUT_PIN_ATTR_INT)
			continue;
		return nid;
	}

	return 0;
}

static void alc271_hp_gate_mic_jack(struct hda_codec *codec,
				    const struct hda_fixup *fix,
				    int action)
{
	struct alc_spec *spec = codec->spec;

	if (action == HDA_FIXUP_ACT_PROBE) {
		int mic_pin = find_ext_mic_pin(codec);
		int hp_pin = spec->gen.autocfg.hp_pins[0];

		if (snd_BUG_ON(!mic_pin || !hp_pin))
			return;
		snd_hda_jack_set_gating_jack(codec, mic_pin, hp_pin);
	}
}

static void alc269_fixup_limit_int_mic_boost(struct hda_codec *codec,
					     const struct hda_fixup *fix,
					     int action)
{
	struct alc_spec *spec = codec->spec;
	struct auto_pin_cfg *cfg = &spec->gen.autocfg;
	int i;

	/* The mic boosts on level 2 and 3 are too noisy
	   on the internal mic input.
	   Therefore limit the boost to 0 or 1. */

	if (action != HDA_FIXUP_ACT_PROBE)
		return;

	for (i = 0; i < cfg->num_inputs; i++) {
		hda_nid_t nid = cfg->inputs[i].pin;
		unsigned int defcfg;
		if (cfg->inputs[i].type != AUTO_PIN_MIC)
			continue;
		defcfg = snd_hda_codec_get_pincfg(codec, nid);
		if (snd_hda_get_input_pin_attr(defcfg) != INPUT_PIN_ATTR_INT)
			continue;

		snd_hda_override_amp_caps(codec, nid, HDA_INPUT,
					  (0x00 << AC_AMPCAP_OFFSET_SHIFT) |
					  (0x01 << AC_AMPCAP_NUM_STEPS_SHIFT) |
					  (0x2f << AC_AMPCAP_STEP_SIZE_SHIFT) |
					  (0 << AC_AMPCAP_MUTE_SHIFT));
	}
}

static void alc283_hp_automute_hook(struct hda_codec *codec,
				    struct hda_jack_callback *jack)
{
	struct alc_spec *spec = codec->spec;
	int vref;

	msleep(200);
	snd_hda_gen_hp_automute(codec, jack);

	vref = spec->gen.hp_jack_present ? PIN_VREF80 : 0;

	msleep(600);
	snd_hda_codec_write(codec, 0x19, 0, AC_VERB_SET_PIN_WIDGET_CONTROL,
			    vref);
}

static void alc283_fixup_chromebook(struct hda_codec *codec,
				    const struct hda_fixup *fix, int action)
{
	struct alc_spec *spec = codec->spec;

	switch (action) {
	case HDA_FIXUP_ACT_PRE_PROBE:
		snd_hda_override_wcaps(codec, 0x03, 0);
		/* Disable AA-loopback as it causes white noise */
		spec->gen.mixer_nid = 0;
		break;
	case HDA_FIXUP_ACT_INIT:
		/* MIC2-VREF control */
		/* Set to manual mode */
		alc_update_coef_idx(codec, 0x06, 0x000c, 0);
		/* Enable Line1 input control by verb */
		alc_update_coef_idx(codec, 0x1a, 0, 1 << 4);
		break;
	}
}

static void alc283_fixup_sense_combo_jack(struct hda_codec *codec,
				    const struct hda_fixup *fix, int action)
{
	struct alc_spec *spec = codec->spec;

	switch (action) {
	case HDA_FIXUP_ACT_PRE_PROBE:
		spec->gen.hp_automute_hook = alc283_hp_automute_hook;
		break;
	case HDA_FIXUP_ACT_INIT:
		/* MIC2-VREF control */
		/* Set to manual mode */
		alc_update_coef_idx(codec, 0x06, 0x000c, 0);
		break;
	}
}

/* mute tablet speaker pin (0x14) via dock plugging in addition */
static void asus_tx300_automute(struct hda_codec *codec)
{
	struct alc_spec *spec = codec->spec;
	snd_hda_gen_update_outputs(codec);
	if (snd_hda_jack_detect(codec, 0x1b))
		spec->gen.mute_bits |= (1ULL << 0x14);
}

static void alc282_fixup_asus_tx300(struct hda_codec *codec,
				    const struct hda_fixup *fix, int action)
{
	struct alc_spec *spec = codec->spec;
	/* TX300 needs to set up GPIO2 for the speaker amp */
	static const struct hda_verb gpio2_verbs[] = {
		{ 0x01, AC_VERB_SET_GPIO_MASK, 0x04 },
		{ 0x01, AC_VERB_SET_GPIO_DIRECTION, 0x04 },
		{ 0x01, AC_VERB_SET_GPIO_DATA, 0x04 },
		{}
	};
	static const struct hda_pintbl dock_pins[] = {
		{ 0x1b, 0x21114000 }, /* dock speaker pin */
		{}
	};
	struct snd_kcontrol *kctl;

	switch (action) {
	case HDA_FIXUP_ACT_PRE_PROBE:
		snd_hda_add_verbs(codec, gpio2_verbs);
		snd_hda_apply_pincfgs(codec, dock_pins);
		spec->gen.auto_mute_via_amp = 1;
		spec->gen.automute_hook = asus_tx300_automute;
		snd_hda_jack_detect_enable_callback(codec, 0x1b,
						    snd_hda_gen_hp_automute);
		break;
	case HDA_FIXUP_ACT_BUILD:
		/* this is a bit tricky; give more sane names for the main
		 * (tablet) speaker and the dock speaker, respectively
		 */
		kctl = snd_hda_find_mixer_ctl(codec, "Speaker Playback Switch");
		if (kctl)
			strcpy(kctl->id.name, "Dock Speaker Playback Switch");
		kctl = snd_hda_find_mixer_ctl(codec, "Bass Speaker Playback Switch");
		if (kctl)
			strcpy(kctl->id.name, "Speaker Playback Switch");
		break;
	}
}

static void alc290_fixup_mono_speakers(struct hda_codec *codec,
				       const struct hda_fixup *fix, int action)
{
	if (action == HDA_FIXUP_ACT_PRE_PROBE) {
		/* DAC node 0x03 is giving mono output. We therefore want to
		   make sure 0x14 (front speaker) and 0x15 (headphones) use the
		   stereo DAC, while leaving 0x17 (bass speaker) for node 0x03. */
		hda_nid_t conn1[2] = { 0x0c };
		snd_hda_override_conn_list(codec, 0x14, 1, conn1);
		snd_hda_override_conn_list(codec, 0x15, 1, conn1);
	}
}

static void alc298_fixup_speaker_volume(struct hda_codec *codec,
					const struct hda_fixup *fix, int action)
{
	if (action == HDA_FIXUP_ACT_PRE_PROBE) {
		/* The speaker is routed to the Node 0x06 by a mistake, as a result
		   we can't adjust the speaker's volume since this node does not has
		   Amp-out capability. we change the speaker's route to:
		   Node 0x02 (Audio Output) -> Node 0x0c (Audio Mixer) -> Node 0x17 (
		   Pin Complex), since Node 0x02 has Amp-out caps, we can adjust
		   speaker's volume now. */

		hda_nid_t conn1[1] = { 0x0c };
		snd_hda_override_conn_list(codec, 0x17, 1, conn1);
	}
}

/* Hook to update amp GPIO4 for automute */
static void alc280_hp_gpio4_automute_hook(struct hda_codec *codec,
					  struct hda_jack_callback *jack)
{
	struct alc_spec *spec = codec->spec;

	snd_hda_gen_hp_automute(codec, jack);
	/* mute_led_polarity is set to 0, so we pass inverted value here */
	alc_update_gpio_led(codec, 0x10, !spec->gen.hp_jack_present);
}

/* Manage GPIOs for HP EliteBook Folio 9480m.
 *
 * GPIO4 is the headphone amplifier power control
 * GPIO3 is the audio output mute indicator LED
 */

static void alc280_fixup_hp_9480m(struct hda_codec *codec,
				  const struct hda_fixup *fix,
				  int action)
{
	struct alc_spec *spec = codec->spec;
	static const struct hda_verb gpio_init[] = {
		{ 0x01, AC_VERB_SET_GPIO_MASK, 0x18 },
		{ 0x01, AC_VERB_SET_GPIO_DIRECTION, 0x18 },
		{}
	};

	if (action == HDA_FIXUP_ACT_PRE_PROBE) {
		/* Set the hooks to turn the headphone amp on/off
		 * as needed
		 */
		spec->gen.vmaster_mute.hook = alc_fixup_gpio_mute_hook;
		spec->gen.hp_automute_hook = alc280_hp_gpio4_automute_hook;

		/* The GPIOs are currently off */
		spec->gpio_led = 0;

		/* GPIO3 is connected to the output mute LED,
		 * high is on, low is off
		 */
		spec->mute_led_polarity = 0;
		spec->gpio_mute_led_mask = 0x08;

		/* Initialize GPIO configuration */
		snd_hda_add_verbs(codec, gpio_init);
	}
}

/* for hda_fixup_thinkpad_acpi() */
#include "thinkpad_helper.c"

/* for dell wmi mic mute led */
#include "dell_wmi_helper.c"

static void alc269vc_nl3_fixup_automute(struct hda_codec *codec,
					const struct hda_fixup *fix, int action)
{
	unsigned int val;
	struct snd_kcontrol *kctl;
	struct snd_ctl_elem_value *uctl;

	kctl = snd_hda_find_mixer_ctl(codec, "Auto-Mute Mode");
	if (!kctl)
		return;
	uctl = kzalloc(sizeof(*uctl), GFP_KERNEL);
	if (!uctl)
		return;
	uctl->value.enumerated.item[0] = 1;
	kctl->put(kctl, uctl);
	kfree(uctl);
}

enum {
	ALC269_FIXUP_SONY_VAIO,
	ALC275_FIXUP_SONY_VAIO_GPIO2,
	ALC269_FIXUP_DELL_M101Z,
	ALC269_FIXUP_SKU_IGNORE,
	ALC269_FIXUP_ASUS_G73JW,
	ALC269_FIXUP_LENOVO_EAPD,
	ALC275_FIXUP_SONY_HWEQ,
	ALC275_FIXUP_SONY_DISABLE_AAMIX,
	ALC271_FIXUP_DMIC,
	ALC269_FIXUP_PCM_44K,
	ALC269_FIXUP_STEREO_DMIC,
	ALC269_FIXUP_HEADSET_MIC,
	ALC269_FIXUP_QUANTA_MUTE,
	ALC269_FIXUP_LIFEBOOK,
	ALC269_FIXUP_LIFEBOOK_EXTMIC,
	ALC269_FIXUP_LIFEBOOK_HP_PIN,
	ALC269_FIXUP_LIFEBOOK_NO_HP_TO_LINEOUT,
	ALC269_FIXUP_AMIC,
	ALC269_FIXUP_DMIC,
	ALC269VB_FIXUP_AMIC,
	ALC269VB_FIXUP_DMIC,
	ALC269_FIXUP_HP_MUTE_LED,
	ALC269_FIXUP_HP_MUTE_LED_MIC1,
	ALC269_FIXUP_HP_MUTE_LED_MIC2,
	ALC269_FIXUP_HP_GPIO_LED,
	ALC269_FIXUP_HP_GPIO_MIC1_LED,
	ALC269_FIXUP_HP_LINE1_MIC1_LED,
	ALC269_FIXUP_INV_DMIC,
	ALC269_FIXUP_LENOVO_DOCK,
	ALC269_FIXUP_NO_SHUTUP,
	ALC286_FIXUP_SONY_MIC_NO_PRESENCE,
	ALC269_FIXUP_PINCFG_NO_HP_TO_LINEOUT,
	ALC269_FIXUP_DELL1_MIC_NO_PRESENCE,
	ALC269_FIXUP_DELL2_MIC_NO_PRESENCE,
	ALC269_FIXUP_DELL3_MIC_NO_PRESENCE,
	ALC269_FIXUP_HEADSET_MODE,
	ALC269_FIXUP_HEADSET_MODE_NO_HP_MIC,
	ALC269_FIXUP_ASPIRE_HEADSET_MIC,
	ALC269_FIXUP_ASUS_X101_FUNC,
	ALC269_FIXUP_ASUS_X101_VERB,
	ALC269_FIXUP_ASUS_X101,
	ALC271_FIXUP_AMIC_MIC2,
	ALC271_FIXUP_HP_GATE_MIC_JACK,
	ALC271_FIXUP_HP_GATE_MIC_JACK_E1_572,
	ALC269_FIXUP_ACER_AC700,
	ALC269_FIXUP_LIMIT_INT_MIC_BOOST,
	ALC269VB_FIXUP_ASUS_ZENBOOK,
	ALC269VB_FIXUP_ASUS_ZENBOOK_UX31A,
	ALC269_FIXUP_LIMIT_INT_MIC_BOOST_MUTE_LED,
	ALC269VB_FIXUP_ORDISSIMO_EVE2,
	ALC283_FIXUP_CHROME_BOOK,
	ALC283_FIXUP_SENSE_COMBO_JACK,
	ALC282_FIXUP_ASUS_TX300,
	ALC283_FIXUP_INT_MIC,
	ALC290_FIXUP_MONO_SPEAKERS,
	ALC290_FIXUP_MONO_SPEAKERS_HSJACK,
	ALC290_FIXUP_SUBWOOFER,
	ALC290_FIXUP_SUBWOOFER_HSJACK,
	ALC269_FIXUP_THINKPAD_ACPI,
	ALC269_FIXUP_DMIC_THINKPAD_ACPI,
	ALC255_FIXUP_DELL1_MIC_NO_PRESENCE,
	ALC255_FIXUP_DELL2_MIC_NO_PRESENCE,
	ALC255_FIXUP_ASUS_MIC_NO_PRESENCE,
	ALC255_FIXUP_HEADSET_MODE,
	ALC255_FIXUP_HEADSET_MODE_NO_HP_MIC,
	ALC293_FIXUP_DELL1_MIC_NO_PRESENCE,
	ALC292_FIXUP_TPT440_DOCK,
	ALC292_FIXUP_TPT440,
	ALC283_FIXUP_BXBT2807_MIC,
	ALC255_FIXUP_DELL_WMI_MIC_MUTE_LED,
	ALC282_FIXUP_ASPIRE_V5_PINS,
	ALC280_FIXUP_HP_GPIO4,
	ALC286_FIXUP_HP_GPIO_LED,
	ALC280_FIXUP_HP_GPIO2_MIC_HOTKEY,
	ALC280_FIXUP_HP_DOCK_PINS,
	ALC280_FIXUP_HP_9480M,
	ALC288_FIXUP_DELL_HEADSET_MODE,
	ALC288_FIXUP_DELL1_MIC_NO_PRESENCE,
	ALC288_FIXUP_DELL_XPS_13_GPIO6,
	ALC288_FIXUP_DELL_XPS_13,
	ALC288_FIXUP_DISABLE_AAMIX,
	ALC292_FIXUP_DELL_E7X,
	ALC292_FIXUP_DISABLE_AAMIX,
	ALC293_FIXUP_DISABLE_AAMIX_MULTIJACK,
	ALC298_FIXUP_DELL1_MIC_NO_PRESENCE,
	ALC275_FIXUP_DELL_XPS,
	ALC256_FIXUP_DELL_XPS_13_HEADPHONE_NOISE,
	ALC293_FIXUP_LENOVO_SPK_NOISE,
	ALC233_FIXUP_LENOVO_LINE2_MIC_HOTKEY,
	ALC255_FIXUP_DELL_SPK_NOISE,
	ALC221_FIXUP_HP_FRONT_MIC,
	ALC269VC_FIXUP_NL3_SECOND_JACK,
	ALC269VC_FIXUP_NL3_AUTOMUTE,
	ALC256_FIXUP_ASUS_HEADSET_MODE,
	ALC256_FIXUP_ASUS_MIC,
	ALC225_FIXUP_DELL1_MIC_NO_PRESENCE,
	ALC280_FIXUP_HP_HEADSET_MIC,
	ALC292_FIXUP_TPT460,
<<<<<<< HEAD
	ALC233_FIXUP_ASUS_MIC_NO_PRESENCE,
	ALC233_FIXUP_EAPD_COEF_AND_MIC_NO_PRESENCE,
=======
	ALC298_FIXUP_SPK_VOLUME,
>>>>>>> 698f3f28
};

static const struct hda_fixup alc269_fixups[] = {
	[ALC269_FIXUP_SONY_VAIO] = {
		.type = HDA_FIXUP_PINCTLS,
		.v.pins = (const struct hda_pintbl[]) {
			{0x19, PIN_VREFGRD},
			{}
		}
	},
	[ALC275_FIXUP_SONY_VAIO_GPIO2] = {
		.type = HDA_FIXUP_VERBS,
		.v.verbs = (const struct hda_verb[]) {
			{0x01, AC_VERB_SET_GPIO_MASK, 0x04},
			{0x01, AC_VERB_SET_GPIO_DIRECTION, 0x04},
			{0x01, AC_VERB_SET_GPIO_DATA, 0x00},
			{ }
		},
		.chained = true,
		.chain_id = ALC269_FIXUP_SONY_VAIO
	},
	[ALC269_FIXUP_DELL_M101Z] = {
		.type = HDA_FIXUP_VERBS,
		.v.verbs = (const struct hda_verb[]) {
			/* Enables internal speaker */
			{0x20, AC_VERB_SET_COEF_INDEX, 13},
			{0x20, AC_VERB_SET_PROC_COEF, 0x4040},
			{}
		}
	},
	[ALC269_FIXUP_SKU_IGNORE] = {
		.type = HDA_FIXUP_FUNC,
		.v.func = alc_fixup_sku_ignore,
	},
	[ALC269_FIXUP_ASUS_G73JW] = {
		.type = HDA_FIXUP_PINS,
		.v.pins = (const struct hda_pintbl[]) {
			{ 0x17, 0x99130111 }, /* subwoofer */
			{ }
		}
	},
	[ALC269_FIXUP_LENOVO_EAPD] = {
		.type = HDA_FIXUP_VERBS,
		.v.verbs = (const struct hda_verb[]) {
			{0x14, AC_VERB_SET_EAPD_BTLENABLE, 0},
			{}
		}
	},
	[ALC275_FIXUP_SONY_HWEQ] = {
		.type = HDA_FIXUP_FUNC,
		.v.func = alc269_fixup_hweq,
		.chained = true,
		.chain_id = ALC275_FIXUP_SONY_VAIO_GPIO2
	},
	[ALC275_FIXUP_SONY_DISABLE_AAMIX] = {
		.type = HDA_FIXUP_FUNC,
		.v.func = alc_fixup_disable_aamix,
		.chained = true,
		.chain_id = ALC269_FIXUP_SONY_VAIO
	},
	[ALC271_FIXUP_DMIC] = {
		.type = HDA_FIXUP_FUNC,
		.v.func = alc271_fixup_dmic,
	},
	[ALC269_FIXUP_PCM_44K] = {
		.type = HDA_FIXUP_FUNC,
		.v.func = alc269_fixup_pcm_44k,
		.chained = true,
		.chain_id = ALC269_FIXUP_QUANTA_MUTE
	},
	[ALC269_FIXUP_STEREO_DMIC] = {
		.type = HDA_FIXUP_FUNC,
		.v.func = alc269_fixup_stereo_dmic,
	},
	[ALC269_FIXUP_HEADSET_MIC] = {
		.type = HDA_FIXUP_FUNC,
		.v.func = alc269_fixup_headset_mic,
	},
	[ALC269_FIXUP_QUANTA_MUTE] = {
		.type = HDA_FIXUP_FUNC,
		.v.func = alc269_fixup_quanta_mute,
	},
	[ALC269_FIXUP_LIFEBOOK] = {
		.type = HDA_FIXUP_PINS,
		.v.pins = (const struct hda_pintbl[]) {
			{ 0x1a, 0x2101103f }, /* dock line-out */
			{ 0x1b, 0x23a11040 }, /* dock mic-in */
			{ }
		},
		.chained = true,
		.chain_id = ALC269_FIXUP_QUANTA_MUTE
	},
	[ALC269_FIXUP_LIFEBOOK_EXTMIC] = {
		.type = HDA_FIXUP_PINS,
		.v.pins = (const struct hda_pintbl[]) {
			{ 0x19, 0x01a1903c }, /* headset mic, with jack detect */
			{ }
		},
	},
	[ALC269_FIXUP_LIFEBOOK_HP_PIN] = {
		.type = HDA_FIXUP_PINS,
		.v.pins = (const struct hda_pintbl[]) {
			{ 0x21, 0x0221102f }, /* HP out */
			{ }
		},
	},
	[ALC269_FIXUP_LIFEBOOK_NO_HP_TO_LINEOUT] = {
		.type = HDA_FIXUP_FUNC,
		.v.func = alc269_fixup_pincfg_no_hp_to_lineout,
	},
	[ALC269_FIXUP_AMIC] = {
		.type = HDA_FIXUP_PINS,
		.v.pins = (const struct hda_pintbl[]) {
			{ 0x14, 0x99130110 }, /* speaker */
			{ 0x15, 0x0121401f }, /* HP out */
			{ 0x18, 0x01a19c20 }, /* mic */
			{ 0x19, 0x99a3092f }, /* int-mic */
			{ }
		},
	},
	[ALC269_FIXUP_DMIC] = {
		.type = HDA_FIXUP_PINS,
		.v.pins = (const struct hda_pintbl[]) {
			{ 0x12, 0x99a3092f }, /* int-mic */
			{ 0x14, 0x99130110 }, /* speaker */
			{ 0x15, 0x0121401f }, /* HP out */
			{ 0x18, 0x01a19c20 }, /* mic */
			{ }
		},
	},
	[ALC269VB_FIXUP_AMIC] = {
		.type = HDA_FIXUP_PINS,
		.v.pins = (const struct hda_pintbl[]) {
			{ 0x14, 0x99130110 }, /* speaker */
			{ 0x18, 0x01a19c20 }, /* mic */
			{ 0x19, 0x99a3092f }, /* int-mic */
			{ 0x21, 0x0121401f }, /* HP out */
			{ }
		},
	},
	[ALC269VB_FIXUP_DMIC] = {
		.type = HDA_FIXUP_PINS,
		.v.pins = (const struct hda_pintbl[]) {
			{ 0x12, 0x99a3092f }, /* int-mic */
			{ 0x14, 0x99130110 }, /* speaker */
			{ 0x18, 0x01a19c20 }, /* mic */
			{ 0x21, 0x0121401f }, /* HP out */
			{ }
		},
	},
	[ALC269_FIXUP_HP_MUTE_LED] = {
		.type = HDA_FIXUP_FUNC,
		.v.func = alc269_fixup_hp_mute_led,
	},
	[ALC269_FIXUP_HP_MUTE_LED_MIC1] = {
		.type = HDA_FIXUP_FUNC,
		.v.func = alc269_fixup_hp_mute_led_mic1,
	},
	[ALC269_FIXUP_HP_MUTE_LED_MIC2] = {
		.type = HDA_FIXUP_FUNC,
		.v.func = alc269_fixup_hp_mute_led_mic2,
	},
	[ALC269_FIXUP_HP_GPIO_LED] = {
		.type = HDA_FIXUP_FUNC,
		.v.func = alc269_fixup_hp_gpio_led,
	},
	[ALC269_FIXUP_HP_GPIO_MIC1_LED] = {
		.type = HDA_FIXUP_FUNC,
		.v.func = alc269_fixup_hp_gpio_mic1_led,
	},
	[ALC269_FIXUP_HP_LINE1_MIC1_LED] = {
		.type = HDA_FIXUP_FUNC,
		.v.func = alc269_fixup_hp_line1_mic1_led,
	},
	[ALC269_FIXUP_INV_DMIC] = {
		.type = HDA_FIXUP_FUNC,
		.v.func = alc_fixup_inv_dmic,
	},
	[ALC269_FIXUP_NO_SHUTUP] = {
		.type = HDA_FIXUP_FUNC,
		.v.func = alc_fixup_no_shutup,
	},
	[ALC269_FIXUP_LENOVO_DOCK] = {
		.type = HDA_FIXUP_PINS,
		.v.pins = (const struct hda_pintbl[]) {
			{ 0x19, 0x23a11040 }, /* dock mic */
			{ 0x1b, 0x2121103f }, /* dock headphone */
			{ }
		},
		.chained = true,
		.chain_id = ALC269_FIXUP_PINCFG_NO_HP_TO_LINEOUT
	},
	[ALC269_FIXUP_PINCFG_NO_HP_TO_LINEOUT] = {
		.type = HDA_FIXUP_FUNC,
		.v.func = alc269_fixup_pincfg_no_hp_to_lineout,
		.chained = true,
		.chain_id = ALC269_FIXUP_THINKPAD_ACPI,
	},
	[ALC269_FIXUP_DELL1_MIC_NO_PRESENCE] = {
		.type = HDA_FIXUP_PINS,
		.v.pins = (const struct hda_pintbl[]) {
			{ 0x19, 0x01a1913c }, /* use as headset mic, without its own jack detect */
			{ 0x1a, 0x01a1913d }, /* use as headphone mic, without its own jack detect */
			{ }
		},
		.chained = true,
		.chain_id = ALC269_FIXUP_HEADSET_MODE
	},
	[ALC269_FIXUP_DELL2_MIC_NO_PRESENCE] = {
		.type = HDA_FIXUP_PINS,
		.v.pins = (const struct hda_pintbl[]) {
			{ 0x16, 0x21014020 }, /* dock line out */
			{ 0x19, 0x21a19030 }, /* dock mic */
			{ 0x1a, 0x01a1913c }, /* use as headset mic, without its own jack detect */
			{ }
		},
		.chained = true,
		.chain_id = ALC269_FIXUP_HEADSET_MODE_NO_HP_MIC
	},
	[ALC269_FIXUP_DELL3_MIC_NO_PRESENCE] = {
		.type = HDA_FIXUP_PINS,
		.v.pins = (const struct hda_pintbl[]) {
			{ 0x1a, 0x01a1913c }, /* use as headset mic, without its own jack detect */
			{ }
		},
		.chained = true,
		.chain_id = ALC269_FIXUP_HEADSET_MODE_NO_HP_MIC
	},
	[ALC269_FIXUP_HEADSET_MODE] = {
		.type = HDA_FIXUP_FUNC,
		.v.func = alc_fixup_headset_mode,
		.chained = true,
		.chain_id = ALC255_FIXUP_DELL_WMI_MIC_MUTE_LED
	},
	[ALC269_FIXUP_HEADSET_MODE_NO_HP_MIC] = {
		.type = HDA_FIXUP_FUNC,
		.v.func = alc_fixup_headset_mode_no_hp_mic,
	},
	[ALC269_FIXUP_ASPIRE_HEADSET_MIC] = {
		.type = HDA_FIXUP_PINS,
		.v.pins = (const struct hda_pintbl[]) {
			{ 0x19, 0x01a1913c }, /* headset mic w/o jack detect */
			{ }
		},
		.chained = true,
		.chain_id = ALC269_FIXUP_HEADSET_MODE,
	},
	[ALC286_FIXUP_SONY_MIC_NO_PRESENCE] = {
		.type = HDA_FIXUP_PINS,
		.v.pins = (const struct hda_pintbl[]) {
			{ 0x18, 0x01a1913c }, /* use as headset mic, without its own jack detect */
			{ }
		},
		.chained = true,
		.chain_id = ALC269_FIXUP_HEADSET_MIC
	},
	[ALC269_FIXUP_ASUS_X101_FUNC] = {
		.type = HDA_FIXUP_FUNC,
		.v.func = alc269_fixup_x101_headset_mic,
	},
	[ALC269_FIXUP_ASUS_X101_VERB] = {
		.type = HDA_FIXUP_VERBS,
		.v.verbs = (const struct hda_verb[]) {
			{0x18, AC_VERB_SET_PIN_WIDGET_CONTROL, 0},
			{0x20, AC_VERB_SET_COEF_INDEX, 0x08},
			{0x20, AC_VERB_SET_PROC_COEF,  0x0310},
			{ }
		},
		.chained = true,
		.chain_id = ALC269_FIXUP_ASUS_X101_FUNC
	},
	[ALC269_FIXUP_ASUS_X101] = {
		.type = HDA_FIXUP_PINS,
		.v.pins = (const struct hda_pintbl[]) {
			{ 0x18, 0x04a1182c }, /* Headset mic */
			{ }
		},
		.chained = true,
		.chain_id = ALC269_FIXUP_ASUS_X101_VERB
	},
	[ALC271_FIXUP_AMIC_MIC2] = {
		.type = HDA_FIXUP_PINS,
		.v.pins = (const struct hda_pintbl[]) {
			{ 0x14, 0x99130110 }, /* speaker */
			{ 0x19, 0x01a19c20 }, /* mic */
			{ 0x1b, 0x99a7012f }, /* int-mic */
			{ 0x21, 0x0121401f }, /* HP out */
			{ }
		},
	},
	[ALC271_FIXUP_HP_GATE_MIC_JACK] = {
		.type = HDA_FIXUP_FUNC,
		.v.func = alc271_hp_gate_mic_jack,
		.chained = true,
		.chain_id = ALC271_FIXUP_AMIC_MIC2,
	},
	[ALC271_FIXUP_HP_GATE_MIC_JACK_E1_572] = {
		.type = HDA_FIXUP_FUNC,
		.v.func = alc269_fixup_limit_int_mic_boost,
		.chained = true,
		.chain_id = ALC271_FIXUP_HP_GATE_MIC_JACK,
	},
	[ALC269_FIXUP_ACER_AC700] = {
		.type = HDA_FIXUP_PINS,
		.v.pins = (const struct hda_pintbl[]) {
			{ 0x12, 0x99a3092f }, /* int-mic */
			{ 0x14, 0x99130110 }, /* speaker */
			{ 0x18, 0x03a11c20 }, /* mic */
			{ 0x1e, 0x0346101e }, /* SPDIF1 */
			{ 0x21, 0x0321101f }, /* HP out */
			{ }
		},
		.chained = true,
		.chain_id = ALC271_FIXUP_DMIC,
	},
	[ALC269_FIXUP_LIMIT_INT_MIC_BOOST] = {
		.type = HDA_FIXUP_FUNC,
		.v.func = alc269_fixup_limit_int_mic_boost,
		.chained = true,
		.chain_id = ALC269_FIXUP_THINKPAD_ACPI,
	},
	[ALC269VB_FIXUP_ASUS_ZENBOOK] = {
		.type = HDA_FIXUP_FUNC,
		.v.func = alc269_fixup_limit_int_mic_boost,
		.chained = true,
		.chain_id = ALC269VB_FIXUP_DMIC,
	},
	[ALC269VB_FIXUP_ASUS_ZENBOOK_UX31A] = {
		.type = HDA_FIXUP_VERBS,
		.v.verbs = (const struct hda_verb[]) {
			/* class-D output amp +5dB */
			{ 0x20, AC_VERB_SET_COEF_INDEX, 0x12 },
			{ 0x20, AC_VERB_SET_PROC_COEF, 0x2800 },
			{}
		},
		.chained = true,
		.chain_id = ALC269VB_FIXUP_ASUS_ZENBOOK,
	},
	[ALC269_FIXUP_LIMIT_INT_MIC_BOOST_MUTE_LED] = {
		.type = HDA_FIXUP_FUNC,
		.v.func = alc269_fixup_limit_int_mic_boost,
		.chained = true,
		.chain_id = ALC269_FIXUP_HP_MUTE_LED_MIC1,
	},
	[ALC269VB_FIXUP_ORDISSIMO_EVE2] = {
		.type = HDA_FIXUP_PINS,
		.v.pins = (const struct hda_pintbl[]) {
			{ 0x12, 0x99a3092f }, /* int-mic */
			{ 0x18, 0x03a11d20 }, /* mic */
			{ 0x19, 0x411111f0 }, /* Unused bogus pin */
			{ }
		},
	},
	[ALC283_FIXUP_CHROME_BOOK] = {
		.type = HDA_FIXUP_FUNC,
		.v.func = alc283_fixup_chromebook,
	},
	[ALC283_FIXUP_SENSE_COMBO_JACK] = {
		.type = HDA_FIXUP_FUNC,
		.v.func = alc283_fixup_sense_combo_jack,
		.chained = true,
		.chain_id = ALC283_FIXUP_CHROME_BOOK,
	},
	[ALC282_FIXUP_ASUS_TX300] = {
		.type = HDA_FIXUP_FUNC,
		.v.func = alc282_fixup_asus_tx300,
	},
	[ALC283_FIXUP_INT_MIC] = {
		.type = HDA_FIXUP_VERBS,
		.v.verbs = (const struct hda_verb[]) {
			{0x20, AC_VERB_SET_COEF_INDEX, 0x1a},
			{0x20, AC_VERB_SET_PROC_COEF, 0x0011},
			{ }
		},
		.chained = true,
		.chain_id = ALC269_FIXUP_LIMIT_INT_MIC_BOOST
	},
	[ALC290_FIXUP_SUBWOOFER_HSJACK] = {
		.type = HDA_FIXUP_PINS,
		.v.pins = (const struct hda_pintbl[]) {
			{ 0x17, 0x90170112 }, /* subwoofer */
			{ }
		},
		.chained = true,
		.chain_id = ALC290_FIXUP_MONO_SPEAKERS_HSJACK,
	},
	[ALC290_FIXUP_SUBWOOFER] = {
		.type = HDA_FIXUP_PINS,
		.v.pins = (const struct hda_pintbl[]) {
			{ 0x17, 0x90170112 }, /* subwoofer */
			{ }
		},
		.chained = true,
		.chain_id = ALC290_FIXUP_MONO_SPEAKERS,
	},
	[ALC290_FIXUP_MONO_SPEAKERS] = {
		.type = HDA_FIXUP_FUNC,
		.v.func = alc290_fixup_mono_speakers,
	},
	[ALC290_FIXUP_MONO_SPEAKERS_HSJACK] = {
		.type = HDA_FIXUP_FUNC,
		.v.func = alc290_fixup_mono_speakers,
		.chained = true,
		.chain_id = ALC269_FIXUP_DELL3_MIC_NO_PRESENCE,
	},
	[ALC269_FIXUP_THINKPAD_ACPI] = {
		.type = HDA_FIXUP_FUNC,
		.v.func = hda_fixup_thinkpad_acpi,
	},
	[ALC269_FIXUP_DMIC_THINKPAD_ACPI] = {
		.type = HDA_FIXUP_FUNC,
		.v.func = alc_fixup_inv_dmic,
		.chained = true,
		.chain_id = ALC269_FIXUP_THINKPAD_ACPI,
	},
	[ALC255_FIXUP_DELL1_MIC_NO_PRESENCE] = {
		.type = HDA_FIXUP_PINS,
		.v.pins = (const struct hda_pintbl[]) {
			{ 0x19, 0x01a1913c }, /* use as headset mic, without its own jack detect */
			{ 0x1a, 0x01a1913d }, /* use as headphone mic, without its own jack detect */
			{ }
		},
		.chained = true,
		.chain_id = ALC255_FIXUP_HEADSET_MODE
	},
	[ALC255_FIXUP_DELL2_MIC_NO_PRESENCE] = {
		.type = HDA_FIXUP_PINS,
		.v.pins = (const struct hda_pintbl[]) {
			{ 0x19, 0x01a1913c }, /* use as headset mic, without its own jack detect */
			{ }
		},
		.chained = true,
		.chain_id = ALC255_FIXUP_HEADSET_MODE_NO_HP_MIC
	},
	[ALC255_FIXUP_ASUS_MIC_NO_PRESENCE] = {
		.type = HDA_FIXUP_PINS,
		.v.pins = (const struct hda_pintbl[]) {
			{ 0x19, 0x01a1913c }, /* use as headset mic, without its own jack detect */
			{ }
		},
		.chained = true,
		.chain_id = ALC255_FIXUP_HEADSET_MODE
	},
	[ALC255_FIXUP_HEADSET_MODE] = {
		.type = HDA_FIXUP_FUNC,
		.v.func = alc_fixup_headset_mode_alc255,
		.chained = true,
		.chain_id = ALC255_FIXUP_DELL_WMI_MIC_MUTE_LED
	},
	[ALC255_FIXUP_HEADSET_MODE_NO_HP_MIC] = {
		.type = HDA_FIXUP_FUNC,
		.v.func = alc_fixup_headset_mode_alc255_no_hp_mic,
	},
	[ALC293_FIXUP_DELL1_MIC_NO_PRESENCE] = {
		.type = HDA_FIXUP_PINS,
		.v.pins = (const struct hda_pintbl[]) {
			{ 0x18, 0x01a1913d }, /* use as headphone mic, without its own jack detect */
			{ 0x1a, 0x01a1913c }, /* use as headset mic, without its own jack detect */
			{ }
		},
		.chained = true,
		.chain_id = ALC269_FIXUP_HEADSET_MODE
	},
	[ALC292_FIXUP_TPT440_DOCK] = {
		.type = HDA_FIXUP_FUNC,
		.v.func = alc_fixup_tpt440_dock,
		.chained = true,
		.chain_id = ALC269_FIXUP_LIMIT_INT_MIC_BOOST
	},
	[ALC292_FIXUP_TPT440] = {
		.type = HDA_FIXUP_FUNC,
		.v.func = alc_fixup_disable_aamix,
		.chained = true,
		.chain_id = ALC292_FIXUP_TPT440_DOCK,
	},
	[ALC283_FIXUP_BXBT2807_MIC] = {
		.type = HDA_FIXUP_PINS,
		.v.pins = (const struct hda_pintbl[]) {
			{ 0x19, 0x04a110f0 },
			{ },
		},
	},
	[ALC255_FIXUP_DELL_WMI_MIC_MUTE_LED] = {
		.type = HDA_FIXUP_FUNC,
		.v.func = alc_fixup_dell_wmi,
	},
	[ALC282_FIXUP_ASPIRE_V5_PINS] = {
		.type = HDA_FIXUP_PINS,
		.v.pins = (const struct hda_pintbl[]) {
			{ 0x12, 0x90a60130 },
			{ 0x14, 0x90170110 },
			{ 0x17, 0x40000008 },
			{ 0x18, 0x411111f0 },
			{ 0x19, 0x01a1913c },
			{ 0x1a, 0x411111f0 },
			{ 0x1b, 0x411111f0 },
			{ 0x1d, 0x40f89b2d },
			{ 0x1e, 0x411111f0 },
			{ 0x21, 0x0321101f },
			{ },
		},
	},
	[ALC280_FIXUP_HP_GPIO4] = {
		.type = HDA_FIXUP_FUNC,
		.v.func = alc280_fixup_hp_gpio4,
	},
	[ALC286_FIXUP_HP_GPIO_LED] = {
		.type = HDA_FIXUP_FUNC,
		.v.func = alc286_fixup_hp_gpio_led,
	},
	[ALC280_FIXUP_HP_GPIO2_MIC_HOTKEY] = {
		.type = HDA_FIXUP_FUNC,
		.v.func = alc280_fixup_hp_gpio2_mic_hotkey,
	},
	[ALC280_FIXUP_HP_DOCK_PINS] = {
		.type = HDA_FIXUP_PINS,
		.v.pins = (const struct hda_pintbl[]) {
			{ 0x1b, 0x21011020 }, /* line-out */
			{ 0x1a, 0x01a1903c }, /* headset mic */
			{ 0x18, 0x2181103f }, /* line-in */
			{ },
		},
		.chained = true,
		.chain_id = ALC280_FIXUP_HP_GPIO4
	},
	[ALC280_FIXUP_HP_9480M] = {
		.type = HDA_FIXUP_FUNC,
		.v.func = alc280_fixup_hp_9480m,
	},
	[ALC288_FIXUP_DELL_HEADSET_MODE] = {
		.type = HDA_FIXUP_FUNC,
		.v.func = alc_fixup_headset_mode_dell_alc288,
		.chained = true,
		.chain_id = ALC255_FIXUP_DELL_WMI_MIC_MUTE_LED
	},
	[ALC288_FIXUP_DELL1_MIC_NO_PRESENCE] = {
		.type = HDA_FIXUP_PINS,
		.v.pins = (const struct hda_pintbl[]) {
			{ 0x18, 0x01a1913c }, /* use as headset mic, without its own jack detect */
			{ 0x1a, 0x01a1913d }, /* use as headphone mic, without its own jack detect */
			{ }
		},
		.chained = true,
		.chain_id = ALC288_FIXUP_DELL_HEADSET_MODE
	},
	[ALC288_FIXUP_DELL_XPS_13_GPIO6] = {
		.type = HDA_FIXUP_VERBS,
		.v.verbs = (const struct hda_verb[]) {
			{0x01, AC_VERB_SET_GPIO_MASK, 0x40},
			{0x01, AC_VERB_SET_GPIO_DIRECTION, 0x40},
			{0x01, AC_VERB_SET_GPIO_DATA, 0x00},
			{ }
		},
		.chained = true,
		.chain_id = ALC288_FIXUP_DELL1_MIC_NO_PRESENCE
	},
	[ALC288_FIXUP_DISABLE_AAMIX] = {
		.type = HDA_FIXUP_FUNC,
		.v.func = alc_fixup_disable_aamix,
		.chained = true,
		.chain_id = ALC288_FIXUP_DELL_XPS_13_GPIO6
	},
	[ALC288_FIXUP_DELL_XPS_13] = {
		.type = HDA_FIXUP_FUNC,
		.v.func = alc_fixup_dell_xps13,
		.chained = true,
		.chain_id = ALC288_FIXUP_DISABLE_AAMIX
	},
	[ALC292_FIXUP_DISABLE_AAMIX] = {
		.type = HDA_FIXUP_FUNC,
		.v.func = alc_fixup_disable_aamix,
		.chained = true,
		.chain_id = ALC269_FIXUP_DELL2_MIC_NO_PRESENCE
	},
	[ALC293_FIXUP_DISABLE_AAMIX_MULTIJACK] = {
		.type = HDA_FIXUP_FUNC,
		.v.func = alc_fixup_disable_aamix,
		.chained = true,
		.chain_id = ALC293_FIXUP_DELL1_MIC_NO_PRESENCE
	},
	[ALC292_FIXUP_DELL_E7X] = {
		.type = HDA_FIXUP_FUNC,
		.v.func = alc_fixup_dell_xps13,
		.chained = true,
		.chain_id = ALC292_FIXUP_DISABLE_AAMIX
	},
	[ALC298_FIXUP_DELL1_MIC_NO_PRESENCE] = {
		.type = HDA_FIXUP_PINS,
		.v.pins = (const struct hda_pintbl[]) {
			{ 0x18, 0x01a1913c }, /* use as headset mic, without its own jack detect */
			{ 0x1a, 0x01a1913d }, /* use as headphone mic, without its own jack detect */
			{ }
		},
		.chained = true,
		.chain_id = ALC269_FIXUP_HEADSET_MODE
	},
	[ALC275_FIXUP_DELL_XPS] = {
		.type = HDA_FIXUP_VERBS,
		.v.verbs = (const struct hda_verb[]) {
			/* Enables internal speaker */
			{0x20, AC_VERB_SET_COEF_INDEX, 0x1f},
			{0x20, AC_VERB_SET_PROC_COEF, 0x00c0},
			{0x20, AC_VERB_SET_COEF_INDEX, 0x30},
			{0x20, AC_VERB_SET_PROC_COEF, 0x00b1},
			{}
		}
	},
	[ALC256_FIXUP_DELL_XPS_13_HEADPHONE_NOISE] = {
		.type = HDA_FIXUP_VERBS,
		.v.verbs = (const struct hda_verb[]) {
			/* Disable pass-through path for FRONT 14h */
			{0x20, AC_VERB_SET_COEF_INDEX, 0x36},
			{0x20, AC_VERB_SET_PROC_COEF, 0x1737},
			{}
		},
		.chained = true,
		.chain_id = ALC255_FIXUP_DELL1_MIC_NO_PRESENCE
	},
	[ALC293_FIXUP_LENOVO_SPK_NOISE] = {
		.type = HDA_FIXUP_FUNC,
		.v.func = alc_fixup_disable_aamix,
		.chained = true,
		.chain_id = ALC269_FIXUP_THINKPAD_ACPI
	},
	[ALC233_FIXUP_LENOVO_LINE2_MIC_HOTKEY] = {
		.type = HDA_FIXUP_FUNC,
		.v.func = alc233_fixup_lenovo_line2_mic_hotkey,
	},
	[ALC255_FIXUP_DELL_SPK_NOISE] = {
		.type = HDA_FIXUP_FUNC,
		.v.func = alc_fixup_disable_aamix,
		.chained = true,
		.chain_id = ALC255_FIXUP_DELL1_MIC_NO_PRESENCE
	},
	[ALC221_FIXUP_HP_FRONT_MIC] = {
		.type = HDA_FIXUP_PINS,
		.v.pins = (const struct hda_pintbl[]) {
			{ 0x19, 0x02a19020 }, /* Front Mic */
			{ }
		},
	},
	[ALC269VC_FIXUP_NL3_SECOND_JACK] = {
		.type = HDA_FIXUP_PINS,
		.v.pins = (const struct hda_pintbl[]) {
			{ 0x1a, 0x222140af },
			{ },
		},
		.chained = true,
		.chain_id = ALC269VC_FIXUP_NL3_AUTOMUTE
	},
	[ALC269VC_FIXUP_NL3_AUTOMUTE] = {
		.type = HDA_FIXUP_FUNC,
		.v.func = alc269vc_nl3_fixup_automute,
		.chained = true,
		.chain_id = ALC269_FIXUP_PINCFG_NO_HP_TO_LINEOUT
	},
	[ALC256_FIXUP_ASUS_HEADSET_MODE] = {
		.type = HDA_FIXUP_FUNC,
		.v.func = alc_fixup_headset_mode,
	},
	[ALC256_FIXUP_ASUS_MIC] = {
		.type = HDA_FIXUP_PINS,
		.v.pins = (const struct hda_pintbl[]) {
			{ 0x13, 0x90a60160 }, /* use as internal mic */
			{ 0x19, 0x04a11120 }, /* use as headset mic, without its own jack detect */
			{ }
		},
		.chained = true,
		.chain_id = ALC256_FIXUP_ASUS_HEADSET_MODE
	},
	[ALC225_FIXUP_DELL1_MIC_NO_PRESENCE] = {
		.type = HDA_FIXUP_VERBS,
		.v.verbs = (const struct hda_verb[]) {
			/* Disable pass-through path for FRONT 14h */
			{ 0x20, AC_VERB_SET_COEF_INDEX, 0x36 },
			{ 0x20, AC_VERB_SET_PROC_COEF, 0x57d7 },
			{}
		},
		.chained = true,
		.chain_id = ALC269_FIXUP_DELL1_MIC_NO_PRESENCE
	},
	[ALC280_FIXUP_HP_HEADSET_MIC] = {
		.type = HDA_FIXUP_FUNC,
		.v.func = alc_fixup_disable_aamix,
		.chained = true,
		.chain_id = ALC269_FIXUP_HEADSET_MIC,
	},
	[ALC292_FIXUP_TPT460] = {
		.type = HDA_FIXUP_FUNC,
		.v.func = alc_fixup_tpt440_dock,
		.chained = true,
		.chain_id = ALC293_FIXUP_LENOVO_SPK_NOISE,
	},
<<<<<<< HEAD
	[ALC233_FIXUP_ASUS_MIC_NO_PRESENCE] = {
		.type = HDA_FIXUP_PINS,
		.v.pins = (const struct hda_pintbl[]) {
			{ 0x19, 0x01a1913c }, /* use as headset mic, without its own jack detect */
			{ }
		},
		.chained = true,
		.chain_id = ALC269_FIXUP_HEADSET_MIC
	},
	[ALC233_FIXUP_EAPD_COEF_AND_MIC_NO_PRESENCE] = {
		.type = HDA_FIXUP_VERBS,
		.v.verbs = (const struct hda_verb[]) {
			/* Enables internal speaker */
			{0x20, AC_VERB_SET_COEF_INDEX, 0x40},
			{0x20, AC_VERB_SET_PROC_COEF, 0x8800},
			{}
		},
		.chained = true,
		.chain_id = ALC233_FIXUP_ASUS_MIC_NO_PRESENCE
=======
	[ALC298_FIXUP_SPK_VOLUME] = {
		.type = HDA_FIXUP_FUNC,
		.v.func = alc298_fixup_speaker_volume,
		.chained = true,
		.chain_id = ALC298_FIXUP_DELL1_MIC_NO_PRESENCE,
>>>>>>> 698f3f28
	},
};

static const struct snd_pci_quirk alc269_fixup_tbl[] = {
	SND_PCI_QUIRK(0x1025, 0x0283, "Acer TravelMate 8371", ALC269_FIXUP_INV_DMIC),
	SND_PCI_QUIRK(0x1025, 0x029b, "Acer 1810TZ", ALC269_FIXUP_INV_DMIC),
	SND_PCI_QUIRK(0x1025, 0x0349, "Acer AOD260", ALC269_FIXUP_INV_DMIC),
	SND_PCI_QUIRK(0x1025, 0x047c, "Acer AC700", ALC269_FIXUP_ACER_AC700),
	SND_PCI_QUIRK(0x1025, 0x072d, "Acer Aspire V5-571G", ALC269_FIXUP_ASPIRE_HEADSET_MIC),
	SND_PCI_QUIRK(0x1025, 0x080d, "Acer Aspire V5-122P", ALC269_FIXUP_ASPIRE_HEADSET_MIC),
	SND_PCI_QUIRK(0x1025, 0x0740, "Acer AO725", ALC271_FIXUP_HP_GATE_MIC_JACK),
	SND_PCI_QUIRK(0x1025, 0x0742, "Acer AO756", ALC271_FIXUP_HP_GATE_MIC_JACK),
	SND_PCI_QUIRK(0x1025, 0x0762, "Acer Aspire E1-472", ALC271_FIXUP_HP_GATE_MIC_JACK_E1_572),
	SND_PCI_QUIRK(0x1025, 0x0775, "Acer Aspire E1-572", ALC271_FIXUP_HP_GATE_MIC_JACK_E1_572),
	SND_PCI_QUIRK(0x1025, 0x079b, "Acer Aspire V5-573G", ALC282_FIXUP_ASPIRE_V5_PINS),
	SND_PCI_QUIRK(0x1025, 0x106d, "Acer Cloudbook 14", ALC283_FIXUP_CHROME_BOOK),
	SND_PCI_QUIRK(0x1028, 0x0470, "Dell M101z", ALC269_FIXUP_DELL_M101Z),
	SND_PCI_QUIRK(0x1028, 0x054b, "Dell XPS one 2710", ALC275_FIXUP_DELL_XPS),
	SND_PCI_QUIRK(0x1028, 0x05bd, "Dell Latitude E6440", ALC292_FIXUP_DELL_E7X),
	SND_PCI_QUIRK(0x1028, 0x05be, "Dell Latitude E6540", ALC292_FIXUP_DELL_E7X),
	SND_PCI_QUIRK(0x1028, 0x05ca, "Dell Latitude E7240", ALC292_FIXUP_DELL_E7X),
	SND_PCI_QUIRK(0x1028, 0x05cb, "Dell Latitude E7440", ALC292_FIXUP_DELL_E7X),
	SND_PCI_QUIRK(0x1028, 0x05da, "Dell Vostro 5460", ALC290_FIXUP_SUBWOOFER),
	SND_PCI_QUIRK(0x1028, 0x05f4, "Dell", ALC269_FIXUP_DELL1_MIC_NO_PRESENCE),
	SND_PCI_QUIRK(0x1028, 0x05f5, "Dell", ALC269_FIXUP_DELL1_MIC_NO_PRESENCE),
	SND_PCI_QUIRK(0x1028, 0x05f6, "Dell", ALC269_FIXUP_DELL1_MIC_NO_PRESENCE),
	SND_PCI_QUIRK(0x1028, 0x0615, "Dell Vostro 5470", ALC290_FIXUP_SUBWOOFER_HSJACK),
	SND_PCI_QUIRK(0x1028, 0x0616, "Dell Vostro 5470", ALC290_FIXUP_SUBWOOFER_HSJACK),
	SND_PCI_QUIRK(0x1028, 0x062c, "Dell Latitude E5550", ALC292_FIXUP_DELL_E7X),
	SND_PCI_QUIRK(0x1028, 0x062e, "Dell Latitude E7450", ALC292_FIXUP_DELL_E7X),
	SND_PCI_QUIRK(0x1028, 0x0638, "Dell Inspiron 5439", ALC290_FIXUP_MONO_SPEAKERS_HSJACK),
	SND_PCI_QUIRK(0x1028, 0x064a, "Dell", ALC293_FIXUP_DELL1_MIC_NO_PRESENCE),
	SND_PCI_QUIRK(0x1028, 0x064b, "Dell", ALC293_FIXUP_DELL1_MIC_NO_PRESENCE),
	SND_PCI_QUIRK(0x1028, 0x0665, "Dell XPS 13", ALC288_FIXUP_DELL_XPS_13),
	SND_PCI_QUIRK(0x1028, 0x0669, "Dell Optiplex 9020m", ALC255_FIXUP_DELL1_MIC_NO_PRESENCE),
	SND_PCI_QUIRK(0x1028, 0x069a, "Dell Vostro 5480", ALC290_FIXUP_SUBWOOFER_HSJACK),
	SND_PCI_QUIRK(0x1028, 0x06c7, "Dell", ALC255_FIXUP_DELL1_MIC_NO_PRESENCE),
	SND_PCI_QUIRK(0x1028, 0x06d9, "Dell", ALC293_FIXUP_DELL1_MIC_NO_PRESENCE),
	SND_PCI_QUIRK(0x1028, 0x06da, "Dell", ALC293_FIXUP_DELL1_MIC_NO_PRESENCE),
	SND_PCI_QUIRK(0x1028, 0x06db, "Dell", ALC293_FIXUP_DISABLE_AAMIX_MULTIJACK),
	SND_PCI_QUIRK(0x1028, 0x06dd, "Dell", ALC293_FIXUP_DISABLE_AAMIX_MULTIJACK),
	SND_PCI_QUIRK(0x1028, 0x06de, "Dell", ALC293_FIXUP_DISABLE_AAMIX_MULTIJACK),
	SND_PCI_QUIRK(0x1028, 0x06df, "Dell", ALC293_FIXUP_DISABLE_AAMIX_MULTIJACK),
	SND_PCI_QUIRK(0x1028, 0x06e0, "Dell", ALC293_FIXUP_DISABLE_AAMIX_MULTIJACK),
	SND_PCI_QUIRK(0x1028, 0x0704, "Dell XPS 13 9350", ALC256_FIXUP_DELL_XPS_13_HEADPHONE_NOISE),
	SND_PCI_QUIRK(0x1028, 0x0725, "Dell Inspiron 3162", ALC255_FIXUP_DELL_SPK_NOISE),
	SND_PCI_QUIRK(0x1028, 0x075b, "Dell XPS 13 9360", ALC256_FIXUP_DELL_XPS_13_HEADPHONE_NOISE),
	SND_PCI_QUIRK(0x1028, 0x075d, "Dell AIO", ALC298_FIXUP_SPK_VOLUME),
	SND_PCI_QUIRK(0x1028, 0x164a, "Dell", ALC293_FIXUP_DELL1_MIC_NO_PRESENCE),
	SND_PCI_QUIRK(0x1028, 0x164b, "Dell", ALC293_FIXUP_DELL1_MIC_NO_PRESENCE),
	SND_PCI_QUIRK(0x103c, 0x1586, "HP", ALC269_FIXUP_HP_MUTE_LED_MIC2),
	SND_PCI_QUIRK(0x103c, 0x18e6, "HP", ALC269_FIXUP_HP_GPIO_LED),
	SND_PCI_QUIRK(0x103c, 0x218b, "HP", ALC269_FIXUP_LIMIT_INT_MIC_BOOST_MUTE_LED),
	SND_PCI_QUIRK(0x103c, 0x225f, "HP", ALC280_FIXUP_HP_GPIO2_MIC_HOTKEY),
	/* ALC282 */
	SND_PCI_QUIRK(0x103c, 0x21f9, "HP", ALC269_FIXUP_HP_MUTE_LED_MIC1),
	SND_PCI_QUIRK(0x103c, 0x2210, "HP", ALC269_FIXUP_HP_MUTE_LED_MIC1),
	SND_PCI_QUIRK(0x103c, 0x2214, "HP", ALC269_FIXUP_HP_MUTE_LED_MIC1),
	SND_PCI_QUIRK(0x103c, 0x2236, "HP", ALC269_FIXUP_HP_LINE1_MIC1_LED),
	SND_PCI_QUIRK(0x103c, 0x2237, "HP", ALC269_FIXUP_HP_LINE1_MIC1_LED),
	SND_PCI_QUIRK(0x103c, 0x2238, "HP", ALC269_FIXUP_HP_LINE1_MIC1_LED),
	SND_PCI_QUIRK(0x103c, 0x2239, "HP", ALC269_FIXUP_HP_LINE1_MIC1_LED),
	SND_PCI_QUIRK(0x103c, 0x224b, "HP", ALC269_FIXUP_HP_LINE1_MIC1_LED),
	SND_PCI_QUIRK(0x103c, 0x2268, "HP", ALC269_FIXUP_HP_MUTE_LED_MIC1),
	SND_PCI_QUIRK(0x103c, 0x226a, "HP", ALC269_FIXUP_HP_MUTE_LED_MIC1),
	SND_PCI_QUIRK(0x103c, 0x226b, "HP", ALC269_FIXUP_HP_MUTE_LED_MIC1),
	SND_PCI_QUIRK(0x103c, 0x226e, "HP", ALC269_FIXUP_HP_MUTE_LED_MIC1),
	SND_PCI_QUIRK(0x103c, 0x2271, "HP", ALC286_FIXUP_HP_GPIO_LED),
	SND_PCI_QUIRK(0x103c, 0x2272, "HP", ALC280_FIXUP_HP_DOCK_PINS),
	SND_PCI_QUIRK(0x103c, 0x2273, "HP", ALC280_FIXUP_HP_DOCK_PINS),
	SND_PCI_QUIRK(0x103c, 0x229e, "HP", ALC269_FIXUP_HP_MUTE_LED_MIC1),
	SND_PCI_QUIRK(0x103c, 0x22b2, "HP", ALC269_FIXUP_HP_MUTE_LED_MIC1),
	SND_PCI_QUIRK(0x103c, 0x22b7, "HP", ALC269_FIXUP_HP_MUTE_LED_MIC1),
	SND_PCI_QUIRK(0x103c, 0x22bf, "HP", ALC269_FIXUP_HP_MUTE_LED_MIC1),
	SND_PCI_QUIRK(0x103c, 0x22cf, "HP", ALC269_FIXUP_HP_MUTE_LED_MIC1),
	SND_PCI_QUIRK(0x103c, 0x22db, "HP", ALC280_FIXUP_HP_9480M),
	SND_PCI_QUIRK(0x103c, 0x22dc, "HP", ALC269_FIXUP_HP_GPIO_MIC1_LED),
	SND_PCI_QUIRK(0x103c, 0x22fb, "HP", ALC269_FIXUP_HP_GPIO_MIC1_LED),
	/* ALC290 */
	SND_PCI_QUIRK(0x103c, 0x221b, "HP", ALC269_FIXUP_HP_GPIO_MIC1_LED),
	SND_PCI_QUIRK(0x103c, 0x2221, "HP", ALC269_FIXUP_HP_GPIO_MIC1_LED),
	SND_PCI_QUIRK(0x103c, 0x2225, "HP", ALC269_FIXUP_HP_GPIO_MIC1_LED),
	SND_PCI_QUIRK(0x103c, 0x2253, "HP", ALC269_FIXUP_HP_GPIO_MIC1_LED),
	SND_PCI_QUIRK(0x103c, 0x2254, "HP", ALC269_FIXUP_HP_GPIO_MIC1_LED),
	SND_PCI_QUIRK(0x103c, 0x2255, "HP", ALC269_FIXUP_HP_GPIO_MIC1_LED),
	SND_PCI_QUIRK(0x103c, 0x2256, "HP", ALC269_FIXUP_HP_GPIO_MIC1_LED),
	SND_PCI_QUIRK(0x103c, 0x2257, "HP", ALC269_FIXUP_HP_GPIO_MIC1_LED),
	SND_PCI_QUIRK(0x103c, 0x2259, "HP", ALC269_FIXUP_HP_GPIO_MIC1_LED),
	SND_PCI_QUIRK(0x103c, 0x225a, "HP", ALC269_FIXUP_HP_GPIO_MIC1_LED),
	SND_PCI_QUIRK(0x103c, 0x2260, "HP", ALC269_FIXUP_HP_MUTE_LED_MIC1),
	SND_PCI_QUIRK(0x103c, 0x2263, "HP", ALC269_FIXUP_HP_MUTE_LED_MIC1),
	SND_PCI_QUIRK(0x103c, 0x2264, "HP", ALC269_FIXUP_HP_MUTE_LED_MIC1),
	SND_PCI_QUIRK(0x103c, 0x2265, "HP", ALC269_FIXUP_HP_MUTE_LED_MIC1),
	SND_PCI_QUIRK(0x103c, 0x2272, "HP", ALC269_FIXUP_HP_GPIO_MIC1_LED),
	SND_PCI_QUIRK(0x103c, 0x2273, "HP", ALC269_FIXUP_HP_GPIO_MIC1_LED),
	SND_PCI_QUIRK(0x103c, 0x2278, "HP", ALC269_FIXUP_HP_GPIO_MIC1_LED),
	SND_PCI_QUIRK(0x103c, 0x227f, "HP", ALC269_FIXUP_HP_MUTE_LED_MIC1),
	SND_PCI_QUIRK(0x103c, 0x2282, "HP", ALC269_FIXUP_HP_MUTE_LED_MIC1),
	SND_PCI_QUIRK(0x103c, 0x228b, "HP", ALC269_FIXUP_HP_MUTE_LED_MIC1),
	SND_PCI_QUIRK(0x103c, 0x228e, "HP", ALC269_FIXUP_HP_MUTE_LED_MIC1),
	SND_PCI_QUIRK(0x103c, 0x22c5, "HP", ALC269_FIXUP_HP_MUTE_LED_MIC1),
	SND_PCI_QUIRK(0x103c, 0x22c7, "HP", ALC269_FIXUP_HP_MUTE_LED_MIC1),
	SND_PCI_QUIRK(0x103c, 0x22c8, "HP", ALC269_FIXUP_HP_MUTE_LED_MIC1),
	SND_PCI_QUIRK(0x103c, 0x22c4, "HP", ALC269_FIXUP_HP_MUTE_LED_MIC1),
	SND_PCI_QUIRK(0x103c, 0x2334, "HP", ALC269_FIXUP_HP_MUTE_LED_MIC1),
	SND_PCI_QUIRK(0x103c, 0x2335, "HP", ALC269_FIXUP_HP_MUTE_LED_MIC1),
	SND_PCI_QUIRK(0x103c, 0x2336, "HP", ALC269_FIXUP_HP_MUTE_LED_MIC1),
	SND_PCI_QUIRK(0x103c, 0x2337, "HP", ALC269_FIXUP_HP_MUTE_LED_MIC1),
	SND_PCI_QUIRK(0x103c, 0x8256, "HP", ALC221_FIXUP_HP_FRONT_MIC),
	SND_PCI_QUIRK(0x1043, 0x103e, "ASUS X540SA", ALC256_FIXUP_ASUS_MIC),
	SND_PCI_QUIRK(0x1043, 0x10c0, "ASUS X540SA", ALC256_FIXUP_ASUS_MIC),
	SND_PCI_QUIRK(0x1043, 0x12f0, "ASUS X541UV", ALC256_FIXUP_ASUS_MIC),
	SND_PCI_QUIRK(0x1043, 0x12e0, "ASUS X541SA", ALC256_FIXUP_ASUS_MIC),
	SND_PCI_QUIRK(0x1043, 0x13b0, "ASUS Z550SA", ALC256_FIXUP_ASUS_MIC),
	SND_PCI_QUIRK(0x103c, 0x221c, "HP EliteBook 755 G2", ALC280_FIXUP_HP_HEADSET_MIC),
	SND_PCI_QUIRK(0x1043, 0x103f, "ASUS TX300", ALC282_FIXUP_ASUS_TX300),
	SND_PCI_QUIRK(0x1043, 0x106d, "Asus K53BE", ALC269_FIXUP_LIMIT_INT_MIC_BOOST),
	SND_PCI_QUIRK(0x1043, 0x115d, "Asus 1015E", ALC269_FIXUP_LIMIT_INT_MIC_BOOST),
	SND_PCI_QUIRK(0x1043, 0x1427, "Asus Zenbook UX31E", ALC269VB_FIXUP_ASUS_ZENBOOK),
	SND_PCI_QUIRK(0x1043, 0x1517, "Asus Zenbook UX31A", ALC269VB_FIXUP_ASUS_ZENBOOK_UX31A),
	SND_PCI_QUIRK(0x1043, 0x16e3, "ASUS UX50", ALC269_FIXUP_STEREO_DMIC),
	SND_PCI_QUIRK(0x1043, 0x1a13, "Asus G73Jw", ALC269_FIXUP_ASUS_G73JW),
	SND_PCI_QUIRK(0x1043, 0x1b13, "Asus U41SV", ALC269_FIXUP_INV_DMIC),
	SND_PCI_QUIRK(0x1043, 0x1c23, "Asus X55U", ALC269_FIXUP_LIMIT_INT_MIC_BOOST),
	SND_PCI_QUIRK(0x1043, 0x1ccd, "ASUS X555UB", ALC256_FIXUP_ASUS_MIC),
	SND_PCI_QUIRK(0x1043, 0x1bbd, "ASUS Z550MA", ALC255_FIXUP_ASUS_MIC_NO_PRESENCE),
	SND_PCI_QUIRK(0x1043, 0x10d0, "ASUS X540LA/X540LJ", ALC255_FIXUP_ASUS_MIC_NO_PRESENCE),
	SND_PCI_QUIRK(0x1043, 0x11c0, "ASUS X556UR", ALC255_FIXUP_ASUS_MIC_NO_PRESENCE),
	SND_PCI_QUIRK(0x1043, 0x831a, "ASUS P901", ALC269_FIXUP_STEREO_DMIC),
	SND_PCI_QUIRK(0x1043, 0x834a, "ASUS S101", ALC269_FIXUP_STEREO_DMIC),
	SND_PCI_QUIRK(0x1043, 0x8398, "ASUS P1005", ALC269_FIXUP_STEREO_DMIC),
	SND_PCI_QUIRK(0x1043, 0x83ce, "ASUS P1005", ALC269_FIXUP_STEREO_DMIC),
	SND_PCI_QUIRK(0x1043, 0x8516, "ASUS X101CH", ALC269_FIXUP_ASUS_X101),
	SND_PCI_QUIRK(0x1043, 0x1290, "ASUS X441SA", ALC233_FIXUP_EAPD_COEF_AND_MIC_NO_PRESENCE),
	SND_PCI_QUIRK(0x1043, 0x12a0, "ASUS X441UV", ALC233_FIXUP_EAPD_COEF_AND_MIC_NO_PRESENCE),
	SND_PCI_QUIRK(0x104d, 0x90b5, "Sony VAIO Pro 11", ALC286_FIXUP_SONY_MIC_NO_PRESENCE),
	SND_PCI_QUIRK(0x104d, 0x90b6, "Sony VAIO Pro 13", ALC286_FIXUP_SONY_MIC_NO_PRESENCE),
	SND_PCI_QUIRK(0x104d, 0x9073, "Sony VAIO", ALC275_FIXUP_SONY_VAIO_GPIO2),
	SND_PCI_QUIRK(0x104d, 0x907b, "Sony VAIO", ALC275_FIXUP_SONY_HWEQ),
	SND_PCI_QUIRK(0x104d, 0x9084, "Sony VAIO", ALC275_FIXUP_SONY_HWEQ),
	SND_PCI_QUIRK(0x104d, 0x9099, "Sony VAIO S13", ALC275_FIXUP_SONY_DISABLE_AAMIX),
	SND_PCI_QUIRK(0x10cf, 0x1475, "Lifebook", ALC269_FIXUP_LIFEBOOK),
	SND_PCI_QUIRK(0x10cf, 0x159f, "Lifebook E780", ALC269_FIXUP_LIFEBOOK_NO_HP_TO_LINEOUT),
	SND_PCI_QUIRK(0x10cf, 0x15dc, "Lifebook T731", ALC269_FIXUP_LIFEBOOK_HP_PIN),
	SND_PCI_QUIRK(0x10cf, 0x1757, "Lifebook E752", ALC269_FIXUP_LIFEBOOK_HP_PIN),
	SND_PCI_QUIRK(0x10cf, 0x1845, "Lifebook U904", ALC269_FIXUP_LIFEBOOK_EXTMIC),
	SND_PCI_QUIRK(0x144d, 0xc109, "Samsung Ativ book 9 (NP900X3G)", ALC269_FIXUP_INV_DMIC),
	SND_PCI_QUIRK(0x1458, 0xfa53, "Gigabyte BXBT-2807", ALC283_FIXUP_BXBT2807_MIC),
	SND_PCI_QUIRK(0x152d, 0x1082, "Quanta NL3", ALC269VC_FIXUP_NL3_SECOND_JACK),
	SND_PCI_QUIRK(0x17aa, 0x20f2, "Thinkpad SL410/510", ALC269_FIXUP_SKU_IGNORE),
	SND_PCI_QUIRK(0x17aa, 0x215e, "Thinkpad L512", ALC269_FIXUP_SKU_IGNORE),
	SND_PCI_QUIRK(0x17aa, 0x21b8, "Thinkpad Edge 14", ALC269_FIXUP_SKU_IGNORE),
	SND_PCI_QUIRK(0x17aa, 0x21ca, "Thinkpad L412", ALC269_FIXUP_SKU_IGNORE),
	SND_PCI_QUIRK(0x17aa, 0x21e9, "Thinkpad Edge 15", ALC269_FIXUP_SKU_IGNORE),
	SND_PCI_QUIRK(0x17aa, 0x21f6, "Thinkpad T530", ALC269_FIXUP_LENOVO_DOCK),
	SND_PCI_QUIRK(0x17aa, 0x21fa, "Thinkpad X230", ALC269_FIXUP_LENOVO_DOCK),
	SND_PCI_QUIRK(0x17aa, 0x21f3, "Thinkpad T430", ALC269_FIXUP_LENOVO_DOCK),
	SND_PCI_QUIRK(0x17aa, 0x21fb, "Thinkpad T430s", ALC269_FIXUP_LENOVO_DOCK),
	SND_PCI_QUIRK(0x17aa, 0x2203, "Thinkpad X230 Tablet", ALC269_FIXUP_LENOVO_DOCK),
	SND_PCI_QUIRK(0x17aa, 0x2208, "Thinkpad T431s", ALC269_FIXUP_LENOVO_DOCK),
	SND_PCI_QUIRK(0x17aa, 0x220c, "Thinkpad T440s", ALC292_FIXUP_TPT440),
	SND_PCI_QUIRK(0x17aa, 0x220e, "Thinkpad T440p", ALC292_FIXUP_TPT440_DOCK),
	SND_PCI_QUIRK(0x17aa, 0x2210, "Thinkpad T540p", ALC292_FIXUP_TPT440_DOCK),
	SND_PCI_QUIRK(0x17aa, 0x2211, "Thinkpad W541", ALC292_FIXUP_TPT440_DOCK),
	SND_PCI_QUIRK(0x17aa, 0x2212, "Thinkpad T440", ALC292_FIXUP_TPT440_DOCK),
	SND_PCI_QUIRK(0x17aa, 0x2214, "Thinkpad X240", ALC292_FIXUP_TPT440_DOCK),
	SND_PCI_QUIRK(0x17aa, 0x2215, "Thinkpad", ALC269_FIXUP_LIMIT_INT_MIC_BOOST),
	SND_PCI_QUIRK(0x17aa, 0x2218, "Thinkpad X1 Carbon 2nd", ALC292_FIXUP_TPT440_DOCK),
	SND_PCI_QUIRK(0x17aa, 0x2223, "ThinkPad T550", ALC292_FIXUP_TPT440_DOCK),
	SND_PCI_QUIRK(0x17aa, 0x2226, "ThinkPad X250", ALC292_FIXUP_TPT440_DOCK),
	SND_PCI_QUIRK(0x17aa, 0x2231, "Thinkpad T560", ALC292_FIXUP_TPT460),
	SND_PCI_QUIRK(0x17aa, 0x2233, "Thinkpad", ALC292_FIXUP_TPT460),
	SND_PCI_QUIRK(0x17aa, 0x30bb, "ThinkCentre AIO", ALC233_FIXUP_LENOVO_LINE2_MIC_HOTKEY),
	SND_PCI_QUIRK(0x17aa, 0x30e2, "ThinkCentre AIO", ALC233_FIXUP_LENOVO_LINE2_MIC_HOTKEY),
	SND_PCI_QUIRK(0x17aa, 0x3902, "Lenovo E50-80", ALC269_FIXUP_DMIC_THINKPAD_ACPI),
	SND_PCI_QUIRK(0x17aa, 0x3977, "IdeaPad S210", ALC283_FIXUP_INT_MIC),
	SND_PCI_QUIRK(0x17aa, 0x3978, "IdeaPad Y410P", ALC269_FIXUP_NO_SHUTUP),
	SND_PCI_QUIRK(0x17aa, 0x5013, "Thinkpad", ALC269_FIXUP_LIMIT_INT_MIC_BOOST),
	SND_PCI_QUIRK(0x17aa, 0x501a, "Thinkpad", ALC283_FIXUP_INT_MIC),
	SND_PCI_QUIRK(0x17aa, 0x501e, "Thinkpad L440", ALC292_FIXUP_TPT440_DOCK),
	SND_PCI_QUIRK(0x17aa, 0x5026, "Thinkpad", ALC269_FIXUP_LIMIT_INT_MIC_BOOST),
	SND_PCI_QUIRK(0x17aa, 0x5034, "Thinkpad T450", ALC292_FIXUP_TPT440_DOCK),
	SND_PCI_QUIRK(0x17aa, 0x5036, "Thinkpad T450s", ALC292_FIXUP_TPT440_DOCK),
	SND_PCI_QUIRK(0x17aa, 0x503c, "Thinkpad L450", ALC292_FIXUP_TPT440_DOCK),
	SND_PCI_QUIRK(0x17aa, 0x504a, "ThinkPad X260", ALC292_FIXUP_TPT440_DOCK),
	SND_PCI_QUIRK(0x17aa, 0x504b, "Thinkpad", ALC293_FIXUP_LENOVO_SPK_NOISE),
	SND_PCI_QUIRK(0x17aa, 0x5050, "Thinkpad T560p", ALC292_FIXUP_TPT460),
	SND_PCI_QUIRK(0x17aa, 0x5051, "Thinkpad L460", ALC292_FIXUP_TPT460),
	SND_PCI_QUIRK(0x17aa, 0x5053, "Thinkpad T460", ALC292_FIXUP_TPT460),
	SND_PCI_QUIRK(0x17aa, 0x5109, "Thinkpad", ALC269_FIXUP_LIMIT_INT_MIC_BOOST),
	SND_PCI_QUIRK(0x17aa, 0x3bf8, "Quanta FL1", ALC269_FIXUP_PCM_44K),
	SND_PCI_QUIRK(0x17aa, 0x9e54, "LENOVO NB", ALC269_FIXUP_LENOVO_EAPD),
	SND_PCI_QUIRK(0x1b7d, 0xa831, "Ordissimo EVE2 ", ALC269VB_FIXUP_ORDISSIMO_EVE2), /* Also known as Malata PC-B1303 */

#if 0
	/* Below is a quirk table taken from the old code.
	 * Basically the device should work as is without the fixup table.
	 * If BIOS doesn't give a proper info, enable the corresponding
	 * fixup entry.
	 */
	SND_PCI_QUIRK(0x1043, 0x8330, "ASUS Eeepc P703 P900A",
		      ALC269_FIXUP_AMIC),
	SND_PCI_QUIRK(0x1043, 0x1013, "ASUS N61Da", ALC269_FIXUP_AMIC),
	SND_PCI_QUIRK(0x1043, 0x1143, "ASUS B53f", ALC269_FIXUP_AMIC),
	SND_PCI_QUIRK(0x1043, 0x1133, "ASUS UJ20ft", ALC269_FIXUP_AMIC),
	SND_PCI_QUIRK(0x1043, 0x1183, "ASUS K72DR", ALC269_FIXUP_AMIC),
	SND_PCI_QUIRK(0x1043, 0x11b3, "ASUS K52DR", ALC269_FIXUP_AMIC),
	SND_PCI_QUIRK(0x1043, 0x11e3, "ASUS U33Jc", ALC269_FIXUP_AMIC),
	SND_PCI_QUIRK(0x1043, 0x1273, "ASUS UL80Jt", ALC269_FIXUP_AMIC),
	SND_PCI_QUIRK(0x1043, 0x1283, "ASUS U53Jc", ALC269_FIXUP_AMIC),
	SND_PCI_QUIRK(0x1043, 0x12b3, "ASUS N82JV", ALC269_FIXUP_AMIC),
	SND_PCI_QUIRK(0x1043, 0x12d3, "ASUS N61Jv", ALC269_FIXUP_AMIC),
	SND_PCI_QUIRK(0x1043, 0x13a3, "ASUS UL30Vt", ALC269_FIXUP_AMIC),
	SND_PCI_QUIRK(0x1043, 0x1373, "ASUS G73JX", ALC269_FIXUP_AMIC),
	SND_PCI_QUIRK(0x1043, 0x1383, "ASUS UJ30Jc", ALC269_FIXUP_AMIC),
	SND_PCI_QUIRK(0x1043, 0x13d3, "ASUS N61JA", ALC269_FIXUP_AMIC),
	SND_PCI_QUIRK(0x1043, 0x1413, "ASUS UL50", ALC269_FIXUP_AMIC),
	SND_PCI_QUIRK(0x1043, 0x1443, "ASUS UL30", ALC269_FIXUP_AMIC),
	SND_PCI_QUIRK(0x1043, 0x1453, "ASUS M60Jv", ALC269_FIXUP_AMIC),
	SND_PCI_QUIRK(0x1043, 0x1483, "ASUS UL80", ALC269_FIXUP_AMIC),
	SND_PCI_QUIRK(0x1043, 0x14f3, "ASUS F83Vf", ALC269_FIXUP_AMIC),
	SND_PCI_QUIRK(0x1043, 0x14e3, "ASUS UL20", ALC269_FIXUP_AMIC),
	SND_PCI_QUIRK(0x1043, 0x1513, "ASUS UX30", ALC269_FIXUP_AMIC),
	SND_PCI_QUIRK(0x1043, 0x1593, "ASUS N51Vn", ALC269_FIXUP_AMIC),
	SND_PCI_QUIRK(0x1043, 0x15a3, "ASUS N60Jv", ALC269_FIXUP_AMIC),
	SND_PCI_QUIRK(0x1043, 0x15b3, "ASUS N60Dp", ALC269_FIXUP_AMIC),
	SND_PCI_QUIRK(0x1043, 0x15c3, "ASUS N70De", ALC269_FIXUP_AMIC),
	SND_PCI_QUIRK(0x1043, 0x15e3, "ASUS F83T", ALC269_FIXUP_AMIC),
	SND_PCI_QUIRK(0x1043, 0x1643, "ASUS M60J", ALC269_FIXUP_AMIC),
	SND_PCI_QUIRK(0x1043, 0x1653, "ASUS U50", ALC269_FIXUP_AMIC),
	SND_PCI_QUIRK(0x1043, 0x1693, "ASUS F50N", ALC269_FIXUP_AMIC),
	SND_PCI_QUIRK(0x1043, 0x16a3, "ASUS F5Q", ALC269_FIXUP_AMIC),
	SND_PCI_QUIRK(0x1043, 0x1723, "ASUS P80", ALC269_FIXUP_AMIC),
	SND_PCI_QUIRK(0x1043, 0x1743, "ASUS U80", ALC269_FIXUP_AMIC),
	SND_PCI_QUIRK(0x1043, 0x1773, "ASUS U20A", ALC269_FIXUP_AMIC),
	SND_PCI_QUIRK(0x1043, 0x1883, "ASUS F81Se", ALC269_FIXUP_AMIC),
	SND_PCI_QUIRK(0x152d, 0x1778, "Quanta ON1", ALC269_FIXUP_DMIC),
	SND_PCI_QUIRK(0x17aa, 0x3be9, "Quanta Wistron", ALC269_FIXUP_AMIC),
	SND_PCI_QUIRK(0x17aa, 0x3bf8, "Quanta FL1", ALC269_FIXUP_AMIC),
	SND_PCI_QUIRK(0x17ff, 0x059a, "Quanta EL3", ALC269_FIXUP_DMIC),
	SND_PCI_QUIRK(0x17ff, 0x059b, "Quanta JR1", ALC269_FIXUP_DMIC),
#endif
	{}
};

static const struct snd_pci_quirk alc269_fixup_vendor_tbl[] = {
	SND_PCI_QUIRK_VENDOR(0x1025, "Acer Aspire", ALC271_FIXUP_DMIC),
	SND_PCI_QUIRK_VENDOR(0x103c, "HP", ALC269_FIXUP_HP_MUTE_LED),
	SND_PCI_QUIRK_VENDOR(0x104d, "Sony VAIO", ALC269_FIXUP_SONY_VAIO),
	SND_PCI_QUIRK_VENDOR(0x17aa, "Thinkpad", ALC269_FIXUP_THINKPAD_ACPI),
	{}
};

static const struct hda_model_fixup alc269_fixup_models[] = {
	{.id = ALC269_FIXUP_AMIC, .name = "laptop-amic"},
	{.id = ALC269_FIXUP_DMIC, .name = "laptop-dmic"},
	{.id = ALC269_FIXUP_STEREO_DMIC, .name = "alc269-dmic"},
	{.id = ALC271_FIXUP_DMIC, .name = "alc271-dmic"},
	{.id = ALC269_FIXUP_INV_DMIC, .name = "inv-dmic"},
	{.id = ALC269_FIXUP_HEADSET_MIC, .name = "headset-mic"},
	{.id = ALC269_FIXUP_HEADSET_MODE, .name = "headset-mode"},
	{.id = ALC269_FIXUP_HEADSET_MODE_NO_HP_MIC, .name = "headset-mode-no-hp-mic"},
	{.id = ALC269_FIXUP_LENOVO_DOCK, .name = "lenovo-dock"},
	{.id = ALC269_FIXUP_HP_GPIO_LED, .name = "hp-gpio-led"},
	{.id = ALC269_FIXUP_DELL1_MIC_NO_PRESENCE, .name = "dell-headset-multi"},
	{.id = ALC269_FIXUP_DELL2_MIC_NO_PRESENCE, .name = "dell-headset-dock"},
	{.id = ALC283_FIXUP_CHROME_BOOK, .name = "alc283-dac-wcaps"},
	{.id = ALC283_FIXUP_SENSE_COMBO_JACK, .name = "alc283-sense-combo"},
	{.id = ALC292_FIXUP_TPT440_DOCK, .name = "tpt440-dock"},
	{.id = ALC292_FIXUP_TPT440, .name = "tpt440"},
	{.id = ALC292_FIXUP_TPT460, .name = "tpt460"},
	{}
};
#define ALC225_STANDARD_PINS \
	{0x21, 0x04211020}

#define ALC256_STANDARD_PINS \
	{0x12, 0x90a60140}, \
	{0x14, 0x90170110}, \
	{0x21, 0x02211020}

#define ALC282_STANDARD_PINS \
	{0x14, 0x90170110}

#define ALC290_STANDARD_PINS \
	{0x12, 0x99a30130}

#define ALC292_STANDARD_PINS \
	{0x14, 0x90170110}, \
	{0x15, 0x0221401f}

#define ALC298_STANDARD_PINS \
	{0x12, 0x90a60130}, \
	{0x21, 0x03211020}

static const struct snd_hda_pin_quirk alc269_pin_fixup_tbl[] = {
	SND_HDA_PIN_QUIRK(0x10ec0255, 0x1043, "ASUS", ALC255_FIXUP_ASUS_MIC_NO_PRESENCE,
		{0x14, 0x90170110},
		{0x1b, 0x90a70130},
		{0x21, 0x03211020}),
	SND_HDA_PIN_QUIRK(0x10ec0255, 0x1043, "ASUS", ALC255_FIXUP_ASUS_MIC_NO_PRESENCE,
		{0x1a, 0x90a70130},
		{0x1b, 0x90170110},
		{0x21, 0x03211020}),
	SND_HDA_PIN_QUIRK(0x10ec0225, 0x1028, "Dell", ALC225_FIXUP_DELL1_MIC_NO_PRESENCE,
		ALC225_STANDARD_PINS,
		{0x12, 0xb7a60130},
		{0x14, 0x901701a0}),
	SND_HDA_PIN_QUIRK(0x10ec0225, 0x1028, "Dell", ALC225_FIXUP_DELL1_MIC_NO_PRESENCE,
		ALC225_STANDARD_PINS,
		{0x12, 0xb7a60130},
		{0x14, 0x901701b0}),
	SND_HDA_PIN_QUIRK(0x10ec0225, 0x1028, "Dell", ALC225_FIXUP_DELL1_MIC_NO_PRESENCE,
		ALC225_STANDARD_PINS,
		{0x12, 0xb7a60150},
		{0x14, 0x901701a0}),
	SND_HDA_PIN_QUIRK(0x10ec0225, 0x1028, "Dell", ALC225_FIXUP_DELL1_MIC_NO_PRESENCE,
		ALC225_STANDARD_PINS,
		{0x12, 0xb7a60150},
		{0x14, 0x901701b0}),
	SND_HDA_PIN_QUIRK(0x10ec0225, 0x1028, "Dell", ALC225_FIXUP_DELL1_MIC_NO_PRESENCE,
		ALC225_STANDARD_PINS,
		{0x12, 0xb7a60130},
		{0x1b, 0x90170110}),
	SND_HDA_PIN_QUIRK(0x10ec0255, 0x1028, "Dell", ALC255_FIXUP_DELL2_MIC_NO_PRESENCE,
		{0x14, 0x90170110},
		{0x21, 0x02211020}),
	SND_HDA_PIN_QUIRK(0x10ec0255, 0x1028, "Dell", ALC255_FIXUP_DELL1_MIC_NO_PRESENCE,
		{0x14, 0x90170130},
		{0x21, 0x02211040}),
	SND_HDA_PIN_QUIRK(0x10ec0255, 0x1028, "Dell", ALC255_FIXUP_DELL1_MIC_NO_PRESENCE,
		{0x12, 0x90a60140},
		{0x14, 0x90170110},
		{0x21, 0x02211020}),
	SND_HDA_PIN_QUIRK(0x10ec0255, 0x1028, "Dell", ALC255_FIXUP_DELL1_MIC_NO_PRESENCE,
		{0x12, 0x90a60160},
		{0x14, 0x90170120},
		{0x21, 0x02211030}),
	SND_HDA_PIN_QUIRK(0x10ec0255, 0x1028, "Dell", ALC255_FIXUP_DELL1_MIC_NO_PRESENCE,
		{0x14, 0x90170130},
		{0x1b, 0x01014020},
		{0x21, 0x0221103f}),
	SND_HDA_PIN_QUIRK(0x10ec0255, 0x1028, "Dell", ALC255_FIXUP_DELL1_MIC_NO_PRESENCE,
		{0x14, 0x90170130},
		{0x1b, 0x02011020},
		{0x21, 0x0221103f}),
	SND_HDA_PIN_QUIRK(0x10ec0255, 0x1028, "Dell", ALC255_FIXUP_DELL1_MIC_NO_PRESENCE,
		{0x14, 0x90170150},
		{0x1b, 0x02011020},
		{0x21, 0x0221105f}),
	SND_HDA_PIN_QUIRK(0x10ec0255, 0x1028, "Dell", ALC255_FIXUP_DELL1_MIC_NO_PRESENCE,
		{0x14, 0x90170110},
		{0x1b, 0x01014020},
		{0x21, 0x0221101f}),
	SND_HDA_PIN_QUIRK(0x10ec0255, 0x1028, "Dell", ALC255_FIXUP_DELL1_MIC_NO_PRESENCE,
		{0x12, 0x90a60160},
		{0x14, 0x90170120},
		{0x17, 0x90170140},
		{0x21, 0x0321102f}),
	SND_HDA_PIN_QUIRK(0x10ec0255, 0x1028, "Dell", ALC255_FIXUP_DELL1_MIC_NO_PRESENCE,
		{0x12, 0x90a60160},
		{0x14, 0x90170130},
		{0x21, 0x02211040}),
	SND_HDA_PIN_QUIRK(0x10ec0255, 0x1028, "Dell", ALC255_FIXUP_DELL1_MIC_NO_PRESENCE,
		{0x12, 0x90a60160},
		{0x14, 0x90170140},
		{0x21, 0x02211050}),
	SND_HDA_PIN_QUIRK(0x10ec0255, 0x1028, "Dell", ALC255_FIXUP_DELL1_MIC_NO_PRESENCE,
		{0x12, 0x90a60170},
		{0x14, 0x90170120},
		{0x21, 0x02211030}),
	SND_HDA_PIN_QUIRK(0x10ec0255, 0x1028, "Dell", ALC255_FIXUP_DELL1_MIC_NO_PRESENCE,
		{0x12, 0x90a60170},
		{0x14, 0x90170130},
		{0x21, 0x02211040}),
	SND_HDA_PIN_QUIRK(0x10ec0255, 0x1028, "Dell", ALC255_FIXUP_DELL1_MIC_NO_PRESENCE,
		{0x12, 0x90a60170},
		{0x14, 0x90171130},
		{0x21, 0x02211040}),
	SND_HDA_PIN_QUIRK(0x10ec0255, 0x1028, "Dell", ALC255_FIXUP_DELL1_MIC_NO_PRESENCE,
		{0x12, 0x90a60170},
		{0x14, 0x90170140},
		{0x21, 0x02211050}),
	SND_HDA_PIN_QUIRK(0x10ec0255, 0x1028, "Dell Inspiron 5548", ALC255_FIXUP_DELL1_MIC_NO_PRESENCE,
		{0x12, 0x90a60180},
		{0x14, 0x90170130},
		{0x21, 0x02211040}),
	SND_HDA_PIN_QUIRK(0x10ec0255, 0x1028, "Dell Inspiron 5565", ALC255_FIXUP_DELL1_MIC_NO_PRESENCE,
		{0x12, 0x90a60180},
		{0x14, 0x90170120},
		{0x21, 0x02211030}),
	SND_HDA_PIN_QUIRK(0x10ec0256, 0x1028, "Dell", ALC255_FIXUP_DELL1_MIC_NO_PRESENCE,
		{0x12, 0x90a60160},
		{0x14, 0x90170120},
		{0x21, 0x02211030}),
	SND_HDA_PIN_QUIRK(0x10ec0256, 0x1028, "Dell", ALC255_FIXUP_DELL1_MIC_NO_PRESENCE,
		{0x12, 0x90a60170},
		{0x14, 0x90170120},
		{0x21, 0x02211030}),
	SND_HDA_PIN_QUIRK(0x10ec0256, 0x1028, "Dell", ALC255_FIXUP_DELL1_MIC_NO_PRESENCE,
		ALC256_STANDARD_PINS),
	SND_HDA_PIN_QUIRK(0x10ec0280, 0x103c, "HP", ALC280_FIXUP_HP_GPIO4,
		{0x12, 0x90a60130},
		{0x14, 0x90170110},
		{0x15, 0x0421101f},
		{0x1a, 0x04a11020}),
	SND_HDA_PIN_QUIRK(0x10ec0280, 0x103c, "HP", ALC269_FIXUP_HP_GPIO_MIC1_LED,
		{0x12, 0x90a60140},
		{0x14, 0x90170110},
		{0x15, 0x0421101f},
		{0x18, 0x02811030},
		{0x1a, 0x04a1103f},
		{0x1b, 0x02011020}),
	SND_HDA_PIN_QUIRK(0x10ec0282, 0x103c, "HP 15 Touchsmart", ALC269_FIXUP_HP_MUTE_LED_MIC1,
		ALC282_STANDARD_PINS,
		{0x12, 0x99a30130},
		{0x19, 0x03a11020},
		{0x21, 0x0321101f}),
	SND_HDA_PIN_QUIRK(0x10ec0282, 0x103c, "HP", ALC269_FIXUP_HP_MUTE_LED_MIC1,
		ALC282_STANDARD_PINS,
		{0x12, 0x99a30130},
		{0x19, 0x03a11020},
		{0x21, 0x03211040}),
	SND_HDA_PIN_QUIRK(0x10ec0282, 0x103c, "HP", ALC269_FIXUP_HP_MUTE_LED_MIC1,
		ALC282_STANDARD_PINS,
		{0x12, 0x99a30130},
		{0x19, 0x03a11030},
		{0x21, 0x03211020}),
	SND_HDA_PIN_QUIRK(0x10ec0282, 0x103c, "HP", ALC269_FIXUP_HP_MUTE_LED_MIC1,
		ALC282_STANDARD_PINS,
		{0x12, 0x99a30130},
		{0x19, 0x04a11020},
		{0x21, 0x0421101f}),
	SND_HDA_PIN_QUIRK(0x10ec0282, 0x103c, "HP", ALC269_FIXUP_HP_LINE1_MIC1_LED,
		ALC282_STANDARD_PINS,
		{0x12, 0x90a60140},
		{0x19, 0x04a11030},
		{0x21, 0x04211020}),
	SND_HDA_PIN_QUIRK(0x10ec0283, 0x1028, "Dell", ALC269_FIXUP_DELL1_MIC_NO_PRESENCE,
		ALC282_STANDARD_PINS,
		{0x12, 0x90a60130},
		{0x21, 0x0321101f}),
	SND_HDA_PIN_QUIRK(0x10ec0283, 0x1028, "Dell", ALC269_FIXUP_DELL1_MIC_NO_PRESENCE,
		{0x12, 0x90a60160},
		{0x14, 0x90170120},
		{0x21, 0x02211030}),
	SND_HDA_PIN_QUIRK(0x10ec0283, 0x1028, "Dell", ALC269_FIXUP_DELL1_MIC_NO_PRESENCE,
		ALC282_STANDARD_PINS,
		{0x12, 0x90a60130},
		{0x19, 0x03a11020},
		{0x21, 0x0321101f}),
	SND_HDA_PIN_QUIRK(0x10ec0288, 0x1028, "Dell", ALC288_FIXUP_DELL_XPS_13_GPIO6,
		{0x12, 0x90a60120},
		{0x14, 0x90170110},
		{0x21, 0x0321101f}),
	SND_HDA_PIN_QUIRK(0x10ec0290, 0x103c, "HP", ALC269_FIXUP_HP_MUTE_LED_MIC1,
		ALC290_STANDARD_PINS,
		{0x15, 0x04211040},
		{0x18, 0x90170112},
		{0x1a, 0x04a11020}),
	SND_HDA_PIN_QUIRK(0x10ec0290, 0x103c, "HP", ALC269_FIXUP_HP_MUTE_LED_MIC1,
		ALC290_STANDARD_PINS,
		{0x15, 0x04211040},
		{0x18, 0x90170110},
		{0x1a, 0x04a11020}),
	SND_HDA_PIN_QUIRK(0x10ec0290, 0x103c, "HP", ALC269_FIXUP_HP_MUTE_LED_MIC1,
		ALC290_STANDARD_PINS,
		{0x15, 0x0421101f},
		{0x1a, 0x04a11020}),
	SND_HDA_PIN_QUIRK(0x10ec0290, 0x103c, "HP", ALC269_FIXUP_HP_MUTE_LED_MIC1,
		ALC290_STANDARD_PINS,
		{0x15, 0x04211020},
		{0x1a, 0x04a11040}),
	SND_HDA_PIN_QUIRK(0x10ec0290, 0x103c, "HP", ALC269_FIXUP_HP_MUTE_LED_MIC1,
		ALC290_STANDARD_PINS,
		{0x14, 0x90170110},
		{0x15, 0x04211020},
		{0x1a, 0x04a11040}),
	SND_HDA_PIN_QUIRK(0x10ec0290, 0x103c, "HP", ALC269_FIXUP_HP_MUTE_LED_MIC1,
		ALC290_STANDARD_PINS,
		{0x14, 0x90170110},
		{0x15, 0x04211020},
		{0x1a, 0x04a11020}),
	SND_HDA_PIN_QUIRK(0x10ec0290, 0x103c, "HP", ALC269_FIXUP_HP_MUTE_LED_MIC1,
		ALC290_STANDARD_PINS,
		{0x14, 0x90170110},
		{0x15, 0x0421101f},
		{0x1a, 0x04a11020}),
	SND_HDA_PIN_QUIRK(0x10ec0292, 0x1028, "Dell", ALC269_FIXUP_DELL2_MIC_NO_PRESENCE,
		ALC292_STANDARD_PINS,
		{0x12, 0x90a60140},
		{0x16, 0x01014020},
		{0x19, 0x01a19030}),
	SND_HDA_PIN_QUIRK(0x10ec0292, 0x1028, "Dell", ALC269_FIXUP_DELL2_MIC_NO_PRESENCE,
		ALC292_STANDARD_PINS,
		{0x12, 0x90a60140},
		{0x16, 0x01014020},
		{0x18, 0x02a19031},
		{0x19, 0x01a1903e}),
	SND_HDA_PIN_QUIRK(0x10ec0292, 0x1028, "Dell", ALC269_FIXUP_DELL3_MIC_NO_PRESENCE,
		ALC292_STANDARD_PINS,
		{0x12, 0x90a60140}),
	SND_HDA_PIN_QUIRK(0x10ec0293, 0x1028, "Dell", ALC293_FIXUP_DELL1_MIC_NO_PRESENCE,
		ALC292_STANDARD_PINS,
		{0x13, 0x90a60140},
		{0x16, 0x21014020},
		{0x19, 0x21a19030}),
	SND_HDA_PIN_QUIRK(0x10ec0293, 0x1028, "Dell", ALC293_FIXUP_DELL1_MIC_NO_PRESENCE,
		ALC292_STANDARD_PINS,
		{0x13, 0x90a60140}),
	SND_HDA_PIN_QUIRK(0x10ec0298, 0x1028, "Dell", ALC298_FIXUP_DELL1_MIC_NO_PRESENCE,
		ALC298_STANDARD_PINS,
		{0x17, 0x90170110}),
	SND_HDA_PIN_QUIRK(0x10ec0298, 0x1028, "Dell", ALC298_FIXUP_DELL1_MIC_NO_PRESENCE,
		ALC298_STANDARD_PINS,
		{0x17, 0x90170140}),
	SND_HDA_PIN_QUIRK(0x10ec0298, 0x1028, "Dell", ALC298_FIXUP_DELL1_MIC_NO_PRESENCE,
		ALC298_STANDARD_PINS,
		{0x17, 0x90170150}),
	SND_HDA_PIN_QUIRK(0x10ec0256, 0x1043, "ASUS", ALC256_FIXUP_ASUS_MIC,
		{0x14, 0x90170110},
		{0x1b, 0x90a70130},
		{0x21, 0x04211020}),
	{}
};

static void alc269_fill_coef(struct hda_codec *codec)
{
	struct alc_spec *spec = codec->spec;
	int val;

	if (spec->codec_variant != ALC269_TYPE_ALC269VB)
		return;

	if ((alc_get_coef0(codec) & 0x00ff) < 0x015) {
		alc_write_coef_idx(codec, 0xf, 0x960b);
		alc_write_coef_idx(codec, 0xe, 0x8817);
	}

	if ((alc_get_coef0(codec) & 0x00ff) == 0x016) {
		alc_write_coef_idx(codec, 0xf, 0x960b);
		alc_write_coef_idx(codec, 0xe, 0x8814);
	}

	if ((alc_get_coef0(codec) & 0x00ff) == 0x017) {
		/* Power up output pin */
		alc_update_coef_idx(codec, 0x04, 0, 1<<11);
	}

	if ((alc_get_coef0(codec) & 0x00ff) == 0x018) {
		val = alc_read_coef_idx(codec, 0xd);
		if (val != -1 && (val & 0x0c00) >> 10 != 0x1) {
			/* Capless ramp up clock control */
			alc_write_coef_idx(codec, 0xd, val | (1<<10));
		}
		val = alc_read_coef_idx(codec, 0x17);
		if (val != -1 && (val & 0x01c0) >> 6 != 0x4) {
			/* Class D power on reset */
			alc_write_coef_idx(codec, 0x17, val | (1<<7));
		}
	}

	/* HP */
	alc_update_coef_idx(codec, 0x4, 0, 1<<11);
}

/*
 */
static int patch_alc269(struct hda_codec *codec)
{
	struct alc_spec *spec;
	int err;

	err = alc_alloc_spec(codec, 0x0b);
	if (err < 0)
		return err;

	spec = codec->spec;
	spec->gen.shared_mic_vref_pin = 0x18;
	codec->power_save_node = 1;

#ifdef CONFIG_PM
	codec->patch_ops.suspend = alc269_suspend;
	codec->patch_ops.resume = alc269_resume;
#endif
	spec->shutup = alc269_shutup;

	snd_hda_pick_fixup(codec, alc269_fixup_models,
		       alc269_fixup_tbl, alc269_fixups);
	snd_hda_pick_pin_fixup(codec, alc269_pin_fixup_tbl, alc269_fixups);
	snd_hda_pick_fixup(codec, NULL,	alc269_fixup_vendor_tbl,
			   alc269_fixups);
	snd_hda_apply_fixup(codec, HDA_FIXUP_ACT_PRE_PROBE);

	alc_auto_parse_customize_define(codec);

	if (has_cdefine_beep(codec))
		spec->gen.beep_nid = 0x01;

	switch (codec->core.vendor_id) {
	case 0x10ec0269:
		spec->codec_variant = ALC269_TYPE_ALC269VA;
		switch (alc_get_coef0(codec) & 0x00f0) {
		case 0x0010:
			if (codec->bus->pci &&
			    codec->bus->pci->subsystem_vendor == 0x1025 &&
			    spec->cdefine.platform_type == 1)
				err = alc_codec_rename(codec, "ALC271X");
			spec->codec_variant = ALC269_TYPE_ALC269VB;
			break;
		case 0x0020:
			if (codec->bus->pci &&
			    codec->bus->pci->subsystem_vendor == 0x17aa &&
			    codec->bus->pci->subsystem_device == 0x21f3)
				err = alc_codec_rename(codec, "ALC3202");
			spec->codec_variant = ALC269_TYPE_ALC269VC;
			break;
		case 0x0030:
			spec->codec_variant = ALC269_TYPE_ALC269VD;
			break;
		default:
			alc_fix_pll_init(codec, 0x20, 0x04, 15);
		}
		if (err < 0)
			goto error;
		spec->init_hook = alc269_fill_coef;
		alc269_fill_coef(codec);
		break;

	case 0x10ec0280:
	case 0x10ec0290:
		spec->codec_variant = ALC269_TYPE_ALC280;
		break;
	case 0x10ec0282:
		spec->codec_variant = ALC269_TYPE_ALC282;
		spec->shutup = alc282_shutup;
		spec->init_hook = alc282_init;
		break;
	case 0x10ec0233:
	case 0x10ec0283:
		spec->codec_variant = ALC269_TYPE_ALC283;
		spec->shutup = alc283_shutup;
		spec->init_hook = alc283_init;
		break;
	case 0x10ec0284:
	case 0x10ec0292:
		spec->codec_variant = ALC269_TYPE_ALC284;
		break;
	case 0x10ec0285:
	case 0x10ec0293:
		spec->codec_variant = ALC269_TYPE_ALC285;
		break;
	case 0x10ec0286:
	case 0x10ec0288:
		spec->codec_variant = ALC269_TYPE_ALC286;
		spec->shutup = alc286_shutup;
		break;
	case 0x10ec0298:
		spec->codec_variant = ALC269_TYPE_ALC298;
		break;
	case 0x10ec0255:
		spec->codec_variant = ALC269_TYPE_ALC255;
		break;
	case 0x10ec0256:
		spec->codec_variant = ALC269_TYPE_ALC256;
		spec->gen.mixer_nid = 0; /* ALC256 does not have any loopback mixer path */
		alc_update_coef_idx(codec, 0x36, 1 << 13, 1 << 5); /* Switch pcbeep path to Line in path*/
		break;
	case 0x10ec0225:
	case 0x10ec0295:
		spec->codec_variant = ALC269_TYPE_ALC225;
		break;
	case 0x10ec0234:
	case 0x10ec0274:
	case 0x10ec0294:
		spec->codec_variant = ALC269_TYPE_ALC294;
		break;
	case 0x10ec0700:
	case 0x10ec0701:
	case 0x10ec0703:
		spec->codec_variant = ALC269_TYPE_ALC700;
		spec->gen.mixer_nid = 0; /* ALC700 does not have any loopback mixer path */
		alc_update_coef_idx(codec, 0x4a, 0, 1 << 15); /* Combo jack auto trigger control */
		break;

	}

	if (snd_hda_codec_read(codec, 0x51, 0, AC_VERB_PARAMETERS, 0) == 0x10ec5505) {
		spec->has_alc5505_dsp = 1;
		spec->init_hook = alc5505_dsp_init;
	}

	/* automatic parse from the BIOS config */
	err = alc269_parse_auto_config(codec);
	if (err < 0)
		goto error;

	if (!spec->gen.no_analog && spec->gen.beep_nid && spec->gen.mixer_nid)
		set_beep_amp(spec, spec->gen.mixer_nid, 0x04, HDA_INPUT);

	snd_hda_apply_fixup(codec, HDA_FIXUP_ACT_PROBE);

	return 0;

 error:
	alc_free(codec);
	return err;
}

/*
 * ALC861
 */

static int alc861_parse_auto_config(struct hda_codec *codec)
{
	static const hda_nid_t alc861_ignore[] = { 0x1d, 0 };
	static const hda_nid_t alc861_ssids[] = { 0x0e, 0x0f, 0x0b, 0 };
	return alc_parse_auto_config(codec, alc861_ignore, alc861_ssids);
}

/* Pin config fixes */
enum {
	ALC861_FIXUP_FSC_AMILO_PI1505,
	ALC861_FIXUP_AMP_VREF_0F,
	ALC861_FIXUP_NO_JACK_DETECT,
	ALC861_FIXUP_ASUS_A6RP,
	ALC660_FIXUP_ASUS_W7J,
};

/* On some laptops, VREF of pin 0x0f is abused for controlling the main amp */
static void alc861_fixup_asus_amp_vref_0f(struct hda_codec *codec,
			const struct hda_fixup *fix, int action)
{
	struct alc_spec *spec = codec->spec;
	unsigned int val;

	if (action != HDA_FIXUP_ACT_INIT)
		return;
	val = snd_hda_codec_get_pin_target(codec, 0x0f);
	if (!(val & (AC_PINCTL_IN_EN | AC_PINCTL_OUT_EN)))
		val |= AC_PINCTL_IN_EN;
	val |= AC_PINCTL_VREF_50;
	snd_hda_set_pin_ctl(codec, 0x0f, val);
	spec->gen.keep_vref_in_automute = 1;
}

/* suppress the jack-detection */
static void alc_fixup_no_jack_detect(struct hda_codec *codec,
				     const struct hda_fixup *fix, int action)
{
	if (action == HDA_FIXUP_ACT_PRE_PROBE)
		codec->no_jack_detect = 1;
}

static const struct hda_fixup alc861_fixups[] = {
	[ALC861_FIXUP_FSC_AMILO_PI1505] = {
		.type = HDA_FIXUP_PINS,
		.v.pins = (const struct hda_pintbl[]) {
			{ 0x0b, 0x0221101f }, /* HP */
			{ 0x0f, 0x90170310 }, /* speaker */
			{ }
		}
	},
	[ALC861_FIXUP_AMP_VREF_0F] = {
		.type = HDA_FIXUP_FUNC,
		.v.func = alc861_fixup_asus_amp_vref_0f,
	},
	[ALC861_FIXUP_NO_JACK_DETECT] = {
		.type = HDA_FIXUP_FUNC,
		.v.func = alc_fixup_no_jack_detect,
	},
	[ALC861_FIXUP_ASUS_A6RP] = {
		.type = HDA_FIXUP_FUNC,
		.v.func = alc861_fixup_asus_amp_vref_0f,
		.chained = true,
		.chain_id = ALC861_FIXUP_NO_JACK_DETECT,
	},
	[ALC660_FIXUP_ASUS_W7J] = {
		.type = HDA_FIXUP_VERBS,
		.v.verbs = (const struct hda_verb[]) {
			/* ASUS W7J needs a magic pin setup on unused NID 0x10
			 * for enabling outputs
			 */
			{0x10, AC_VERB_SET_PIN_WIDGET_CONTROL, 0x24},
			{ }
		},
	}
};

static const struct snd_pci_quirk alc861_fixup_tbl[] = {
	SND_PCI_QUIRK(0x1043, 0x1253, "ASUS W7J", ALC660_FIXUP_ASUS_W7J),
	SND_PCI_QUIRK(0x1043, 0x1263, "ASUS Z35HL", ALC660_FIXUP_ASUS_W7J),
	SND_PCI_QUIRK(0x1043, 0x1393, "ASUS A6Rp", ALC861_FIXUP_ASUS_A6RP),
	SND_PCI_QUIRK_VENDOR(0x1043, "ASUS laptop", ALC861_FIXUP_AMP_VREF_0F),
	SND_PCI_QUIRK(0x1462, 0x7254, "HP DX2200", ALC861_FIXUP_NO_JACK_DETECT),
	SND_PCI_QUIRK(0x1584, 0x2b01, "Haier W18", ALC861_FIXUP_AMP_VREF_0F),
	SND_PCI_QUIRK(0x1584, 0x0000, "Uniwill ECS M31EI", ALC861_FIXUP_AMP_VREF_0F),
	SND_PCI_QUIRK(0x1734, 0x10c7, "FSC Amilo Pi1505", ALC861_FIXUP_FSC_AMILO_PI1505),
	{}
};

/*
 */
static int patch_alc861(struct hda_codec *codec)
{
	struct alc_spec *spec;
	int err;

	err = alc_alloc_spec(codec, 0x15);
	if (err < 0)
		return err;

	spec = codec->spec;
	spec->gen.beep_nid = 0x23;

#ifdef CONFIG_PM
	spec->power_hook = alc_power_eapd;
#endif

	snd_hda_pick_fixup(codec, NULL, alc861_fixup_tbl, alc861_fixups);
	snd_hda_apply_fixup(codec, HDA_FIXUP_ACT_PRE_PROBE);

	/* automatic parse from the BIOS config */
	err = alc861_parse_auto_config(codec);
	if (err < 0)
		goto error;

	if (!spec->gen.no_analog)
		set_beep_amp(spec, 0x23, 0, HDA_OUTPUT);

	snd_hda_apply_fixup(codec, HDA_FIXUP_ACT_PROBE);

	return 0;

 error:
	alc_free(codec);
	return err;
}

/*
 * ALC861-VD support
 *
 * Based on ALC882
 *
 * In addition, an independent DAC
 */
static int alc861vd_parse_auto_config(struct hda_codec *codec)
{
	static const hda_nid_t alc861vd_ignore[] = { 0x1d, 0 };
	static const hda_nid_t alc861vd_ssids[] = { 0x15, 0x1b, 0x14, 0 };
	return alc_parse_auto_config(codec, alc861vd_ignore, alc861vd_ssids);
}

enum {
	ALC660VD_FIX_ASUS_GPIO1,
	ALC861VD_FIX_DALLAS,
};

/* exclude VREF80 */
static void alc861vd_fixup_dallas(struct hda_codec *codec,
				  const struct hda_fixup *fix, int action)
{
	if (action == HDA_FIXUP_ACT_PRE_PROBE) {
		snd_hda_override_pin_caps(codec, 0x18, 0x00000734);
		snd_hda_override_pin_caps(codec, 0x19, 0x0000073c);
	}
}

static const struct hda_fixup alc861vd_fixups[] = {
	[ALC660VD_FIX_ASUS_GPIO1] = {
		.type = HDA_FIXUP_VERBS,
		.v.verbs = (const struct hda_verb[]) {
			/* reset GPIO1 */
			{0x01, AC_VERB_SET_GPIO_MASK, 0x03},
			{0x01, AC_VERB_SET_GPIO_DIRECTION, 0x01},
			{0x01, AC_VERB_SET_GPIO_DATA, 0x01},
			{ }
		}
	},
	[ALC861VD_FIX_DALLAS] = {
		.type = HDA_FIXUP_FUNC,
		.v.func = alc861vd_fixup_dallas,
	},
};

static const struct snd_pci_quirk alc861vd_fixup_tbl[] = {
	SND_PCI_QUIRK(0x103c, 0x30bf, "HP TX1000", ALC861VD_FIX_DALLAS),
	SND_PCI_QUIRK(0x1043, 0x1339, "ASUS A7-K", ALC660VD_FIX_ASUS_GPIO1),
	SND_PCI_QUIRK(0x1179, 0xff31, "Toshiba L30-149", ALC861VD_FIX_DALLAS),
	{}
};

/*
 */
static int patch_alc861vd(struct hda_codec *codec)
{
	struct alc_spec *spec;
	int err;

	err = alc_alloc_spec(codec, 0x0b);
	if (err < 0)
		return err;

	spec = codec->spec;
	spec->gen.beep_nid = 0x23;

	spec->shutup = alc_eapd_shutup;

	snd_hda_pick_fixup(codec, NULL, alc861vd_fixup_tbl, alc861vd_fixups);
	snd_hda_apply_fixup(codec, HDA_FIXUP_ACT_PRE_PROBE);

	/* automatic parse from the BIOS config */
	err = alc861vd_parse_auto_config(codec);
	if (err < 0)
		goto error;

	if (!spec->gen.no_analog)
		set_beep_amp(spec, 0x0b, 0x05, HDA_INPUT);

	snd_hda_apply_fixup(codec, HDA_FIXUP_ACT_PROBE);

	return 0;

 error:
	alc_free(codec);
	return err;
}

/*
 * ALC662 support
 *
 * ALC662 is almost identical with ALC880 but has cleaner and more flexible
 * configuration.  Each pin widget can choose any input DACs and a mixer.
 * Each ADC is connected from a mixer of all inputs.  This makes possible
 * 6-channel independent captures.
 *
 * In addition, an independent DAC for the multi-playback (not used in this
 * driver yet).
 */

/*
 * BIOS auto configuration
 */

static int alc662_parse_auto_config(struct hda_codec *codec)
{
	static const hda_nid_t alc662_ignore[] = { 0x1d, 0 };
	static const hda_nid_t alc663_ssids[] = { 0x15, 0x1b, 0x14, 0x21 };
	static const hda_nid_t alc662_ssids[] = { 0x15, 0x1b, 0x14, 0 };
	const hda_nid_t *ssids;

	if (codec->core.vendor_id == 0x10ec0272 || codec->core.vendor_id == 0x10ec0663 ||
	    codec->core.vendor_id == 0x10ec0665 || codec->core.vendor_id == 0x10ec0670 ||
	    codec->core.vendor_id == 0x10ec0671)
		ssids = alc663_ssids;
	else
		ssids = alc662_ssids;
	return alc_parse_auto_config(codec, alc662_ignore, ssids);
}

static void alc272_fixup_mario(struct hda_codec *codec,
			       const struct hda_fixup *fix, int action)
{
	if (action != HDA_FIXUP_ACT_PRE_PROBE)
		return;
	if (snd_hda_override_amp_caps(codec, 0x2, HDA_OUTPUT,
				      (0x3b << AC_AMPCAP_OFFSET_SHIFT) |
				      (0x3b << AC_AMPCAP_NUM_STEPS_SHIFT) |
				      (0x03 << AC_AMPCAP_STEP_SIZE_SHIFT) |
				      (0 << AC_AMPCAP_MUTE_SHIFT)))
		codec_warn(codec, "failed to override amp caps for NID 0x2\n");
}

static const struct snd_pcm_chmap_elem asus_pcm_2_1_chmaps[] = {
	{ .channels = 2,
	  .map = { SNDRV_CHMAP_FL, SNDRV_CHMAP_FR } },
	{ .channels = 4,
	  .map = { SNDRV_CHMAP_FL, SNDRV_CHMAP_FR,
		   SNDRV_CHMAP_NA, SNDRV_CHMAP_LFE } }, /* LFE only on right */
	{ }
};

/* override the 2.1 chmap */
static void alc_fixup_bass_chmap(struct hda_codec *codec,
				    const struct hda_fixup *fix, int action)
{
	if (action == HDA_FIXUP_ACT_BUILD) {
		struct alc_spec *spec = codec->spec;
		spec->gen.pcm_rec[0]->stream[0].chmap = asus_pcm_2_1_chmaps;
	}
}

/* avoid D3 for keeping GPIO up */
static unsigned int gpio_led_power_filter(struct hda_codec *codec,
					  hda_nid_t nid,
					  unsigned int power_state)
{
	struct alc_spec *spec = codec->spec;
	if (nid == codec->core.afg && power_state == AC_PWRST_D3 && spec->gpio_led)
		return AC_PWRST_D0;
	return power_state;
}

static void alc662_fixup_led_gpio1(struct hda_codec *codec,
				   const struct hda_fixup *fix, int action)
{
	struct alc_spec *spec = codec->spec;
	static const struct hda_verb gpio_init[] = {
		{ 0x01, AC_VERB_SET_GPIO_MASK, 0x01 },
		{ 0x01, AC_VERB_SET_GPIO_DIRECTION, 0x01 },
		{}
	};

	if (action == HDA_FIXUP_ACT_PRE_PROBE) {
		spec->gen.vmaster_mute.hook = alc_fixup_gpio_mute_hook;
		spec->gpio_led = 0;
		spec->mute_led_polarity = 1;
		spec->gpio_mute_led_mask = 0x01;
		snd_hda_add_verbs(codec, gpio_init);
		codec->power_filter = gpio_led_power_filter;
	}
}

static struct coef_fw alc668_coefs[] = {
	WRITE_COEF(0x01, 0xbebe), WRITE_COEF(0x02, 0xaaaa), WRITE_COEF(0x03,    0x0),
	WRITE_COEF(0x04, 0x0180), WRITE_COEF(0x06,    0x0), WRITE_COEF(0x07, 0x0f80),
	WRITE_COEF(0x08, 0x0031), WRITE_COEF(0x0a, 0x0060), WRITE_COEF(0x0b,    0x0),
	WRITE_COEF(0x0c, 0x7cf7), WRITE_COEF(0x0d, 0x1080), WRITE_COEF(0x0e, 0x7f7f),
	WRITE_COEF(0x0f, 0xcccc), WRITE_COEF(0x10, 0xddcc), WRITE_COEF(0x11, 0x0001),
	WRITE_COEF(0x13,    0x0), WRITE_COEF(0x14, 0x2aa0), WRITE_COEF(0x17, 0xa940),
	WRITE_COEF(0x19,    0x0), WRITE_COEF(0x1a,    0x0), WRITE_COEF(0x1b,    0x0),
	WRITE_COEF(0x1c,    0x0), WRITE_COEF(0x1d,    0x0), WRITE_COEF(0x1e, 0x7418),
	WRITE_COEF(0x1f, 0x0804), WRITE_COEF(0x20, 0x4200), WRITE_COEF(0x21, 0x0468),
	WRITE_COEF(0x22, 0x8ccc), WRITE_COEF(0x23, 0x0250), WRITE_COEF(0x24, 0x7418),
	WRITE_COEF(0x27,    0x0), WRITE_COEF(0x28, 0x8ccc), WRITE_COEF(0x2a, 0xff00),
	WRITE_COEF(0x2b, 0x8000), WRITE_COEF(0xa7, 0xff00), WRITE_COEF(0xa8, 0x8000),
	WRITE_COEF(0xaa, 0x2e17), WRITE_COEF(0xab, 0xa0c0), WRITE_COEF(0xac,    0x0),
	WRITE_COEF(0xad,    0x0), WRITE_COEF(0xae, 0x2ac6), WRITE_COEF(0xaf, 0xa480),
	WRITE_COEF(0xb0,    0x0), WRITE_COEF(0xb1,    0x0), WRITE_COEF(0xb2,    0x0),
	WRITE_COEF(0xb3,    0x0), WRITE_COEF(0xb4,    0x0), WRITE_COEF(0xb5, 0x1040),
	WRITE_COEF(0xb6, 0xd697), WRITE_COEF(0xb7, 0x902b), WRITE_COEF(0xb8, 0xd697),
	WRITE_COEF(0xb9, 0x902b), WRITE_COEF(0xba, 0xb8ba), WRITE_COEF(0xbb, 0xaaab),
	WRITE_COEF(0xbc, 0xaaaf), WRITE_COEF(0xbd, 0x6aaa), WRITE_COEF(0xbe, 0x1c02),
	WRITE_COEF(0xc0, 0x00ff), WRITE_COEF(0xc1, 0x0fa6),
	{}
};

static void alc668_restore_default_value(struct hda_codec *codec)
{
	alc_process_coef_fw(codec, alc668_coefs);
}

enum {
	ALC662_FIXUP_ASPIRE,
	ALC662_FIXUP_LED_GPIO1,
	ALC662_FIXUP_IDEAPAD,
	ALC272_FIXUP_MARIO,
	ALC662_FIXUP_CZC_P10T,
	ALC662_FIXUP_SKU_IGNORE,
	ALC662_FIXUP_HP_RP5800,
	ALC662_FIXUP_ASUS_MODE1,
	ALC662_FIXUP_ASUS_MODE2,
	ALC662_FIXUP_ASUS_MODE3,
	ALC662_FIXUP_ASUS_MODE4,
	ALC662_FIXUP_ASUS_MODE5,
	ALC662_FIXUP_ASUS_MODE6,
	ALC662_FIXUP_ASUS_MODE7,
	ALC662_FIXUP_ASUS_MODE8,
	ALC662_FIXUP_NO_JACK_DETECT,
	ALC662_FIXUP_ZOTAC_Z68,
	ALC662_FIXUP_INV_DMIC,
	ALC662_FIXUP_DELL_MIC_NO_PRESENCE,
	ALC668_FIXUP_DELL_MIC_NO_PRESENCE,
	ALC662_FIXUP_HEADSET_MODE,
	ALC668_FIXUP_HEADSET_MODE,
	ALC662_FIXUP_BASS_MODE4_CHMAP,
	ALC662_FIXUP_BASS_16,
	ALC662_FIXUP_BASS_1A,
	ALC662_FIXUP_BASS_CHMAP,
	ALC668_FIXUP_AUTO_MUTE,
	ALC668_FIXUP_DELL_DISABLE_AAMIX,
	ALC668_FIXUP_DELL_XPS13,
	ALC662_FIXUP_ASUS_Nx50,
	ALC668_FIXUP_ASUS_Nx51,
};

static const struct hda_fixup alc662_fixups[] = {
	[ALC662_FIXUP_ASPIRE] = {
		.type = HDA_FIXUP_PINS,
		.v.pins = (const struct hda_pintbl[]) {
			{ 0x15, 0x99130112 }, /* subwoofer */
			{ }
		}
	},
	[ALC662_FIXUP_LED_GPIO1] = {
		.type = HDA_FIXUP_FUNC,
		.v.func = alc662_fixup_led_gpio1,
	},
	[ALC662_FIXUP_IDEAPAD] = {
		.type = HDA_FIXUP_PINS,
		.v.pins = (const struct hda_pintbl[]) {
			{ 0x17, 0x99130112 }, /* subwoofer */
			{ }
		},
		.chained = true,
		.chain_id = ALC662_FIXUP_LED_GPIO1,
	},
	[ALC272_FIXUP_MARIO] = {
		.type = HDA_FIXUP_FUNC,
		.v.func = alc272_fixup_mario,
	},
	[ALC662_FIXUP_CZC_P10T] = {
		.type = HDA_FIXUP_VERBS,
		.v.verbs = (const struct hda_verb[]) {
			{0x14, AC_VERB_SET_EAPD_BTLENABLE, 0},
			{}
		}
	},
	[ALC662_FIXUP_SKU_IGNORE] = {
		.type = HDA_FIXUP_FUNC,
		.v.func = alc_fixup_sku_ignore,
	},
	[ALC662_FIXUP_HP_RP5800] = {
		.type = HDA_FIXUP_PINS,
		.v.pins = (const struct hda_pintbl[]) {
			{ 0x14, 0x0221201f }, /* HP out */
			{ }
		},
		.chained = true,
		.chain_id = ALC662_FIXUP_SKU_IGNORE
	},
	[ALC662_FIXUP_ASUS_MODE1] = {
		.type = HDA_FIXUP_PINS,
		.v.pins = (const struct hda_pintbl[]) {
			{ 0x14, 0x99130110 }, /* speaker */
			{ 0x18, 0x01a19c20 }, /* mic */
			{ 0x19, 0x99a3092f }, /* int-mic */
			{ 0x21, 0x0121401f }, /* HP out */
			{ }
		},
		.chained = true,
		.chain_id = ALC662_FIXUP_SKU_IGNORE
	},
	[ALC662_FIXUP_ASUS_MODE2] = {
		.type = HDA_FIXUP_PINS,
		.v.pins = (const struct hda_pintbl[]) {
			{ 0x14, 0x99130110 }, /* speaker */
			{ 0x18, 0x01a19820 }, /* mic */
			{ 0x19, 0x99a3092f }, /* int-mic */
			{ 0x1b, 0x0121401f }, /* HP out */
			{ }
		},
		.chained = true,
		.chain_id = ALC662_FIXUP_SKU_IGNORE
	},
	[ALC662_FIXUP_ASUS_MODE3] = {
		.type = HDA_FIXUP_PINS,
		.v.pins = (const struct hda_pintbl[]) {
			{ 0x14, 0x99130110 }, /* speaker */
			{ 0x15, 0x0121441f }, /* HP */
			{ 0x18, 0x01a19840 }, /* mic */
			{ 0x19, 0x99a3094f }, /* int-mic */
			{ 0x21, 0x01211420 }, /* HP2 */
			{ }
		},
		.chained = true,
		.chain_id = ALC662_FIXUP_SKU_IGNORE
	},
	[ALC662_FIXUP_ASUS_MODE4] = {
		.type = HDA_FIXUP_PINS,
		.v.pins = (const struct hda_pintbl[]) {
			{ 0x14, 0x99130110 }, /* speaker */
			{ 0x16, 0x99130111 }, /* speaker */
			{ 0x18, 0x01a19840 }, /* mic */
			{ 0x19, 0x99a3094f }, /* int-mic */
			{ 0x21, 0x0121441f }, /* HP */
			{ }
		},
		.chained = true,
		.chain_id = ALC662_FIXUP_SKU_IGNORE
	},
	[ALC662_FIXUP_ASUS_MODE5] = {
		.type = HDA_FIXUP_PINS,
		.v.pins = (const struct hda_pintbl[]) {
			{ 0x14, 0x99130110 }, /* speaker */
			{ 0x15, 0x0121441f }, /* HP */
			{ 0x16, 0x99130111 }, /* speaker */
			{ 0x18, 0x01a19840 }, /* mic */
			{ 0x19, 0x99a3094f }, /* int-mic */
			{ }
		},
		.chained = true,
		.chain_id = ALC662_FIXUP_SKU_IGNORE
	},
	[ALC662_FIXUP_ASUS_MODE6] = {
		.type = HDA_FIXUP_PINS,
		.v.pins = (const struct hda_pintbl[]) {
			{ 0x14, 0x99130110 }, /* speaker */
			{ 0x15, 0x01211420 }, /* HP2 */
			{ 0x18, 0x01a19840 }, /* mic */
			{ 0x19, 0x99a3094f }, /* int-mic */
			{ 0x1b, 0x0121441f }, /* HP */
			{ }
		},
		.chained = true,
		.chain_id = ALC662_FIXUP_SKU_IGNORE
	},
	[ALC662_FIXUP_ASUS_MODE7] = {
		.type = HDA_FIXUP_PINS,
		.v.pins = (const struct hda_pintbl[]) {
			{ 0x14, 0x99130110 }, /* speaker */
			{ 0x17, 0x99130111 }, /* speaker */
			{ 0x18, 0x01a19840 }, /* mic */
			{ 0x19, 0x99a3094f }, /* int-mic */
			{ 0x1b, 0x01214020 }, /* HP */
			{ 0x21, 0x0121401f }, /* HP */
			{ }
		},
		.chained = true,
		.chain_id = ALC662_FIXUP_SKU_IGNORE
	},
	[ALC662_FIXUP_ASUS_MODE8] = {
		.type = HDA_FIXUP_PINS,
		.v.pins = (const struct hda_pintbl[]) {
			{ 0x14, 0x99130110 }, /* speaker */
			{ 0x12, 0x99a30970 }, /* int-mic */
			{ 0x15, 0x01214020 }, /* HP */
			{ 0x17, 0x99130111 }, /* speaker */
			{ 0x18, 0x01a19840 }, /* mic */
			{ 0x21, 0x0121401f }, /* HP */
			{ }
		},
		.chained = true,
		.chain_id = ALC662_FIXUP_SKU_IGNORE
	},
	[ALC662_FIXUP_NO_JACK_DETECT] = {
		.type = HDA_FIXUP_FUNC,
		.v.func = alc_fixup_no_jack_detect,
	},
	[ALC662_FIXUP_ZOTAC_Z68] = {
		.type = HDA_FIXUP_PINS,
		.v.pins = (const struct hda_pintbl[]) {
			{ 0x1b, 0x02214020 }, /* Front HP */
			{ }
		}
	},
	[ALC662_FIXUP_INV_DMIC] = {
		.type = HDA_FIXUP_FUNC,
		.v.func = alc_fixup_inv_dmic,
	},
	[ALC668_FIXUP_DELL_XPS13] = {
		.type = HDA_FIXUP_FUNC,
		.v.func = alc_fixup_dell_xps13,
		.chained = true,
		.chain_id = ALC668_FIXUP_DELL_DISABLE_AAMIX
	},
	[ALC668_FIXUP_DELL_DISABLE_AAMIX] = {
		.type = HDA_FIXUP_FUNC,
		.v.func = alc_fixup_disable_aamix,
		.chained = true,
		.chain_id = ALC668_FIXUP_DELL_MIC_NO_PRESENCE
	},
	[ALC668_FIXUP_AUTO_MUTE] = {
		.type = HDA_FIXUP_FUNC,
		.v.func = alc_fixup_auto_mute_via_amp,
		.chained = true,
		.chain_id = ALC668_FIXUP_DELL_MIC_NO_PRESENCE
	},
	[ALC662_FIXUP_DELL_MIC_NO_PRESENCE] = {
		.type = HDA_FIXUP_PINS,
		.v.pins = (const struct hda_pintbl[]) {
			{ 0x19, 0x03a1113c }, /* use as headset mic, without its own jack detect */
			/* headphone mic by setting pin control of 0x1b (headphone out) to in + vref_50 */
			{ }
		},
		.chained = true,
		.chain_id = ALC662_FIXUP_HEADSET_MODE
	},
	[ALC662_FIXUP_HEADSET_MODE] = {
		.type = HDA_FIXUP_FUNC,
		.v.func = alc_fixup_headset_mode_alc662,
	},
	[ALC668_FIXUP_DELL_MIC_NO_PRESENCE] = {
		.type = HDA_FIXUP_PINS,
		.v.pins = (const struct hda_pintbl[]) {
			{ 0x19, 0x03a1913d }, /* use as headphone mic, without its own jack detect */
			{ 0x1b, 0x03a1113c }, /* use as headset mic, without its own jack detect */
			{ }
		},
		.chained = true,
		.chain_id = ALC668_FIXUP_HEADSET_MODE
	},
	[ALC668_FIXUP_HEADSET_MODE] = {
		.type = HDA_FIXUP_FUNC,
		.v.func = alc_fixup_headset_mode_alc668,
	},
	[ALC662_FIXUP_BASS_MODE4_CHMAP] = {
		.type = HDA_FIXUP_FUNC,
		.v.func = alc_fixup_bass_chmap,
		.chained = true,
		.chain_id = ALC662_FIXUP_ASUS_MODE4
	},
	[ALC662_FIXUP_BASS_16] = {
		.type = HDA_FIXUP_PINS,
		.v.pins = (const struct hda_pintbl[]) {
			{0x16, 0x80106111}, /* bass speaker */
			{}
		},
		.chained = true,
		.chain_id = ALC662_FIXUP_BASS_CHMAP,
	},
	[ALC662_FIXUP_BASS_1A] = {
		.type = HDA_FIXUP_PINS,
		.v.pins = (const struct hda_pintbl[]) {
			{0x1a, 0x80106111}, /* bass speaker */
			{}
		},
		.chained = true,
		.chain_id = ALC662_FIXUP_BASS_CHMAP,
	},
	[ALC662_FIXUP_BASS_CHMAP] = {
		.type = HDA_FIXUP_FUNC,
		.v.func = alc_fixup_bass_chmap,
	},
	[ALC662_FIXUP_ASUS_Nx50] = {
		.type = HDA_FIXUP_FUNC,
		.v.func = alc_fixup_auto_mute_via_amp,
		.chained = true,
		.chain_id = ALC662_FIXUP_BASS_1A
	},
	[ALC668_FIXUP_ASUS_Nx51] = {
		.type = HDA_FIXUP_PINS,
		.v.pins = (const struct hda_pintbl[]) {
			{0x1a, 0x90170151}, /* bass speaker */
			{}
		},
		.chained = true,
		.chain_id = ALC662_FIXUP_BASS_CHMAP,
	},
};

static const struct snd_pci_quirk alc662_fixup_tbl[] = {
	SND_PCI_QUIRK(0x1019, 0x9087, "ECS", ALC662_FIXUP_ASUS_MODE2),
	SND_PCI_QUIRK(0x1025, 0x022f, "Acer Aspire One", ALC662_FIXUP_INV_DMIC),
	SND_PCI_QUIRK(0x1025, 0x0241, "Packard Bell DOTS", ALC662_FIXUP_INV_DMIC),
	SND_PCI_QUIRK(0x1025, 0x0308, "Acer Aspire 8942G", ALC662_FIXUP_ASPIRE),
	SND_PCI_QUIRK(0x1025, 0x031c, "Gateway NV79", ALC662_FIXUP_SKU_IGNORE),
	SND_PCI_QUIRK(0x1025, 0x0349, "eMachines eM250", ALC662_FIXUP_INV_DMIC),
	SND_PCI_QUIRK(0x1025, 0x034a, "Gateway LT27", ALC662_FIXUP_INV_DMIC),
	SND_PCI_QUIRK(0x1025, 0x038b, "Acer Aspire 8943G", ALC662_FIXUP_ASPIRE),
	SND_PCI_QUIRK(0x1028, 0x05d8, "Dell", ALC668_FIXUP_DELL_MIC_NO_PRESENCE),
	SND_PCI_QUIRK(0x1028, 0x05db, "Dell", ALC668_FIXUP_DELL_MIC_NO_PRESENCE),
	SND_PCI_QUIRK(0x1028, 0x05fe, "Dell XPS 15", ALC668_FIXUP_DELL_XPS13),
	SND_PCI_QUIRK(0x1028, 0x060a, "Dell XPS 13", ALC668_FIXUP_DELL_XPS13),
	SND_PCI_QUIRK(0x1028, 0x060d, "Dell M3800", ALC668_FIXUP_DELL_XPS13),
	SND_PCI_QUIRK(0x1028, 0x0625, "Dell", ALC668_FIXUP_DELL_MIC_NO_PRESENCE),
	SND_PCI_QUIRK(0x1028, 0x0626, "Dell", ALC668_FIXUP_DELL_MIC_NO_PRESENCE),
	SND_PCI_QUIRK(0x1028, 0x0696, "Dell", ALC668_FIXUP_DELL_MIC_NO_PRESENCE),
	SND_PCI_QUIRK(0x1028, 0x0698, "Dell", ALC668_FIXUP_DELL_MIC_NO_PRESENCE),
	SND_PCI_QUIRK(0x1028, 0x069f, "Dell", ALC668_FIXUP_DELL_MIC_NO_PRESENCE),
	SND_PCI_QUIRK(0x103c, 0x1632, "HP RP5800", ALC662_FIXUP_HP_RP5800),
	SND_PCI_QUIRK(0x1043, 0x1080, "Asus UX501VW", ALC668_FIXUP_HEADSET_MODE),
	SND_PCI_QUIRK(0x1043, 0x11cd, "Asus N550", ALC662_FIXUP_ASUS_Nx50),
	SND_PCI_QUIRK(0x1043, 0x13df, "Asus N550JX", ALC662_FIXUP_BASS_1A),
	SND_PCI_QUIRK(0x1043, 0x129d, "Asus N750", ALC662_FIXUP_ASUS_Nx50),
	SND_PCI_QUIRK(0x1043, 0x1477, "ASUS N56VZ", ALC662_FIXUP_BASS_MODE4_CHMAP),
	SND_PCI_QUIRK(0x1043, 0x15a7, "ASUS UX51VZH", ALC662_FIXUP_BASS_16),
	SND_PCI_QUIRK(0x1043, 0x177d, "ASUS N551", ALC668_FIXUP_ASUS_Nx51),
	SND_PCI_QUIRK(0x1043, 0x17bd, "ASUS N751", ALC668_FIXUP_ASUS_Nx51),
	SND_PCI_QUIRK(0x1043, 0x1b73, "ASUS N55SF", ALC662_FIXUP_BASS_16),
	SND_PCI_QUIRK(0x1043, 0x1bf3, "ASUS N76VZ", ALC662_FIXUP_BASS_MODE4_CHMAP),
	SND_PCI_QUIRK(0x1043, 0x8469, "ASUS mobo", ALC662_FIXUP_NO_JACK_DETECT),
	SND_PCI_QUIRK(0x105b, 0x0cd6, "Foxconn", ALC662_FIXUP_ASUS_MODE2),
	SND_PCI_QUIRK(0x144d, 0xc051, "Samsung R720", ALC662_FIXUP_IDEAPAD),
	SND_PCI_QUIRK(0x17aa, 0x38af, "Lenovo Ideapad Y550P", ALC662_FIXUP_IDEAPAD),
	SND_PCI_QUIRK(0x17aa, 0x3a0d, "Lenovo Ideapad Y550", ALC662_FIXUP_IDEAPAD),
	SND_PCI_QUIRK(0x19da, 0xa130, "Zotac Z68", ALC662_FIXUP_ZOTAC_Z68),
	SND_PCI_QUIRK(0x1b35, 0x2206, "CZC P10T", ALC662_FIXUP_CZC_P10T),

#if 0
	/* Below is a quirk table taken from the old code.
	 * Basically the device should work as is without the fixup table.
	 * If BIOS doesn't give a proper info, enable the corresponding
	 * fixup entry.
	 */
	SND_PCI_QUIRK(0x1043, 0x1000, "ASUS N50Vm", ALC662_FIXUP_ASUS_MODE1),
	SND_PCI_QUIRK(0x1043, 0x1092, "ASUS NB", ALC662_FIXUP_ASUS_MODE3),
	SND_PCI_QUIRK(0x1043, 0x1173, "ASUS K73Jn", ALC662_FIXUP_ASUS_MODE1),
	SND_PCI_QUIRK(0x1043, 0x11c3, "ASUS M70V", ALC662_FIXUP_ASUS_MODE3),
	SND_PCI_QUIRK(0x1043, 0x11d3, "ASUS NB", ALC662_FIXUP_ASUS_MODE1),
	SND_PCI_QUIRK(0x1043, 0x11f3, "ASUS NB", ALC662_FIXUP_ASUS_MODE2),
	SND_PCI_QUIRK(0x1043, 0x1203, "ASUS NB", ALC662_FIXUP_ASUS_MODE1),
	SND_PCI_QUIRK(0x1043, 0x1303, "ASUS G60J", ALC662_FIXUP_ASUS_MODE1),
	SND_PCI_QUIRK(0x1043, 0x1333, "ASUS G60Jx", ALC662_FIXUP_ASUS_MODE1),
	SND_PCI_QUIRK(0x1043, 0x1339, "ASUS NB", ALC662_FIXUP_ASUS_MODE2),
	SND_PCI_QUIRK(0x1043, 0x13e3, "ASUS N71JA", ALC662_FIXUP_ASUS_MODE7),
	SND_PCI_QUIRK(0x1043, 0x1463, "ASUS N71", ALC662_FIXUP_ASUS_MODE7),
	SND_PCI_QUIRK(0x1043, 0x14d3, "ASUS G72", ALC662_FIXUP_ASUS_MODE8),
	SND_PCI_QUIRK(0x1043, 0x1563, "ASUS N90", ALC662_FIXUP_ASUS_MODE3),
	SND_PCI_QUIRK(0x1043, 0x15d3, "ASUS N50SF F50SF", ALC662_FIXUP_ASUS_MODE1),
	SND_PCI_QUIRK(0x1043, 0x16c3, "ASUS NB", ALC662_FIXUP_ASUS_MODE2),
	SND_PCI_QUIRK(0x1043, 0x16f3, "ASUS K40C K50C", ALC662_FIXUP_ASUS_MODE2),
	SND_PCI_QUIRK(0x1043, 0x1733, "ASUS N81De", ALC662_FIXUP_ASUS_MODE1),
	SND_PCI_QUIRK(0x1043, 0x1753, "ASUS NB", ALC662_FIXUP_ASUS_MODE2),
	SND_PCI_QUIRK(0x1043, 0x1763, "ASUS NB", ALC662_FIXUP_ASUS_MODE6),
	SND_PCI_QUIRK(0x1043, 0x1765, "ASUS NB", ALC662_FIXUP_ASUS_MODE6),
	SND_PCI_QUIRK(0x1043, 0x1783, "ASUS NB", ALC662_FIXUP_ASUS_MODE2),
	SND_PCI_QUIRK(0x1043, 0x1793, "ASUS F50GX", ALC662_FIXUP_ASUS_MODE1),
	SND_PCI_QUIRK(0x1043, 0x17b3, "ASUS F70SL", ALC662_FIXUP_ASUS_MODE3),
	SND_PCI_QUIRK(0x1043, 0x17f3, "ASUS X58LE", ALC662_FIXUP_ASUS_MODE2),
	SND_PCI_QUIRK(0x1043, 0x1813, "ASUS NB", ALC662_FIXUP_ASUS_MODE2),
	SND_PCI_QUIRK(0x1043, 0x1823, "ASUS NB", ALC662_FIXUP_ASUS_MODE5),
	SND_PCI_QUIRK(0x1043, 0x1833, "ASUS NB", ALC662_FIXUP_ASUS_MODE6),
	SND_PCI_QUIRK(0x1043, 0x1843, "ASUS NB", ALC662_FIXUP_ASUS_MODE2),
	SND_PCI_QUIRK(0x1043, 0x1853, "ASUS F50Z", ALC662_FIXUP_ASUS_MODE1),
	SND_PCI_QUIRK(0x1043, 0x1864, "ASUS NB", ALC662_FIXUP_ASUS_MODE2),
	SND_PCI_QUIRK(0x1043, 0x1876, "ASUS NB", ALC662_FIXUP_ASUS_MODE2),
	SND_PCI_QUIRK(0x1043, 0x1893, "ASUS M50Vm", ALC662_FIXUP_ASUS_MODE3),
	SND_PCI_QUIRK(0x1043, 0x1894, "ASUS X55", ALC662_FIXUP_ASUS_MODE3),
	SND_PCI_QUIRK(0x1043, 0x18b3, "ASUS N80Vc", ALC662_FIXUP_ASUS_MODE1),
	SND_PCI_QUIRK(0x1043, 0x18c3, "ASUS VX5", ALC662_FIXUP_ASUS_MODE1),
	SND_PCI_QUIRK(0x1043, 0x18d3, "ASUS N81Te", ALC662_FIXUP_ASUS_MODE1),
	SND_PCI_QUIRK(0x1043, 0x18f3, "ASUS N505Tp", ALC662_FIXUP_ASUS_MODE1),
	SND_PCI_QUIRK(0x1043, 0x1903, "ASUS F5GL", ALC662_FIXUP_ASUS_MODE1),
	SND_PCI_QUIRK(0x1043, 0x1913, "ASUS NB", ALC662_FIXUP_ASUS_MODE2),
	SND_PCI_QUIRK(0x1043, 0x1933, "ASUS F80Q", ALC662_FIXUP_ASUS_MODE2),
	SND_PCI_QUIRK(0x1043, 0x1943, "ASUS Vx3V", ALC662_FIXUP_ASUS_MODE1),
	SND_PCI_QUIRK(0x1043, 0x1953, "ASUS NB", ALC662_FIXUP_ASUS_MODE1),
	SND_PCI_QUIRK(0x1043, 0x1963, "ASUS X71C", ALC662_FIXUP_ASUS_MODE3),
	SND_PCI_QUIRK(0x1043, 0x1983, "ASUS N5051A", ALC662_FIXUP_ASUS_MODE1),
	SND_PCI_QUIRK(0x1043, 0x1993, "ASUS N20", ALC662_FIXUP_ASUS_MODE1),
	SND_PCI_QUIRK(0x1043, 0x19b3, "ASUS F7Z", ALC662_FIXUP_ASUS_MODE1),
	SND_PCI_QUIRK(0x1043, 0x19c3, "ASUS F5Z/F6x", ALC662_FIXUP_ASUS_MODE2),
	SND_PCI_QUIRK(0x1043, 0x19e3, "ASUS NB", ALC662_FIXUP_ASUS_MODE1),
	SND_PCI_QUIRK(0x1043, 0x19f3, "ASUS NB", ALC662_FIXUP_ASUS_MODE4),
#endif
	{}
};

static const struct hda_model_fixup alc662_fixup_models[] = {
	{.id = ALC272_FIXUP_MARIO, .name = "mario"},
	{.id = ALC662_FIXUP_ASUS_MODE1, .name = "asus-mode1"},
	{.id = ALC662_FIXUP_ASUS_MODE2, .name = "asus-mode2"},
	{.id = ALC662_FIXUP_ASUS_MODE3, .name = "asus-mode3"},
	{.id = ALC662_FIXUP_ASUS_MODE4, .name = "asus-mode4"},
	{.id = ALC662_FIXUP_ASUS_MODE5, .name = "asus-mode5"},
	{.id = ALC662_FIXUP_ASUS_MODE6, .name = "asus-mode6"},
	{.id = ALC662_FIXUP_ASUS_MODE7, .name = "asus-mode7"},
	{.id = ALC662_FIXUP_ASUS_MODE8, .name = "asus-mode8"},
	{.id = ALC662_FIXUP_INV_DMIC, .name = "inv-dmic"},
	{.id = ALC668_FIXUP_DELL_MIC_NO_PRESENCE, .name = "dell-headset-multi"},
	{}
};

static const struct snd_hda_pin_quirk alc662_pin_fixup_tbl[] = {
	SND_HDA_PIN_QUIRK(0x10ec0662, 0x1028, "Dell", ALC662_FIXUP_DELL_MIC_NO_PRESENCE,
		{0x14, 0x01014010},
		{0x18, 0x01a19020},
		{0x1a, 0x0181302f},
		{0x1b, 0x0221401f}),
	SND_HDA_PIN_QUIRK(0x10ec0668, 0x1028, "Dell", ALC668_FIXUP_AUTO_MUTE,
		{0x12, 0x99a30130},
		{0x14, 0x90170110},
		{0x15, 0x0321101f},
		{0x16, 0x03011020}),
	SND_HDA_PIN_QUIRK(0x10ec0668, 0x1028, "Dell", ALC668_FIXUP_AUTO_MUTE,
		{0x12, 0x99a30140},
		{0x14, 0x90170110},
		{0x15, 0x0321101f},
		{0x16, 0x03011020}),
	SND_HDA_PIN_QUIRK(0x10ec0668, 0x1028, "Dell", ALC668_FIXUP_AUTO_MUTE,
		{0x12, 0x99a30150},
		{0x14, 0x90170110},
		{0x15, 0x0321101f},
		{0x16, 0x03011020}),
	SND_HDA_PIN_QUIRK(0x10ec0668, 0x1028, "Dell", ALC668_FIXUP_AUTO_MUTE,
		{0x14, 0x90170110},
		{0x15, 0x0321101f},
		{0x16, 0x03011020}),
	SND_HDA_PIN_QUIRK(0x10ec0668, 0x1028, "Dell XPS 15", ALC668_FIXUP_AUTO_MUTE,
		{0x12, 0x90a60130},
		{0x14, 0x90170110},
		{0x15, 0x0321101f}),
	{}
};

/*
 */
static int patch_alc662(struct hda_codec *codec)
{
	struct alc_spec *spec;
	int err;

	err = alc_alloc_spec(codec, 0x0b);
	if (err < 0)
		return err;

	spec = codec->spec;

	spec->shutup = alc_eapd_shutup;

	/* handle multiple HPs as is */
	spec->parse_flags = HDA_PINCFG_NO_HP_FIXUP;

	alc_fix_pll_init(codec, 0x20, 0x04, 15);

	switch (codec->core.vendor_id) {
	case 0x10ec0668:
		spec->init_hook = alc668_restore_default_value;
		break;
	}

	snd_hda_pick_fixup(codec, alc662_fixup_models,
		       alc662_fixup_tbl, alc662_fixups);
	snd_hda_pick_pin_fixup(codec, alc662_pin_fixup_tbl, alc662_fixups);
	snd_hda_apply_fixup(codec, HDA_FIXUP_ACT_PRE_PROBE);

	alc_auto_parse_customize_define(codec);

	if (has_cdefine_beep(codec))
		spec->gen.beep_nid = 0x01;

	if ((alc_get_coef0(codec) & (1 << 14)) &&
	    codec->bus->pci && codec->bus->pci->subsystem_vendor == 0x1025 &&
	    spec->cdefine.platform_type == 1) {
		err = alc_codec_rename(codec, "ALC272X");
		if (err < 0)
			goto error;
	}

	/* automatic parse from the BIOS config */
	err = alc662_parse_auto_config(codec);
	if (err < 0)
		goto error;

	if (!spec->gen.no_analog && spec->gen.beep_nid) {
		switch (codec->core.vendor_id) {
		case 0x10ec0662:
			set_beep_amp(spec, 0x0b, 0x05, HDA_INPUT);
			break;
		case 0x10ec0272:
		case 0x10ec0663:
		case 0x10ec0665:
		case 0x10ec0668:
			set_beep_amp(spec, 0x0b, 0x04, HDA_INPUT);
			break;
		case 0x10ec0273:
			set_beep_amp(spec, 0x0b, 0x03, HDA_INPUT);
			break;
		}
	}

	snd_hda_apply_fixup(codec, HDA_FIXUP_ACT_PROBE);

	return 0;

 error:
	alc_free(codec);
	return err;
}

/*
 * ALC680 support
 */

static int alc680_parse_auto_config(struct hda_codec *codec)
{
	return alc_parse_auto_config(codec, NULL, NULL);
}

/*
 */
static int patch_alc680(struct hda_codec *codec)
{
	int err;

	/* ALC680 has no aa-loopback mixer */
	err = alc_alloc_spec(codec, 0);
	if (err < 0)
		return err;

	/* automatic parse from the BIOS config */
	err = alc680_parse_auto_config(codec);
	if (err < 0) {
		alc_free(codec);
		return err;
	}

	return 0;
}

/*
 * patch entries
 */
static const struct hda_device_id snd_hda_id_realtek[] = {
	HDA_CODEC_ENTRY(0x10ec0221, "ALC221", patch_alc269),
	HDA_CODEC_ENTRY(0x10ec0225, "ALC225", patch_alc269),
	HDA_CODEC_ENTRY(0x10ec0231, "ALC231", patch_alc269),
	HDA_CODEC_ENTRY(0x10ec0233, "ALC233", patch_alc269),
	HDA_CODEC_ENTRY(0x10ec0234, "ALC234", patch_alc269),
	HDA_CODEC_ENTRY(0x10ec0235, "ALC233", patch_alc269),
	HDA_CODEC_ENTRY(0x10ec0255, "ALC255", patch_alc269),
	HDA_CODEC_ENTRY(0x10ec0256, "ALC256", patch_alc269),
	HDA_CODEC_ENTRY(0x10ec0260, "ALC260", patch_alc260),
	HDA_CODEC_ENTRY(0x10ec0262, "ALC262", patch_alc262),
	HDA_CODEC_ENTRY(0x10ec0267, "ALC267", patch_alc268),
	HDA_CODEC_ENTRY(0x10ec0268, "ALC268", patch_alc268),
	HDA_CODEC_ENTRY(0x10ec0269, "ALC269", patch_alc269),
	HDA_CODEC_ENTRY(0x10ec0270, "ALC270", patch_alc269),
	HDA_CODEC_ENTRY(0x10ec0272, "ALC272", patch_alc662),
	HDA_CODEC_ENTRY(0x10ec0274, "ALC274", patch_alc269),
	HDA_CODEC_ENTRY(0x10ec0275, "ALC275", patch_alc269),
	HDA_CODEC_ENTRY(0x10ec0276, "ALC276", patch_alc269),
	HDA_CODEC_ENTRY(0x10ec0280, "ALC280", patch_alc269),
	HDA_CODEC_ENTRY(0x10ec0282, "ALC282", patch_alc269),
	HDA_CODEC_ENTRY(0x10ec0283, "ALC283", patch_alc269),
	HDA_CODEC_ENTRY(0x10ec0284, "ALC284", patch_alc269),
	HDA_CODEC_ENTRY(0x10ec0285, "ALC285", patch_alc269),
	HDA_CODEC_ENTRY(0x10ec0286, "ALC286", patch_alc269),
	HDA_CODEC_ENTRY(0x10ec0288, "ALC288", patch_alc269),
	HDA_CODEC_ENTRY(0x10ec0290, "ALC290", patch_alc269),
	HDA_CODEC_ENTRY(0x10ec0292, "ALC292", patch_alc269),
	HDA_CODEC_ENTRY(0x10ec0293, "ALC293", patch_alc269),
	HDA_CODEC_ENTRY(0x10ec0294, "ALC294", patch_alc269),
	HDA_CODEC_ENTRY(0x10ec0295, "ALC295", patch_alc269),
	HDA_CODEC_ENTRY(0x10ec0298, "ALC298", patch_alc269),
	HDA_CODEC_REV_ENTRY(0x10ec0861, 0x100340, "ALC660", patch_alc861),
	HDA_CODEC_ENTRY(0x10ec0660, "ALC660-VD", patch_alc861vd),
	HDA_CODEC_ENTRY(0x10ec0861, "ALC861", patch_alc861),
	HDA_CODEC_ENTRY(0x10ec0862, "ALC861-VD", patch_alc861vd),
	HDA_CODEC_REV_ENTRY(0x10ec0662, 0x100002, "ALC662 rev2", patch_alc882),
	HDA_CODEC_REV_ENTRY(0x10ec0662, 0x100101, "ALC662 rev1", patch_alc662),
	HDA_CODEC_REV_ENTRY(0x10ec0662, 0x100300, "ALC662 rev3", patch_alc662),
	HDA_CODEC_ENTRY(0x10ec0663, "ALC663", patch_alc662),
	HDA_CODEC_ENTRY(0x10ec0665, "ALC665", patch_alc662),
	HDA_CODEC_ENTRY(0x10ec0667, "ALC667", patch_alc662),
	HDA_CODEC_ENTRY(0x10ec0668, "ALC668", patch_alc662),
	HDA_CODEC_ENTRY(0x10ec0670, "ALC670", patch_alc662),
	HDA_CODEC_ENTRY(0x10ec0671, "ALC671", patch_alc662),
	HDA_CODEC_ENTRY(0x10ec0680, "ALC680", patch_alc680),
	HDA_CODEC_ENTRY(0x10ec0700, "ALC700", patch_alc269),
	HDA_CODEC_ENTRY(0x10ec0701, "ALC701", patch_alc269),
	HDA_CODEC_ENTRY(0x10ec0703, "ALC703", patch_alc269),
	HDA_CODEC_ENTRY(0x10ec0867, "ALC891", patch_alc882),
	HDA_CODEC_ENTRY(0x10ec0880, "ALC880", patch_alc880),
	HDA_CODEC_ENTRY(0x10ec0882, "ALC882", patch_alc882),
	HDA_CODEC_ENTRY(0x10ec0883, "ALC883", patch_alc882),
	HDA_CODEC_REV_ENTRY(0x10ec0885, 0x100101, "ALC889A", patch_alc882),
	HDA_CODEC_REV_ENTRY(0x10ec0885, 0x100103, "ALC889A", patch_alc882),
	HDA_CODEC_ENTRY(0x10ec0885, "ALC885", patch_alc882),
	HDA_CODEC_ENTRY(0x10ec0887, "ALC887", patch_alc882),
	HDA_CODEC_REV_ENTRY(0x10ec0888, 0x100101, "ALC1200", patch_alc882),
	HDA_CODEC_ENTRY(0x10ec0888, "ALC888", patch_alc882),
	HDA_CODEC_ENTRY(0x10ec0889, "ALC889", patch_alc882),
	HDA_CODEC_ENTRY(0x10ec0892, "ALC892", patch_alc662),
	HDA_CODEC_ENTRY(0x10ec0899, "ALC898", patch_alc882),
	HDA_CODEC_ENTRY(0x10ec0900, "ALC1150", patch_alc882),
	{} /* terminator */
};
MODULE_DEVICE_TABLE(hdaudio, snd_hda_id_realtek);

MODULE_LICENSE("GPL");
MODULE_DESCRIPTION("Realtek HD-audio codec");

static struct hda_codec_driver realtek_driver = {
	.id = snd_hda_id_realtek,
};

module_hda_codec_driver(realtek_driver);<|MERGE_RESOLUTION|>--- conflicted
+++ resolved
@@ -4862,12 +4862,9 @@
 	ALC225_FIXUP_DELL1_MIC_NO_PRESENCE,
 	ALC280_FIXUP_HP_HEADSET_MIC,
 	ALC292_FIXUP_TPT460,
-<<<<<<< HEAD
 	ALC233_FIXUP_ASUS_MIC_NO_PRESENCE,
 	ALC233_FIXUP_EAPD_COEF_AND_MIC_NO_PRESENCE,
-=======
 	ALC298_FIXUP_SPK_VOLUME,
->>>>>>> 698f3f28
 };
 
 static const struct hda_fixup alc269_fixups[] = {
@@ -5561,7 +5558,6 @@
 		.chained = true,
 		.chain_id = ALC293_FIXUP_LENOVO_SPK_NOISE,
 	},
-<<<<<<< HEAD
 	[ALC233_FIXUP_ASUS_MIC_NO_PRESENCE] = {
 		.type = HDA_FIXUP_PINS,
 		.v.pins = (const struct hda_pintbl[]) {
@@ -5581,13 +5577,12 @@
 		},
 		.chained = true,
 		.chain_id = ALC233_FIXUP_ASUS_MIC_NO_PRESENCE
-=======
+	},
 	[ALC298_FIXUP_SPK_VOLUME] = {
 		.type = HDA_FIXUP_FUNC,
 		.v.func = alc298_fixup_speaker_volume,
 		.chained = true,
 		.chain_id = ALC298_FIXUP_DELL1_MIC_NO_PRESENCE,
->>>>>>> 698f3f28
 	},
 };
 
