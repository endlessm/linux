/*
 * Universal Interface for Intel High Definition Audio Codec
 *
 * HD audio interface patch for Realtek ALC codecs
 *
 * Copyright (c) 2004 Kailang Yang <kailang@realtek.com.tw>
 *                    PeiSen Hou <pshou@realtek.com.tw>
 *                    Takashi Iwai <tiwai@suse.de>
 *                    Jonathan Woithe <jwoithe@just42.net>
 *
 *  This driver is free software; you can redistribute it and/or modify
 *  it under the terms of the GNU General Public License as published by
 *  the Free Software Foundation; either version 2 of the License, or
 *  (at your option) any later version.
 *
 *  This driver is distributed in the hope that it will be useful,
 *  but WITHOUT ANY WARRANTY; without even the implied warranty of
 *  MERCHANTABILITY or FITNESS FOR A PARTICULAR PURPOSE.  See the
 *  GNU General Public License for more details.
 *
 *  You should have received a copy of the GNU General Public License
 *  along with this program; if not, write to the Free Software
 *  Foundation, Inc., 59 Temple Place, Suite 330, Boston, MA  02111-1307 USA
 */

#include <linux/init.h>
#include <linux/delay.h>
#include <linux/slab.h>
#include <linux/pci.h>
#include <linux/dmi.h>
#include <linux/module.h>
#include <linux/input.h>
#include <sound/core.h>
#include <sound/jack.h>
#include <sound/hda_codec.h>
#include "hda_local.h"
#include "hda_auto_parser.h"
#include "hda_jack.h"
#include "hda_generic.h"

/* keep halting ALC5505 DSP, for power saving */
#define HALT_REALTEK_ALC5505

/* extra amp-initialization sequence types */
enum {
	ALC_INIT_UNDEFINED,
	ALC_INIT_NONE,
	ALC_INIT_DEFAULT,
};

enum {
	ALC_HEADSET_MODE_UNKNOWN,
	ALC_HEADSET_MODE_UNPLUGGED,
	ALC_HEADSET_MODE_HEADSET,
	ALC_HEADSET_MODE_MIC,
	ALC_HEADSET_MODE_HEADPHONE,
};

enum {
	ALC_HEADSET_TYPE_UNKNOWN,
	ALC_HEADSET_TYPE_CTIA,
	ALC_HEADSET_TYPE_OMTP,
};

enum {
	ALC_KEY_MICMUTE_INDEX,
};

struct alc_customize_define {
	unsigned int  sku_cfg;
	unsigned char port_connectivity;
	unsigned char check_sum;
	unsigned char customization;
	unsigned char external_amp;
	unsigned int  enable_pcbeep:1;
	unsigned int  platform_type:1;
	unsigned int  swap:1;
	unsigned int  override:1;
	unsigned int  fixup:1; /* Means that this sku is set by driver, not read from hw */
};

struct alc_spec {
	struct hda_gen_spec gen; /* must be at head */

	/* codec parameterization */
	struct alc_customize_define cdefine;
	unsigned int parse_flags; /* flag for snd_hda_parse_pin_defcfg() */

	/* GPIO bits */
	unsigned int gpio_mask;
	unsigned int gpio_dir;
	unsigned int gpio_data;
	bool gpio_write_delay;	/* add a delay before writing gpio_data */

	/* mute LED for HP laptops, see alc269_fixup_mic_mute_hook() */
	int mute_led_polarity;
	hda_nid_t mute_led_nid;
	hda_nid_t cap_mute_led_nid;

	unsigned int gpio_mute_led_mask;
	unsigned int gpio_mic_led_mask;

	hda_nid_t headset_mic_pin;
	hda_nid_t headphone_mic_pin;
	int current_headset_mode;
	int current_headset_type;

	/* hooks */
	void (*init_hook)(struct hda_codec *codec);
#ifdef CONFIG_PM
	void (*power_hook)(struct hda_codec *codec);
#endif
	void (*shutup)(struct hda_codec *codec);
	void (*reboot_notify)(struct hda_codec *codec);

	int init_amp;
	int codec_variant;	/* flag for other variants */
	unsigned int has_alc5505_dsp:1;
	unsigned int no_depop_delay:1;
	unsigned int done_hp_init:1;
	unsigned int no_shutup_pins:1;

	/* for PLL fix */
	hda_nid_t pll_nid;
	unsigned int pll_coef_idx, pll_coef_bit;
	unsigned int coef0;
	struct input_dev *kb_dev;
	u8 alc_mute_keycode_map[1];
};

/*
 * COEF access helper functions
 */

static int alc_read_coefex_idx(struct hda_codec *codec, hda_nid_t nid,
			       unsigned int coef_idx)
{
	unsigned int val;

	snd_hda_codec_write(codec, nid, 0, AC_VERB_SET_COEF_INDEX, coef_idx);
	val = snd_hda_codec_read(codec, nid, 0, AC_VERB_GET_PROC_COEF, 0);
	return val;
}

#define alc_read_coef_idx(codec, coef_idx) \
	alc_read_coefex_idx(codec, 0x20, coef_idx)

static void alc_write_coefex_idx(struct hda_codec *codec, hda_nid_t nid,
				 unsigned int coef_idx, unsigned int coef_val)
{
	snd_hda_codec_write(codec, nid, 0, AC_VERB_SET_COEF_INDEX, coef_idx);
	snd_hda_codec_write(codec, nid, 0, AC_VERB_SET_PROC_COEF, coef_val);
}

#define alc_write_coef_idx(codec, coef_idx, coef_val) \
	alc_write_coefex_idx(codec, 0x20, coef_idx, coef_val)

static void alc_update_coefex_idx(struct hda_codec *codec, hda_nid_t nid,
				  unsigned int coef_idx, unsigned int mask,
				  unsigned int bits_set)
{
	unsigned int val = alc_read_coefex_idx(codec, nid, coef_idx);

	if (val != -1)
		alc_write_coefex_idx(codec, nid, coef_idx,
				     (val & ~mask) | bits_set);
}

#define alc_update_coef_idx(codec, coef_idx, mask, bits_set)	\
	alc_update_coefex_idx(codec, 0x20, coef_idx, mask, bits_set)

/* a special bypass for COEF 0; read the cached value at the second time */
static unsigned int alc_get_coef0(struct hda_codec *codec)
{
	struct alc_spec *spec = codec->spec;

	if (!spec->coef0)
		spec->coef0 = alc_read_coef_idx(codec, 0);
	return spec->coef0;
}

/* coef writes/updates batch */
struct coef_fw {
	unsigned char nid;
	unsigned char idx;
	unsigned short mask;
	unsigned short val;
};

#define UPDATE_COEFEX(_nid, _idx, _mask, _val) \
	{ .nid = (_nid), .idx = (_idx), .mask = (_mask), .val = (_val) }
#define WRITE_COEFEX(_nid, _idx, _val) UPDATE_COEFEX(_nid, _idx, -1, _val)
#define WRITE_COEF(_idx, _val) WRITE_COEFEX(0x20, _idx, _val)
#define UPDATE_COEF(_idx, _mask, _val) UPDATE_COEFEX(0x20, _idx, _mask, _val)

static void alc_process_coef_fw(struct hda_codec *codec,
				const struct coef_fw *fw)
{
	for (; fw->nid; fw++) {
		if (fw->mask == (unsigned short)-1)
			alc_write_coefex_idx(codec, fw->nid, fw->idx, fw->val);
		else
			alc_update_coefex_idx(codec, fw->nid, fw->idx,
					      fw->mask, fw->val);
	}
}

/*
 * GPIO setup tables, used in initialization
 */

/* Enable GPIO mask and set output */
static void alc_setup_gpio(struct hda_codec *codec, unsigned int mask)
{
	struct alc_spec *spec = codec->spec;

	spec->gpio_mask |= mask;
	spec->gpio_dir |= mask;
	spec->gpio_data |= mask;
}

static void alc_write_gpio_data(struct hda_codec *codec)
{
	struct alc_spec *spec = codec->spec;

	snd_hda_codec_write(codec, 0x01, 0, AC_VERB_SET_GPIO_DATA,
			    spec->gpio_data);
}

static void alc_update_gpio_data(struct hda_codec *codec, unsigned int mask,
				 bool on)
{
	struct alc_spec *spec = codec->spec;
	unsigned int oldval = spec->gpio_data;

	if (on)
		spec->gpio_data |= mask;
	else
		spec->gpio_data &= ~mask;
	if (oldval != spec->gpio_data)
		alc_write_gpio_data(codec);
}

static void alc_write_gpio(struct hda_codec *codec)
{
	struct alc_spec *spec = codec->spec;

	if (!spec->gpio_mask)
		return;

	snd_hda_codec_write(codec, codec->core.afg, 0,
			    AC_VERB_SET_GPIO_MASK, spec->gpio_mask);
	snd_hda_codec_write(codec, codec->core.afg, 0,
			    AC_VERB_SET_GPIO_DIRECTION, spec->gpio_dir);
	if (spec->gpio_write_delay)
		msleep(1);
	alc_write_gpio_data(codec);
}

static void alc_fixup_gpio(struct hda_codec *codec, int action,
			   unsigned int mask)
{
	if (action == HDA_FIXUP_ACT_PRE_PROBE)
		alc_setup_gpio(codec, mask);
}

static void alc_fixup_gpio1(struct hda_codec *codec,
			    const struct hda_fixup *fix, int action)
{
	alc_fixup_gpio(codec, action, 0x01);
}

static void alc_fixup_gpio2(struct hda_codec *codec,
			    const struct hda_fixup *fix, int action)
{
	alc_fixup_gpio(codec, action, 0x02);
}

static void alc_fixup_gpio3(struct hda_codec *codec,
			    const struct hda_fixup *fix, int action)
{
	alc_fixup_gpio(codec, action, 0x03);
}

static void alc_fixup_gpio4(struct hda_codec *codec,
			    const struct hda_fixup *fix, int action)
{
	alc_fixup_gpio(codec, action, 0x04);
}

/*
 * Fix hardware PLL issue
 * On some codecs, the analog PLL gating control must be off while
 * the default value is 1.
 */
static void alc_fix_pll(struct hda_codec *codec)
{
	struct alc_spec *spec = codec->spec;

	if (spec->pll_nid)
		alc_update_coefex_idx(codec, spec->pll_nid, spec->pll_coef_idx,
				      1 << spec->pll_coef_bit, 0);
}

static void alc_fix_pll_init(struct hda_codec *codec, hda_nid_t nid,
			     unsigned int coef_idx, unsigned int coef_bit)
{
	struct alc_spec *spec = codec->spec;
	spec->pll_nid = nid;
	spec->pll_coef_idx = coef_idx;
	spec->pll_coef_bit = coef_bit;
	alc_fix_pll(codec);
}

/* update the master volume per volume-knob's unsol event */
static void alc_update_knob_master(struct hda_codec *codec,
				   struct hda_jack_callback *jack)
{
	unsigned int val;
	struct snd_kcontrol *kctl;
	struct snd_ctl_elem_value *uctl;

	kctl = snd_hda_find_mixer_ctl(codec, "Master Playback Volume");
	if (!kctl)
		return;
	uctl = kzalloc(sizeof(*uctl), GFP_KERNEL);
	if (!uctl)
		return;
	val = snd_hda_codec_read(codec, jack->nid, 0,
				 AC_VERB_GET_VOLUME_KNOB_CONTROL, 0);
	val &= HDA_AMP_VOLMASK;
	uctl->value.integer.value[0] = val;
	uctl->value.integer.value[1] = val;
	kctl->put(kctl, uctl);
	kfree(uctl);
}

static void alc880_unsol_event(struct hda_codec *codec, unsigned int res)
{
	/* For some reason, the res given from ALC880 is broken.
	   Here we adjust it properly. */
	snd_hda_jack_unsol_event(codec, res >> 2);
}

/* Change EAPD to verb control */
static void alc_fill_eapd_coef(struct hda_codec *codec)
{
	int coef;

	coef = alc_get_coef0(codec);

	switch (codec->core.vendor_id) {
	case 0x10ec0262:
		alc_update_coef_idx(codec, 0x7, 0, 1<<5);
		break;
	case 0x10ec0267:
	case 0x10ec0268:
		alc_update_coef_idx(codec, 0x7, 0, 1<<13);
		break;
	case 0x10ec0269:
		if ((coef & 0x00f0) == 0x0010)
			alc_update_coef_idx(codec, 0xd, 0, 1<<14);
		if ((coef & 0x00f0) == 0x0020)
			alc_update_coef_idx(codec, 0x4, 1<<15, 0);
		if ((coef & 0x00f0) == 0x0030)
			alc_update_coef_idx(codec, 0x10, 1<<9, 0);
		break;
	case 0x10ec0280:
	case 0x10ec0284:
	case 0x10ec0290:
	case 0x10ec0292:
		alc_update_coef_idx(codec, 0x4, 1<<15, 0);
		break;
	case 0x10ec0225:
	case 0x10ec0295:
	case 0x10ec0299:
		alc_update_coef_idx(codec, 0x67, 0xf000, 0x3000);
		/* fallthrough */
	case 0x10ec0215:
	case 0x10ec0233:
	case 0x10ec0235:
	case 0x10ec0236:
	case 0x10ec0255:
	case 0x10ec0256:
	case 0x10ec0257:
	case 0x10ec0282:
	case 0x10ec0283:
	case 0x10ec0286:
	case 0x10ec0288:
	case 0x10ec0285:
	case 0x10ec0298:
	case 0x10ec0289:
	case 0x10ec0300:
		alc_update_coef_idx(codec, 0x10, 1<<9, 0);
		break;
	case 0x10ec0275:
		alc_update_coef_idx(codec, 0xe, 0, 1<<0);
		break;
	case 0x10ec0293:
		alc_update_coef_idx(codec, 0xa, 1<<13, 0);
		break;
	case 0x10ec0234:
	case 0x10ec0274:
	case 0x10ec0294:
	case 0x10ec0700:
	case 0x10ec0701:
	case 0x10ec0703:
		alc_update_coef_idx(codec, 0x10, 1<<15, 0);
		break;
	case 0x10ec0662:
		if ((coef & 0x00f0) == 0x0030)
			alc_update_coef_idx(codec, 0x4, 1<<10, 0); /* EAPD Ctrl */
		break;
	case 0x10ec0272:
	case 0x10ec0273:
	case 0x10ec0663:
	case 0x10ec0665:
	case 0x10ec0670:
	case 0x10ec0671:
	case 0x10ec0672:
		alc_update_coef_idx(codec, 0xd, 0, 1<<14); /* EAPD Ctrl */
		break;
	case 0x10ec0668:
		alc_update_coef_idx(codec, 0x7, 3<<13, 0);
		break;
	case 0x10ec0867:
		alc_update_coef_idx(codec, 0x4, 1<<10, 0);
		break;
	case 0x10ec0888:
		if ((coef & 0x00f0) == 0x0020 || (coef & 0x00f0) == 0x0030)
			alc_update_coef_idx(codec, 0x7, 1<<5, 0);
		break;
	case 0x10ec0892:
		alc_update_coef_idx(codec, 0x7, 1<<5, 0);
		break;
	case 0x10ec0899:
	case 0x10ec0900:
	case 0x10ec1168:
	case 0x10ec1220:
		alc_update_coef_idx(codec, 0x7, 1<<1, 0);
		break;
	}
}

/* additional initialization for ALC888 variants */
static void alc888_coef_init(struct hda_codec *codec)
{
	switch (alc_get_coef0(codec) & 0x00f0) {
	/* alc888-VA */
	case 0x00:
	/* alc888-VB */
	case 0x10:
		alc_update_coef_idx(codec, 7, 0, 0x2030); /* Turn EAPD to High */
		break;
	}
}

/* turn on/off EAPD control (only if available) */
static void set_eapd(struct hda_codec *codec, hda_nid_t nid, int on)
{
	if (get_wcaps_type(get_wcaps(codec, nid)) != AC_WID_PIN)
		return;
	if (snd_hda_query_pin_caps(codec, nid) & AC_PINCAP_EAPD)
		snd_hda_codec_write(codec, nid, 0, AC_VERB_SET_EAPD_BTLENABLE,
				    on ? 2 : 0);
}

/* turn on/off EAPD controls of the codec */
static void alc_auto_setup_eapd(struct hda_codec *codec, bool on)
{
	/* We currently only handle front, HP */
	static hda_nid_t pins[] = {
		0x0f, 0x10, 0x14, 0x15, 0x17, 0
	};
	hda_nid_t *p;
	for (p = pins; *p; p++)
		set_eapd(codec, *p, on);
}

static void alc_shutup_pins(struct hda_codec *codec)
{
	struct alc_spec *spec = codec->spec;

	if (!spec->no_shutup_pins)
		snd_hda_shutup_pins(codec);
}

/* generic shutup callback;
 * just turning off EAPD and a little pause for avoiding pop-noise
 */
static void alc_eapd_shutup(struct hda_codec *codec)
{
	struct alc_spec *spec = codec->spec;

	alc_auto_setup_eapd(codec, false);
	if (!spec->no_depop_delay)
		msleep(200);
	alc_shutup_pins(codec);
}

/* generic EAPD initialization */
static void alc_auto_init_amp(struct hda_codec *codec, int type)
{
	alc_fill_eapd_coef(codec);
	alc_auto_setup_eapd(codec, true);
	alc_write_gpio(codec);
	switch (type) {
	case ALC_INIT_DEFAULT:
		switch (codec->core.vendor_id) {
		case 0x10ec0260:
			alc_update_coefex_idx(codec, 0x1a, 7, 0, 0x2010);
			break;
		case 0x10ec0880:
		case 0x10ec0882:
		case 0x10ec0883:
		case 0x10ec0885:
			alc_update_coef_idx(codec, 7, 0, 0x2030);
			break;
		case 0x10ec0888:
			alc888_coef_init(codec);
			break;
		}
		break;
	}
}

/* get a primary headphone pin if available */
static hda_nid_t alc_get_hp_pin(struct alc_spec *spec)
{
	if (spec->gen.autocfg.hp_pins[0])
		return spec->gen.autocfg.hp_pins[0];
	if (spec->gen.autocfg.line_out_type == AC_JACK_HP_OUT)
		return spec->gen.autocfg.line_out_pins[0];
	return 0;
}

/*
 * Realtek SSID verification
 */

/* Could be any non-zero and even value. When used as fixup, tells
 * the driver to ignore any present sku defines.
 */
#define ALC_FIXUP_SKU_IGNORE (2)

static void alc_fixup_sku_ignore(struct hda_codec *codec,
				 const struct hda_fixup *fix, int action)
{
	struct alc_spec *spec = codec->spec;
	if (action == HDA_FIXUP_ACT_PRE_PROBE) {
		spec->cdefine.fixup = 1;
		spec->cdefine.sku_cfg = ALC_FIXUP_SKU_IGNORE;
	}
}

static void alc_fixup_no_depop_delay(struct hda_codec *codec,
				    const struct hda_fixup *fix, int action)
{
	struct alc_spec *spec = codec->spec;

	if (action == HDA_FIXUP_ACT_PROBE) {
		spec->no_depop_delay = 1;
		codec->depop_delay = 0;
	}
}

static int alc_auto_parse_customize_define(struct hda_codec *codec)
{
	unsigned int ass, tmp, i;
	unsigned nid = 0;
	struct alc_spec *spec = codec->spec;

	spec->cdefine.enable_pcbeep = 1; /* assume always enabled */

	if (spec->cdefine.fixup) {
		ass = spec->cdefine.sku_cfg;
		if (ass == ALC_FIXUP_SKU_IGNORE)
			return -1;
		goto do_sku;
	}

	if (!codec->bus->pci)
		return -1;
	ass = codec->core.subsystem_id & 0xffff;
	if (ass != codec->bus->pci->subsystem_device && (ass & 1))
		goto do_sku;

	nid = 0x1d;
	if (codec->core.vendor_id == 0x10ec0260)
		nid = 0x17;
	ass = snd_hda_codec_get_pincfg(codec, nid);

	if (!(ass & 1)) {
		codec_info(codec, "%s: SKU not ready 0x%08x\n",
			   codec->core.chip_name, ass);
		return -1;
	}

	/* check sum */
	tmp = 0;
	for (i = 1; i < 16; i++) {
		if ((ass >> i) & 1)
			tmp++;
	}
	if (((ass >> 16) & 0xf) != tmp)
		return -1;

	spec->cdefine.port_connectivity = ass >> 30;
	spec->cdefine.enable_pcbeep = (ass & 0x100000) >> 20;
	spec->cdefine.check_sum = (ass >> 16) & 0xf;
	spec->cdefine.customization = ass >> 8;
do_sku:
	spec->cdefine.sku_cfg = ass;
	spec->cdefine.external_amp = (ass & 0x38) >> 3;
	spec->cdefine.platform_type = (ass & 0x4) >> 2;
	spec->cdefine.swap = (ass & 0x2) >> 1;
	spec->cdefine.override = ass & 0x1;

	codec_dbg(codec, "SKU: Nid=0x%x sku_cfg=0x%08x\n",
		   nid, spec->cdefine.sku_cfg);
	codec_dbg(codec, "SKU: port_connectivity=0x%x\n",
		   spec->cdefine.port_connectivity);
	codec_dbg(codec, "SKU: enable_pcbeep=0x%x\n", spec->cdefine.enable_pcbeep);
	codec_dbg(codec, "SKU: check_sum=0x%08x\n", spec->cdefine.check_sum);
	codec_dbg(codec, "SKU: customization=0x%08x\n", spec->cdefine.customization);
	codec_dbg(codec, "SKU: external_amp=0x%x\n", spec->cdefine.external_amp);
	codec_dbg(codec, "SKU: platform_type=0x%x\n", spec->cdefine.platform_type);
	codec_dbg(codec, "SKU: swap=0x%x\n", spec->cdefine.swap);
	codec_dbg(codec, "SKU: override=0x%x\n", spec->cdefine.override);

	return 0;
}

/* return the position of NID in the list, or -1 if not found */
static int find_idx_in_nid_list(hda_nid_t nid, const hda_nid_t *list, int nums)
{
	int i;
	for (i = 0; i < nums; i++)
		if (list[i] == nid)
			return i;
	return -1;
}
/* return true if the given NID is found in the list */
static bool found_in_nid_list(hda_nid_t nid, const hda_nid_t *list, int nums)
{
	return find_idx_in_nid_list(nid, list, nums) >= 0;
}

/* check subsystem ID and set up device-specific initialization;
 * return 1 if initialized, 0 if invalid SSID
 */
/* 32-bit subsystem ID for BIOS loading in HD Audio codec.
 *	31 ~ 16 :	Manufacture ID
 *	15 ~ 8	:	SKU ID
 *	7  ~ 0	:	Assembly ID
 *	port-A --> pin 39/41, port-E --> pin 14/15, port-D --> pin 35/36
 */
static int alc_subsystem_id(struct hda_codec *codec, const hda_nid_t *ports)
{
	unsigned int ass, tmp, i;
	unsigned nid;
	struct alc_spec *spec = codec->spec;

	if (spec->cdefine.fixup) {
		ass = spec->cdefine.sku_cfg;
		if (ass == ALC_FIXUP_SKU_IGNORE)
			return 0;
		goto do_sku;
	}

	ass = codec->core.subsystem_id & 0xffff;
	if (codec->bus->pci &&
	    ass != codec->bus->pci->subsystem_device && (ass & 1))
		goto do_sku;

	/* invalid SSID, check the special NID pin defcfg instead */
	/*
	 * 31~30	: port connectivity
	 * 29~21	: reserve
	 * 20		: PCBEEP input
	 * 19~16	: Check sum (15:1)
	 * 15~1		: Custom
	 * 0		: override
	*/
	nid = 0x1d;
	if (codec->core.vendor_id == 0x10ec0260)
		nid = 0x17;
	ass = snd_hda_codec_get_pincfg(codec, nid);
	codec_dbg(codec,
		  "realtek: No valid SSID, checking pincfg 0x%08x for NID 0x%x\n",
		   ass, nid);
	if (!(ass & 1))
		return 0;
	if ((ass >> 30) != 1)	/* no physical connection */
		return 0;

	/* check sum */
	tmp = 0;
	for (i = 1; i < 16; i++) {
		if ((ass >> i) & 1)
			tmp++;
	}
	if (((ass >> 16) & 0xf) != tmp)
		return 0;
do_sku:
	codec_dbg(codec, "realtek: Enabling init ASM_ID=0x%04x CODEC_ID=%08x\n",
		   ass & 0xffff, codec->core.vendor_id);
	/*
	 * 0 : override
	 * 1 :	Swap Jack
	 * 2 : 0 --> Desktop, 1 --> Laptop
	 * 3~5 : External Amplifier control
	 * 7~6 : Reserved
	*/
	tmp = (ass & 0x38) >> 3;	/* external Amp control */
	if (spec->init_amp == ALC_INIT_UNDEFINED) {
		switch (tmp) {
		case 1:
			alc_setup_gpio(codec, 0x01);
			break;
		case 3:
			alc_setup_gpio(codec, 0x02);
			break;
		case 7:
			alc_setup_gpio(codec, 0x03);
			break;
		case 5:
		default:
			spec->init_amp = ALC_INIT_DEFAULT;
			break;
		}
	}

	/* is laptop or Desktop and enable the function "Mute internal speaker
	 * when the external headphone out jack is plugged"
	 */
	if (!(ass & 0x8000))
		return 1;
	/*
	 * 10~8 : Jack location
	 * 12~11: Headphone out -> 00: PortA, 01: PortE, 02: PortD, 03: Resvered
	 * 14~13: Resvered
	 * 15   : 1 --> enable the function "Mute internal speaker
	 *	        when the external headphone out jack is plugged"
	 */
	if (!alc_get_hp_pin(spec)) {
		hda_nid_t nid;
		tmp = (ass >> 11) & 0x3;	/* HP to chassis */
		nid = ports[tmp];
		if (found_in_nid_list(nid, spec->gen.autocfg.line_out_pins,
				      spec->gen.autocfg.line_outs))
			return 1;
		spec->gen.autocfg.hp_pins[0] = nid;
	}
	return 1;
}

/* Check the validity of ALC subsystem-id
 * ports contains an array of 4 pin NIDs for port-A, E, D and I */
static void alc_ssid_check(struct hda_codec *codec, const hda_nid_t *ports)
{
	if (!alc_subsystem_id(codec, ports)) {
		struct alc_spec *spec = codec->spec;
		codec_dbg(codec,
			  "realtek: Enable default setup for auto mode as fallback\n");
		spec->init_amp = ALC_INIT_DEFAULT;
	}
}

/*
 */

static void alc_fixup_inv_dmic(struct hda_codec *codec,
			       const struct hda_fixup *fix, int action)
{
	struct alc_spec *spec = codec->spec;

	spec->gen.inv_dmic_split = 1;
}


static int alc_build_controls(struct hda_codec *codec)
{
	int err;

	err = snd_hda_gen_build_controls(codec);
	if (err < 0)
		return err;

	snd_hda_apply_fixup(codec, HDA_FIXUP_ACT_BUILD);
	return 0;
}


/*
 * Common callbacks
 */

static int alc_init(struct hda_codec *codec)
{
	struct alc_spec *spec = codec->spec;

	if (spec->init_hook)
		spec->init_hook(codec);

	alc_fix_pll(codec);
	alc_auto_init_amp(codec, spec->init_amp);

	snd_hda_gen_init(codec);

	snd_hda_apply_fixup(codec, HDA_FIXUP_ACT_INIT);

	return 0;
}

static inline void alc_shutup(struct hda_codec *codec)
{
	struct alc_spec *spec = codec->spec;

	if (!snd_hda_get_bool_hint(codec, "shutup"))
		return; /* disabled explicitly by hints */

	if (spec && spec->shutup)
		spec->shutup(codec);
	else
		alc_shutup_pins(codec);
}

static void alc_reboot_notify(struct hda_codec *codec)
{
	struct alc_spec *spec = codec->spec;

	if (spec && spec->reboot_notify)
		spec->reboot_notify(codec);
	else
		alc_shutup(codec);
}

/* power down codec to D3 at reboot/shutdown; set as reboot_notify ops */
static void alc_d3_at_reboot(struct hda_codec *codec)
{
	snd_hda_codec_set_power_to_all(codec, codec->core.afg, AC_PWRST_D3);
	snd_hda_codec_write(codec, codec->core.afg, 0,
			    AC_VERB_SET_POWER_STATE, AC_PWRST_D3);
	msleep(10);
}

#define alc_free	snd_hda_gen_free

#ifdef CONFIG_PM
static void alc_power_eapd(struct hda_codec *codec)
{
	alc_auto_setup_eapd(codec, false);
}

static int alc_suspend(struct hda_codec *codec)
{
	struct alc_spec *spec = codec->spec;
	alc_shutup(codec);
	if (spec && spec->power_hook)
		spec->power_hook(codec);
	return 0;
}
#endif

#ifdef CONFIG_PM
static int alc_resume(struct hda_codec *codec)
{
	struct alc_spec *spec = codec->spec;

	if (!spec->no_depop_delay)
		msleep(150); /* to avoid pop noise */
	codec->patch_ops.init(codec);
	regcache_sync(codec->core.regmap);
	hda_call_check_power_status(codec, 0x01);
	return 0;
}
#endif

/*
 */
static const struct hda_codec_ops alc_patch_ops = {
	.build_controls = alc_build_controls,
	.build_pcms = snd_hda_gen_build_pcms,
	.init = alc_init,
	.free = alc_free,
	.unsol_event = snd_hda_jack_unsol_event,
#ifdef CONFIG_PM
	.resume = alc_resume,
	.suspend = alc_suspend,
	.check_power_status = snd_hda_gen_check_power_status,
#endif
	.reboot_notify = alc_reboot_notify,
};


#define alc_codec_rename(codec, name) snd_hda_codec_set_name(codec, name)

/*
 * Rename codecs appropriately from COEF value or subvendor id
 */
struct alc_codec_rename_table {
	unsigned int vendor_id;
	unsigned short coef_mask;
	unsigned short coef_bits;
	const char *name;
};

struct alc_codec_rename_pci_table {
	unsigned int codec_vendor_id;
	unsigned short pci_subvendor;
	unsigned short pci_subdevice;
	const char *name;
};

static struct alc_codec_rename_table rename_tbl[] = {
	{ 0x10ec0221, 0xf00f, 0x1003, "ALC231" },
	{ 0x10ec0269, 0xfff0, 0x3010, "ALC277" },
	{ 0x10ec0269, 0xf0f0, 0x2010, "ALC259" },
	{ 0x10ec0269, 0xf0f0, 0x3010, "ALC258" },
	{ 0x10ec0269, 0x00f0, 0x0010, "ALC269VB" },
	{ 0x10ec0269, 0xffff, 0xa023, "ALC259" },
	{ 0x10ec0269, 0xffff, 0x6023, "ALC281X" },
	{ 0x10ec0269, 0x00f0, 0x0020, "ALC269VC" },
	{ 0x10ec0269, 0x00f0, 0x0030, "ALC269VD" },
	{ 0x10ec0662, 0xffff, 0x4020, "ALC656" },
	{ 0x10ec0887, 0x00f0, 0x0030, "ALC887-VD" },
	{ 0x10ec0888, 0x00f0, 0x0030, "ALC888-VD" },
	{ 0x10ec0888, 0xf0f0, 0x3020, "ALC886" },
	{ 0x10ec0899, 0x2000, 0x2000, "ALC899" },
	{ 0x10ec0892, 0xffff, 0x8020, "ALC661" },
	{ 0x10ec0892, 0xffff, 0x8011, "ALC661" },
	{ 0x10ec0892, 0xffff, 0x4011, "ALC656" },
	{ } /* terminator */
};

static struct alc_codec_rename_pci_table rename_pci_tbl[] = {
	{ 0x10ec0280, 0x1028, 0, "ALC3220" },
	{ 0x10ec0282, 0x1028, 0, "ALC3221" },
	{ 0x10ec0283, 0x1028, 0, "ALC3223" },
	{ 0x10ec0288, 0x1028, 0, "ALC3263" },
	{ 0x10ec0292, 0x1028, 0, "ALC3226" },
	{ 0x10ec0293, 0x1028, 0, "ALC3235" },
	{ 0x10ec0255, 0x1028, 0, "ALC3234" },
	{ 0x10ec0668, 0x1028, 0, "ALC3661" },
	{ 0x10ec0275, 0x1028, 0, "ALC3260" },
	{ 0x10ec0899, 0x1028, 0, "ALC3861" },
	{ 0x10ec0298, 0x1028, 0, "ALC3266" },
	{ 0x10ec0236, 0x1028, 0, "ALC3204" },
	{ 0x10ec0256, 0x1028, 0, "ALC3246" },
	{ 0x10ec0225, 0x1028, 0, "ALC3253" },
	{ 0x10ec0295, 0x1028, 0, "ALC3254" },
	{ 0x10ec0299, 0x1028, 0, "ALC3271" },
	{ 0x10ec0670, 0x1025, 0, "ALC669X" },
	{ 0x10ec0676, 0x1025, 0, "ALC679X" },
	{ 0x10ec0282, 0x1043, 0, "ALC3229" },
	{ 0x10ec0233, 0x1043, 0, "ALC3236" },
	{ 0x10ec0280, 0x103c, 0, "ALC3228" },
	{ 0x10ec0282, 0x103c, 0, "ALC3227" },
	{ 0x10ec0286, 0x103c, 0, "ALC3242" },
	{ 0x10ec0290, 0x103c, 0, "ALC3241" },
	{ 0x10ec0668, 0x103c, 0, "ALC3662" },
	{ 0x10ec0283, 0x17aa, 0, "ALC3239" },
	{ 0x10ec0292, 0x17aa, 0, "ALC3232" },
	{ } /* terminator */
};

static int alc_codec_rename_from_preset(struct hda_codec *codec)
{
	const struct alc_codec_rename_table *p;
	const struct alc_codec_rename_pci_table *q;

	for (p = rename_tbl; p->vendor_id; p++) {
		if (p->vendor_id != codec->core.vendor_id)
			continue;
		if ((alc_get_coef0(codec) & p->coef_mask) == p->coef_bits)
			return alc_codec_rename(codec, p->name);
	}

	if (!codec->bus->pci)
		return 0;
	for (q = rename_pci_tbl; q->codec_vendor_id; q++) {
		if (q->codec_vendor_id != codec->core.vendor_id)
			continue;
		if (q->pci_subvendor != codec->bus->pci->subsystem_vendor)
			continue;
		if (!q->pci_subdevice ||
		    q->pci_subdevice == codec->bus->pci->subsystem_device)
			return alc_codec_rename(codec, q->name);
	}

	return 0;
}


/*
 * Digital-beep handlers
 */
#ifdef CONFIG_SND_HDA_INPUT_BEEP

/* additional beep mixers; private_value will be overwritten */
static const struct snd_kcontrol_new alc_beep_mixer[] = {
	HDA_CODEC_VOLUME("Beep Playback Volume", 0, 0, HDA_INPUT),
	HDA_CODEC_MUTE_BEEP("Beep Playback Switch", 0, 0, HDA_INPUT),
};

/* set up and create beep controls */
static int set_beep_amp(struct alc_spec *spec, hda_nid_t nid,
			int idx, int dir)
{
	struct snd_kcontrol_new *knew;
	unsigned int beep_amp = HDA_COMPOSE_AMP_VAL(nid, 3, idx, dir);
	int i;

	for (i = 0; i < ARRAY_SIZE(alc_beep_mixer); i++) {
		knew = snd_hda_gen_add_kctl(&spec->gen, NULL,
					    &alc_beep_mixer[i]);
		if (!knew)
			return -ENOMEM;
		knew->private_value = beep_amp;
	}
	return 0;
}

static const struct snd_pci_quirk beep_white_list[] = {
	SND_PCI_QUIRK(0x1043, 0x103c, "ASUS", 1),
	SND_PCI_QUIRK(0x1043, 0x115d, "ASUS", 1),
	SND_PCI_QUIRK(0x1043, 0x829f, "ASUS", 1),
	SND_PCI_QUIRK(0x1043, 0x8376, "EeePC", 1),
	SND_PCI_QUIRK(0x1043, 0x83ce, "EeePC", 1),
	SND_PCI_QUIRK(0x1043, 0x831a, "EeePC", 1),
	SND_PCI_QUIRK(0x1043, 0x834a, "EeePC", 1),
	SND_PCI_QUIRK(0x1458, 0xa002, "GA-MA790X", 1),
	SND_PCI_QUIRK(0x8086, 0xd613, "Intel", 1),
	{}
};

static inline int has_cdefine_beep(struct hda_codec *codec)
{
	struct alc_spec *spec = codec->spec;
	const struct snd_pci_quirk *q;
	q = snd_pci_quirk_lookup(codec->bus->pci, beep_white_list);
	if (q)
		return q->value;
	return spec->cdefine.enable_pcbeep;
}
#else
#define set_beep_amp(spec, nid, idx, dir)	0
#define has_cdefine_beep(codec)		0
#endif

/* parse the BIOS configuration and set up the alc_spec */
/* return 1 if successful, 0 if the proper config is not found,
 * or a negative error code
 */
static int alc_parse_auto_config(struct hda_codec *codec,
				 const hda_nid_t *ignore_nids,
				 const hda_nid_t *ssid_nids)
{
	struct alc_spec *spec = codec->spec;
	struct auto_pin_cfg *cfg = &spec->gen.autocfg;
	int err;

	err = snd_hda_parse_pin_defcfg(codec, cfg, ignore_nids,
				       spec->parse_flags);
	if (err < 0)
		return err;

	if (ssid_nids)
		alc_ssid_check(codec, ssid_nids);

	err = snd_hda_gen_parse_auto_config(codec, cfg);
	if (err < 0)
		return err;

	return 1;
}

/* common preparation job for alc_spec */
static int alc_alloc_spec(struct hda_codec *codec, hda_nid_t mixer_nid)
{
	struct alc_spec *spec = kzalloc(sizeof(*spec), GFP_KERNEL);
	int err;

	if (!spec)
		return -ENOMEM;
	codec->spec = spec;
	snd_hda_gen_spec_init(&spec->gen);
	spec->gen.mixer_nid = mixer_nid;
	spec->gen.own_eapd_ctl = 1;
	codec->single_adc_amp = 1;
	/* FIXME: do we need this for all Realtek codec models? */
	codec->spdif_status_reset = 1;
	codec->patch_ops = alc_patch_ops;

	err = alc_codec_rename_from_preset(codec);
	if (err < 0) {
		kfree(spec);
		return err;
	}
	return 0;
}

static int alc880_parse_auto_config(struct hda_codec *codec)
{
	static const hda_nid_t alc880_ignore[] = { 0x1d, 0 };
	static const hda_nid_t alc880_ssids[] = { 0x15, 0x1b, 0x14, 0 };
	return alc_parse_auto_config(codec, alc880_ignore, alc880_ssids);
}

/*
 * ALC880 fix-ups
 */
enum {
	ALC880_FIXUP_GPIO1,
	ALC880_FIXUP_GPIO2,
	ALC880_FIXUP_MEDION_RIM,
	ALC880_FIXUP_LG,
	ALC880_FIXUP_LG_LW25,
	ALC880_FIXUP_W810,
	ALC880_FIXUP_EAPD_COEF,
	ALC880_FIXUP_TCL_S700,
	ALC880_FIXUP_VOL_KNOB,
	ALC880_FIXUP_FUJITSU,
	ALC880_FIXUP_F1734,
	ALC880_FIXUP_UNIWILL,
	ALC880_FIXUP_UNIWILL_DIG,
	ALC880_FIXUP_Z71V,
	ALC880_FIXUP_ASUS_W5A,
	ALC880_FIXUP_3ST_BASE,
	ALC880_FIXUP_3ST,
	ALC880_FIXUP_3ST_DIG,
	ALC880_FIXUP_5ST_BASE,
	ALC880_FIXUP_5ST,
	ALC880_FIXUP_5ST_DIG,
	ALC880_FIXUP_6ST_BASE,
	ALC880_FIXUP_6ST,
	ALC880_FIXUP_6ST_DIG,
	ALC880_FIXUP_6ST_AUTOMUTE,
};

/* enable the volume-knob widget support on NID 0x21 */
static void alc880_fixup_vol_knob(struct hda_codec *codec,
				  const struct hda_fixup *fix, int action)
{
	if (action == HDA_FIXUP_ACT_PROBE)
		snd_hda_jack_detect_enable_callback(codec, 0x21,
						    alc_update_knob_master);
}

static const struct hda_fixup alc880_fixups[] = {
	[ALC880_FIXUP_GPIO1] = {
		.type = HDA_FIXUP_FUNC,
		.v.func = alc_fixup_gpio1,
	},
	[ALC880_FIXUP_GPIO2] = {
		.type = HDA_FIXUP_FUNC,
		.v.func = alc_fixup_gpio2,
	},
	[ALC880_FIXUP_MEDION_RIM] = {
		.type = HDA_FIXUP_VERBS,
		.v.verbs = (const struct hda_verb[]) {
			{ 0x20, AC_VERB_SET_COEF_INDEX, 0x07 },
			{ 0x20, AC_VERB_SET_PROC_COEF,  0x3060 },
			{ }
		},
		.chained = true,
		.chain_id = ALC880_FIXUP_GPIO2,
	},
	[ALC880_FIXUP_LG] = {
		.type = HDA_FIXUP_PINS,
		.v.pins = (const struct hda_pintbl[]) {
			/* disable bogus unused pins */
			{ 0x16, 0x411111f0 },
			{ 0x18, 0x411111f0 },
			{ 0x1a, 0x411111f0 },
			{ }
		}
	},
	[ALC880_FIXUP_LG_LW25] = {
		.type = HDA_FIXUP_PINS,
		.v.pins = (const struct hda_pintbl[]) {
			{ 0x1a, 0x0181344f }, /* line-in */
			{ 0x1b, 0x0321403f }, /* headphone */
			{ }
		}
	},
	[ALC880_FIXUP_W810] = {
		.type = HDA_FIXUP_PINS,
		.v.pins = (const struct hda_pintbl[]) {
			/* disable bogus unused pins */
			{ 0x17, 0x411111f0 },
			{ }
		},
		.chained = true,
		.chain_id = ALC880_FIXUP_GPIO2,
	},
	[ALC880_FIXUP_EAPD_COEF] = {
		.type = HDA_FIXUP_VERBS,
		.v.verbs = (const struct hda_verb[]) {
			/* change to EAPD mode */
			{ 0x20, AC_VERB_SET_COEF_INDEX, 0x07 },
			{ 0x20, AC_VERB_SET_PROC_COEF,  0x3060 },
			{}
		},
	},
	[ALC880_FIXUP_TCL_S700] = {
		.type = HDA_FIXUP_VERBS,
		.v.verbs = (const struct hda_verb[]) {
			/* change to EAPD mode */
			{ 0x20, AC_VERB_SET_COEF_INDEX, 0x07 },
			{ 0x20, AC_VERB_SET_PROC_COEF,  0x3070 },
			{}
		},
		.chained = true,
		.chain_id = ALC880_FIXUP_GPIO2,
	},
	[ALC880_FIXUP_VOL_KNOB] = {
		.type = HDA_FIXUP_FUNC,
		.v.func = alc880_fixup_vol_knob,
	},
	[ALC880_FIXUP_FUJITSU] = {
		/* override all pins as BIOS on old Amilo is broken */
		.type = HDA_FIXUP_PINS,
		.v.pins = (const struct hda_pintbl[]) {
			{ 0x14, 0x0121401f }, /* HP */
			{ 0x15, 0x99030120 }, /* speaker */
			{ 0x16, 0x99030130 }, /* bass speaker */
			{ 0x17, 0x411111f0 }, /* N/A */
			{ 0x18, 0x411111f0 }, /* N/A */
			{ 0x19, 0x01a19950 }, /* mic-in */
			{ 0x1a, 0x411111f0 }, /* N/A */
			{ 0x1b, 0x411111f0 }, /* N/A */
			{ 0x1c, 0x411111f0 }, /* N/A */
			{ 0x1d, 0x411111f0 }, /* N/A */
			{ 0x1e, 0x01454140 }, /* SPDIF out */
			{ }
		},
		.chained = true,
		.chain_id = ALC880_FIXUP_VOL_KNOB,
	},
	[ALC880_FIXUP_F1734] = {
		/* almost compatible with FUJITSU, but no bass and SPDIF */
		.type = HDA_FIXUP_PINS,
		.v.pins = (const struct hda_pintbl[]) {
			{ 0x14, 0x0121401f }, /* HP */
			{ 0x15, 0x99030120 }, /* speaker */
			{ 0x16, 0x411111f0 }, /* N/A */
			{ 0x17, 0x411111f0 }, /* N/A */
			{ 0x18, 0x411111f0 }, /* N/A */
			{ 0x19, 0x01a19950 }, /* mic-in */
			{ 0x1a, 0x411111f0 }, /* N/A */
			{ 0x1b, 0x411111f0 }, /* N/A */
			{ 0x1c, 0x411111f0 }, /* N/A */
			{ 0x1d, 0x411111f0 }, /* N/A */
			{ 0x1e, 0x411111f0 }, /* N/A */
			{ }
		},
		.chained = true,
		.chain_id = ALC880_FIXUP_VOL_KNOB,
	},
	[ALC880_FIXUP_UNIWILL] = {
		/* need to fix HP and speaker pins to be parsed correctly */
		.type = HDA_FIXUP_PINS,
		.v.pins = (const struct hda_pintbl[]) {
			{ 0x14, 0x0121411f }, /* HP */
			{ 0x15, 0x99030120 }, /* speaker */
			{ 0x16, 0x99030130 }, /* bass speaker */
			{ }
		},
	},
	[ALC880_FIXUP_UNIWILL_DIG] = {
		.type = HDA_FIXUP_PINS,
		.v.pins = (const struct hda_pintbl[]) {
			/* disable bogus unused pins */
			{ 0x17, 0x411111f0 },
			{ 0x19, 0x411111f0 },
			{ 0x1b, 0x411111f0 },
			{ 0x1f, 0x411111f0 },
			{ }
		}
	},
	[ALC880_FIXUP_Z71V] = {
		.type = HDA_FIXUP_PINS,
		.v.pins = (const struct hda_pintbl[]) {
			/* set up the whole pins as BIOS is utterly broken */
			{ 0x14, 0x99030120 }, /* speaker */
			{ 0x15, 0x0121411f }, /* HP */
			{ 0x16, 0x411111f0 }, /* N/A */
			{ 0x17, 0x411111f0 }, /* N/A */
			{ 0x18, 0x01a19950 }, /* mic-in */
			{ 0x19, 0x411111f0 }, /* N/A */
			{ 0x1a, 0x01813031 }, /* line-in */
			{ 0x1b, 0x411111f0 }, /* N/A */
			{ 0x1c, 0x411111f0 }, /* N/A */
			{ 0x1d, 0x411111f0 }, /* N/A */
			{ 0x1e, 0x0144111e }, /* SPDIF */
			{ }
		}
	},
	[ALC880_FIXUP_ASUS_W5A] = {
		.type = HDA_FIXUP_PINS,
		.v.pins = (const struct hda_pintbl[]) {
			/* set up the whole pins as BIOS is utterly broken */
			{ 0x14, 0x0121411f }, /* HP */
			{ 0x15, 0x411111f0 }, /* N/A */
			{ 0x16, 0x411111f0 }, /* N/A */
			{ 0x17, 0x411111f0 }, /* N/A */
			{ 0x18, 0x90a60160 }, /* mic */
			{ 0x19, 0x411111f0 }, /* N/A */
			{ 0x1a, 0x411111f0 }, /* N/A */
			{ 0x1b, 0x411111f0 }, /* N/A */
			{ 0x1c, 0x411111f0 }, /* N/A */
			{ 0x1d, 0x411111f0 }, /* N/A */
			{ 0x1e, 0xb743111e }, /* SPDIF out */
			{ }
		},
		.chained = true,
		.chain_id = ALC880_FIXUP_GPIO1,
	},
	[ALC880_FIXUP_3ST_BASE] = {
		.type = HDA_FIXUP_PINS,
		.v.pins = (const struct hda_pintbl[]) {
			{ 0x14, 0x01014010 }, /* line-out */
			{ 0x15, 0x411111f0 }, /* N/A */
			{ 0x16, 0x411111f0 }, /* N/A */
			{ 0x17, 0x411111f0 }, /* N/A */
			{ 0x18, 0x01a19c30 }, /* mic-in */
			{ 0x19, 0x0121411f }, /* HP */
			{ 0x1a, 0x01813031 }, /* line-in */
			{ 0x1b, 0x02a19c40 }, /* front-mic */
			{ 0x1c, 0x411111f0 }, /* N/A */
			{ 0x1d, 0x411111f0 }, /* N/A */
			/* 0x1e is filled in below */
			{ 0x1f, 0x411111f0 }, /* N/A */
			{ }
		}
	},
	[ALC880_FIXUP_3ST] = {
		.type = HDA_FIXUP_PINS,
		.v.pins = (const struct hda_pintbl[]) {
			{ 0x1e, 0x411111f0 }, /* N/A */
			{ }
		},
		.chained = true,
		.chain_id = ALC880_FIXUP_3ST_BASE,
	},
	[ALC880_FIXUP_3ST_DIG] = {
		.type = HDA_FIXUP_PINS,
		.v.pins = (const struct hda_pintbl[]) {
			{ 0x1e, 0x0144111e }, /* SPDIF */
			{ }
		},
		.chained = true,
		.chain_id = ALC880_FIXUP_3ST_BASE,
	},
	[ALC880_FIXUP_5ST_BASE] = {
		.type = HDA_FIXUP_PINS,
		.v.pins = (const struct hda_pintbl[]) {
			{ 0x14, 0x01014010 }, /* front */
			{ 0x15, 0x411111f0 }, /* N/A */
			{ 0x16, 0x01011411 }, /* CLFE */
			{ 0x17, 0x01016412 }, /* surr */
			{ 0x18, 0x01a19c30 }, /* mic-in */
			{ 0x19, 0x0121411f }, /* HP */
			{ 0x1a, 0x01813031 }, /* line-in */
			{ 0x1b, 0x02a19c40 }, /* front-mic */
			{ 0x1c, 0x411111f0 }, /* N/A */
			{ 0x1d, 0x411111f0 }, /* N/A */
			/* 0x1e is filled in below */
			{ 0x1f, 0x411111f0 }, /* N/A */
			{ }
		}
	},
	[ALC880_FIXUP_5ST] = {
		.type = HDA_FIXUP_PINS,
		.v.pins = (const struct hda_pintbl[]) {
			{ 0x1e, 0x411111f0 }, /* N/A */
			{ }
		},
		.chained = true,
		.chain_id = ALC880_FIXUP_5ST_BASE,
	},
	[ALC880_FIXUP_5ST_DIG] = {
		.type = HDA_FIXUP_PINS,
		.v.pins = (const struct hda_pintbl[]) {
			{ 0x1e, 0x0144111e }, /* SPDIF */
			{ }
		},
		.chained = true,
		.chain_id = ALC880_FIXUP_5ST_BASE,
	},
	[ALC880_FIXUP_6ST_BASE] = {
		.type = HDA_FIXUP_PINS,
		.v.pins = (const struct hda_pintbl[]) {
			{ 0x14, 0x01014010 }, /* front */
			{ 0x15, 0x01016412 }, /* surr */
			{ 0x16, 0x01011411 }, /* CLFE */
			{ 0x17, 0x01012414 }, /* side */
			{ 0x18, 0x01a19c30 }, /* mic-in */
			{ 0x19, 0x02a19c40 }, /* front-mic */
			{ 0x1a, 0x01813031 }, /* line-in */
			{ 0x1b, 0x0121411f }, /* HP */
			{ 0x1c, 0x411111f0 }, /* N/A */
			{ 0x1d, 0x411111f0 }, /* N/A */
			/* 0x1e is filled in below */
			{ 0x1f, 0x411111f0 }, /* N/A */
			{ }
		}
	},
	[ALC880_FIXUP_6ST] = {
		.type = HDA_FIXUP_PINS,
		.v.pins = (const struct hda_pintbl[]) {
			{ 0x1e, 0x411111f0 }, /* N/A */
			{ }
		},
		.chained = true,
		.chain_id = ALC880_FIXUP_6ST_BASE,
	},
	[ALC880_FIXUP_6ST_DIG] = {
		.type = HDA_FIXUP_PINS,
		.v.pins = (const struct hda_pintbl[]) {
			{ 0x1e, 0x0144111e }, /* SPDIF */
			{ }
		},
		.chained = true,
		.chain_id = ALC880_FIXUP_6ST_BASE,
	},
	[ALC880_FIXUP_6ST_AUTOMUTE] = {
		.type = HDA_FIXUP_PINS,
		.v.pins = (const struct hda_pintbl[]) {
			{ 0x1b, 0x0121401f }, /* HP with jack detect */
			{ }
		},
		.chained_before = true,
		.chain_id = ALC880_FIXUP_6ST_BASE,
	},
};

static const struct snd_pci_quirk alc880_fixup_tbl[] = {
	SND_PCI_QUIRK(0x1019, 0x0f69, "Coeus G610P", ALC880_FIXUP_W810),
	SND_PCI_QUIRK(0x1043, 0x10c3, "ASUS W5A", ALC880_FIXUP_ASUS_W5A),
	SND_PCI_QUIRK(0x1043, 0x1964, "ASUS Z71V", ALC880_FIXUP_Z71V),
	SND_PCI_QUIRK_VENDOR(0x1043, "ASUS", ALC880_FIXUP_GPIO1),
	SND_PCI_QUIRK(0x147b, 0x1045, "ABit AA8XE", ALC880_FIXUP_6ST_AUTOMUTE),
	SND_PCI_QUIRK(0x1558, 0x5401, "Clevo GPIO2", ALC880_FIXUP_GPIO2),
	SND_PCI_QUIRK_VENDOR(0x1558, "Clevo", ALC880_FIXUP_EAPD_COEF),
	SND_PCI_QUIRK(0x1584, 0x9050, "Uniwill", ALC880_FIXUP_UNIWILL_DIG),
	SND_PCI_QUIRK(0x1584, 0x9054, "Uniwill", ALC880_FIXUP_F1734),
	SND_PCI_QUIRK(0x1584, 0x9070, "Uniwill", ALC880_FIXUP_UNIWILL),
	SND_PCI_QUIRK(0x1584, 0x9077, "Uniwill P53", ALC880_FIXUP_VOL_KNOB),
	SND_PCI_QUIRK(0x161f, 0x203d, "W810", ALC880_FIXUP_W810),
	SND_PCI_QUIRK(0x161f, 0x205d, "Medion Rim 2150", ALC880_FIXUP_MEDION_RIM),
	SND_PCI_QUIRK(0x1631, 0xe011, "PB 13201056", ALC880_FIXUP_6ST_AUTOMUTE),
	SND_PCI_QUIRK(0x1734, 0x107c, "FSC Amilo M1437", ALC880_FIXUP_FUJITSU),
	SND_PCI_QUIRK(0x1734, 0x1094, "FSC Amilo M1451G", ALC880_FIXUP_FUJITSU),
	SND_PCI_QUIRK(0x1734, 0x10ac, "FSC AMILO Xi 1526", ALC880_FIXUP_F1734),
	SND_PCI_QUIRK(0x1734, 0x10b0, "FSC Amilo Pi1556", ALC880_FIXUP_FUJITSU),
	SND_PCI_QUIRK(0x1854, 0x003b, "LG", ALC880_FIXUP_LG),
	SND_PCI_QUIRK(0x1854, 0x005f, "LG P1 Express", ALC880_FIXUP_LG),
	SND_PCI_QUIRK(0x1854, 0x0068, "LG w1", ALC880_FIXUP_LG),
	SND_PCI_QUIRK(0x1854, 0x0077, "LG LW25", ALC880_FIXUP_LG_LW25),
	SND_PCI_QUIRK(0x19db, 0x4188, "TCL S700", ALC880_FIXUP_TCL_S700),

	/* Below is the copied entries from alc880_quirks.c.
	 * It's not quite sure whether BIOS sets the correct pin-config table
	 * on these machines, thus they are kept to be compatible with
	 * the old static quirks.  Once when it's confirmed to work without
	 * these overrides, it'd be better to remove.
	 */
	SND_PCI_QUIRK(0x1019, 0xa880, "ECS", ALC880_FIXUP_5ST_DIG),
	SND_PCI_QUIRK(0x1019, 0xa884, "Acer APFV", ALC880_FIXUP_6ST),
	SND_PCI_QUIRK(0x1025, 0x0070, "ULI", ALC880_FIXUP_3ST_DIG),
	SND_PCI_QUIRK(0x1025, 0x0077, "ULI", ALC880_FIXUP_6ST_DIG),
	SND_PCI_QUIRK(0x1025, 0x0078, "ULI", ALC880_FIXUP_6ST_DIG),
	SND_PCI_QUIRK(0x1025, 0x0087, "ULI", ALC880_FIXUP_6ST_DIG),
	SND_PCI_QUIRK(0x1025, 0xe309, "ULI", ALC880_FIXUP_3ST_DIG),
	SND_PCI_QUIRK(0x1025, 0xe310, "ULI", ALC880_FIXUP_3ST),
	SND_PCI_QUIRK(0x1039, 0x1234, NULL, ALC880_FIXUP_6ST_DIG),
	SND_PCI_QUIRK(0x104d, 0x81a0, "Sony", ALC880_FIXUP_3ST),
	SND_PCI_QUIRK(0x104d, 0x81d6, "Sony", ALC880_FIXUP_3ST),
	SND_PCI_QUIRK(0x107b, 0x3032, "Gateway", ALC880_FIXUP_5ST),
	SND_PCI_QUIRK(0x107b, 0x3033, "Gateway", ALC880_FIXUP_5ST),
	SND_PCI_QUIRK(0x107b, 0x4039, "Gateway", ALC880_FIXUP_5ST),
	SND_PCI_QUIRK(0x1297, 0xc790, "Shuttle ST20G5", ALC880_FIXUP_6ST_DIG),
	SND_PCI_QUIRK(0x1458, 0xa102, "Gigabyte K8", ALC880_FIXUP_6ST_DIG),
	SND_PCI_QUIRK(0x1462, 0x1150, "MSI", ALC880_FIXUP_6ST_DIG),
	SND_PCI_QUIRK(0x1509, 0x925d, "FIC P4M", ALC880_FIXUP_6ST_DIG),
	SND_PCI_QUIRK(0x1565, 0x8202, "Biostar", ALC880_FIXUP_5ST_DIG),
	SND_PCI_QUIRK(0x1695, 0x400d, "EPoX", ALC880_FIXUP_5ST_DIG),
	SND_PCI_QUIRK(0x1695, 0x4012, "EPox EP-5LDA", ALC880_FIXUP_5ST_DIG),
	SND_PCI_QUIRK(0x2668, 0x8086, NULL, ALC880_FIXUP_6ST_DIG), /* broken BIOS */
	SND_PCI_QUIRK(0x8086, 0x2668, NULL, ALC880_FIXUP_6ST_DIG),
	SND_PCI_QUIRK(0x8086, 0xa100, "Intel mobo", ALC880_FIXUP_5ST_DIG),
	SND_PCI_QUIRK(0x8086, 0xd400, "Intel mobo", ALC880_FIXUP_5ST_DIG),
	SND_PCI_QUIRK(0x8086, 0xd401, "Intel mobo", ALC880_FIXUP_5ST_DIG),
	SND_PCI_QUIRK(0x8086, 0xd402, "Intel mobo", ALC880_FIXUP_3ST_DIG),
	SND_PCI_QUIRK(0x8086, 0xe224, "Intel mobo", ALC880_FIXUP_5ST_DIG),
	SND_PCI_QUIRK(0x8086, 0xe305, "Intel mobo", ALC880_FIXUP_3ST_DIG),
	SND_PCI_QUIRK(0x8086, 0xe308, "Intel mobo", ALC880_FIXUP_3ST_DIG),
	SND_PCI_QUIRK(0x8086, 0xe400, "Intel mobo", ALC880_FIXUP_5ST_DIG),
	SND_PCI_QUIRK(0x8086, 0xe401, "Intel mobo", ALC880_FIXUP_5ST_DIG),
	SND_PCI_QUIRK(0x8086, 0xe402, "Intel mobo", ALC880_FIXUP_5ST_DIG),
	/* default Intel */
	SND_PCI_QUIRK_VENDOR(0x8086, "Intel mobo", ALC880_FIXUP_3ST),
	SND_PCI_QUIRK(0xa0a0, 0x0560, "AOpen i915GMm-HFS", ALC880_FIXUP_5ST_DIG),
	SND_PCI_QUIRK(0xe803, 0x1019, NULL, ALC880_FIXUP_6ST_DIG),
	{}
};

static const struct hda_model_fixup alc880_fixup_models[] = {
	{.id = ALC880_FIXUP_3ST, .name = "3stack"},
	{.id = ALC880_FIXUP_3ST_DIG, .name = "3stack-digout"},
	{.id = ALC880_FIXUP_5ST, .name = "5stack"},
	{.id = ALC880_FIXUP_5ST_DIG, .name = "5stack-digout"},
	{.id = ALC880_FIXUP_6ST, .name = "6stack"},
	{.id = ALC880_FIXUP_6ST_DIG, .name = "6stack-digout"},
	{.id = ALC880_FIXUP_6ST_AUTOMUTE, .name = "6stack-automute"},
	{}
};


/*
 * OK, here we have finally the patch for ALC880
 */
static int patch_alc880(struct hda_codec *codec)
{
	struct alc_spec *spec;
	int err;

	err = alc_alloc_spec(codec, 0x0b);
	if (err < 0)
		return err;

	spec = codec->spec;
	spec->gen.need_dac_fix = 1;
	spec->gen.beep_nid = 0x01;

	codec->patch_ops.unsol_event = alc880_unsol_event;

	snd_hda_pick_fixup(codec, alc880_fixup_models, alc880_fixup_tbl,
		       alc880_fixups);
	snd_hda_apply_fixup(codec, HDA_FIXUP_ACT_PRE_PROBE);

	/* automatic parse from the BIOS config */
	err = alc880_parse_auto_config(codec);
	if (err < 0)
		goto error;

	if (!spec->gen.no_analog) {
		err = set_beep_amp(spec, 0x0b, 0x05, HDA_INPUT);
		if (err < 0)
			goto error;
	}

	snd_hda_apply_fixup(codec, HDA_FIXUP_ACT_PROBE);

	return 0;

 error:
	alc_free(codec);
	return err;
}


/*
 * ALC260 support
 */
static int alc260_parse_auto_config(struct hda_codec *codec)
{
	static const hda_nid_t alc260_ignore[] = { 0x17, 0 };
	static const hda_nid_t alc260_ssids[] = { 0x10, 0x15, 0x0f, 0 };
	return alc_parse_auto_config(codec, alc260_ignore, alc260_ssids);
}

/*
 * Pin config fixes
 */
enum {
	ALC260_FIXUP_HP_DC5750,
	ALC260_FIXUP_HP_PIN_0F,
	ALC260_FIXUP_COEF,
	ALC260_FIXUP_GPIO1,
	ALC260_FIXUP_GPIO1_TOGGLE,
	ALC260_FIXUP_REPLACER,
	ALC260_FIXUP_HP_B1900,
	ALC260_FIXUP_KN1,
	ALC260_FIXUP_FSC_S7020,
	ALC260_FIXUP_FSC_S7020_JWSE,
	ALC260_FIXUP_VAIO_PINS,
};

static void alc260_gpio1_automute(struct hda_codec *codec)
{
	struct alc_spec *spec = codec->spec;

	alc_update_gpio_data(codec, 0x01, spec->gen.hp_jack_present);
}

static void alc260_fixup_gpio1_toggle(struct hda_codec *codec,
				      const struct hda_fixup *fix, int action)
{
	struct alc_spec *spec = codec->spec;
	if (action == HDA_FIXUP_ACT_PROBE) {
		/* although the machine has only one output pin, we need to
		 * toggle GPIO1 according to the jack state
		 */
		spec->gen.automute_hook = alc260_gpio1_automute;
		spec->gen.detect_hp = 1;
		spec->gen.automute_speaker = 1;
		spec->gen.autocfg.hp_pins[0] = 0x0f; /* copy it for automute */
		snd_hda_jack_detect_enable_callback(codec, 0x0f,
						    snd_hda_gen_hp_automute);
		alc_setup_gpio(codec, 0x01);
	}
}

static void alc260_fixup_kn1(struct hda_codec *codec,
			     const struct hda_fixup *fix, int action)
{
	struct alc_spec *spec = codec->spec;
	static const struct hda_pintbl pincfgs[] = {
		{ 0x0f, 0x02214000 }, /* HP/speaker */
		{ 0x12, 0x90a60160 }, /* int mic */
		{ 0x13, 0x02a19000 }, /* ext mic */
		{ 0x18, 0x01446000 }, /* SPDIF out */
		/* disable bogus I/O pins */
		{ 0x10, 0x411111f0 },
		{ 0x11, 0x411111f0 },
		{ 0x14, 0x411111f0 },
		{ 0x15, 0x411111f0 },
		{ 0x16, 0x411111f0 },
		{ 0x17, 0x411111f0 },
		{ 0x19, 0x411111f0 },
		{ }
	};

	switch (action) {
	case HDA_FIXUP_ACT_PRE_PROBE:
		snd_hda_apply_pincfgs(codec, pincfgs);
		spec->init_amp = ALC_INIT_NONE;
		break;
	}
}

static void alc260_fixup_fsc_s7020(struct hda_codec *codec,
				   const struct hda_fixup *fix, int action)
{
	struct alc_spec *spec = codec->spec;
	if (action == HDA_FIXUP_ACT_PRE_PROBE)
		spec->init_amp = ALC_INIT_NONE;
}

static void alc260_fixup_fsc_s7020_jwse(struct hda_codec *codec,
				   const struct hda_fixup *fix, int action)
{
	struct alc_spec *spec = codec->spec;
	if (action == HDA_FIXUP_ACT_PRE_PROBE) {
		spec->gen.add_jack_modes = 1;
		spec->gen.hp_mic = 1;
	}
}

static const struct hda_fixup alc260_fixups[] = {
	[ALC260_FIXUP_HP_DC5750] = {
		.type = HDA_FIXUP_PINS,
		.v.pins = (const struct hda_pintbl[]) {
			{ 0x11, 0x90130110 }, /* speaker */
			{ }
		}
	},
	[ALC260_FIXUP_HP_PIN_0F] = {
		.type = HDA_FIXUP_PINS,
		.v.pins = (const struct hda_pintbl[]) {
			{ 0x0f, 0x01214000 }, /* HP */
			{ }
		}
	},
	[ALC260_FIXUP_COEF] = {
		.type = HDA_FIXUP_VERBS,
		.v.verbs = (const struct hda_verb[]) {
			{ 0x1a, AC_VERB_SET_COEF_INDEX, 0x07 },
			{ 0x1a, AC_VERB_SET_PROC_COEF,  0x3040 },
			{ }
		},
	},
	[ALC260_FIXUP_GPIO1] = {
		.type = HDA_FIXUP_FUNC,
		.v.func = alc_fixup_gpio1,
	},
	[ALC260_FIXUP_GPIO1_TOGGLE] = {
		.type = HDA_FIXUP_FUNC,
		.v.func = alc260_fixup_gpio1_toggle,
		.chained = true,
		.chain_id = ALC260_FIXUP_HP_PIN_0F,
	},
	[ALC260_FIXUP_REPLACER] = {
		.type = HDA_FIXUP_VERBS,
		.v.verbs = (const struct hda_verb[]) {
			{ 0x1a, AC_VERB_SET_COEF_INDEX, 0x07 },
			{ 0x1a, AC_VERB_SET_PROC_COEF,  0x3050 },
			{ }
		},
		.chained = true,
		.chain_id = ALC260_FIXUP_GPIO1_TOGGLE,
	},
	[ALC260_FIXUP_HP_B1900] = {
		.type = HDA_FIXUP_FUNC,
		.v.func = alc260_fixup_gpio1_toggle,
		.chained = true,
		.chain_id = ALC260_FIXUP_COEF,
	},
	[ALC260_FIXUP_KN1] = {
		.type = HDA_FIXUP_FUNC,
		.v.func = alc260_fixup_kn1,
	},
	[ALC260_FIXUP_FSC_S7020] = {
		.type = HDA_FIXUP_FUNC,
		.v.func = alc260_fixup_fsc_s7020,
	},
	[ALC260_FIXUP_FSC_S7020_JWSE] = {
		.type = HDA_FIXUP_FUNC,
		.v.func = alc260_fixup_fsc_s7020_jwse,
		.chained = true,
		.chain_id = ALC260_FIXUP_FSC_S7020,
	},
	[ALC260_FIXUP_VAIO_PINS] = {
		.type = HDA_FIXUP_PINS,
		.v.pins = (const struct hda_pintbl[]) {
			/* Pin configs are missing completely on some VAIOs */
			{ 0x0f, 0x01211020 },
			{ 0x10, 0x0001003f },
			{ 0x11, 0x411111f0 },
			{ 0x12, 0x01a15930 },
			{ 0x13, 0x411111f0 },
			{ 0x14, 0x411111f0 },
			{ 0x15, 0x411111f0 },
			{ 0x16, 0x411111f0 },
			{ 0x17, 0x411111f0 },
			{ 0x18, 0x411111f0 },
			{ 0x19, 0x411111f0 },
			{ }
		}
	},
};

static const struct snd_pci_quirk alc260_fixup_tbl[] = {
	SND_PCI_QUIRK(0x1025, 0x007b, "Acer C20x", ALC260_FIXUP_GPIO1),
	SND_PCI_QUIRK(0x1025, 0x007f, "Acer Aspire 9500", ALC260_FIXUP_COEF),
	SND_PCI_QUIRK(0x1025, 0x008f, "Acer", ALC260_FIXUP_GPIO1),
	SND_PCI_QUIRK(0x103c, 0x280a, "HP dc5750", ALC260_FIXUP_HP_DC5750),
	SND_PCI_QUIRK(0x103c, 0x30ba, "HP Presario B1900", ALC260_FIXUP_HP_B1900),
	SND_PCI_QUIRK(0x104d, 0x81bb, "Sony VAIO", ALC260_FIXUP_VAIO_PINS),
	SND_PCI_QUIRK(0x104d, 0x81e2, "Sony VAIO TX", ALC260_FIXUP_HP_PIN_0F),
	SND_PCI_QUIRK(0x10cf, 0x1326, "FSC LifeBook S7020", ALC260_FIXUP_FSC_S7020),
	SND_PCI_QUIRK(0x1509, 0x4540, "Favorit 100XS", ALC260_FIXUP_GPIO1),
	SND_PCI_QUIRK(0x152d, 0x0729, "Quanta KN1", ALC260_FIXUP_KN1),
	SND_PCI_QUIRK(0x161f, 0x2057, "Replacer 672V", ALC260_FIXUP_REPLACER),
	SND_PCI_QUIRK(0x1631, 0xc017, "PB V7900", ALC260_FIXUP_COEF),
	{}
};

static const struct hda_model_fixup alc260_fixup_models[] = {
	{.id = ALC260_FIXUP_GPIO1, .name = "gpio1"},
	{.id = ALC260_FIXUP_COEF, .name = "coef"},
	{.id = ALC260_FIXUP_FSC_S7020, .name = "fujitsu"},
	{.id = ALC260_FIXUP_FSC_S7020_JWSE, .name = "fujitsu-jwse"},
	{}
};

/*
 */
static int patch_alc260(struct hda_codec *codec)
{
	struct alc_spec *spec;
	int err;

	err = alc_alloc_spec(codec, 0x07);
	if (err < 0)
		return err;

	spec = codec->spec;
	/* as quite a few machines require HP amp for speaker outputs,
	 * it's easier to enable it unconditionally; even if it's unneeded,
	 * it's almost harmless.
	 */
	spec->gen.prefer_hp_amp = 1;
	spec->gen.beep_nid = 0x01;

	spec->shutup = alc_eapd_shutup;

	snd_hda_pick_fixup(codec, alc260_fixup_models, alc260_fixup_tbl,
			   alc260_fixups);
	snd_hda_apply_fixup(codec, HDA_FIXUP_ACT_PRE_PROBE);

	/* automatic parse from the BIOS config */
	err = alc260_parse_auto_config(codec);
	if (err < 0)
		goto error;

	if (!spec->gen.no_analog) {
		err = set_beep_amp(spec, 0x07, 0x05, HDA_INPUT);
		if (err < 0)
			goto error;
	}

	snd_hda_apply_fixup(codec, HDA_FIXUP_ACT_PROBE);

	return 0;

 error:
	alc_free(codec);
	return err;
}


/*
 * ALC882/883/885/888/889 support
 *
 * ALC882 is almost identical with ALC880 but has cleaner and more flexible
 * configuration.  Each pin widget can choose any input DACs and a mixer.
 * Each ADC is connected from a mixer of all inputs.  This makes possible
 * 6-channel independent captures.
 *
 * In addition, an independent DAC for the multi-playback (not used in this
 * driver yet).
 */

/*
 * Pin config fixes
 */
enum {
	ALC882_FIXUP_ABIT_AW9D_MAX,
	ALC882_FIXUP_LENOVO_Y530,
	ALC882_FIXUP_PB_M5210,
	ALC882_FIXUP_ACER_ASPIRE_7736,
	ALC882_FIXUP_ASUS_W90V,
	ALC889_FIXUP_CD,
	ALC889_FIXUP_FRONT_HP_NO_PRESENCE,
	ALC889_FIXUP_VAIO_TT,
	ALC888_FIXUP_EEE1601,
	ALC882_FIXUP_EAPD,
	ALC883_FIXUP_EAPD,
	ALC883_FIXUP_ACER_EAPD,
	ALC882_FIXUP_GPIO1,
	ALC882_FIXUP_GPIO2,
	ALC882_FIXUP_GPIO3,
	ALC889_FIXUP_COEF,
	ALC882_FIXUP_ASUS_W2JC,
	ALC882_FIXUP_ACER_ASPIRE_4930G,
	ALC882_FIXUP_ACER_ASPIRE_8930G,
	ALC882_FIXUP_ASPIRE_8930G_VERBS,
	ALC885_FIXUP_MACPRO_GPIO,
	ALC889_FIXUP_DAC_ROUTE,
	ALC889_FIXUP_MBP_VREF,
	ALC889_FIXUP_IMAC91_VREF,
	ALC889_FIXUP_MBA11_VREF,
	ALC889_FIXUP_MBA21_VREF,
	ALC889_FIXUP_MP11_VREF,
	ALC889_FIXUP_MP41_VREF,
	ALC882_FIXUP_INV_DMIC,
	ALC882_FIXUP_NO_PRIMARY_HP,
	ALC887_FIXUP_ASUS_BASS,
	ALC887_FIXUP_BASS_CHMAP,
	ALC1220_FIXUP_GB_DUAL_CODECS,
	ALC1220_FIXUP_CLEVO_P950,
<<<<<<< HEAD
	ALC1220_FIXUP_SYSTEM76_ORYP5,
	ALC1220_FIXUP_SYSTEM76_ORYP5_PINS,
	ALC887_FIXUP_ASUS_AUTOMUTE_MODE,
	ALC887_FIXUP_ASUS_FRONT_HP,
=======
	ALC1220_FIXUP_CLEVO_PB51ED,
	ALC1220_FIXUP_CLEVO_PB51ED_PINS,
>>>>>>> 8eaed8dd
};

static void alc889_fixup_coef(struct hda_codec *codec,
			      const struct hda_fixup *fix, int action)
{
	if (action != HDA_FIXUP_ACT_INIT)
		return;
	alc_update_coef_idx(codec, 7, 0, 0x2030);
}

/* set up GPIO at initialization */
static void alc885_fixup_macpro_gpio(struct hda_codec *codec,
				     const struct hda_fixup *fix, int action)
{
	struct alc_spec *spec = codec->spec;

	spec->gpio_write_delay = true;
	alc_fixup_gpio3(codec, fix, action);
}

/* Fix the connection of some pins for ALC889:
 * At least, Acer Aspire 5935 shows the connections to DAC3/4 don't
 * work correctly (bko#42740)
 */
static void alc889_fixup_dac_route(struct hda_codec *codec,
				   const struct hda_fixup *fix, int action)
{
	if (action == HDA_FIXUP_ACT_PRE_PROBE) {
		/* fake the connections during parsing the tree */
		hda_nid_t conn1[2] = { 0x0c, 0x0d };
		hda_nid_t conn2[2] = { 0x0e, 0x0f };
		snd_hda_override_conn_list(codec, 0x14, 2, conn1);
		snd_hda_override_conn_list(codec, 0x15, 2, conn1);
		snd_hda_override_conn_list(codec, 0x18, 2, conn2);
		snd_hda_override_conn_list(codec, 0x1a, 2, conn2);
	} else if (action == HDA_FIXUP_ACT_PROBE) {
		/* restore the connections */
		hda_nid_t conn[5] = { 0x0c, 0x0d, 0x0e, 0x0f, 0x26 };
		snd_hda_override_conn_list(codec, 0x14, 5, conn);
		snd_hda_override_conn_list(codec, 0x15, 5, conn);
		snd_hda_override_conn_list(codec, 0x18, 5, conn);
		snd_hda_override_conn_list(codec, 0x1a, 5, conn);
	}
}

/* Set VREF on HP pin */
static void alc889_fixup_mbp_vref(struct hda_codec *codec,
				  const struct hda_fixup *fix, int action)
{
	struct alc_spec *spec = codec->spec;
	static hda_nid_t nids[3] = { 0x14, 0x15, 0x19 };
	int i;

	if (action != HDA_FIXUP_ACT_INIT)
		return;
	for (i = 0; i < ARRAY_SIZE(nids); i++) {
		unsigned int val = snd_hda_codec_get_pincfg(codec, nids[i]);
		if (get_defcfg_device(val) != AC_JACK_HP_OUT)
			continue;
		val = snd_hda_codec_get_pin_target(codec, nids[i]);
		val |= AC_PINCTL_VREF_80;
		snd_hda_set_pin_ctl(codec, nids[i], val);
		spec->gen.keep_vref_in_automute = 1;
		break;
	}
}

static void alc889_fixup_mac_pins(struct hda_codec *codec,
				  const hda_nid_t *nids, int num_nids)
{
	struct alc_spec *spec = codec->spec;
	int i;

	for (i = 0; i < num_nids; i++) {
		unsigned int val;
		val = snd_hda_codec_get_pin_target(codec, nids[i]);
		val |= AC_PINCTL_VREF_50;
		snd_hda_set_pin_ctl(codec, nids[i], val);
	}
	spec->gen.keep_vref_in_automute = 1;
}

/* Set VREF on speaker pins on imac91 */
static void alc889_fixup_imac91_vref(struct hda_codec *codec,
				     const struct hda_fixup *fix, int action)
{
	static hda_nid_t nids[2] = { 0x18, 0x1a };

	if (action == HDA_FIXUP_ACT_INIT)
		alc889_fixup_mac_pins(codec, nids, ARRAY_SIZE(nids));
}

/* Set VREF on speaker pins on mba11 */
static void alc889_fixup_mba11_vref(struct hda_codec *codec,
				    const struct hda_fixup *fix, int action)
{
	static hda_nid_t nids[1] = { 0x18 };

	if (action == HDA_FIXUP_ACT_INIT)
		alc889_fixup_mac_pins(codec, nids, ARRAY_SIZE(nids));
}

/* Set VREF on speaker pins on mba21 */
static void alc889_fixup_mba21_vref(struct hda_codec *codec,
				    const struct hda_fixup *fix, int action)
{
	static hda_nid_t nids[2] = { 0x18, 0x19 };

	if (action == HDA_FIXUP_ACT_INIT)
		alc889_fixup_mac_pins(codec, nids, ARRAY_SIZE(nids));
}

/* Don't take HP output as primary
 * Strangely, the speaker output doesn't work on Vaio Z and some Vaio
 * all-in-one desktop PCs (for example VGC-LN51JGB) through DAC 0x05
 */
static void alc882_fixup_no_primary_hp(struct hda_codec *codec,
				       const struct hda_fixup *fix, int action)
{
	struct alc_spec *spec = codec->spec;
	if (action == HDA_FIXUP_ACT_PRE_PROBE) {
		spec->gen.no_primary_hp = 1;
		spec->gen.no_multi_io = 1;
	}
}

static void alc_fixup_bass_chmap(struct hda_codec *codec,
				 const struct hda_fixup *fix, int action);

/* For dual-codec configuration, we need to disable some features to avoid
 * conflicts of kctls and PCM streams
 */
static void alc_fixup_dual_codecs(struct hda_codec *codec,
				  const struct hda_fixup *fix, int action)
{
	struct alc_spec *spec = codec->spec;

	if (action != HDA_FIXUP_ACT_PRE_PROBE)
		return;
	/* disable vmaster */
	spec->gen.suppress_vmaster = 1;
	/* auto-mute and auto-mic switch don't work with multiple codecs */
	spec->gen.suppress_auto_mute = 1;
	spec->gen.suppress_auto_mic = 1;
	/* disable aamix as well */
	spec->gen.mixer_nid = 0;
	/* add location prefix to avoid conflicts */
	codec->force_pin_prefix = 1;
}

static void rename_ctl(struct hda_codec *codec, const char *oldname,
		       const char *newname)
{
	struct snd_kcontrol *kctl;

	kctl = snd_hda_find_mixer_ctl(codec, oldname);
	if (kctl)
		strcpy(kctl->id.name, newname);
}

static void alc1220_fixup_gb_dual_codecs(struct hda_codec *codec,
					 const struct hda_fixup *fix,
					 int action)
{
	alc_fixup_dual_codecs(codec, fix, action);
	switch (action) {
	case HDA_FIXUP_ACT_PRE_PROBE:
		/* override card longname to provide a unique UCM profile */
		strcpy(codec->card->longname, "HDAudio-Gigabyte-ALC1220DualCodecs");
		break;
	case HDA_FIXUP_ACT_BUILD:
		/* rename Capture controls depending on the codec */
		rename_ctl(codec, "Capture Volume",
			   codec->addr == 0 ?
			   "Rear-Panel Capture Volume" :
			   "Front-Panel Capture Volume");
		rename_ctl(codec, "Capture Switch",
			   codec->addr == 0 ?
			   "Rear-Panel Capture Switch" :
			   "Front-Panel Capture Switch");
		break;
	}
}

static void alc1220_fixup_clevo_p950(struct hda_codec *codec,
				     const struct hda_fixup *fix,
				     int action)
{
	hda_nid_t conn1[1] = { 0x0c };

	if (action != HDA_FIXUP_ACT_PRE_PROBE)
		return;

	alc_update_coef_idx(codec, 0x7, 0, 0x3c3);
	/* We therefore want to make sure 0x14 (front headphone) and
	 * 0x1b (speakers) use the stereo DAC 0x02
	 */
	snd_hda_override_conn_list(codec, 0x14, 1, conn1);
	snd_hda_override_conn_list(codec, 0x1b, 1, conn1);
}

static void alc_fixup_headset_mode_no_hp_mic(struct hda_codec *codec,
				const struct hda_fixup *fix, int action);

static void alc1220_fixup_clevo_pb51ed(struct hda_codec *codec,
				     const struct hda_fixup *fix,
				     int action)
{
	alc1220_fixup_clevo_p950(codec, fix, action);
	alc_fixup_headset_mode_no_hp_mic(codec, fix, action);
}

/* There is no signal output though line out jack when Auto-Mute in 
 * Line Out + Speaker state and it is the default state.  So, fix the Auto-Mute
 * Mode from default Line Out + Speaker to Speaker Only state in mixer.  This
 * allows signal to output through the line out jack.
 */
static void alc887_fixup_asus_automute_mode(struct hda_codec *codec,
				     const struct hda_fixup *fix, int action)
{
	struct alc_spec *spec = codec->spec;

	if (action == HDA_FIXUP_ACT_PROBE) {
		spec->gen.automute_speaker = 1;
		spec->gen.automute_lo = 0;
	}
}

static const struct hda_fixup alc882_fixups[] = {
	[ALC882_FIXUP_ABIT_AW9D_MAX] = {
		.type = HDA_FIXUP_PINS,
		.v.pins = (const struct hda_pintbl[]) {
			{ 0x15, 0x01080104 }, /* side */
			{ 0x16, 0x01011012 }, /* rear */
			{ 0x17, 0x01016011 }, /* clfe */
			{ }
		}
	},
	[ALC882_FIXUP_LENOVO_Y530] = {
		.type = HDA_FIXUP_PINS,
		.v.pins = (const struct hda_pintbl[]) {
			{ 0x15, 0x99130112 }, /* rear int speakers */
			{ 0x16, 0x99130111 }, /* subwoofer */
			{ }
		}
	},
	[ALC882_FIXUP_PB_M5210] = {
		.type = HDA_FIXUP_PINCTLS,
		.v.pins = (const struct hda_pintbl[]) {
			{ 0x19, PIN_VREF50 },
			{}
		}
	},
	[ALC882_FIXUP_ACER_ASPIRE_7736] = {
		.type = HDA_FIXUP_FUNC,
		.v.func = alc_fixup_sku_ignore,
	},
	[ALC882_FIXUP_ASUS_W90V] = {
		.type = HDA_FIXUP_PINS,
		.v.pins = (const struct hda_pintbl[]) {
			{ 0x16, 0x99130110 }, /* fix sequence for CLFE */
			{ }
		}
	},
	[ALC889_FIXUP_CD] = {
		.type = HDA_FIXUP_PINS,
		.v.pins = (const struct hda_pintbl[]) {
			{ 0x1c, 0x993301f0 }, /* CD */
			{ }
		}
	},
	[ALC889_FIXUP_FRONT_HP_NO_PRESENCE] = {
		.type = HDA_FIXUP_PINS,
		.v.pins = (const struct hda_pintbl[]) {
			{ 0x1b, 0x02214120 }, /* Front HP jack is flaky, disable jack detect */
			{ }
		},
		.chained = true,
		.chain_id = ALC889_FIXUP_CD,
	},
	[ALC889_FIXUP_VAIO_TT] = {
		.type = HDA_FIXUP_PINS,
		.v.pins = (const struct hda_pintbl[]) {
			{ 0x17, 0x90170111 }, /* hidden surround speaker */
			{ }
		}
	},
	[ALC888_FIXUP_EEE1601] = {
		.type = HDA_FIXUP_VERBS,
		.v.verbs = (const struct hda_verb[]) {
			{ 0x20, AC_VERB_SET_COEF_INDEX, 0x0b },
			{ 0x20, AC_VERB_SET_PROC_COEF,  0x0838 },
			{ }
		}
	},
	[ALC882_FIXUP_EAPD] = {
		.type = HDA_FIXUP_VERBS,
		.v.verbs = (const struct hda_verb[]) {
			/* change to EAPD mode */
			{ 0x20, AC_VERB_SET_COEF_INDEX, 0x07 },
			{ 0x20, AC_VERB_SET_PROC_COEF, 0x3060 },
			{ }
		}
	},
	[ALC883_FIXUP_EAPD] = {
		.type = HDA_FIXUP_VERBS,
		.v.verbs = (const struct hda_verb[]) {
			/* change to EAPD mode */
			{ 0x20, AC_VERB_SET_COEF_INDEX, 0x07 },
			{ 0x20, AC_VERB_SET_PROC_COEF, 0x3070 },
			{ }
		}
	},
	[ALC883_FIXUP_ACER_EAPD] = {
		.type = HDA_FIXUP_VERBS,
		.v.verbs = (const struct hda_verb[]) {
			/* eanable EAPD on Acer laptops */
			{ 0x20, AC_VERB_SET_COEF_INDEX, 0x07 },
			{ 0x20, AC_VERB_SET_PROC_COEF, 0x3050 },
			{ }
		}
	},
	[ALC882_FIXUP_GPIO1] = {
		.type = HDA_FIXUP_FUNC,
		.v.func = alc_fixup_gpio1,
	},
	[ALC882_FIXUP_GPIO2] = {
		.type = HDA_FIXUP_FUNC,
		.v.func = alc_fixup_gpio2,
	},
	[ALC882_FIXUP_GPIO3] = {
		.type = HDA_FIXUP_FUNC,
		.v.func = alc_fixup_gpio3,
	},
	[ALC882_FIXUP_ASUS_W2JC] = {
		.type = HDA_FIXUP_FUNC,
		.v.func = alc_fixup_gpio1,
		.chained = true,
		.chain_id = ALC882_FIXUP_EAPD,
	},
	[ALC889_FIXUP_COEF] = {
		.type = HDA_FIXUP_FUNC,
		.v.func = alc889_fixup_coef,
	},
	[ALC882_FIXUP_ACER_ASPIRE_4930G] = {
		.type = HDA_FIXUP_PINS,
		.v.pins = (const struct hda_pintbl[]) {
			{ 0x16, 0x99130111 }, /* CLFE speaker */
			{ 0x17, 0x99130112 }, /* surround speaker */
			{ }
		},
		.chained = true,
		.chain_id = ALC882_FIXUP_GPIO1,
	},
	[ALC882_FIXUP_ACER_ASPIRE_8930G] = {
		.type = HDA_FIXUP_PINS,
		.v.pins = (const struct hda_pintbl[]) {
			{ 0x16, 0x99130111 }, /* CLFE speaker */
			{ 0x1b, 0x99130112 }, /* surround speaker */
			{ }
		},
		.chained = true,
		.chain_id = ALC882_FIXUP_ASPIRE_8930G_VERBS,
	},
	[ALC882_FIXUP_ASPIRE_8930G_VERBS] = {
		/* additional init verbs for Acer Aspire 8930G */
		.type = HDA_FIXUP_VERBS,
		.v.verbs = (const struct hda_verb[]) {
			/* Enable all DACs */
			/* DAC DISABLE/MUTE 1? */
			/*  setting bits 1-5 disables DAC nids 0x02-0x06
			 *  apparently. Init=0x38 */
			{ 0x20, AC_VERB_SET_COEF_INDEX, 0x03 },
			{ 0x20, AC_VERB_SET_PROC_COEF, 0x0000 },
			/* DAC DISABLE/MUTE 2? */
			/*  some bit here disables the other DACs.
			 *  Init=0x4900 */
			{ 0x20, AC_VERB_SET_COEF_INDEX, 0x08 },
			{ 0x20, AC_VERB_SET_PROC_COEF, 0x0000 },
			/* DMIC fix
			 * This laptop has a stereo digital microphone.
			 * The mics are only 1cm apart which makes the stereo
			 * useless. However, either the mic or the ALC889
			 * makes the signal become a difference/sum signal
			 * instead of standard stereo, which is annoying.
			 * So instead we flip this bit which makes the
			 * codec replicate the sum signal to both channels,
			 * turning it into a normal mono mic.
			 */
			/* DMIC_CONTROL? Init value = 0x0001 */
			{ 0x20, AC_VERB_SET_COEF_INDEX, 0x0b },
			{ 0x20, AC_VERB_SET_PROC_COEF, 0x0003 },
			{ 0x20, AC_VERB_SET_COEF_INDEX, 0x07 },
			{ 0x20, AC_VERB_SET_PROC_COEF, 0x3050 },
			{ }
		},
		.chained = true,
		.chain_id = ALC882_FIXUP_GPIO1,
	},
	[ALC885_FIXUP_MACPRO_GPIO] = {
		.type = HDA_FIXUP_FUNC,
		.v.func = alc885_fixup_macpro_gpio,
	},
	[ALC889_FIXUP_DAC_ROUTE] = {
		.type = HDA_FIXUP_FUNC,
		.v.func = alc889_fixup_dac_route,
	},
	[ALC889_FIXUP_MBP_VREF] = {
		.type = HDA_FIXUP_FUNC,
		.v.func = alc889_fixup_mbp_vref,
		.chained = true,
		.chain_id = ALC882_FIXUP_GPIO1,
	},
	[ALC889_FIXUP_IMAC91_VREF] = {
		.type = HDA_FIXUP_FUNC,
		.v.func = alc889_fixup_imac91_vref,
		.chained = true,
		.chain_id = ALC882_FIXUP_GPIO1,
	},
	[ALC889_FIXUP_MBA11_VREF] = {
		.type = HDA_FIXUP_FUNC,
		.v.func = alc889_fixup_mba11_vref,
		.chained = true,
		.chain_id = ALC889_FIXUP_MBP_VREF,
	},
	[ALC889_FIXUP_MBA21_VREF] = {
		.type = HDA_FIXUP_FUNC,
		.v.func = alc889_fixup_mba21_vref,
		.chained = true,
		.chain_id = ALC889_FIXUP_MBP_VREF,
	},
	[ALC889_FIXUP_MP11_VREF] = {
		.type = HDA_FIXUP_FUNC,
		.v.func = alc889_fixup_mba11_vref,
		.chained = true,
		.chain_id = ALC885_FIXUP_MACPRO_GPIO,
	},
	[ALC889_FIXUP_MP41_VREF] = {
		.type = HDA_FIXUP_FUNC,
		.v.func = alc889_fixup_mbp_vref,
		.chained = true,
		.chain_id = ALC885_FIXUP_MACPRO_GPIO,
	},
	[ALC882_FIXUP_INV_DMIC] = {
		.type = HDA_FIXUP_FUNC,
		.v.func = alc_fixup_inv_dmic,
	},
	[ALC882_FIXUP_NO_PRIMARY_HP] = {
		.type = HDA_FIXUP_FUNC,
		.v.func = alc882_fixup_no_primary_hp,
	},
	[ALC887_FIXUP_ASUS_BASS] = {
		.type = HDA_FIXUP_PINS,
		.v.pins = (const struct hda_pintbl[]) {
			{0x16, 0x99130130}, /* bass speaker */
			{}
		},
		.chained = true,
		.chain_id = ALC887_FIXUP_BASS_CHMAP,
	},
	[ALC887_FIXUP_BASS_CHMAP] = {
		.type = HDA_FIXUP_FUNC,
		.v.func = alc_fixup_bass_chmap,
	},
	[ALC1220_FIXUP_GB_DUAL_CODECS] = {
		.type = HDA_FIXUP_FUNC,
		.v.func = alc1220_fixup_gb_dual_codecs,
	},
	[ALC1220_FIXUP_CLEVO_P950] = {
		.type = HDA_FIXUP_FUNC,
		.v.func = alc1220_fixup_clevo_p950,
	},
	[ALC1220_FIXUP_CLEVO_PB51ED] = {
		.type = HDA_FIXUP_FUNC,
		.v.func = alc1220_fixup_clevo_pb51ed,
	},
	[ALC1220_FIXUP_CLEVO_PB51ED_PINS] = {
		.type = HDA_FIXUP_PINS,
		.v.pins = (const struct hda_pintbl[]) {
			{ 0x19, 0x01a1913c }, /* use as headset mic, without its own jack detect */
			{}
		},
		.chained = true,
		.chain_id = ALC1220_FIXUP_CLEVO_PB51ED,
	},
	[ALC887_FIXUP_ASUS_AUTOMUTE_MODE] = {
		.type = HDA_FIXUP_FUNC,
		.v.func = alc887_fixup_asus_automute_mode,
	},
	[ALC887_FIXUP_ASUS_FRONT_HP] = {
		.type = HDA_FIXUP_PINS,
		.v.pins = (const struct hda_pintbl[]) {
			{0x1b, 0x22214030},
			{}
		},
		.chained = true,
		.chain_id = ALC887_FIXUP_ASUS_AUTOMUTE_MODE,
	},
};

static const struct snd_pci_quirk alc882_fixup_tbl[] = {
	SND_PCI_QUIRK(0x1025, 0x006c, "Acer Aspire 9810", ALC883_FIXUP_ACER_EAPD),
	SND_PCI_QUIRK(0x1025, 0x0090, "Acer Aspire", ALC883_FIXUP_ACER_EAPD),
	SND_PCI_QUIRK(0x1025, 0x0107, "Acer Aspire", ALC883_FIXUP_ACER_EAPD),
	SND_PCI_QUIRK(0x1025, 0x010a, "Acer Ferrari 5000", ALC883_FIXUP_ACER_EAPD),
	SND_PCI_QUIRK(0x1025, 0x0110, "Acer Aspire", ALC883_FIXUP_ACER_EAPD),
	SND_PCI_QUIRK(0x1025, 0x0112, "Acer Aspire 9303", ALC883_FIXUP_ACER_EAPD),
	SND_PCI_QUIRK(0x1025, 0x0121, "Acer Aspire 5920G", ALC883_FIXUP_ACER_EAPD),
	SND_PCI_QUIRK(0x1025, 0x013e, "Acer Aspire 4930G",
		      ALC882_FIXUP_ACER_ASPIRE_4930G),
	SND_PCI_QUIRK(0x1025, 0x013f, "Acer Aspire 5930G",
		      ALC882_FIXUP_ACER_ASPIRE_4930G),
	SND_PCI_QUIRK(0x1025, 0x0145, "Acer Aspire 8930G",
		      ALC882_FIXUP_ACER_ASPIRE_8930G),
	SND_PCI_QUIRK(0x1025, 0x0146, "Acer Aspire 6935G",
		      ALC882_FIXUP_ACER_ASPIRE_8930G),
	SND_PCI_QUIRK(0x1025, 0x015e, "Acer Aspire 6930G",
		      ALC882_FIXUP_ACER_ASPIRE_4930G),
	SND_PCI_QUIRK(0x1025, 0x0166, "Acer Aspire 6530G",
		      ALC882_FIXUP_ACER_ASPIRE_4930G),
	SND_PCI_QUIRK(0x1025, 0x0142, "Acer Aspire 7730G",
		      ALC882_FIXUP_ACER_ASPIRE_4930G),
	SND_PCI_QUIRK(0x1025, 0x0155, "Packard-Bell M5120", ALC882_FIXUP_PB_M5210),
	SND_PCI_QUIRK(0x1025, 0x021e, "Acer Aspire 5739G",
		      ALC882_FIXUP_ACER_ASPIRE_4930G),
	SND_PCI_QUIRK(0x1025, 0x0259, "Acer Aspire 5935", ALC889_FIXUP_DAC_ROUTE),
	SND_PCI_QUIRK(0x1025, 0x026b, "Acer Aspire 8940G", ALC882_FIXUP_ACER_ASPIRE_8930G),
	SND_PCI_QUIRK(0x1025, 0x0296, "Acer Aspire 7736z", ALC882_FIXUP_ACER_ASPIRE_7736),
	SND_PCI_QUIRK(0x1043, 0x13c2, "Asus A7M", ALC882_FIXUP_EAPD),
	SND_PCI_QUIRK(0x1043, 0x1873, "ASUS W90V", ALC882_FIXUP_ASUS_W90V),
	SND_PCI_QUIRK(0x1043, 0x1971, "Asus W2JC", ALC882_FIXUP_ASUS_W2JC),
	SND_PCI_QUIRK(0x1043, 0x2160, "ASUSPRO D640MB", ALC887_FIXUP_ASUS_FRONT_HP),
	SND_PCI_QUIRK(0x1043, 0x835f, "Asus Eee 1601", ALC888_FIXUP_EEE1601),
	SND_PCI_QUIRK(0x1043, 0x84bc, "ASUS ET2700", ALC887_FIXUP_ASUS_BASS),
	SND_PCI_QUIRK(0x1043, 0x8691, "ASUS ROG Ranger VIII", ALC882_FIXUP_GPIO3),
	SND_PCI_QUIRK(0x104d, 0x9047, "Sony Vaio TT", ALC889_FIXUP_VAIO_TT),
	SND_PCI_QUIRK(0x104d, 0x905a, "Sony Vaio Z", ALC882_FIXUP_NO_PRIMARY_HP),
	SND_PCI_QUIRK(0x104d, 0x9060, "Sony Vaio VPCL14M1R", ALC882_FIXUP_NO_PRIMARY_HP),
	SND_PCI_QUIRK(0x104d, 0x9043, "Sony Vaio VGC-LN51JGB", ALC882_FIXUP_NO_PRIMARY_HP),
	SND_PCI_QUIRK(0x104d, 0x9044, "Sony VAIO AiO", ALC882_FIXUP_NO_PRIMARY_HP),

	/* All Apple entries are in codec SSIDs */
	SND_PCI_QUIRK(0x106b, 0x00a0, "MacBookPro 3,1", ALC889_FIXUP_MBP_VREF),
	SND_PCI_QUIRK(0x106b, 0x00a1, "Macbook", ALC889_FIXUP_MBP_VREF),
	SND_PCI_QUIRK(0x106b, 0x00a4, "MacbookPro 4,1", ALC889_FIXUP_MBP_VREF),
	SND_PCI_QUIRK(0x106b, 0x0c00, "Mac Pro", ALC889_FIXUP_MP11_VREF),
	SND_PCI_QUIRK(0x106b, 0x1000, "iMac 24", ALC885_FIXUP_MACPRO_GPIO),
	SND_PCI_QUIRK(0x106b, 0x2800, "AppleTV", ALC885_FIXUP_MACPRO_GPIO),
	SND_PCI_QUIRK(0x106b, 0x2c00, "MacbookPro rev3", ALC889_FIXUP_MBP_VREF),
	SND_PCI_QUIRK(0x106b, 0x3000, "iMac", ALC889_FIXUP_MBP_VREF),
	SND_PCI_QUIRK(0x106b, 0x3200, "iMac 7,1 Aluminum", ALC882_FIXUP_EAPD),
	SND_PCI_QUIRK(0x106b, 0x3400, "MacBookAir 1,1", ALC889_FIXUP_MBA11_VREF),
	SND_PCI_QUIRK(0x106b, 0x3500, "MacBookAir 2,1", ALC889_FIXUP_MBA21_VREF),
	SND_PCI_QUIRK(0x106b, 0x3600, "Macbook 3,1", ALC889_FIXUP_MBP_VREF),
	SND_PCI_QUIRK(0x106b, 0x3800, "MacbookPro 4,1", ALC889_FIXUP_MBP_VREF),
	SND_PCI_QUIRK(0x106b, 0x3e00, "iMac 24 Aluminum", ALC885_FIXUP_MACPRO_GPIO),
	SND_PCI_QUIRK(0x106b, 0x3f00, "Macbook 5,1", ALC889_FIXUP_IMAC91_VREF),
	SND_PCI_QUIRK(0x106b, 0x4000, "MacbookPro 5,1", ALC889_FIXUP_IMAC91_VREF),
	SND_PCI_QUIRK(0x106b, 0x4100, "Macmini 3,1", ALC889_FIXUP_IMAC91_VREF),
	SND_PCI_QUIRK(0x106b, 0x4200, "Mac Pro 4,1/5,1", ALC889_FIXUP_MP41_VREF),
	SND_PCI_QUIRK(0x106b, 0x4300, "iMac 9,1", ALC889_FIXUP_IMAC91_VREF),
	SND_PCI_QUIRK(0x106b, 0x4600, "MacbookPro 5,2", ALC889_FIXUP_IMAC91_VREF),
	SND_PCI_QUIRK(0x106b, 0x4900, "iMac 9,1 Aluminum", ALC889_FIXUP_IMAC91_VREF),
	SND_PCI_QUIRK(0x106b, 0x4a00, "Macbook 5,2", ALC889_FIXUP_MBA11_VREF),

	SND_PCI_QUIRK(0x1071, 0x8258, "Evesham Voyaeger", ALC882_FIXUP_EAPD),
	SND_PCI_QUIRK(0x1458, 0xa002, "Gigabyte EP45-DS3/Z87X-UD3H", ALC889_FIXUP_FRONT_HP_NO_PRESENCE),
	SND_PCI_QUIRK(0x1458, 0xa0b8, "Gigabyte AZ370-Gaming", ALC1220_FIXUP_GB_DUAL_CODECS),
	SND_PCI_QUIRK(0x1462, 0x7350, "MSI-7350", ALC889_FIXUP_CD),
	SND_PCI_QUIRK(0x1462, 0xda57, "MSI Z270-Gaming", ALC1220_FIXUP_GB_DUAL_CODECS),
	SND_PCI_QUIRK_VENDOR(0x1462, "MSI", ALC882_FIXUP_GPIO3),
	SND_PCI_QUIRK(0x147b, 0x107a, "Abit AW9D-MAX", ALC882_FIXUP_ABIT_AW9D_MAX),
	SND_PCI_QUIRK(0x1558, 0x9501, "Clevo P950HR", ALC1220_FIXUP_CLEVO_P950),
	SND_PCI_QUIRK(0x1558, 0x95e1, "Clevo P95xER", ALC1220_FIXUP_CLEVO_P950),
	SND_PCI_QUIRK(0x1558, 0x95e2, "Clevo P950ER", ALC1220_FIXUP_CLEVO_P950),
	SND_PCI_QUIRK(0x1558, 0x96e1, "System76 Oryx Pro (oryp5)", ALC1220_FIXUP_CLEVO_PB51ED_PINS),
	SND_PCI_QUIRK(0x1558, 0x97e1, "System76 Oryx Pro (oryp5)", ALC1220_FIXUP_CLEVO_PB51ED_PINS),
	SND_PCI_QUIRK(0x1558, 0x65d1, "Tuxedo Book XC1509", ALC1220_FIXUP_CLEVO_PB51ED_PINS),
	SND_PCI_QUIRK_VENDOR(0x1558, "Clevo laptop", ALC882_FIXUP_EAPD),
	SND_PCI_QUIRK(0x161f, 0x2054, "Medion laptop", ALC883_FIXUP_EAPD),
	SND_PCI_QUIRK(0x17aa, 0x3a0d, "Lenovo Y530", ALC882_FIXUP_LENOVO_Y530),
	SND_PCI_QUIRK(0x8086, 0x0022, "DX58SO", ALC889_FIXUP_COEF),
	{}
};

static const struct hda_model_fixup alc882_fixup_models[] = {
	{.id = ALC882_FIXUP_ABIT_AW9D_MAX, .name = "abit-aw9d"},
	{.id = ALC882_FIXUP_LENOVO_Y530, .name = "lenovo-y530"},
	{.id = ALC882_FIXUP_ACER_ASPIRE_7736, .name = "acer-aspire-7736"},
	{.id = ALC882_FIXUP_ASUS_W90V, .name = "asus-w90v"},
	{.id = ALC889_FIXUP_CD, .name = "cd"},
	{.id = ALC889_FIXUP_FRONT_HP_NO_PRESENCE, .name = "no-front-hp"},
	{.id = ALC889_FIXUP_VAIO_TT, .name = "vaio-tt"},
	{.id = ALC888_FIXUP_EEE1601, .name = "eee1601"},
	{.id = ALC882_FIXUP_EAPD, .name = "alc882-eapd"},
	{.id = ALC883_FIXUP_EAPD, .name = "alc883-eapd"},
	{.id = ALC882_FIXUP_GPIO1, .name = "gpio1"},
	{.id = ALC882_FIXUP_GPIO2, .name = "gpio2"},
	{.id = ALC882_FIXUP_GPIO3, .name = "gpio3"},
	{.id = ALC889_FIXUP_COEF, .name = "alc889-coef"},
	{.id = ALC882_FIXUP_ASUS_W2JC, .name = "asus-w2jc"},
	{.id = ALC882_FIXUP_ACER_ASPIRE_4930G, .name = "acer-aspire-4930g"},
	{.id = ALC882_FIXUP_ACER_ASPIRE_8930G, .name = "acer-aspire-8930g"},
	{.id = ALC883_FIXUP_ACER_EAPD, .name = "acer-aspire"},
	{.id = ALC885_FIXUP_MACPRO_GPIO, .name = "macpro-gpio"},
	{.id = ALC889_FIXUP_DAC_ROUTE, .name = "dac-route"},
	{.id = ALC889_FIXUP_MBP_VREF, .name = "mbp-vref"},
	{.id = ALC889_FIXUP_IMAC91_VREF, .name = "imac91-vref"},
	{.id = ALC889_FIXUP_MBA11_VREF, .name = "mba11-vref"},
	{.id = ALC889_FIXUP_MBA21_VREF, .name = "mba21-vref"},
	{.id = ALC889_FIXUP_MP11_VREF, .name = "mp11-vref"},
	{.id = ALC889_FIXUP_MP41_VREF, .name = "mp41-vref"},
	{.id = ALC882_FIXUP_INV_DMIC, .name = "inv-dmic"},
	{.id = ALC882_FIXUP_NO_PRIMARY_HP, .name = "no-primary-hp"},
	{.id = ALC887_FIXUP_ASUS_BASS, .name = "asus-bass"},
	{.id = ALC1220_FIXUP_GB_DUAL_CODECS, .name = "dual-codecs"},
	{.id = ALC1220_FIXUP_CLEVO_P950, .name = "clevo-p950"},
	{}
};

/*
 * BIOS auto configuration
 */
/* almost identical with ALC880 parser... */
static int alc882_parse_auto_config(struct hda_codec *codec)
{
	static const hda_nid_t alc882_ignore[] = { 0x1d, 0 };
	static const hda_nid_t alc882_ssids[] = { 0x15, 0x1b, 0x14, 0 };
	return alc_parse_auto_config(codec, alc882_ignore, alc882_ssids);
}

/*
 */
static int patch_alc882(struct hda_codec *codec)
{
	struct alc_spec *spec;
	int err;

	err = alc_alloc_spec(codec, 0x0b);
	if (err < 0)
		return err;

	spec = codec->spec;

	switch (codec->core.vendor_id) {
	case 0x10ec0882:
	case 0x10ec0885:
	case 0x10ec0900:
	case 0x10ec1220:
		break;
	default:
		/* ALC883 and variants */
		alc_fix_pll_init(codec, 0x20, 0x0a, 10);
		break;
	}

	snd_hda_pick_fixup(codec, alc882_fixup_models, alc882_fixup_tbl,
		       alc882_fixups);
	snd_hda_apply_fixup(codec, HDA_FIXUP_ACT_PRE_PROBE);

	alc_auto_parse_customize_define(codec);

	if (has_cdefine_beep(codec))
		spec->gen.beep_nid = 0x01;

	/* automatic parse from the BIOS config */
	err = alc882_parse_auto_config(codec);
	if (err < 0)
		goto error;

	if (!spec->gen.no_analog && spec->gen.beep_nid) {
		err = set_beep_amp(spec, 0x0b, 0x05, HDA_INPUT);
		if (err < 0)
			goto error;
	}

	snd_hda_apply_fixup(codec, HDA_FIXUP_ACT_PROBE);

	return 0;

 error:
	alc_free(codec);
	return err;
}


/*
 * ALC262 support
 */
static int alc262_parse_auto_config(struct hda_codec *codec)
{
	static const hda_nid_t alc262_ignore[] = { 0x1d, 0 };
	static const hda_nid_t alc262_ssids[] = { 0x15, 0x1b, 0x14, 0 };
	return alc_parse_auto_config(codec, alc262_ignore, alc262_ssids);
}

/*
 * Pin config fixes
 */
enum {
	ALC262_FIXUP_FSC_H270,
	ALC262_FIXUP_FSC_S7110,
	ALC262_FIXUP_HP_Z200,
	ALC262_FIXUP_TYAN,
	ALC262_FIXUP_LENOVO_3000,
	ALC262_FIXUP_BENQ,
	ALC262_FIXUP_BENQ_T31,
	ALC262_FIXUP_INV_DMIC,
	ALC262_FIXUP_INTEL_BAYLEYBAY,
};

static const struct hda_fixup alc262_fixups[] = {
	[ALC262_FIXUP_FSC_H270] = {
		.type = HDA_FIXUP_PINS,
		.v.pins = (const struct hda_pintbl[]) {
			{ 0x14, 0x99130110 }, /* speaker */
			{ 0x15, 0x0221142f }, /* front HP */
			{ 0x1b, 0x0121141f }, /* rear HP */
			{ }
		}
	},
	[ALC262_FIXUP_FSC_S7110] = {
		.type = HDA_FIXUP_PINS,
		.v.pins = (const struct hda_pintbl[]) {
			{ 0x15, 0x90170110 }, /* speaker */
			{ }
		},
		.chained = true,
		.chain_id = ALC262_FIXUP_BENQ,
	},
	[ALC262_FIXUP_HP_Z200] = {
		.type = HDA_FIXUP_PINS,
		.v.pins = (const struct hda_pintbl[]) {
			{ 0x16, 0x99130120 }, /* internal speaker */
			{ }
		}
	},
	[ALC262_FIXUP_TYAN] = {
		.type = HDA_FIXUP_PINS,
		.v.pins = (const struct hda_pintbl[]) {
			{ 0x14, 0x1993e1f0 }, /* int AUX */
			{ }
		}
	},
	[ALC262_FIXUP_LENOVO_3000] = {
		.type = HDA_FIXUP_PINCTLS,
		.v.pins = (const struct hda_pintbl[]) {
			{ 0x19, PIN_VREF50 },
			{}
		},
		.chained = true,
		.chain_id = ALC262_FIXUP_BENQ,
	},
	[ALC262_FIXUP_BENQ] = {
		.type = HDA_FIXUP_VERBS,
		.v.verbs = (const struct hda_verb[]) {
			{ 0x20, AC_VERB_SET_COEF_INDEX, 0x07 },
			{ 0x20, AC_VERB_SET_PROC_COEF, 0x3070 },
			{}
		}
	},
	[ALC262_FIXUP_BENQ_T31] = {
		.type = HDA_FIXUP_VERBS,
		.v.verbs = (const struct hda_verb[]) {
			{ 0x20, AC_VERB_SET_COEF_INDEX, 0x07 },
			{ 0x20, AC_VERB_SET_PROC_COEF, 0x3050 },
			{}
		}
	},
	[ALC262_FIXUP_INV_DMIC] = {
		.type = HDA_FIXUP_FUNC,
		.v.func = alc_fixup_inv_dmic,
	},
	[ALC262_FIXUP_INTEL_BAYLEYBAY] = {
		.type = HDA_FIXUP_FUNC,
		.v.func = alc_fixup_no_depop_delay,
	},
};

static const struct snd_pci_quirk alc262_fixup_tbl[] = {
	SND_PCI_QUIRK(0x103c, 0x170b, "HP Z200", ALC262_FIXUP_HP_Z200),
	SND_PCI_QUIRK(0x10cf, 0x1397, "Fujitsu Lifebook S7110", ALC262_FIXUP_FSC_S7110),
	SND_PCI_QUIRK(0x10cf, 0x142d, "Fujitsu Lifebook E8410", ALC262_FIXUP_BENQ),
	SND_PCI_QUIRK(0x10f1, 0x2915, "Tyan Thunder n6650W", ALC262_FIXUP_TYAN),
	SND_PCI_QUIRK(0x1734, 0x1141, "FSC ESPRIMO U9210", ALC262_FIXUP_FSC_H270),
	SND_PCI_QUIRK(0x1734, 0x1147, "FSC Celsius H270", ALC262_FIXUP_FSC_H270),
	SND_PCI_QUIRK(0x17aa, 0x384e, "Lenovo 3000", ALC262_FIXUP_LENOVO_3000),
	SND_PCI_QUIRK(0x17ff, 0x0560, "Benq ED8", ALC262_FIXUP_BENQ),
	SND_PCI_QUIRK(0x17ff, 0x058d, "Benq T31-16", ALC262_FIXUP_BENQ_T31),
	SND_PCI_QUIRK(0x8086, 0x7270, "BayleyBay", ALC262_FIXUP_INTEL_BAYLEYBAY),
	{}
};

static const struct hda_model_fixup alc262_fixup_models[] = {
	{.id = ALC262_FIXUP_INV_DMIC, .name = "inv-dmic"},
	{.id = ALC262_FIXUP_FSC_H270, .name = "fsc-h270"},
	{.id = ALC262_FIXUP_FSC_S7110, .name = "fsc-s7110"},
	{.id = ALC262_FIXUP_HP_Z200, .name = "hp-z200"},
	{.id = ALC262_FIXUP_TYAN, .name = "tyan"},
	{.id = ALC262_FIXUP_LENOVO_3000, .name = "lenovo-3000"},
	{.id = ALC262_FIXUP_BENQ, .name = "benq"},
	{.id = ALC262_FIXUP_BENQ_T31, .name = "benq-t31"},
	{.id = ALC262_FIXUP_INTEL_BAYLEYBAY, .name = "bayleybay"},
	{}
};

/*
 */
static int patch_alc262(struct hda_codec *codec)
{
	struct alc_spec *spec;
	int err;

	err = alc_alloc_spec(codec, 0x0b);
	if (err < 0)
		return err;

	spec = codec->spec;
	spec->gen.shared_mic_vref_pin = 0x18;

	spec->shutup = alc_eapd_shutup;

#if 0
	/* pshou 07/11/05  set a zero PCM sample to DAC when FIFO is
	 * under-run
	 */
	alc_update_coefex_idx(codec, 0x1a, 7, 0, 0x80);
#endif
	alc_fix_pll_init(codec, 0x20, 0x0a, 10);

	snd_hda_pick_fixup(codec, alc262_fixup_models, alc262_fixup_tbl,
		       alc262_fixups);
	snd_hda_apply_fixup(codec, HDA_FIXUP_ACT_PRE_PROBE);

	alc_auto_parse_customize_define(codec);

	if (has_cdefine_beep(codec))
		spec->gen.beep_nid = 0x01;

	/* automatic parse from the BIOS config */
	err = alc262_parse_auto_config(codec);
	if (err < 0)
		goto error;

	if (!spec->gen.no_analog && spec->gen.beep_nid) {
		err = set_beep_amp(spec, 0x0b, 0x05, HDA_INPUT);
		if (err < 0)
			goto error;
	}

	snd_hda_apply_fixup(codec, HDA_FIXUP_ACT_PROBE);

	return 0;

 error:
	alc_free(codec);
	return err;
}

/*
 *  ALC268
 */
/* bind Beep switches of both NID 0x0f and 0x10 */
static int alc268_beep_switch_put(struct snd_kcontrol *kcontrol,
				  struct snd_ctl_elem_value *ucontrol)
{
	struct hda_codec *codec = snd_kcontrol_chip(kcontrol);
	unsigned long pval;
	int err;

	mutex_lock(&codec->control_mutex);
	pval = kcontrol->private_value;
	kcontrol->private_value = (pval & ~0xff) | 0x0f;
	err = snd_hda_mixer_amp_switch_put(kcontrol, ucontrol);
	if (err >= 0) {
		kcontrol->private_value = (pval & ~0xff) | 0x10;
		err = snd_hda_mixer_amp_switch_put(kcontrol, ucontrol);
	}
	kcontrol->private_value = pval;
	mutex_unlock(&codec->control_mutex);
	return err;
}

static const struct snd_kcontrol_new alc268_beep_mixer[] = {
	HDA_CODEC_VOLUME("Beep Playback Volume", 0x1d, 0x0, HDA_INPUT),
	{
		.iface = SNDRV_CTL_ELEM_IFACE_MIXER,
		.name = "Beep Playback Switch",
		.subdevice = HDA_SUBDEV_AMP_FLAG,
		.info = snd_hda_mixer_amp_switch_info,
		.get = snd_hda_mixer_amp_switch_get,
		.put = alc268_beep_switch_put,
		.private_value = HDA_COMPOSE_AMP_VAL(0x0f, 3, 1, HDA_INPUT)
	},
};

/* set PCBEEP vol = 0, mute connections */
static const struct hda_verb alc268_beep_init_verbs[] = {
	{0x1d, AC_VERB_SET_AMP_GAIN_MUTE, AMP_IN_UNMUTE(0)},
	{0x0f, AC_VERB_SET_AMP_GAIN_MUTE, AMP_IN_MUTE(1)},
	{0x10, AC_VERB_SET_AMP_GAIN_MUTE, AMP_IN_MUTE(1)},
	{ }
};

enum {
	ALC268_FIXUP_INV_DMIC,
	ALC268_FIXUP_HP_EAPD,
	ALC268_FIXUP_SPDIF,
};

static const struct hda_fixup alc268_fixups[] = {
	[ALC268_FIXUP_INV_DMIC] = {
		.type = HDA_FIXUP_FUNC,
		.v.func = alc_fixup_inv_dmic,
	},
	[ALC268_FIXUP_HP_EAPD] = {
		.type = HDA_FIXUP_VERBS,
		.v.verbs = (const struct hda_verb[]) {
			{0x15, AC_VERB_SET_EAPD_BTLENABLE, 0},
			{}
		}
	},
	[ALC268_FIXUP_SPDIF] = {
		.type = HDA_FIXUP_PINS,
		.v.pins = (const struct hda_pintbl[]) {
			{ 0x1e, 0x014b1180 }, /* enable SPDIF out */
			{}
		}
	},
};

static const struct hda_model_fixup alc268_fixup_models[] = {
	{.id = ALC268_FIXUP_INV_DMIC, .name = "inv-dmic"},
	{.id = ALC268_FIXUP_HP_EAPD, .name = "hp-eapd"},
	{.id = ALC268_FIXUP_SPDIF, .name = "spdif"},
	{}
};

static const struct snd_pci_quirk alc268_fixup_tbl[] = {
	SND_PCI_QUIRK(0x1025, 0x0139, "Acer TravelMate 6293", ALC268_FIXUP_SPDIF),
	SND_PCI_QUIRK(0x1025, 0x015b, "Acer AOA 150 (ZG5)", ALC268_FIXUP_INV_DMIC),
	/* below is codec SSID since multiple Toshiba laptops have the
	 * same PCI SSID 1179:ff00
	 */
	SND_PCI_QUIRK(0x1179, 0xff06, "Toshiba P200", ALC268_FIXUP_HP_EAPD),
	{}
};

/*
 * BIOS auto configuration
 */
static int alc268_parse_auto_config(struct hda_codec *codec)
{
	static const hda_nid_t alc268_ssids[] = { 0x15, 0x1b, 0x14, 0 };
	return alc_parse_auto_config(codec, NULL, alc268_ssids);
}

/*
 */
static int patch_alc268(struct hda_codec *codec)
{
	struct alc_spec *spec;
	int i, err;

	/* ALC268 has no aa-loopback mixer */
	err = alc_alloc_spec(codec, 0);
	if (err < 0)
		return err;

	spec = codec->spec;
	spec->gen.beep_nid = 0x01;

	spec->shutup = alc_eapd_shutup;

	snd_hda_pick_fixup(codec, alc268_fixup_models, alc268_fixup_tbl, alc268_fixups);
	snd_hda_apply_fixup(codec, HDA_FIXUP_ACT_PRE_PROBE);

	/* automatic parse from the BIOS config */
	err = alc268_parse_auto_config(codec);
	if (err < 0)
		goto error;

	if (err > 0 && !spec->gen.no_analog &&
	    spec->gen.autocfg.speaker_pins[0] != 0x1d) {
		for (i = 0; i < ARRAY_SIZE(alc268_beep_mixer); i++) {
			if (!snd_hda_gen_add_kctl(&spec->gen, NULL,
						  &alc268_beep_mixer[i])) {
				err = -ENOMEM;
				goto error;
			}
		}
		snd_hda_add_verbs(codec, alc268_beep_init_verbs);
		if (!query_amp_caps(codec, 0x1d, HDA_INPUT))
			/* override the amp caps for beep generator */
			snd_hda_override_amp_caps(codec, 0x1d, HDA_INPUT,
					  (0x0c << AC_AMPCAP_OFFSET_SHIFT) |
					  (0x0c << AC_AMPCAP_NUM_STEPS_SHIFT) |
					  (0x07 << AC_AMPCAP_STEP_SIZE_SHIFT) |
					  (0 << AC_AMPCAP_MUTE_SHIFT));
	}

	snd_hda_apply_fixup(codec, HDA_FIXUP_ACT_PROBE);

	return 0;

 error:
	alc_free(codec);
	return err;
}

/*
 * ALC269
 */

static const struct hda_pcm_stream alc269_44k_pcm_analog_playback = {
	.rates = SNDRV_PCM_RATE_44100, /* fixed rate */
};

static const struct hda_pcm_stream alc269_44k_pcm_analog_capture = {
	.rates = SNDRV_PCM_RATE_44100, /* fixed rate */
};

/* different alc269-variants */
enum {
	ALC269_TYPE_ALC269VA,
	ALC269_TYPE_ALC269VB,
	ALC269_TYPE_ALC269VC,
	ALC269_TYPE_ALC269VD,
	ALC269_TYPE_ALC280,
	ALC269_TYPE_ALC282,
	ALC269_TYPE_ALC283,
	ALC269_TYPE_ALC284,
	ALC269_TYPE_ALC293,
	ALC269_TYPE_ALC286,
	ALC269_TYPE_ALC298,
	ALC269_TYPE_ALC255,
	ALC269_TYPE_ALC256,
	ALC269_TYPE_ALC257,
	ALC269_TYPE_ALC215,
	ALC269_TYPE_ALC225,
	ALC269_TYPE_ALC294,
	ALC269_TYPE_ALC300,
	ALC269_TYPE_ALC700,
};

/*
 * BIOS auto configuration
 */
static int alc269_parse_auto_config(struct hda_codec *codec)
{
	static const hda_nid_t alc269_ignore[] = { 0x1d, 0 };
	static const hda_nid_t alc269_ssids[] = { 0, 0x1b, 0x14, 0x21 };
	static const hda_nid_t alc269va_ssids[] = { 0x15, 0x1b, 0x14, 0 };
	struct alc_spec *spec = codec->spec;
	const hda_nid_t *ssids;

	switch (spec->codec_variant) {
	case ALC269_TYPE_ALC269VA:
	case ALC269_TYPE_ALC269VC:
	case ALC269_TYPE_ALC280:
	case ALC269_TYPE_ALC284:
	case ALC269_TYPE_ALC293:
		ssids = alc269va_ssids;
		break;
	case ALC269_TYPE_ALC269VB:
	case ALC269_TYPE_ALC269VD:
	case ALC269_TYPE_ALC282:
	case ALC269_TYPE_ALC283:
	case ALC269_TYPE_ALC286:
	case ALC269_TYPE_ALC298:
	case ALC269_TYPE_ALC255:
	case ALC269_TYPE_ALC256:
	case ALC269_TYPE_ALC257:
	case ALC269_TYPE_ALC215:
	case ALC269_TYPE_ALC225:
	case ALC269_TYPE_ALC294:
	case ALC269_TYPE_ALC300:
	case ALC269_TYPE_ALC700:
		ssids = alc269_ssids;
		break;
	default:
		ssids = alc269_ssids;
		break;
	}

	return alc_parse_auto_config(codec, alc269_ignore, ssids);
}

static int find_ext_mic_pin(struct hda_codec *codec);

static void alc286_shutup(struct hda_codec *codec)
{
	const struct hda_pincfg *pin;
	int i;
	int mic_pin = find_ext_mic_pin(codec);
	/* don't shut up pins when unloading the driver; otherwise it breaks
	 * the default pin setup at the next load of the driver
	 */
	if (codec->bus->shutdown)
		return;
	snd_array_for_each(&codec->init_pins, i, pin) {
		/* use read here for syncing after issuing each verb */
		if (pin->nid != mic_pin)
			snd_hda_codec_read(codec, pin->nid, 0,
					AC_VERB_SET_PIN_WIDGET_CONTROL, 0);
	}
	codec->pins_shutup = 1;
}

static void alc269vb_toggle_power_output(struct hda_codec *codec, int power_up)
{
	alc_update_coef_idx(codec, 0x04, 1 << 11, power_up ? (1 << 11) : 0);
}

static void alc269_shutup(struct hda_codec *codec)
{
	struct alc_spec *spec = codec->spec;

	if (spec->codec_variant == ALC269_TYPE_ALC269VB)
		alc269vb_toggle_power_output(codec, 0);
	if (spec->codec_variant == ALC269_TYPE_ALC269VB &&
			(alc_get_coef0(codec) & 0x00ff) == 0x018) {
		msleep(150);
	}
	alc_shutup_pins(codec);
}

static struct coef_fw alc282_coefs[] = {
	WRITE_COEF(0x03, 0x0002), /* Power Down Control */
	UPDATE_COEF(0x05, 0xff3f, 0x0700), /* FIFO and filter clock */
	WRITE_COEF(0x07, 0x0200), /* DMIC control */
	UPDATE_COEF(0x06, 0x00f0, 0), /* Analog clock */
	UPDATE_COEF(0x08, 0xfffc, 0x0c2c), /* JD */
	WRITE_COEF(0x0a, 0xcccc), /* JD offset1 */
	WRITE_COEF(0x0b, 0xcccc), /* JD offset2 */
	WRITE_COEF(0x0e, 0x6e00), /* LDO1/2/3, DAC/ADC */
	UPDATE_COEF(0x0f, 0xf800, 0x1000), /* JD */
	UPDATE_COEF(0x10, 0xfc00, 0x0c00), /* Capless */
	WRITE_COEF(0x6f, 0x0), /* Class D test 4 */
	UPDATE_COEF(0x0c, 0xfe00, 0), /* IO power down directly */
	WRITE_COEF(0x34, 0xa0c0), /* ANC */
	UPDATE_COEF(0x16, 0x0008, 0), /* AGC MUX */
	UPDATE_COEF(0x1d, 0x00e0, 0), /* DAC simple content protection */
	UPDATE_COEF(0x1f, 0x00e0, 0), /* ADC simple content protection */
	WRITE_COEF(0x21, 0x8804), /* DAC ADC Zero Detection */
	WRITE_COEF(0x63, 0x2902), /* PLL */
	WRITE_COEF(0x68, 0xa080), /* capless control 2 */
	WRITE_COEF(0x69, 0x3400), /* capless control 3 */
	WRITE_COEF(0x6a, 0x2f3e), /* capless control 4 */
	WRITE_COEF(0x6b, 0x0), /* capless control 5 */
	UPDATE_COEF(0x6d, 0x0fff, 0x0900), /* class D test 2 */
	WRITE_COEF(0x6e, 0x110a), /* class D test 3 */
	UPDATE_COEF(0x70, 0x00f8, 0x00d8), /* class D test 5 */
	WRITE_COEF(0x71, 0x0014), /* class D test 6 */
	WRITE_COEF(0x72, 0xc2ba), /* classD OCP */
	UPDATE_COEF(0x77, 0x0f80, 0), /* classD pure DC test */
	WRITE_COEF(0x6c, 0xfc06), /* Class D amp control */
	{}
};

static void alc282_restore_default_value(struct hda_codec *codec)
{
	alc_process_coef_fw(codec, alc282_coefs);
}

static void alc282_init(struct hda_codec *codec)
{
	struct alc_spec *spec = codec->spec;
	hda_nid_t hp_pin = alc_get_hp_pin(spec);
	bool hp_pin_sense;
	int coef78;

	alc282_restore_default_value(codec);

	if (!hp_pin)
		return;
	hp_pin_sense = snd_hda_jack_detect(codec, hp_pin);
	coef78 = alc_read_coef_idx(codec, 0x78);

	/* Index 0x78 Direct Drive HP AMP LPM Control 1 */
	/* Headphone capless set to high power mode */
	alc_write_coef_idx(codec, 0x78, 0x9004);

	if (hp_pin_sense)
		msleep(2);

	snd_hda_codec_write(codec, hp_pin, 0,
			    AC_VERB_SET_AMP_GAIN_MUTE, AMP_OUT_MUTE);

	if (hp_pin_sense)
		msleep(85);

	snd_hda_codec_write(codec, hp_pin, 0,
			    AC_VERB_SET_PIN_WIDGET_CONTROL, PIN_OUT);

	if (hp_pin_sense)
		msleep(100);

	/* Headphone capless set to normal mode */
	alc_write_coef_idx(codec, 0x78, coef78);
}

static void alc282_shutup(struct hda_codec *codec)
{
	struct alc_spec *spec = codec->spec;
	hda_nid_t hp_pin = alc_get_hp_pin(spec);
	bool hp_pin_sense;
	int coef78;

	if (!hp_pin) {
		alc269_shutup(codec);
		return;
	}

	hp_pin_sense = snd_hda_jack_detect(codec, hp_pin);
	coef78 = alc_read_coef_idx(codec, 0x78);
	alc_write_coef_idx(codec, 0x78, 0x9004);

	if (hp_pin_sense)
		msleep(2);

	snd_hda_codec_write(codec, hp_pin, 0,
			    AC_VERB_SET_AMP_GAIN_MUTE, AMP_OUT_MUTE);

	if (hp_pin_sense)
		msleep(85);

	if (!spec->no_shutup_pins)
		snd_hda_codec_write(codec, hp_pin, 0,
				    AC_VERB_SET_PIN_WIDGET_CONTROL, 0x0);

	if (hp_pin_sense)
		msleep(100);

	alc_auto_setup_eapd(codec, false);
	alc_shutup_pins(codec);
	alc_write_coef_idx(codec, 0x78, coef78);
}

static struct coef_fw alc283_coefs[] = {
	WRITE_COEF(0x03, 0x0002), /* Power Down Control */
	UPDATE_COEF(0x05, 0xff3f, 0x0700), /* FIFO and filter clock */
	WRITE_COEF(0x07, 0x0200), /* DMIC control */
	UPDATE_COEF(0x06, 0x00f0, 0), /* Analog clock */
	UPDATE_COEF(0x08, 0xfffc, 0x0c2c), /* JD */
	WRITE_COEF(0x0a, 0xcccc), /* JD offset1 */
	WRITE_COEF(0x0b, 0xcccc), /* JD offset2 */
	WRITE_COEF(0x0e, 0x6fc0), /* LDO1/2/3, DAC/ADC */
	UPDATE_COEF(0x0f, 0xf800, 0x1000), /* JD */
	UPDATE_COEF(0x10, 0xfc00, 0x0c00), /* Capless */
	WRITE_COEF(0x3a, 0x0), /* Class D test 4 */
	UPDATE_COEF(0x0c, 0xfe00, 0x0), /* IO power down directly */
	WRITE_COEF(0x22, 0xa0c0), /* ANC */
	UPDATE_COEFEX(0x53, 0x01, 0x000f, 0x0008), /* AGC MUX */
	UPDATE_COEF(0x1d, 0x00e0, 0), /* DAC simple content protection */
	UPDATE_COEF(0x1f, 0x00e0, 0), /* ADC simple content protection */
	WRITE_COEF(0x21, 0x8804), /* DAC ADC Zero Detection */
	WRITE_COEF(0x2e, 0x2902), /* PLL */
	WRITE_COEF(0x33, 0xa080), /* capless control 2 */
	WRITE_COEF(0x34, 0x3400), /* capless control 3 */
	WRITE_COEF(0x35, 0x2f3e), /* capless control 4 */
	WRITE_COEF(0x36, 0x0), /* capless control 5 */
	UPDATE_COEF(0x38, 0x0fff, 0x0900), /* class D test 2 */
	WRITE_COEF(0x39, 0x110a), /* class D test 3 */
	UPDATE_COEF(0x3b, 0x00f8, 0x00d8), /* class D test 5 */
	WRITE_COEF(0x3c, 0x0014), /* class D test 6 */
	WRITE_COEF(0x3d, 0xc2ba), /* classD OCP */
	UPDATE_COEF(0x42, 0x0f80, 0x0), /* classD pure DC test */
	WRITE_COEF(0x49, 0x0), /* test mode */
	UPDATE_COEF(0x40, 0xf800, 0x9800), /* Class D DC enable */
	UPDATE_COEF(0x42, 0xf000, 0x2000), /* DC offset */
	WRITE_COEF(0x37, 0xfc06), /* Class D amp control */
	UPDATE_COEF(0x1b, 0x8000, 0), /* HP JD control */
	{}
};

static void alc283_restore_default_value(struct hda_codec *codec)
{
	alc_process_coef_fw(codec, alc283_coefs);
}

static void alc283_init(struct hda_codec *codec)
{
	struct alc_spec *spec = codec->spec;
	hda_nid_t hp_pin = alc_get_hp_pin(spec);
	bool hp_pin_sense;

	alc283_restore_default_value(codec);

	if (!hp_pin)
		return;

	msleep(30);
	hp_pin_sense = snd_hda_jack_detect(codec, hp_pin);

	/* Index 0x43 Direct Drive HP AMP LPM Control 1 */
	/* Headphone capless set to high power mode */
	alc_write_coef_idx(codec, 0x43, 0x9004);

	snd_hda_codec_write(codec, hp_pin, 0,
			    AC_VERB_SET_AMP_GAIN_MUTE, AMP_OUT_MUTE);

	if (hp_pin_sense)
		msleep(85);

	snd_hda_codec_write(codec, hp_pin, 0,
			    AC_VERB_SET_PIN_WIDGET_CONTROL, PIN_OUT);

	if (hp_pin_sense)
		msleep(85);
	/* Index 0x46 Combo jack auto switch control 2 */
	/* 3k pull low control for Headset jack. */
	alc_update_coef_idx(codec, 0x46, 3 << 12, 0);
	/* Headphone capless set to normal mode */
	alc_write_coef_idx(codec, 0x43, 0x9614);
}

static void alc283_shutup(struct hda_codec *codec)
{
	struct alc_spec *spec = codec->spec;
	hda_nid_t hp_pin = alc_get_hp_pin(spec);
	bool hp_pin_sense;

	if (!hp_pin) {
		alc269_shutup(codec);
		return;
	}

	hp_pin_sense = snd_hda_jack_detect(codec, hp_pin);

	alc_write_coef_idx(codec, 0x43, 0x9004);

	/*depop hp during suspend*/
	alc_write_coef_idx(codec, 0x06, 0x2100);

	snd_hda_codec_write(codec, hp_pin, 0,
			    AC_VERB_SET_AMP_GAIN_MUTE, AMP_OUT_MUTE);

	if (hp_pin_sense)
		msleep(100);

	if (!spec->no_shutup_pins)
		snd_hda_codec_write(codec, hp_pin, 0,
				    AC_VERB_SET_PIN_WIDGET_CONTROL, 0x0);

	alc_update_coef_idx(codec, 0x46, 0, 3 << 12);

	if (hp_pin_sense)
		msleep(100);
	alc_auto_setup_eapd(codec, false);
	alc_shutup_pins(codec);
	alc_write_coef_idx(codec, 0x43, 0x9614);
}

static void alc256_init(struct hda_codec *codec)
{
	struct alc_spec *spec = codec->spec;
	hda_nid_t hp_pin = alc_get_hp_pin(spec);
	bool hp_pin_sense;

	if (!hp_pin)
		return;

	msleep(30);

	hp_pin_sense = snd_hda_jack_detect(codec, hp_pin);

	if (hp_pin_sense)
		msleep(2);

	alc_update_coefex_idx(codec, 0x57, 0x04, 0x0007, 0x1); /* Low power */

	snd_hda_codec_write(codec, hp_pin, 0,
			    AC_VERB_SET_AMP_GAIN_MUTE, AMP_OUT_MUTE);

	if (hp_pin_sense)
		msleep(85);

	snd_hda_codec_write(codec, hp_pin, 0,
			    AC_VERB_SET_PIN_WIDGET_CONTROL, PIN_OUT);

	if (hp_pin_sense)
		msleep(100);

	alc_update_coef_idx(codec, 0x46, 3 << 12, 0);
	alc_update_coefex_idx(codec, 0x57, 0x04, 0x0007, 0x4); /* Hight power */
	alc_update_coefex_idx(codec, 0x53, 0x02, 0x8000, 1 << 15); /* Clear bit */
	alc_update_coefex_idx(codec, 0x53, 0x02, 0x8000, 0 << 15);
}

static void alc256_shutup(struct hda_codec *codec)
{
	struct alc_spec *spec = codec->spec;
	hda_nid_t hp_pin = alc_get_hp_pin(spec);
	bool hp_pin_sense;

	if (!hp_pin) {
		alc269_shutup(codec);
		return;
	}

	hp_pin_sense = snd_hda_jack_detect(codec, hp_pin);

	if (hp_pin_sense)
		msleep(2);

	snd_hda_codec_write(codec, hp_pin, 0,
			    AC_VERB_SET_AMP_GAIN_MUTE, AMP_OUT_MUTE);

	if (hp_pin_sense)
		msleep(85);

	/* 3k pull low control for Headset jack. */
	/* NOTE: call this before clearing the pin, otherwise codec stalls */
	alc_update_coef_idx(codec, 0x46, 0, 3 << 12);

	if (!spec->no_shutup_pins)
		snd_hda_codec_write(codec, hp_pin, 0,
				    AC_VERB_SET_PIN_WIDGET_CONTROL, 0x0);

	if (hp_pin_sense)
		msleep(100);

	alc_auto_setup_eapd(codec, false);
	alc_shutup_pins(codec);
}

static void alc225_init(struct hda_codec *codec)
{
	struct alc_spec *spec = codec->spec;
	hda_nid_t hp_pin = alc_get_hp_pin(spec);
	bool hp1_pin_sense, hp2_pin_sense;

	if (!hp_pin)
		return;

	msleep(30);

	hp1_pin_sense = snd_hda_jack_detect(codec, hp_pin);
	hp2_pin_sense = snd_hda_jack_detect(codec, 0x16);

	if (hp1_pin_sense || hp2_pin_sense)
		msleep(2);

	alc_update_coefex_idx(codec, 0x57, 0x04, 0x0007, 0x1); /* Low power */

	if (hp1_pin_sense)
		snd_hda_codec_write(codec, hp_pin, 0,
			    AC_VERB_SET_AMP_GAIN_MUTE, AMP_OUT_MUTE);
	if (hp2_pin_sense)
		snd_hda_codec_write(codec, 0x16, 0,
			    AC_VERB_SET_AMP_GAIN_MUTE, AMP_OUT_MUTE);

	if (hp1_pin_sense || hp2_pin_sense)
		msleep(85);

	if (hp1_pin_sense)
		snd_hda_codec_write(codec, hp_pin, 0,
			    AC_VERB_SET_PIN_WIDGET_CONTROL, PIN_OUT);
	if (hp2_pin_sense)
		snd_hda_codec_write(codec, 0x16, 0,
			    AC_VERB_SET_PIN_WIDGET_CONTROL, PIN_OUT);

	if (hp1_pin_sense || hp2_pin_sense)
		msleep(100);

	alc_update_coef_idx(codec, 0x4a, 3 << 10, 0);
	alc_update_coefex_idx(codec, 0x57, 0x04, 0x0007, 0x4); /* Hight power */
}

static void alc225_shutup(struct hda_codec *codec)
{
	struct alc_spec *spec = codec->spec;
	hda_nid_t hp_pin = alc_get_hp_pin(spec);
	bool hp1_pin_sense, hp2_pin_sense;

	if (!hp_pin) {
		alc269_shutup(codec);
		return;
	}

	/* 3k pull low control for Headset jack. */
	alc_update_coef_idx(codec, 0x4a, 0, 3 << 10);

	hp1_pin_sense = snd_hda_jack_detect(codec, hp_pin);
	hp2_pin_sense = snd_hda_jack_detect(codec, 0x16);

	if (hp1_pin_sense || hp2_pin_sense)
		msleep(2);

	if (hp1_pin_sense)
		snd_hda_codec_write(codec, hp_pin, 0,
			    AC_VERB_SET_AMP_GAIN_MUTE, AMP_OUT_MUTE);
	if (hp2_pin_sense)
		snd_hda_codec_write(codec, 0x16, 0,
			    AC_VERB_SET_AMP_GAIN_MUTE, AMP_OUT_MUTE);

	if (hp1_pin_sense || hp2_pin_sense)
		msleep(85);

	if (hp1_pin_sense)
		snd_hda_codec_write(codec, hp_pin, 0,
			    AC_VERB_SET_PIN_WIDGET_CONTROL, 0x0);
	if (hp2_pin_sense)
		snd_hda_codec_write(codec, 0x16, 0,
			    AC_VERB_SET_PIN_WIDGET_CONTROL, 0x0);

	if (hp1_pin_sense || hp2_pin_sense)
		msleep(100);

	alc_auto_setup_eapd(codec, false);
	alc_shutup_pins(codec);
}

static void alc_default_init(struct hda_codec *codec)
{
	struct alc_spec *spec = codec->spec;
	hda_nid_t hp_pin = alc_get_hp_pin(spec);
	bool hp_pin_sense;

	if (!hp_pin)
		return;

	msleep(30);

	hp_pin_sense = snd_hda_jack_detect(codec, hp_pin);

	if (hp_pin_sense)
		msleep(2);

	snd_hda_codec_write(codec, hp_pin, 0,
			    AC_VERB_SET_AMP_GAIN_MUTE, AMP_OUT_MUTE);

	if (hp_pin_sense)
		msleep(85);

	snd_hda_codec_write(codec, hp_pin, 0,
			    AC_VERB_SET_PIN_WIDGET_CONTROL, PIN_OUT);

	if (hp_pin_sense)
		msleep(100);
}

static void alc_default_shutup(struct hda_codec *codec)
{
	struct alc_spec *spec = codec->spec;
	hda_nid_t hp_pin = alc_get_hp_pin(spec);
	bool hp_pin_sense;

	if (!hp_pin) {
		alc269_shutup(codec);
		return;
	}

	hp_pin_sense = snd_hda_jack_detect(codec, hp_pin);

	if (hp_pin_sense)
		msleep(2);

	snd_hda_codec_write(codec, hp_pin, 0,
			    AC_VERB_SET_AMP_GAIN_MUTE, AMP_OUT_MUTE);

	if (hp_pin_sense)
		msleep(85);

	if (!spec->no_shutup_pins)
		snd_hda_codec_write(codec, hp_pin, 0,
				    AC_VERB_SET_PIN_WIDGET_CONTROL, 0x0);

	if (hp_pin_sense)
		msleep(100);

	alc_auto_setup_eapd(codec, false);
	alc_shutup_pins(codec);
}

static void alc294_hp_init(struct hda_codec *codec)
{
	struct alc_spec *spec = codec->spec;
	hda_nid_t hp_pin = alc_get_hp_pin(spec);
	int i, val;

	if (!hp_pin)
		return;

	snd_hda_codec_write(codec, hp_pin, 0,
			    AC_VERB_SET_AMP_GAIN_MUTE, AMP_OUT_MUTE);

	msleep(100);

	if (!spec->no_shutup_pins)
		snd_hda_codec_write(codec, hp_pin, 0,
				    AC_VERB_SET_PIN_WIDGET_CONTROL, 0x0);

	alc_update_coef_idx(codec, 0x6f, 0x000f, 0);/* Set HP depop to manual mode */
	alc_update_coefex_idx(codec, 0x58, 0x00, 0x8000, 0x8000); /* HP depop procedure start */

	/* Wait for depop procedure finish  */
	val = alc_read_coefex_idx(codec, 0x58, 0x01);
	for (i = 0; i < 20 && val & 0x0080; i++) {
		msleep(50);
		val = alc_read_coefex_idx(codec, 0x58, 0x01);
	}
	/* Set HP depop to auto mode */
	alc_update_coef_idx(codec, 0x6f, 0x000f, 0x000b);
	msleep(50);
}

static void alc294_init(struct hda_codec *codec)
{
	struct alc_spec *spec = codec->spec;

	if (!spec->done_hp_init) {
		alc294_hp_init(codec);
		spec->done_hp_init = true;
	}
	alc_default_init(codec);
}

static void alc5505_coef_set(struct hda_codec *codec, unsigned int index_reg,
			     unsigned int val)
{
	snd_hda_codec_write(codec, 0x51, 0, AC_VERB_SET_COEF_INDEX, index_reg >> 1);
	snd_hda_codec_write(codec, 0x51, 0, AC_VERB_SET_PROC_COEF, val & 0xffff); /* LSB */
	snd_hda_codec_write(codec, 0x51, 0, AC_VERB_SET_PROC_COEF, val >> 16); /* MSB */
}

static int alc5505_coef_get(struct hda_codec *codec, unsigned int index_reg)
{
	unsigned int val;

	snd_hda_codec_write(codec, 0x51, 0, AC_VERB_SET_COEF_INDEX, index_reg >> 1);
	val = snd_hda_codec_read(codec, 0x51, 0, AC_VERB_GET_PROC_COEF, 0)
		& 0xffff;
	val |= snd_hda_codec_read(codec, 0x51, 0, AC_VERB_GET_PROC_COEF, 0)
		<< 16;
	return val;
}

static void alc5505_dsp_halt(struct hda_codec *codec)
{
	unsigned int val;

	alc5505_coef_set(codec, 0x3000, 0x000c); /* DSP CPU stop */
	alc5505_coef_set(codec, 0x880c, 0x0008); /* DDR enter self refresh */
	alc5505_coef_set(codec, 0x61c0, 0x11110080); /* Clock control for PLL and CPU */
	alc5505_coef_set(codec, 0x6230, 0xfc0d4011); /* Disable Input OP */
	alc5505_coef_set(codec, 0x61b4, 0x040a2b03); /* Stop PLL2 */
	alc5505_coef_set(codec, 0x61b0, 0x00005b17); /* Stop PLL1 */
	alc5505_coef_set(codec, 0x61b8, 0x04133303); /* Stop PLL3 */
	val = alc5505_coef_get(codec, 0x6220);
	alc5505_coef_set(codec, 0x6220, (val | 0x3000)); /* switch Ringbuffer clock to DBUS clock */
}

static void alc5505_dsp_back_from_halt(struct hda_codec *codec)
{
	alc5505_coef_set(codec, 0x61b8, 0x04133302);
	alc5505_coef_set(codec, 0x61b0, 0x00005b16);
	alc5505_coef_set(codec, 0x61b4, 0x040a2b02);
	alc5505_coef_set(codec, 0x6230, 0xf80d4011);
	alc5505_coef_set(codec, 0x6220, 0x2002010f);
	alc5505_coef_set(codec, 0x880c, 0x00000004);
}

static void alc5505_dsp_init(struct hda_codec *codec)
{
	unsigned int val;

	alc5505_dsp_halt(codec);
	alc5505_dsp_back_from_halt(codec);
	alc5505_coef_set(codec, 0x61b0, 0x5b14); /* PLL1 control */
	alc5505_coef_set(codec, 0x61b0, 0x5b16);
	alc5505_coef_set(codec, 0x61b4, 0x04132b00); /* PLL2 control */
	alc5505_coef_set(codec, 0x61b4, 0x04132b02);
	alc5505_coef_set(codec, 0x61b8, 0x041f3300); /* PLL3 control*/
	alc5505_coef_set(codec, 0x61b8, 0x041f3302);
	snd_hda_codec_write(codec, 0x51, 0, AC_VERB_SET_CODEC_RESET, 0); /* Function reset */
	alc5505_coef_set(codec, 0x61b8, 0x041b3302);
	alc5505_coef_set(codec, 0x61b8, 0x04173302);
	alc5505_coef_set(codec, 0x61b8, 0x04163302);
	alc5505_coef_set(codec, 0x8800, 0x348b328b); /* DRAM control */
	alc5505_coef_set(codec, 0x8808, 0x00020022); /* DRAM control */
	alc5505_coef_set(codec, 0x8818, 0x00000400); /* DRAM control */

	val = alc5505_coef_get(codec, 0x6200) >> 16; /* Read revision ID */
	if (val <= 3)
		alc5505_coef_set(codec, 0x6220, 0x2002010f); /* I/O PAD Configuration */
	else
		alc5505_coef_set(codec, 0x6220, 0x6002018f);

	alc5505_coef_set(codec, 0x61ac, 0x055525f0); /**/
	alc5505_coef_set(codec, 0x61c0, 0x12230080); /* Clock control */
	alc5505_coef_set(codec, 0x61b4, 0x040e2b02); /* PLL2 control */
	alc5505_coef_set(codec, 0x61bc, 0x010234f8); /* OSC Control */
	alc5505_coef_set(codec, 0x880c, 0x00000004); /* DRAM Function control */
	alc5505_coef_set(codec, 0x880c, 0x00000003);
	alc5505_coef_set(codec, 0x880c, 0x00000010);

#ifdef HALT_REALTEK_ALC5505
	alc5505_dsp_halt(codec);
#endif
}

#ifdef HALT_REALTEK_ALC5505
#define alc5505_dsp_suspend(codec)	/* NOP */
#define alc5505_dsp_resume(codec)	/* NOP */
#else
#define alc5505_dsp_suspend(codec)	alc5505_dsp_halt(codec)
#define alc5505_dsp_resume(codec)	alc5505_dsp_back_from_halt(codec)
#endif

#ifdef CONFIG_PM
static int alc269_suspend(struct hda_codec *codec)
{
	struct alc_spec *spec = codec->spec;

	if (spec->has_alc5505_dsp)
		alc5505_dsp_suspend(codec);
	return alc_suspend(codec);
}

static int alc269_resume(struct hda_codec *codec)
{
	struct alc_spec *spec = codec->spec;

	if (spec->codec_variant == ALC269_TYPE_ALC269VB)
		alc269vb_toggle_power_output(codec, 0);
	if (spec->codec_variant == ALC269_TYPE_ALC269VB &&
			(alc_get_coef0(codec) & 0x00ff) == 0x018) {
		msleep(150);
	}

	codec->patch_ops.init(codec);

	if (spec->codec_variant == ALC269_TYPE_ALC269VB)
		alc269vb_toggle_power_output(codec, 1);
	if (spec->codec_variant == ALC269_TYPE_ALC269VB &&
			(alc_get_coef0(codec) & 0x00ff) == 0x017) {
		msleep(200);
	}

	regcache_sync(codec->core.regmap);
	hda_call_check_power_status(codec, 0x01);

	/* on some machine, the BIOS will clear the codec gpio data when enter
	 * suspend, and won't restore the data after resume, so we restore it
	 * in the driver.
	 */
	if (spec->gpio_data)
		alc_write_gpio_data(codec);

	if (spec->has_alc5505_dsp)
		alc5505_dsp_resume(codec);

	return 0;
}
#endif /* CONFIG_PM */

static void alc269_fixup_pincfg_no_hp_to_lineout(struct hda_codec *codec,
						 const struct hda_fixup *fix, int action)
{
	struct alc_spec *spec = codec->spec;

	if (action == HDA_FIXUP_ACT_PRE_PROBE)
		spec->parse_flags = HDA_PINCFG_NO_HP_FIXUP;
}

static void alc269_fixup_pincfg_U7x7_headset_mic(struct hda_codec *codec,
						 const struct hda_fixup *fix,
						 int action)
{
	unsigned int cfg_headphone = snd_hda_codec_get_pincfg(codec, 0x21);
	unsigned int cfg_headset_mic = snd_hda_codec_get_pincfg(codec, 0x19);

	if (cfg_headphone && cfg_headset_mic == 0x411111f0)
		snd_hda_codec_set_pincfg(codec, 0x19,
			(cfg_headphone & ~AC_DEFCFG_DEVICE) |
			(AC_JACK_MIC_IN << AC_DEFCFG_DEVICE_SHIFT));
}

static void alc269_fixup_hweq(struct hda_codec *codec,
			       const struct hda_fixup *fix, int action)
{
	if (action == HDA_FIXUP_ACT_INIT)
		alc_update_coef_idx(codec, 0x1e, 0, 0x80);
}

static void alc269_fixup_headset_mic(struct hda_codec *codec,
				       const struct hda_fixup *fix, int action)
{
	struct alc_spec *spec = codec->spec;

	if (action == HDA_FIXUP_ACT_PRE_PROBE)
		spec->parse_flags |= HDA_PINCFG_HEADSET_MIC;
}

static void alc271_fixup_dmic(struct hda_codec *codec,
			      const struct hda_fixup *fix, int action)
{
	static const struct hda_verb verbs[] = {
		{0x20, AC_VERB_SET_COEF_INDEX, 0x0d},
		{0x20, AC_VERB_SET_PROC_COEF, 0x4000},
		{}
	};
	unsigned int cfg;

	if (strcmp(codec->core.chip_name, "ALC271X") &&
	    strcmp(codec->core.chip_name, "ALC269VB"))
		return;
	cfg = snd_hda_codec_get_pincfg(codec, 0x12);
	if (get_defcfg_connect(cfg) == AC_JACK_PORT_FIXED)
		snd_hda_sequence_write(codec, verbs);
}

static void alc269_fixup_pcm_44k(struct hda_codec *codec,
				 const struct hda_fixup *fix, int action)
{
	struct alc_spec *spec = codec->spec;

	if (action != HDA_FIXUP_ACT_PROBE)
		return;

	/* Due to a hardware problem on Lenovo Ideadpad, we need to
	 * fix the sample rate of analog I/O to 44.1kHz
	 */
	spec->gen.stream_analog_playback = &alc269_44k_pcm_analog_playback;
	spec->gen.stream_analog_capture = &alc269_44k_pcm_analog_capture;
}

static void alc269_fixup_stereo_dmic(struct hda_codec *codec,
				     const struct hda_fixup *fix, int action)
{
	/* The digital-mic unit sends PDM (differential signal) instead of
	 * the standard PCM, thus you can't record a valid mono stream as is.
	 * Below is a workaround specific to ALC269 to control the dmic
	 * signal source as mono.
	 */
	if (action == HDA_FIXUP_ACT_INIT)
		alc_update_coef_idx(codec, 0x07, 0, 0x80);
}

static void alc269_quanta_automute(struct hda_codec *codec)
{
	snd_hda_gen_update_outputs(codec);

	alc_write_coef_idx(codec, 0x0c, 0x680);
	alc_write_coef_idx(codec, 0x0c, 0x480);
}

static void alc269_fixup_quanta_mute(struct hda_codec *codec,
				     const struct hda_fixup *fix, int action)
{
	struct alc_spec *spec = codec->spec;
	if (action != HDA_FIXUP_ACT_PROBE)
		return;
	spec->gen.automute_hook = alc269_quanta_automute;
}

static void alc269_x101_hp_automute_hook(struct hda_codec *codec,
					 struct hda_jack_callback *jack)
{
	struct alc_spec *spec = codec->spec;
	int vref;
	msleep(200);
	snd_hda_gen_hp_automute(codec, jack);

	vref = spec->gen.hp_jack_present ? PIN_VREF80 : 0;
	msleep(100);
	snd_hda_codec_write(codec, 0x18, 0, AC_VERB_SET_PIN_WIDGET_CONTROL,
			    vref);
	msleep(500);
	snd_hda_codec_write(codec, 0x18, 0, AC_VERB_SET_PIN_WIDGET_CONTROL,
			    vref);
}

static void alc269_fixup_x101_headset_mic(struct hda_codec *codec,
				     const struct hda_fixup *fix, int action)
{
	struct alc_spec *spec = codec->spec;
	if (action == HDA_FIXUP_ACT_PRE_PROBE) {
		spec->parse_flags |= HDA_PINCFG_HEADSET_MIC;
		spec->gen.hp_automute_hook = alc269_x101_hp_automute_hook;
	}
}


/* update mute-LED according to the speaker mute state via mic VREF pin */
static void alc269_fixup_mic_mute_hook(void *private_data, int enabled)
{
	struct hda_codec *codec = private_data;
	struct alc_spec *spec = codec->spec;
	unsigned int pinval;

	if (spec->mute_led_polarity)
		enabled = !enabled;
	pinval = snd_hda_codec_get_pin_target(codec, spec->mute_led_nid);
	pinval &= ~AC_PINCTL_VREFEN;
	pinval |= enabled ? AC_PINCTL_VREF_HIZ : AC_PINCTL_VREF_80;
	if (spec->mute_led_nid) {
		/* temporarily power up/down for setting VREF */
		snd_hda_power_up_pm(codec);
		snd_hda_set_pin_ctl_cache(codec, spec->mute_led_nid, pinval);
		snd_hda_power_down_pm(codec);
	}
}

/* Make sure the led works even in runtime suspend */
static unsigned int led_power_filter(struct hda_codec *codec,
						  hda_nid_t nid,
						  unsigned int power_state)
{
	struct alc_spec *spec = codec->spec;

	if (power_state != AC_PWRST_D3 || nid == 0 ||
	    (nid != spec->mute_led_nid && nid != spec->cap_mute_led_nid))
		return power_state;

	/* Set pin ctl again, it might have just been set to 0 */
	snd_hda_set_pin_ctl(codec, nid,
			    snd_hda_codec_get_pin_target(codec, nid));

	return snd_hda_gen_path_power_filter(codec, nid, power_state);
}

static void alc269_fixup_hp_mute_led(struct hda_codec *codec,
				     const struct hda_fixup *fix, int action)
{
	struct alc_spec *spec = codec->spec;
	const struct dmi_device *dev = NULL;

	if (action != HDA_FIXUP_ACT_PRE_PROBE)
		return;

	while ((dev = dmi_find_device(DMI_DEV_TYPE_OEM_STRING, NULL, dev))) {
		int pol, pin;
		if (sscanf(dev->name, "HP_Mute_LED_%d_%x", &pol, &pin) != 2)
			continue;
		if (pin < 0x0a || pin >= 0x10)
			break;
		spec->mute_led_polarity = pol;
		spec->mute_led_nid = pin - 0x0a + 0x18;
		spec->gen.vmaster_mute.hook = alc269_fixup_mic_mute_hook;
		spec->gen.vmaster_mute_enum = 1;
		codec->power_filter = led_power_filter;
		codec_dbg(codec,
			  "Detected mute LED for %x:%d\n", spec->mute_led_nid,
			   spec->mute_led_polarity);
		break;
	}
}

static void alc269_fixup_hp_mute_led_micx(struct hda_codec *codec,
					  const struct hda_fixup *fix,
					  int action, hda_nid_t pin)
{
	struct alc_spec *spec = codec->spec;

	if (action == HDA_FIXUP_ACT_PRE_PROBE) {
		spec->mute_led_polarity = 0;
		spec->mute_led_nid = pin;
		spec->gen.vmaster_mute.hook = alc269_fixup_mic_mute_hook;
		spec->gen.vmaster_mute_enum = 1;
		codec->power_filter = led_power_filter;
	}
}

static void alc269_fixup_hp_mute_led_mic1(struct hda_codec *codec,
				const struct hda_fixup *fix, int action)
{
	alc269_fixup_hp_mute_led_micx(codec, fix, action, 0x18);
}

static void alc269_fixup_hp_mute_led_mic2(struct hda_codec *codec,
				const struct hda_fixup *fix, int action)
{
	alc269_fixup_hp_mute_led_micx(codec, fix, action, 0x19);
}

static void alc269_fixup_hp_mute_led_mic3(struct hda_codec *codec,
				const struct hda_fixup *fix, int action)
{
	alc269_fixup_hp_mute_led_micx(codec, fix, action, 0x1b);
}

/* update LED status via GPIO */
static void alc_update_gpio_led(struct hda_codec *codec, unsigned int mask,
				bool enabled)
{
	struct alc_spec *spec = codec->spec;

	if (spec->mute_led_polarity)
		enabled = !enabled;
	alc_update_gpio_data(codec, mask, !enabled); /* muted -> LED on */
}

/* turn on/off mute LED via GPIO per vmaster hook */
static void alc_fixup_gpio_mute_hook(void *private_data, int enabled)
{
	struct hda_codec *codec = private_data;
	struct alc_spec *spec = codec->spec;

	alc_update_gpio_led(codec, spec->gpio_mute_led_mask, enabled);
}

/* turn on/off mic-mute LED via GPIO per capture hook */
static void alc_gpio_micmute_update(struct hda_codec *codec)
{
	struct alc_spec *spec = codec->spec;

	alc_update_gpio_led(codec, spec->gpio_mic_led_mask,
			    spec->gen.micmute_led.led_value);
}

/* setup mute and mic-mute GPIO bits, add hooks appropriately */
static void alc_fixup_hp_gpio_led(struct hda_codec *codec,
				  int action,
				  unsigned int mute_mask,
				  unsigned int micmute_mask)
{
	struct alc_spec *spec = codec->spec;

	alc_fixup_gpio(codec, action, mute_mask | micmute_mask);

	if (action != HDA_FIXUP_ACT_PRE_PROBE)
		return;
	if (mute_mask) {
		spec->gpio_mute_led_mask = mute_mask;
		spec->gen.vmaster_mute.hook = alc_fixup_gpio_mute_hook;
	}
	if (micmute_mask) {
		spec->gpio_mic_led_mask = micmute_mask;
		snd_hda_gen_add_micmute_led(codec, alc_gpio_micmute_update);
	}
}

static void alc269_fixup_hp_gpio_led(struct hda_codec *codec,
				const struct hda_fixup *fix, int action)
{
	alc_fixup_hp_gpio_led(codec, action, 0x08, 0x10);
}

static void alc286_fixup_hp_gpio_led(struct hda_codec *codec,
				const struct hda_fixup *fix, int action)
{
	alc_fixup_hp_gpio_led(codec, action, 0x02, 0x20);
}

/* turn on/off mic-mute LED per capture hook */
static void alc_cap_micmute_update(struct hda_codec *codec)
{
	struct alc_spec *spec = codec->spec;
	unsigned int pinval;

	if (!spec->cap_mute_led_nid)
		return;
	pinval = snd_hda_codec_get_pin_target(codec, spec->cap_mute_led_nid);
	pinval &= ~AC_PINCTL_VREFEN;
	if (spec->gen.micmute_led.led_value)
		pinval |= AC_PINCTL_VREF_80;
	else
		pinval |= AC_PINCTL_VREF_HIZ;
	snd_hda_set_pin_ctl_cache(codec, spec->cap_mute_led_nid, pinval);
}

static void alc269_fixup_hp_gpio_mic1_led(struct hda_codec *codec,
				const struct hda_fixup *fix, int action)
{
	struct alc_spec *spec = codec->spec;

	alc_fixup_hp_gpio_led(codec, action, 0x08, 0);
	if (action == HDA_FIXUP_ACT_PRE_PROBE) {
		/* Like hp_gpio_mic1_led, but also needs GPIO4 low to
		 * enable headphone amp
		 */
		spec->gpio_mask |= 0x10;
		spec->gpio_dir |= 0x10;
		spec->cap_mute_led_nid = 0x18;
		snd_hda_gen_add_micmute_led(codec, alc_cap_micmute_update);
		codec->power_filter = led_power_filter;
	}
}

static void alc280_fixup_hp_gpio4(struct hda_codec *codec,
				   const struct hda_fixup *fix, int action)
{
	struct alc_spec *spec = codec->spec;

	alc_fixup_hp_gpio_led(codec, action, 0x08, 0);
	if (action == HDA_FIXUP_ACT_PRE_PROBE) {
		spec->cap_mute_led_nid = 0x18;
		snd_hda_gen_add_micmute_led(codec, alc_cap_micmute_update);
		codec->power_filter = led_power_filter;
	}
}

#if IS_REACHABLE(CONFIG_INPUT)
static void gpio2_mic_hotkey_event(struct hda_codec *codec,
				   struct hda_jack_callback *event)
{
	struct alc_spec *spec = codec->spec;

	/* GPIO2 just toggles on a keypress/keyrelease cycle. Therefore
	   send both key on and key off event for every interrupt. */
	input_report_key(spec->kb_dev, spec->alc_mute_keycode_map[ALC_KEY_MICMUTE_INDEX], 1);
	input_sync(spec->kb_dev);
	input_report_key(spec->kb_dev, spec->alc_mute_keycode_map[ALC_KEY_MICMUTE_INDEX], 0);
	input_sync(spec->kb_dev);
}

static int alc_register_micmute_input_device(struct hda_codec *codec)
{
	struct alc_spec *spec = codec->spec;
	int i;

	spec->kb_dev = input_allocate_device();
	if (!spec->kb_dev) {
		codec_err(codec, "Out of memory (input_allocate_device)\n");
		return -ENOMEM;
	}

	spec->alc_mute_keycode_map[ALC_KEY_MICMUTE_INDEX] = KEY_MICMUTE;

	spec->kb_dev->name = "Microphone Mute Button";
	spec->kb_dev->evbit[0] = BIT_MASK(EV_KEY);
	spec->kb_dev->keycodesize = sizeof(spec->alc_mute_keycode_map[0]);
	spec->kb_dev->keycodemax = ARRAY_SIZE(spec->alc_mute_keycode_map);
	spec->kb_dev->keycode = spec->alc_mute_keycode_map;
	for (i = 0; i < ARRAY_SIZE(spec->alc_mute_keycode_map); i++)
		set_bit(spec->alc_mute_keycode_map[i], spec->kb_dev->keybit);

	if (input_register_device(spec->kb_dev)) {
		codec_err(codec, "input_register_device failed\n");
		input_free_device(spec->kb_dev);
		spec->kb_dev = NULL;
		return -ENOMEM;
	}

	return 0;
}

/* GPIO1 = set according to SKU external amp
 * GPIO2 = mic mute hotkey
 * GPIO3 = mute LED
 * GPIO4 = mic mute LED
 */
static void alc280_fixup_hp_gpio2_mic_hotkey(struct hda_codec *codec,
					     const struct hda_fixup *fix, int action)
{
	struct alc_spec *spec = codec->spec;

	alc_fixup_hp_gpio_led(codec, action, 0x08, 0x10);
	if (action == HDA_FIXUP_ACT_PRE_PROBE) {
		spec->init_amp = ALC_INIT_DEFAULT;
		if (alc_register_micmute_input_device(codec) != 0)
			return;

		spec->gpio_mask |= 0x06;
		spec->gpio_dir |= 0x02;
		spec->gpio_data |= 0x02;
		snd_hda_codec_write_cache(codec, codec->core.afg, 0,
					  AC_VERB_SET_GPIO_UNSOLICITED_RSP_MASK, 0x04);
		snd_hda_jack_detect_enable_callback(codec, codec->core.afg,
						    gpio2_mic_hotkey_event);
		return;
	}

	if (!spec->kb_dev)
		return;

	switch (action) {
	case HDA_FIXUP_ACT_FREE:
		input_unregister_device(spec->kb_dev);
		spec->kb_dev = NULL;
	}
}

/* Line2 = mic mute hotkey
 * GPIO2 = mic mute LED
 */
static void alc233_fixup_lenovo_line2_mic_hotkey(struct hda_codec *codec,
					     const struct hda_fixup *fix, int action)
{
	struct alc_spec *spec = codec->spec;

	alc_fixup_hp_gpio_led(codec, action, 0, 0x04);
	if (action == HDA_FIXUP_ACT_PRE_PROBE) {
		spec->init_amp = ALC_INIT_DEFAULT;
		if (alc_register_micmute_input_device(codec) != 0)
			return;

		snd_hda_jack_detect_enable_callback(codec, 0x1b,
						    gpio2_mic_hotkey_event);
		return;
	}

	if (!spec->kb_dev)
		return;

	switch (action) {
	case HDA_FIXUP_ACT_FREE:
		input_unregister_device(spec->kb_dev);
		spec->kb_dev = NULL;
	}
}
#else /* INPUT */
#define alc280_fixup_hp_gpio2_mic_hotkey	NULL
#define alc233_fixup_lenovo_line2_mic_hotkey	NULL
#endif /* INPUT */

static void alc269_fixup_hp_line1_mic1_led(struct hda_codec *codec,
				const struct hda_fixup *fix, int action)
{
	struct alc_spec *spec = codec->spec;

	alc269_fixup_hp_mute_led_micx(codec, fix, action, 0x1a);
	if (action == HDA_FIXUP_ACT_PRE_PROBE) {
		spec->cap_mute_led_nid = 0x18;
		snd_hda_gen_add_micmute_led(codec, alc_cap_micmute_update);
	}
}

static struct coef_fw alc225_pre_hsmode[] = {
	UPDATE_COEF(0x4a, 1<<8, 0),
	UPDATE_COEFEX(0x57, 0x05, 1<<14, 0),
	UPDATE_COEF(0x63, 3<<14, 3<<14),
	UPDATE_COEF(0x4a, 3<<4, 2<<4),
	UPDATE_COEF(0x4a, 3<<10, 3<<10),
	UPDATE_COEF(0x45, 0x3f<<10, 0x34<<10),
	UPDATE_COEF(0x4a, 3<<10, 0),
	{}
};

static void alc_headset_mode_unplugged(struct hda_codec *codec)
{
	static struct coef_fw coef0255[] = {
		WRITE_COEF(0x45, 0xd089), /* UAJ function set to menual mode */
		UPDATE_COEFEX(0x57, 0x05, 1<<14, 0), /* Direct Drive HP Amp control(Set to verb control)*/
		WRITE_COEF(0x06, 0x6104), /* Set MIC2 Vref gate with HP */
		WRITE_COEFEX(0x57, 0x03, 0x8aa6), /* Direct Drive HP Amp control */
		{}
	};
	static struct coef_fw coef0255_1[] = {
		WRITE_COEF(0x1b, 0x0c0b), /* LDO and MISC control */
		{}
	};
	static struct coef_fw coef0256[] = {
		WRITE_COEF(0x1b, 0x0c4b), /* LDO and MISC control */
		{}
	};
	static struct coef_fw coef0233[] = {
		WRITE_COEF(0x1b, 0x0c0b),
		WRITE_COEF(0x45, 0xc429),
		UPDATE_COEF(0x35, 0x4000, 0),
		WRITE_COEF(0x06, 0x2104),
		WRITE_COEF(0x1a, 0x0001),
		WRITE_COEF(0x26, 0x0004),
		WRITE_COEF(0x32, 0x42a3),
		{}
	};
	static struct coef_fw coef0288[] = {
		UPDATE_COEF(0x4f, 0xfcc0, 0xc400),
		UPDATE_COEF(0x50, 0x2000, 0x2000),
		UPDATE_COEF(0x56, 0x0006, 0x0006),
		UPDATE_COEF(0x66, 0x0008, 0),
		UPDATE_COEF(0x67, 0x2000, 0),
		{}
	};
	static struct coef_fw coef0298[] = {
		UPDATE_COEF(0x19, 0x1300, 0x0300),
		{}
	};
	static struct coef_fw coef0292[] = {
		WRITE_COEF(0x76, 0x000e),
		WRITE_COEF(0x6c, 0x2400),
		WRITE_COEF(0x18, 0x7308),
		WRITE_COEF(0x6b, 0xc429),
		{}
	};
	static struct coef_fw coef0293[] = {
		UPDATE_COEF(0x10, 7<<8, 6<<8), /* SET Line1 JD to 0 */
		UPDATE_COEFEX(0x57, 0x05, 1<<15|1<<13, 0x0), /* SET charge pump by verb */
		UPDATE_COEFEX(0x57, 0x03, 1<<10, 1<<10), /* SET EN_OSW to 1 */
		UPDATE_COEF(0x1a, 1<<3, 1<<3), /* Combo JD gating with LINE1-VREFO */
		WRITE_COEF(0x45, 0xc429), /* Set to TRS type */
		UPDATE_COEF(0x4a, 0x000f, 0x000e), /* Combo Jack auto detect */
		{}
	};
	static struct coef_fw coef0668[] = {
		WRITE_COEF(0x15, 0x0d40),
		WRITE_COEF(0xb7, 0x802b),
		{}
	};
	static struct coef_fw coef0225[] = {
		UPDATE_COEF(0x63, 3<<14, 0),
		{}
	};
	static struct coef_fw coef0274[] = {
		UPDATE_COEF(0x4a, 0x0100, 0),
		UPDATE_COEFEX(0x57, 0x05, 0x4000, 0),
		UPDATE_COEF(0x6b, 0xf000, 0x5000),
		UPDATE_COEF(0x4a, 0x0010, 0),
		UPDATE_COEF(0x4a, 0x0c00, 0x0c00),
		WRITE_COEF(0x45, 0x5289),
		UPDATE_COEF(0x4a, 0x0c00, 0),
		{}
	};

	switch (codec->core.vendor_id) {
	case 0x10ec0255:
		alc_process_coef_fw(codec, coef0255_1);
		alc_process_coef_fw(codec, coef0255);
		break;
	case 0x10ec0236:
	case 0x10ec0256:
		alc_process_coef_fw(codec, coef0256);
		alc_process_coef_fw(codec, coef0255);
		break;
	case 0x10ec0234:
	case 0x10ec0274:
	case 0x10ec0294:
		alc_process_coef_fw(codec, coef0274);
		break;
	case 0x10ec0233:
	case 0x10ec0283:
		alc_process_coef_fw(codec, coef0233);
		break;
	case 0x10ec0286:
	case 0x10ec0288:
		alc_process_coef_fw(codec, coef0288);
		break;
	case 0x10ec0298:
		alc_process_coef_fw(codec, coef0298);
		alc_process_coef_fw(codec, coef0288);
		break;
	case 0x10ec0292:
		alc_process_coef_fw(codec, coef0292);
		break;
	case 0x10ec0293:
		alc_process_coef_fw(codec, coef0293);
		break;
	case 0x10ec0668:
		alc_process_coef_fw(codec, coef0668);
		break;
	case 0x10ec0215:
	case 0x10ec0225:
	case 0x10ec0285:
	case 0x10ec0295:
	case 0x10ec0289:
	case 0x10ec0299:
		alc_process_coef_fw(codec, alc225_pre_hsmode);
		alc_process_coef_fw(codec, coef0225);
		break;
	case 0x10ec0867:
		alc_update_coefex_idx(codec, 0x57, 0x5, 1<<14, 0);
		break;
	}
	codec_dbg(codec, "Headset jack set to unplugged mode.\n");
}


static void alc_headset_mode_mic_in(struct hda_codec *codec, hda_nid_t hp_pin,
				    hda_nid_t mic_pin)
{
	static struct coef_fw coef0255[] = {
		WRITE_COEFEX(0x57, 0x03, 0x8aa6),
		WRITE_COEF(0x06, 0x6100), /* Set MIC2 Vref gate to normal */
		{}
	};
	static struct coef_fw coef0233[] = {
		UPDATE_COEF(0x35, 0, 1<<14),
		WRITE_COEF(0x06, 0x2100),
		WRITE_COEF(0x1a, 0x0021),
		WRITE_COEF(0x26, 0x008c),
		{}
	};
	static struct coef_fw coef0288[] = {
		UPDATE_COEF(0x4f, 0x00c0, 0),
		UPDATE_COEF(0x50, 0x2000, 0),
		UPDATE_COEF(0x56, 0x0006, 0),
		UPDATE_COEF(0x4f, 0xfcc0, 0xc400),
		UPDATE_COEF(0x66, 0x0008, 0x0008),
		UPDATE_COEF(0x67, 0x2000, 0x2000),
		{}
	};
	static struct coef_fw coef0292[] = {
		WRITE_COEF(0x19, 0xa208),
		WRITE_COEF(0x2e, 0xacf0),
		{}
	};
	static struct coef_fw coef0293[] = {
		UPDATE_COEFEX(0x57, 0x05, 0, 1<<15|1<<13), /* SET charge pump by verb */
		UPDATE_COEFEX(0x57, 0x03, 1<<10, 0), /* SET EN_OSW to 0 */
		UPDATE_COEF(0x1a, 1<<3, 0), /* Combo JD gating without LINE1-VREFO */
		{}
	};
	static struct coef_fw coef0688[] = {
		WRITE_COEF(0xb7, 0x802b),
		WRITE_COEF(0xb5, 0x1040),
		UPDATE_COEF(0xc3, 0, 1<<12),
		{}
	};
	static struct coef_fw coef0225[] = {
		UPDATE_COEFEX(0x57, 0x05, 1<<14, 1<<14),
		UPDATE_COEF(0x4a, 3<<4, 2<<4),
		UPDATE_COEF(0x63, 3<<14, 0),
		{}
	};
	static struct coef_fw coef0274[] = {
		UPDATE_COEFEX(0x57, 0x05, 0x4000, 0x4000),
		UPDATE_COEF(0x4a, 0x0010, 0),
		UPDATE_COEF(0x6b, 0xf000, 0),
		{}
	};

	switch (codec->core.vendor_id) {
	case 0x10ec0236:
	case 0x10ec0255:
	case 0x10ec0256:
		alc_write_coef_idx(codec, 0x45, 0xc489);
		snd_hda_set_pin_ctl_cache(codec, hp_pin, 0);
		alc_process_coef_fw(codec, coef0255);
		snd_hda_set_pin_ctl_cache(codec, mic_pin, PIN_VREF50);
		break;
	case 0x10ec0234:
	case 0x10ec0274:
	case 0x10ec0294:
		alc_write_coef_idx(codec, 0x45, 0x4689);
		snd_hda_set_pin_ctl_cache(codec, hp_pin, 0);
		alc_process_coef_fw(codec, coef0274);
		snd_hda_set_pin_ctl_cache(codec, mic_pin, PIN_VREF50);
		break;
	case 0x10ec0233:
	case 0x10ec0283:
		alc_write_coef_idx(codec, 0x45, 0xc429);
		snd_hda_set_pin_ctl_cache(codec, hp_pin, 0);
		alc_process_coef_fw(codec, coef0233);
		snd_hda_set_pin_ctl_cache(codec, mic_pin, PIN_VREF50);
		break;
	case 0x10ec0286:
	case 0x10ec0288:
	case 0x10ec0298:
		snd_hda_set_pin_ctl_cache(codec, hp_pin, 0);
		alc_process_coef_fw(codec, coef0288);
		snd_hda_set_pin_ctl_cache(codec, mic_pin, PIN_VREF50);
		break;
	case 0x10ec0292:
		snd_hda_set_pin_ctl_cache(codec, hp_pin, 0);
		alc_process_coef_fw(codec, coef0292);
		break;
	case 0x10ec0293:
		/* Set to TRS mode */
		alc_write_coef_idx(codec, 0x45, 0xc429);
		snd_hda_set_pin_ctl_cache(codec, hp_pin, 0);
		alc_process_coef_fw(codec, coef0293);
		snd_hda_set_pin_ctl_cache(codec, mic_pin, PIN_VREF50);
		break;
	case 0x10ec0867:
		alc_update_coefex_idx(codec, 0x57, 0x5, 0, 1<<14);
		/* fallthru */
	case 0x10ec0221:
	case 0x10ec0662:
		snd_hda_set_pin_ctl_cache(codec, hp_pin, 0);
		snd_hda_set_pin_ctl_cache(codec, mic_pin, PIN_VREF50);
		break;
	case 0x10ec0668:
		alc_write_coef_idx(codec, 0x11, 0x0001);
		snd_hda_set_pin_ctl_cache(codec, hp_pin, 0);
		alc_process_coef_fw(codec, coef0688);
		snd_hda_set_pin_ctl_cache(codec, mic_pin, PIN_VREF50);
		break;
	case 0x10ec0215:
	case 0x10ec0225:
	case 0x10ec0285:
	case 0x10ec0295:
	case 0x10ec0289:
	case 0x10ec0299:
		alc_process_coef_fw(codec, alc225_pre_hsmode);
		alc_update_coef_idx(codec, 0x45, 0x3f<<10, 0x31<<10);
		snd_hda_set_pin_ctl_cache(codec, hp_pin, 0);
		alc_process_coef_fw(codec, coef0225);
		snd_hda_set_pin_ctl_cache(codec, mic_pin, PIN_VREF50);
		break;
	}
	codec_dbg(codec, "Headset jack set to mic-in mode.\n");
}

static void alc_headset_mode_default(struct hda_codec *codec)
{
	static struct coef_fw coef0225[] = {
		UPDATE_COEF(0x45, 0x3f<<10, 0x30<<10),
		UPDATE_COEF(0x45, 0x3f<<10, 0x31<<10),
		UPDATE_COEF(0x49, 3<<8, 0<<8),
		UPDATE_COEF(0x4a, 3<<4, 3<<4),
		UPDATE_COEF(0x63, 3<<14, 0),
		UPDATE_COEF(0x67, 0xf000, 0x3000),
		{}
	};
	static struct coef_fw coef0255[] = {
		WRITE_COEF(0x45, 0xc089),
		WRITE_COEF(0x45, 0xc489),
		WRITE_COEFEX(0x57, 0x03, 0x8ea6),
		WRITE_COEF(0x49, 0x0049),
		{}
	};
	static struct coef_fw coef0233[] = {
		WRITE_COEF(0x06, 0x2100),
		WRITE_COEF(0x32, 0x4ea3),
		{}
	};
	static struct coef_fw coef0288[] = {
		UPDATE_COEF(0x4f, 0xfcc0, 0xc400), /* Set to TRS type */
		UPDATE_COEF(0x50, 0x2000, 0x2000),
		UPDATE_COEF(0x56, 0x0006, 0x0006),
		UPDATE_COEF(0x66, 0x0008, 0),
		UPDATE_COEF(0x67, 0x2000, 0),
		{}
	};
	static struct coef_fw coef0292[] = {
		WRITE_COEF(0x76, 0x000e),
		WRITE_COEF(0x6c, 0x2400),
		WRITE_COEF(0x6b, 0xc429),
		WRITE_COEF(0x18, 0x7308),
		{}
	};
	static struct coef_fw coef0293[] = {
		UPDATE_COEF(0x4a, 0x000f, 0x000e), /* Combo Jack auto detect */
		WRITE_COEF(0x45, 0xC429), /* Set to TRS type */
		UPDATE_COEF(0x1a, 1<<3, 0), /* Combo JD gating without LINE1-VREFO */
		{}
	};
	static struct coef_fw coef0688[] = {
		WRITE_COEF(0x11, 0x0041),
		WRITE_COEF(0x15, 0x0d40),
		WRITE_COEF(0xb7, 0x802b),
		{}
	};
	static struct coef_fw coef0274[] = {
		WRITE_COEF(0x45, 0x4289),
		UPDATE_COEF(0x4a, 0x0010, 0x0010),
		UPDATE_COEF(0x6b, 0x0f00, 0),
		UPDATE_COEF(0x49, 0x0300, 0x0300),
		{}
	};

	switch (codec->core.vendor_id) {
	case 0x10ec0215:
	case 0x10ec0225:
	case 0x10ec0285:
	case 0x10ec0295:
	case 0x10ec0289:
	case 0x10ec0299:
		alc_process_coef_fw(codec, alc225_pre_hsmode);
		alc_process_coef_fw(codec, coef0225);
		break;
	case 0x10ec0236:
	case 0x10ec0255:
	case 0x10ec0256:
		alc_process_coef_fw(codec, coef0255);
		break;
	case 0x10ec0234:
	case 0x10ec0274:
	case 0x10ec0294:
		alc_process_coef_fw(codec, coef0274);
		break;
	case 0x10ec0233:
	case 0x10ec0283:
		alc_process_coef_fw(codec, coef0233);
		break;
	case 0x10ec0286:
	case 0x10ec0288:
	case 0x10ec0298:
		alc_process_coef_fw(codec, coef0288);
		break;
	case 0x10ec0292:
		alc_process_coef_fw(codec, coef0292);
		break;
	case 0x10ec0293:
		alc_process_coef_fw(codec, coef0293);
		break;
	case 0x10ec0668:
		alc_process_coef_fw(codec, coef0688);
		break;
	case 0x10ec0867:
		alc_update_coefex_idx(codec, 0x57, 0x5, 1<<14, 0);
		break;
	}
	codec_dbg(codec, "Headset jack set to headphone (default) mode.\n");
}

/* Iphone type */
static void alc_headset_mode_ctia(struct hda_codec *codec)
{
	int val;

	static struct coef_fw coef0255[] = {
		WRITE_COEF(0x45, 0xd489), /* Set to CTIA type */
		WRITE_COEF(0x1b, 0x0c2b),
		WRITE_COEFEX(0x57, 0x03, 0x8ea6),
		{}
	};
	static struct coef_fw coef0256[] = {
		WRITE_COEF(0x45, 0xd489), /* Set to CTIA type */
		WRITE_COEF(0x1b, 0x0c6b),
		WRITE_COEFEX(0x57, 0x03, 0x8ea6),
		{}
	};
	static struct coef_fw coef0233[] = {
		WRITE_COEF(0x45, 0xd429),
		WRITE_COEF(0x1b, 0x0c2b),
		WRITE_COEF(0x32, 0x4ea3),
		{}
	};
	static struct coef_fw coef0288[] = {
		UPDATE_COEF(0x50, 0x2000, 0x2000),
		UPDATE_COEF(0x56, 0x0006, 0x0006),
		UPDATE_COEF(0x66, 0x0008, 0),
		UPDATE_COEF(0x67, 0x2000, 0),
		{}
	};
	static struct coef_fw coef0292[] = {
		WRITE_COEF(0x6b, 0xd429),
		WRITE_COEF(0x76, 0x0008),
		WRITE_COEF(0x18, 0x7388),
		{}
	};
	static struct coef_fw coef0293[] = {
		WRITE_COEF(0x45, 0xd429), /* Set to ctia type */
		UPDATE_COEF(0x10, 7<<8, 7<<8), /* SET Line1 JD to 1 */
		{}
	};
	static struct coef_fw coef0688[] = {
		WRITE_COEF(0x11, 0x0001),
		WRITE_COEF(0x15, 0x0d60),
		WRITE_COEF(0xc3, 0x0000),
		{}
	};
	static struct coef_fw coef0225_1[] = {
		UPDATE_COEF(0x45, 0x3f<<10, 0x35<<10),
		UPDATE_COEF(0x63, 3<<14, 2<<14),
		{}
	};
	static struct coef_fw coef0225_2[] = {
		UPDATE_COEF(0x45, 0x3f<<10, 0x35<<10),
		UPDATE_COEF(0x63, 3<<14, 1<<14),
		{}
	};

	switch (codec->core.vendor_id) {
	case 0x10ec0255:
		alc_process_coef_fw(codec, coef0255);
		break;
	case 0x10ec0236:
	case 0x10ec0256:
		alc_process_coef_fw(codec, coef0256);
		break;
	case 0x10ec0234:
	case 0x10ec0274:
	case 0x10ec0294:
		alc_write_coef_idx(codec, 0x45, 0xd689);
		break;
	case 0x10ec0233:
	case 0x10ec0283:
		alc_process_coef_fw(codec, coef0233);
		break;
	case 0x10ec0298:
		val = alc_read_coef_idx(codec, 0x50);
		if (val & (1 << 12)) {
			alc_update_coef_idx(codec, 0x8e, 0x0070, 0x0020);
			alc_update_coef_idx(codec, 0x4f, 0xfcc0, 0xd400);
			msleep(300);
		} else {
			alc_update_coef_idx(codec, 0x8e, 0x0070, 0x0010);
			alc_update_coef_idx(codec, 0x4f, 0xfcc0, 0xd400);
			msleep(300);
		}
		break;
	case 0x10ec0286:
	case 0x10ec0288:
		alc_update_coef_idx(codec, 0x4f, 0xfcc0, 0xd400);
		msleep(300);
		alc_process_coef_fw(codec, coef0288);
		break;
	case 0x10ec0292:
		alc_process_coef_fw(codec, coef0292);
		break;
	case 0x10ec0293:
		alc_process_coef_fw(codec, coef0293);
		break;
	case 0x10ec0668:
		alc_process_coef_fw(codec, coef0688);
		break;
	case 0x10ec0215:
	case 0x10ec0225:
	case 0x10ec0285:
	case 0x10ec0295:
	case 0x10ec0289:
	case 0x10ec0299:
		val = alc_read_coef_idx(codec, 0x45);
		if (val & (1 << 9))
			alc_process_coef_fw(codec, coef0225_2);
		else
			alc_process_coef_fw(codec, coef0225_1);
		break;
	case 0x10ec0867:
		alc_update_coefex_idx(codec, 0x57, 0x5, 1<<14, 0);
		break;
	}
	codec_dbg(codec, "Headset jack set to iPhone-style headset mode.\n");
}

/* Nokia type */
static void alc_headset_mode_omtp(struct hda_codec *codec)
{
	static struct coef_fw coef0255[] = {
		WRITE_COEF(0x45, 0xe489), /* Set to OMTP Type */
		WRITE_COEF(0x1b, 0x0c2b),
		WRITE_COEFEX(0x57, 0x03, 0x8ea6),
		{}
	};
	static struct coef_fw coef0256[] = {
		WRITE_COEF(0x45, 0xe489), /* Set to OMTP Type */
		WRITE_COEF(0x1b, 0x0c6b),
		WRITE_COEFEX(0x57, 0x03, 0x8ea6),
		{}
	};
	static struct coef_fw coef0233[] = {
		WRITE_COEF(0x45, 0xe429),
		WRITE_COEF(0x1b, 0x0c2b),
		WRITE_COEF(0x32, 0x4ea3),
		{}
	};
	static struct coef_fw coef0288[] = {
		UPDATE_COEF(0x50, 0x2000, 0x2000),
		UPDATE_COEF(0x56, 0x0006, 0x0006),
		UPDATE_COEF(0x66, 0x0008, 0),
		UPDATE_COEF(0x67, 0x2000, 0),
		{}
	};
	static struct coef_fw coef0292[] = {
		WRITE_COEF(0x6b, 0xe429),
		WRITE_COEF(0x76, 0x0008),
		WRITE_COEF(0x18, 0x7388),
		{}
	};
	static struct coef_fw coef0293[] = {
		WRITE_COEF(0x45, 0xe429), /* Set to omtp type */
		UPDATE_COEF(0x10, 7<<8, 7<<8), /* SET Line1 JD to 1 */
		{}
	};
	static struct coef_fw coef0688[] = {
		WRITE_COEF(0x11, 0x0001),
		WRITE_COEF(0x15, 0x0d50),
		WRITE_COEF(0xc3, 0x0000),
		{}
	};
	static struct coef_fw coef0225[] = {
		UPDATE_COEF(0x45, 0x3f<<10, 0x39<<10),
		UPDATE_COEF(0x63, 3<<14, 2<<14),
		{}
	};

	switch (codec->core.vendor_id) {
	case 0x10ec0255:
		alc_process_coef_fw(codec, coef0255);
		break;
	case 0x10ec0236:
	case 0x10ec0256:
		alc_process_coef_fw(codec, coef0256);
		break;
	case 0x10ec0234:
	case 0x10ec0274:
	case 0x10ec0294:
		alc_write_coef_idx(codec, 0x45, 0xe689);
		break;
	case 0x10ec0233:
	case 0x10ec0283:
		alc_process_coef_fw(codec, coef0233);
		break;
	case 0x10ec0298:
		alc_update_coef_idx(codec, 0x8e, 0x0070, 0x0010);/* Headset output enable */
		alc_update_coef_idx(codec, 0x4f, 0xfcc0, 0xe400);
		msleep(300);
		break;
	case 0x10ec0286:
	case 0x10ec0288:
		alc_update_coef_idx(codec, 0x4f, 0xfcc0, 0xe400);
		msleep(300);
		alc_process_coef_fw(codec, coef0288);
		break;
	case 0x10ec0292:
		alc_process_coef_fw(codec, coef0292);
		break;
	case 0x10ec0293:
		alc_process_coef_fw(codec, coef0293);
		break;
	case 0x10ec0668:
		alc_process_coef_fw(codec, coef0688);
		break;
	case 0x10ec0215:
	case 0x10ec0225:
	case 0x10ec0285:
	case 0x10ec0295:
	case 0x10ec0289:
	case 0x10ec0299:
		alc_process_coef_fw(codec, coef0225);
		break;
	}
	codec_dbg(codec, "Headset jack set to Nokia-style headset mode.\n");
}

static void alc_determine_headset_type(struct hda_codec *codec)
{
	int val;
	bool is_ctia = false;
	struct alc_spec *spec = codec->spec;
	static struct coef_fw coef0255[] = {
		WRITE_COEF(0x45, 0xd089), /* combo jack auto switch control(Check type)*/
		WRITE_COEF(0x49, 0x0149), /* combo jack auto switch control(Vref
 conteol) */
		{}
	};
	static struct coef_fw coef0288[] = {
		UPDATE_COEF(0x4f, 0xfcc0, 0xd400), /* Check Type */
		{}
	};
	static struct coef_fw coef0298[] = {
		UPDATE_COEF(0x50, 0x2000, 0x2000),
		UPDATE_COEF(0x56, 0x0006, 0x0006),
		UPDATE_COEF(0x66, 0x0008, 0),
		UPDATE_COEF(0x67, 0x2000, 0),
		UPDATE_COEF(0x19, 0x1300, 0x1300),
		{}
	};
	static struct coef_fw coef0293[] = {
		UPDATE_COEF(0x4a, 0x000f, 0x0008), /* Combo Jack auto detect */
		WRITE_COEF(0x45, 0xD429), /* Set to ctia type */
		{}
	};
	static struct coef_fw coef0688[] = {
		WRITE_COEF(0x11, 0x0001),
		WRITE_COEF(0xb7, 0x802b),
		WRITE_COEF(0x15, 0x0d60),
		WRITE_COEF(0xc3, 0x0c00),
		{}
	};
	static struct coef_fw coef0274[] = {
		UPDATE_COEF(0x4a, 0x0010, 0),
		UPDATE_COEF(0x4a, 0x8000, 0),
		WRITE_COEF(0x45, 0xd289),
		UPDATE_COEF(0x49, 0x0300, 0x0300),
		{}
	};

	switch (codec->core.vendor_id) {
	case 0x10ec0236:
	case 0x10ec0255:
	case 0x10ec0256:
		alc_process_coef_fw(codec, coef0255);
		msleep(300);
		val = alc_read_coef_idx(codec, 0x46);
		is_ctia = (val & 0x0070) == 0x0070;
		break;
	case 0x10ec0234:
	case 0x10ec0274:
	case 0x10ec0294:
		alc_process_coef_fw(codec, coef0274);
		msleep(80);
		val = alc_read_coef_idx(codec, 0x46);
		is_ctia = (val & 0x00f0) == 0x00f0;
		break;
	case 0x10ec0233:
	case 0x10ec0283:
		alc_write_coef_idx(codec, 0x45, 0xd029);
		msleep(300);
		val = alc_read_coef_idx(codec, 0x46);
		is_ctia = (val & 0x0070) == 0x0070;
		break;
	case 0x10ec0298:
		snd_hda_codec_write(codec, 0x21, 0,
			    AC_VERB_SET_AMP_GAIN_MUTE, AMP_OUT_MUTE);
		msleep(100);
		snd_hda_codec_write(codec, 0x21, 0,
			    AC_VERB_SET_PIN_WIDGET_CONTROL, 0x0);
		msleep(200);

		val = alc_read_coef_idx(codec, 0x50);
		if (val & (1 << 12)) {
			alc_update_coef_idx(codec, 0x8e, 0x0070, 0x0020);
			alc_process_coef_fw(codec, coef0288);
			msleep(350);
			val = alc_read_coef_idx(codec, 0x50);
			is_ctia = (val & 0x0070) == 0x0070;
		} else {
			alc_update_coef_idx(codec, 0x8e, 0x0070, 0x0010);
			alc_process_coef_fw(codec, coef0288);
			msleep(350);
			val = alc_read_coef_idx(codec, 0x50);
			is_ctia = (val & 0x0070) == 0x0070;
		}
		alc_process_coef_fw(codec, coef0298);
		snd_hda_codec_write(codec, 0x21, 0,
			    AC_VERB_SET_PIN_WIDGET_CONTROL, PIN_HP);
		msleep(75);
		snd_hda_codec_write(codec, 0x21, 0,
			    AC_VERB_SET_AMP_GAIN_MUTE, AMP_OUT_UNMUTE);
		break;
	case 0x10ec0286:
	case 0x10ec0288:
		alc_process_coef_fw(codec, coef0288);
		msleep(350);
		val = alc_read_coef_idx(codec, 0x50);
		is_ctia = (val & 0x0070) == 0x0070;
		break;
	case 0x10ec0292:
		alc_write_coef_idx(codec, 0x6b, 0xd429);
		msleep(300);
		val = alc_read_coef_idx(codec, 0x6c);
		is_ctia = (val & 0x001c) == 0x001c;
		break;
	case 0x10ec0293:
		alc_process_coef_fw(codec, coef0293);
		msleep(300);
		val = alc_read_coef_idx(codec, 0x46);
		is_ctia = (val & 0x0070) == 0x0070;
		break;
	case 0x10ec0668:
		alc_process_coef_fw(codec, coef0688);
		msleep(300);
		val = alc_read_coef_idx(codec, 0xbe);
		is_ctia = (val & 0x1c02) == 0x1c02;
		break;
	case 0x10ec0215:
	case 0x10ec0225:
	case 0x10ec0285:
	case 0x10ec0295:
	case 0x10ec0289:
	case 0x10ec0299:
		snd_hda_codec_write(codec, 0x21, 0,
			    AC_VERB_SET_AMP_GAIN_MUTE, AMP_OUT_MUTE);
		msleep(80);
		snd_hda_codec_write(codec, 0x21, 0,
			    AC_VERB_SET_PIN_WIDGET_CONTROL, 0x0);

		alc_process_coef_fw(codec, alc225_pre_hsmode);
		alc_update_coef_idx(codec, 0x67, 0xf000, 0x1000);
		val = alc_read_coef_idx(codec, 0x45);
		if (val & (1 << 9)) {
			alc_update_coef_idx(codec, 0x45, 0x3f<<10, 0x34<<10);
			alc_update_coef_idx(codec, 0x49, 3<<8, 2<<8);
			msleep(800);
			val = alc_read_coef_idx(codec, 0x46);
			is_ctia = (val & 0x00f0) == 0x00f0;
		} else {
			alc_update_coef_idx(codec, 0x45, 0x3f<<10, 0x34<<10);
			alc_update_coef_idx(codec, 0x49, 3<<8, 1<<8);
			msleep(800);
			val = alc_read_coef_idx(codec, 0x46);
			is_ctia = (val & 0x00f0) == 0x00f0;
		}
		alc_update_coef_idx(codec, 0x4a, 7<<6, 7<<6);
		alc_update_coef_idx(codec, 0x4a, 3<<4, 3<<4);
		alc_update_coef_idx(codec, 0x67, 0xf000, 0x3000);

		snd_hda_codec_write(codec, 0x21, 0,
			    AC_VERB_SET_PIN_WIDGET_CONTROL, PIN_OUT);
		msleep(80);
		snd_hda_codec_write(codec, 0x21, 0,
			    AC_VERB_SET_AMP_GAIN_MUTE, AMP_OUT_UNMUTE);
		break;
	case 0x10ec0867:
		is_ctia = true;
		break;
	}

	codec_dbg(codec, "Headset jack detected iPhone-style headset: %s\n",
		    is_ctia ? "yes" : "no");
	spec->current_headset_type = is_ctia ? ALC_HEADSET_TYPE_CTIA : ALC_HEADSET_TYPE_OMTP;
}

static void alc_update_headset_mode(struct hda_codec *codec)
{
	struct alc_spec *spec = codec->spec;

	hda_nid_t mux_pin = spec->gen.imux_pins[spec->gen.cur_mux[0]];
	hda_nid_t hp_pin = alc_get_hp_pin(spec);

	int new_headset_mode;

	if (!snd_hda_jack_detect(codec, hp_pin))
		new_headset_mode = ALC_HEADSET_MODE_UNPLUGGED;
	else if (mux_pin == spec->headset_mic_pin)
		new_headset_mode = ALC_HEADSET_MODE_HEADSET;
	else if (mux_pin == spec->headphone_mic_pin)
		new_headset_mode = ALC_HEADSET_MODE_MIC;
	else
		new_headset_mode = ALC_HEADSET_MODE_HEADPHONE;

	if (new_headset_mode == spec->current_headset_mode) {
		snd_hda_gen_update_outputs(codec);
		return;
	}

	switch (new_headset_mode) {
	case ALC_HEADSET_MODE_UNPLUGGED:
		alc_headset_mode_unplugged(codec);
		spec->gen.hp_jack_present = false;
		break;
	case ALC_HEADSET_MODE_HEADSET:
		if (spec->current_headset_type == ALC_HEADSET_TYPE_UNKNOWN)
			alc_determine_headset_type(codec);
		if (spec->current_headset_type == ALC_HEADSET_TYPE_CTIA)
			alc_headset_mode_ctia(codec);
		else if (spec->current_headset_type == ALC_HEADSET_TYPE_OMTP)
			alc_headset_mode_omtp(codec);
		spec->gen.hp_jack_present = true;
		break;
	case ALC_HEADSET_MODE_MIC:
		alc_headset_mode_mic_in(codec, hp_pin, spec->headphone_mic_pin);
		spec->gen.hp_jack_present = false;
		break;
	case ALC_HEADSET_MODE_HEADPHONE:
		alc_headset_mode_default(codec);
		spec->gen.hp_jack_present = true;
		break;
	}
	if (new_headset_mode != ALC_HEADSET_MODE_MIC) {
		snd_hda_set_pin_ctl_cache(codec, hp_pin,
					  AC_PINCTL_OUT_EN | AC_PINCTL_HP_EN);
		if (spec->headphone_mic_pin && spec->headphone_mic_pin != hp_pin)
			snd_hda_set_pin_ctl_cache(codec, spec->headphone_mic_pin,
						  PIN_VREFHIZ);
	}
	spec->current_headset_mode = new_headset_mode;

	snd_hda_gen_update_outputs(codec);
}

static void alc_update_headset_mode_hook(struct hda_codec *codec,
					 struct snd_kcontrol *kcontrol,
					 struct snd_ctl_elem_value *ucontrol)
{
	alc_update_headset_mode(codec);
}

static void alc_update_headset_jack_cb(struct hda_codec *codec,
				       struct hda_jack_callback *jack)
{
	struct alc_spec *spec = codec->spec;
	spec->current_headset_type = ALC_HEADSET_TYPE_UNKNOWN;
	snd_hda_gen_hp_automute(codec, jack);
}

static void alc_probe_headset_mode(struct hda_codec *codec)
{
	int i;
	struct alc_spec *spec = codec->spec;
	struct auto_pin_cfg *cfg = &spec->gen.autocfg;

	/* Find mic pins */
	for (i = 0; i < cfg->num_inputs; i++) {
		if (cfg->inputs[i].is_headset_mic && !spec->headset_mic_pin)
			spec->headset_mic_pin = cfg->inputs[i].pin;
		if (cfg->inputs[i].is_headphone_mic && !spec->headphone_mic_pin)
			spec->headphone_mic_pin = cfg->inputs[i].pin;
	}

	WARN_ON(spec->gen.cap_sync_hook);
	spec->gen.cap_sync_hook = alc_update_headset_mode_hook;
	spec->gen.automute_hook = alc_update_headset_mode;
	spec->gen.hp_automute_hook = alc_update_headset_jack_cb;
}

static void alc_fixup_headset_mode(struct hda_codec *codec,
				const struct hda_fixup *fix, int action)
{
	struct alc_spec *spec = codec->spec;

	switch (action) {
	case HDA_FIXUP_ACT_PRE_PROBE:
		spec->parse_flags |= HDA_PINCFG_HEADSET_MIC | HDA_PINCFG_HEADPHONE_MIC;
		break;
	case HDA_FIXUP_ACT_PROBE:
		alc_probe_headset_mode(codec);
		break;
	case HDA_FIXUP_ACT_INIT:
		spec->current_headset_mode = 0;
		alc_update_headset_mode(codec);
		break;
	}
}

static void alc_fixup_headset_mode_no_hp_mic(struct hda_codec *codec,
				const struct hda_fixup *fix, int action)
{
	if (action == HDA_FIXUP_ACT_PRE_PROBE) {
		struct alc_spec *spec = codec->spec;
		spec->parse_flags |= HDA_PINCFG_HEADSET_MIC;
	}
	else
		alc_fixup_headset_mode(codec, fix, action);
}

static void alc255_set_default_jack_type(struct hda_codec *codec)
{
	/* Set to iphone type */
	static struct coef_fw alc255fw[] = {
		WRITE_COEF(0x1b, 0x880b),
		WRITE_COEF(0x45, 0xd089),
		WRITE_COEF(0x1b, 0x080b),
		WRITE_COEF(0x46, 0x0004),
		WRITE_COEF(0x1b, 0x0c0b),
		{}
	};
	static struct coef_fw alc256fw[] = {
		WRITE_COEF(0x1b, 0x884b),
		WRITE_COEF(0x45, 0xd089),
		WRITE_COEF(0x1b, 0x084b),
		WRITE_COEF(0x46, 0x0004),
		WRITE_COEF(0x1b, 0x0c4b),
		{}
	};
	switch (codec->core.vendor_id) {
	case 0x10ec0255:
		alc_process_coef_fw(codec, alc255fw);
		break;
	case 0x10ec0236:
	case 0x10ec0256:
		alc_process_coef_fw(codec, alc256fw);
		break;
	}
	msleep(30);
}

static void alc_fixup_headset_mode_alc255(struct hda_codec *codec,
				const struct hda_fixup *fix, int action)
{
	if (action == HDA_FIXUP_ACT_PRE_PROBE) {
		alc255_set_default_jack_type(codec);
	}
	alc_fixup_headset_mode(codec, fix, action);
}

static void alc_fixup_headset_mode_alc255_no_hp_mic(struct hda_codec *codec,
				const struct hda_fixup *fix, int action)
{
	if (action == HDA_FIXUP_ACT_PRE_PROBE) {
		struct alc_spec *spec = codec->spec;
		spec->parse_flags |= HDA_PINCFG_HEADSET_MIC;
		alc255_set_default_jack_type(codec);
	} 
	else
		alc_fixup_headset_mode(codec, fix, action);
}

static void alc288_update_headset_jack_cb(struct hda_codec *codec,
				       struct hda_jack_callback *jack)
{
	struct alc_spec *spec = codec->spec;

	alc_update_headset_jack_cb(codec, jack);
	/* Headset Mic enable or disable, only for Dell Dino */
	alc_update_gpio_data(codec, 0x40, spec->gen.hp_jack_present);
}

static void alc_fixup_headset_mode_dell_alc288(struct hda_codec *codec,
				const struct hda_fixup *fix, int action)
{
	alc_fixup_headset_mode(codec, fix, action);
	if (action == HDA_FIXUP_ACT_PROBE) {
		struct alc_spec *spec = codec->spec;
		/* toggled via hp_automute_hook */
		spec->gpio_mask |= 0x40;
		spec->gpio_dir |= 0x40;
		spec->gen.hp_automute_hook = alc288_update_headset_jack_cb;
	}
}

static void alc_fixup_auto_mute_via_amp(struct hda_codec *codec,
					const struct hda_fixup *fix, int action)
{
	if (action == HDA_FIXUP_ACT_PRE_PROBE) {
		struct alc_spec *spec = codec->spec;
		spec->gen.auto_mute_via_amp = 1;
	}
}

static void alc_fixup_no_shutup(struct hda_codec *codec,
				const struct hda_fixup *fix, int action)
{
	if (action == HDA_FIXUP_ACT_PRE_PROBE) {
		struct alc_spec *spec = codec->spec;
		spec->no_shutup_pins = 1;
	}
}

static void alc_fixup_disable_aamix(struct hda_codec *codec,
				    const struct hda_fixup *fix, int action)
{
	if (action == HDA_FIXUP_ACT_PRE_PROBE) {
		struct alc_spec *spec = codec->spec;
		/* Disable AA-loopback as it causes white noise */
		spec->gen.mixer_nid = 0;
	}
}

/* fixup for Thinkpad docks: add dock pins, avoid HP parser fixup */
static void alc_fixup_tpt440_dock(struct hda_codec *codec,
				  const struct hda_fixup *fix, int action)
{
	static const struct hda_pintbl pincfgs[] = {
		{ 0x16, 0x21211010 }, /* dock headphone */
		{ 0x19, 0x21a11010 }, /* dock mic */
		{ }
	};
	struct alc_spec *spec = codec->spec;

	if (action == HDA_FIXUP_ACT_PRE_PROBE) {
		spec->reboot_notify = alc_d3_at_reboot; /* reduce noise */
		spec->parse_flags = HDA_PINCFG_NO_HP_FIXUP;
		codec->power_save_node = 0; /* avoid click noises */
		snd_hda_apply_pincfgs(codec, pincfgs);
	}
}

static void alc_fixup_tpt470_dock(struct hda_codec *codec,
				  const struct hda_fixup *fix, int action)
{
	static const struct hda_pintbl pincfgs[] = {
		{ 0x17, 0x21211010 }, /* dock headphone */
		{ 0x19, 0x21a11010 }, /* dock mic */
		{ }
	};
	/* Assure the speaker pin to be coupled with DAC NID 0x03; otherwise
	 * the speaker output becomes too low by some reason on Thinkpads with
	 * ALC298 codec
	 */
	static hda_nid_t preferred_pairs[] = {
		0x14, 0x03, 0x17, 0x02, 0x21, 0x02,
		0
	};
	struct alc_spec *spec = codec->spec;

	if (action == HDA_FIXUP_ACT_PRE_PROBE) {
		spec->gen.preferred_dacs = preferred_pairs;
		spec->parse_flags = HDA_PINCFG_NO_HP_FIXUP;
		snd_hda_apply_pincfgs(codec, pincfgs);
	} else if (action == HDA_FIXUP_ACT_INIT) {
		/* Enable DOCK device */
		snd_hda_codec_write(codec, 0x17, 0,
			    AC_VERB_SET_CONFIG_DEFAULT_BYTES_3, 0);
		/* Enable DOCK device */
		snd_hda_codec_write(codec, 0x19, 0,
			    AC_VERB_SET_CONFIG_DEFAULT_BYTES_3, 0);
	}
}

static void alc_shutup_dell_xps13(struct hda_codec *codec)
{
	struct alc_spec *spec = codec->spec;
	int hp_pin = alc_get_hp_pin(spec);

	/* Prevent pop noises when headphones are plugged in */
	snd_hda_codec_write(codec, hp_pin, 0,
			    AC_VERB_SET_AMP_GAIN_MUTE, AMP_OUT_MUTE);
	msleep(20);
}

static void alc_fixup_dell_xps13(struct hda_codec *codec,
				const struct hda_fixup *fix, int action)
{
	struct alc_spec *spec = codec->spec;
	struct hda_input_mux *imux = &spec->gen.input_mux;
	int i;

	switch (action) {
	case HDA_FIXUP_ACT_PRE_PROBE:
		/* mic pin 0x19 must be initialized with Vref Hi-Z, otherwise
		 * it causes a click noise at start up
		 */
		snd_hda_codec_set_pin_target(codec, 0x19, PIN_VREFHIZ);
		spec->shutup = alc_shutup_dell_xps13;
		break;
	case HDA_FIXUP_ACT_PROBE:
		/* Make the internal mic the default input source. */
		for (i = 0; i < imux->num_items; i++) {
			if (spec->gen.imux_pins[i] == 0x12) {
				spec->gen.cur_mux[0] = i;
				break;
			}
		}
		break;
	}
}

static void alc_fixup_headset_mode_alc662(struct hda_codec *codec,
				const struct hda_fixup *fix, int action)
{
	struct alc_spec *spec = codec->spec;

	if (action == HDA_FIXUP_ACT_PRE_PROBE) {
		spec->parse_flags |= HDA_PINCFG_HEADSET_MIC;
		spec->gen.hp_mic = 1; /* Mic-in is same pin as headphone */

		/* Disable boost for mic-in permanently. (This code is only called
		   from quirks that guarantee that the headphone is at NID 0x1b.) */
		snd_hda_codec_write(codec, 0x1b, 0, AC_VERB_SET_AMP_GAIN_MUTE, 0x7000);
		snd_hda_override_wcaps(codec, 0x1b, get_wcaps(codec, 0x1b) & ~AC_WCAP_IN_AMP);
	} else
		alc_fixup_headset_mode(codec, fix, action);
}

static void alc_fixup_headset_mode_alc668(struct hda_codec *codec,
				const struct hda_fixup *fix, int action)
{
	if (action == HDA_FIXUP_ACT_PRE_PROBE) {
		alc_write_coef_idx(codec, 0xc4, 0x8000);
		alc_update_coef_idx(codec, 0xc2, ~0xfe, 0);
		snd_hda_set_pin_ctl_cache(codec, 0x18, 0);
	}
	alc_fixup_headset_mode(codec, fix, action);
}

/* Returns the nid of the external mic input pin, or 0 if it cannot be found. */
static int find_ext_mic_pin(struct hda_codec *codec)
{
	struct alc_spec *spec = codec->spec;
	struct auto_pin_cfg *cfg = &spec->gen.autocfg;
	hda_nid_t nid;
	unsigned int defcfg;
	int i;

	for (i = 0; i < cfg->num_inputs; i++) {
		if (cfg->inputs[i].type != AUTO_PIN_MIC)
			continue;
		nid = cfg->inputs[i].pin;
		defcfg = snd_hda_codec_get_pincfg(codec, nid);
		if (snd_hda_get_input_pin_attr(defcfg) == INPUT_PIN_ATTR_INT)
			continue;
		return nid;
	}

	return 0;
}

static void alc271_hp_gate_mic_jack(struct hda_codec *codec,
				    const struct hda_fixup *fix,
				    int action)
{
	struct alc_spec *spec = codec->spec;

	if (action == HDA_FIXUP_ACT_PROBE) {
		int mic_pin = find_ext_mic_pin(codec);
		int hp_pin = alc_get_hp_pin(spec);

		if (snd_BUG_ON(!mic_pin || !hp_pin))
			return;
		snd_hda_jack_set_gating_jack(codec, mic_pin, hp_pin);
	}
}

static void alc269_fixup_limit_int_mic_boost(struct hda_codec *codec,
					     const struct hda_fixup *fix,
					     int action)
{
	struct alc_spec *spec = codec->spec;
	struct auto_pin_cfg *cfg = &spec->gen.autocfg;
	int i;

	/* The mic boosts on level 2 and 3 are too noisy
	   on the internal mic input.
	   Therefore limit the boost to 0 or 1. */

	if (action != HDA_FIXUP_ACT_PROBE)
		return;

	for (i = 0; i < cfg->num_inputs; i++) {
		hda_nid_t nid = cfg->inputs[i].pin;
		unsigned int defcfg;
		if (cfg->inputs[i].type != AUTO_PIN_MIC)
			continue;
		defcfg = snd_hda_codec_get_pincfg(codec, nid);
		if (snd_hda_get_input_pin_attr(defcfg) != INPUT_PIN_ATTR_INT)
			continue;

		snd_hda_override_amp_caps(codec, nid, HDA_INPUT,
					  (0x00 << AC_AMPCAP_OFFSET_SHIFT) |
					  (0x01 << AC_AMPCAP_NUM_STEPS_SHIFT) |
					  (0x2f << AC_AMPCAP_STEP_SIZE_SHIFT) |
					  (0 << AC_AMPCAP_MUTE_SHIFT));
	}
}

static void alc283_hp_automute_hook(struct hda_codec *codec,
				    struct hda_jack_callback *jack)
{
	struct alc_spec *spec = codec->spec;
	int vref;

	msleep(200);
	snd_hda_gen_hp_automute(codec, jack);

	vref = spec->gen.hp_jack_present ? PIN_VREF80 : 0;

	msleep(600);
	snd_hda_codec_write(codec, 0x19, 0, AC_VERB_SET_PIN_WIDGET_CONTROL,
			    vref);
}

static void alc283_fixup_chromebook(struct hda_codec *codec,
				    const struct hda_fixup *fix, int action)
{
	struct alc_spec *spec = codec->spec;

	switch (action) {
	case HDA_FIXUP_ACT_PRE_PROBE:
		snd_hda_override_wcaps(codec, 0x03, 0);
		/* Disable AA-loopback as it causes white noise */
		spec->gen.mixer_nid = 0;
		break;
	case HDA_FIXUP_ACT_INIT:
		/* MIC2-VREF control */
		/* Set to manual mode */
		alc_update_coef_idx(codec, 0x06, 0x000c, 0);
		/* Enable Line1 input control by verb */
		alc_update_coef_idx(codec, 0x1a, 0, 1 << 4);
		break;
	}
}

static void alc283_fixup_sense_combo_jack(struct hda_codec *codec,
				    const struct hda_fixup *fix, int action)
{
	struct alc_spec *spec = codec->spec;

	switch (action) {
	case HDA_FIXUP_ACT_PRE_PROBE:
		spec->gen.hp_automute_hook = alc283_hp_automute_hook;
		break;
	case HDA_FIXUP_ACT_INIT:
		/* MIC2-VREF control */
		/* Set to manual mode */
		alc_update_coef_idx(codec, 0x06, 0x000c, 0);
		break;
	}
}

/* mute tablet speaker pin (0x14) via dock plugging in addition */
static void asus_tx300_automute(struct hda_codec *codec)
{
	struct alc_spec *spec = codec->spec;
	snd_hda_gen_update_outputs(codec);
	if (snd_hda_jack_detect(codec, 0x1b))
		spec->gen.mute_bits |= (1ULL << 0x14);
}

static void alc282_fixup_asus_tx300(struct hda_codec *codec,
				    const struct hda_fixup *fix, int action)
{
	struct alc_spec *spec = codec->spec;
	static const struct hda_pintbl dock_pins[] = {
		{ 0x1b, 0x21114000 }, /* dock speaker pin */
		{}
	};

	switch (action) {
	case HDA_FIXUP_ACT_PRE_PROBE:
		spec->init_amp = ALC_INIT_DEFAULT;
		/* TX300 needs to set up GPIO2 for the speaker amp */
		alc_setup_gpio(codec, 0x04);
		snd_hda_apply_pincfgs(codec, dock_pins);
		spec->gen.auto_mute_via_amp = 1;
		spec->gen.automute_hook = asus_tx300_automute;
		snd_hda_jack_detect_enable_callback(codec, 0x1b,
						    snd_hda_gen_hp_automute);
		break;
	case HDA_FIXUP_ACT_PROBE:
		spec->init_amp = ALC_INIT_DEFAULT;
		break;
	case HDA_FIXUP_ACT_BUILD:
		/* this is a bit tricky; give more sane names for the main
		 * (tablet) speaker and the dock speaker, respectively
		 */
		rename_ctl(codec, "Speaker Playback Switch",
			   "Dock Speaker Playback Switch");
		rename_ctl(codec, "Bass Speaker Playback Switch",
			   "Speaker Playback Switch");
		break;
	}
}

static void alc290_fixup_mono_speakers(struct hda_codec *codec,
				       const struct hda_fixup *fix, int action)
{
	if (action == HDA_FIXUP_ACT_PRE_PROBE) {
		/* DAC node 0x03 is giving mono output. We therefore want to
		   make sure 0x14 (front speaker) and 0x15 (headphones) use the
		   stereo DAC, while leaving 0x17 (bass speaker) for node 0x03. */
		hda_nid_t conn1[2] = { 0x0c };
		snd_hda_override_conn_list(codec, 0x14, 1, conn1);
		snd_hda_override_conn_list(codec, 0x15, 1, conn1);
	}
}

static void alc298_fixup_speaker_volume(struct hda_codec *codec,
					const struct hda_fixup *fix, int action)
{
	if (action == HDA_FIXUP_ACT_PRE_PROBE) {
		/* The speaker is routed to the Node 0x06 by a mistake, as a result
		   we can't adjust the speaker's volume since this node does not has
		   Amp-out capability. we change the speaker's route to:
		   Node 0x02 (Audio Output) -> Node 0x0c (Audio Mixer) -> Node 0x17 (
		   Pin Complex), since Node 0x02 has Amp-out caps, we can adjust
		   speaker's volume now. */

		hda_nid_t conn1[1] = { 0x0c };
		snd_hda_override_conn_list(codec, 0x17, 1, conn1);
	}
}

/* disable DAC3 (0x06) selection on NID 0x17 as it has no volume amp control */
static void alc295_fixup_disable_dac3(struct hda_codec *codec,
				      const struct hda_fixup *fix, int action)
{
	if (action == HDA_FIXUP_ACT_PRE_PROBE) {
		hda_nid_t conn[2] = { 0x02, 0x03 };
		snd_hda_override_conn_list(codec, 0x17, 2, conn);
	}
}

/* Hook to update amp GPIO4 for automute */
static void alc280_hp_gpio4_automute_hook(struct hda_codec *codec,
					  struct hda_jack_callback *jack)
{
	struct alc_spec *spec = codec->spec;

	snd_hda_gen_hp_automute(codec, jack);
	/* mute_led_polarity is set to 0, so we pass inverted value here */
	alc_update_gpio_led(codec, 0x10, !spec->gen.hp_jack_present);
}

/* Manage GPIOs for HP EliteBook Folio 9480m.
 *
 * GPIO4 is the headphone amplifier power control
 * GPIO3 is the audio output mute indicator LED
 */

static void alc280_fixup_hp_9480m(struct hda_codec *codec,
				  const struct hda_fixup *fix,
				  int action)
{
	struct alc_spec *spec = codec->spec;

	alc_fixup_hp_gpio_led(codec, action, 0x08, 0);
	if (action == HDA_FIXUP_ACT_PRE_PROBE) {
		/* amp at GPIO4; toggled via alc280_hp_gpio4_automute_hook() */
		spec->gpio_mask |= 0x10;
		spec->gpio_dir |= 0x10;
		spec->gen.hp_automute_hook = alc280_hp_gpio4_automute_hook;
	}
}

static void alc275_fixup_gpio4_off(struct hda_codec *codec,
				   const struct hda_fixup *fix,
				   int action)
{
	struct alc_spec *spec = codec->spec;

	if (action == HDA_FIXUP_ACT_PRE_PROBE) {
		spec->gpio_mask |= 0x04;
		spec->gpio_dir |= 0x04;
		/* set data bit low */
	}
}

static void alc233_alc662_fixup_lenovo_dual_codecs(struct hda_codec *codec,
					 const struct hda_fixup *fix,
					 int action)
{
	alc_fixup_dual_codecs(codec, fix, action);
	switch (action) {
	case HDA_FIXUP_ACT_PRE_PROBE:
		/* override card longname to provide a unique UCM profile */
		strcpy(codec->card->longname, "HDAudio-Lenovo-DualCodecs");
		break;
	case HDA_FIXUP_ACT_BUILD:
		/* rename Capture controls depending on the codec */
		rename_ctl(codec, "Capture Volume",
			   codec->addr == 0 ?
			   "Rear-Panel Capture Volume" :
			   "Front-Panel Capture Volume");
		rename_ctl(codec, "Capture Switch",
			   codec->addr == 0 ?
			   "Rear-Panel Capture Switch" :
			   "Front-Panel Capture Switch");
		break;
	}
}

/* Forcibly assign NID 0x03 to HP/LO while NID 0x02 to SPK for EQ */
static void alc274_fixup_bind_dacs(struct hda_codec *codec,
				    const struct hda_fixup *fix, int action)
{
	struct alc_spec *spec = codec->spec;
	static hda_nid_t preferred_pairs[] = {
		0x21, 0x03, 0x1b, 0x03, 0x16, 0x02,
		0
	};

	if (action != HDA_FIXUP_ACT_PRE_PROBE)
		return;

	spec->gen.preferred_dacs = preferred_pairs;
	spec->gen.auto_mute_via_amp = 1;
	codec->power_save_node = 0;
}

/* The DAC of NID 0x3 will introduce click/pop noise on headphones, so invalidate it */
static void alc285_fixup_invalidate_dacs(struct hda_codec *codec,
			      const struct hda_fixup *fix, int action)
{
	if (action != HDA_FIXUP_ACT_PRE_PROBE)
		return;

	snd_hda_override_wcaps(codec, 0x03, 0);
}

static const struct hda_jack_keymap alc_headset_btn_keymap[] = {
	{ SND_JACK_BTN_0, KEY_PLAYPAUSE },
	{ SND_JACK_BTN_1, KEY_VOICECOMMAND },
	{ SND_JACK_BTN_2, KEY_VOLUMEUP },
	{ SND_JACK_BTN_3, KEY_VOLUMEDOWN },
	{}
};

static void alc_headset_btn_callback(struct hda_codec *codec,
				     struct hda_jack_callback *jack)
{
	int report = 0;

	if (jack->unsol_res & (7 << 13))
		report |= SND_JACK_BTN_0;

	if (jack->unsol_res  & (1 << 16 | 3 << 8))
		report |= SND_JACK_BTN_1;

	/* Volume up key */
	if (jack->unsol_res & (7 << 23))
		report |= SND_JACK_BTN_2;

	/* Volume down key */
	if (jack->unsol_res & (7 << 10))
		report |= SND_JACK_BTN_3;

	jack->jack->button_state = report;
}

static void alc295_fixup_chromebook(struct hda_codec *codec,
				    const struct hda_fixup *fix, int action)
{

	switch (action) {
	case HDA_FIXUP_ACT_PRE_PROBE:
		snd_hda_jack_detect_enable_callback(codec, 0x55,
						    alc_headset_btn_callback);
		snd_hda_jack_add_kctl(codec, 0x55, "Headset Jack", false,
				      SND_JACK_HEADSET, alc_headset_btn_keymap);
		switch (codec->core.vendor_id) {
		case 0x10ec0295:
			alc_update_coef_idx(codec, 0x4a, 0x8000, 1 << 15); /* Reset HP JD */
			alc_update_coef_idx(codec, 0x4a, 0x8000, 0 << 15);
			break;
		case 0x10ec0236:
			alc_update_coef_idx(codec, 0x1b, 0x8000, 1 << 15); /* Reset HP JD */
			alc_update_coef_idx(codec, 0x1b, 0x8000, 0 << 15);
			break;
		}
		break;
	case HDA_FIXUP_ACT_INIT:
		switch (codec->core.vendor_id) {
		case 0x10ec0225:
		case 0x10ec0295:
		case 0x10ec0299:
			alc_write_coef_idx(codec, 0x48, 0xd011);
			alc_update_coef_idx(codec, 0x49, 0x007f, 0x0045);
			alc_update_coef_idx(codec, 0x44, 0x007f << 8, 0x0045 << 8);
			break;
		case 0x10ec0236:
		case 0x10ec0256:
			alc_write_coef_idx(codec, 0x48, 0xd011);
			alc_update_coef_idx(codec, 0x49, 0x007f, 0x0045);
			break;
		}
		break;
	}
}

static void alc_fixup_disable_mic_vref(struct hda_codec *codec,
				  const struct hda_fixup *fix, int action)
{
	if (action == HDA_FIXUP_ACT_PRE_PROBE)
		snd_hda_codec_set_pin_target(codec, 0x19, PIN_VREFHIZ);
}

/* for hda_fixup_thinkpad_acpi() */
#include "thinkpad_helper.c"

static void alc_fixup_thinkpad_acpi(struct hda_codec *codec,
				    const struct hda_fixup *fix, int action)
{
	alc_fixup_no_shutup(codec, fix, action); /* reduce click noise */
	hda_fixup_thinkpad_acpi(codec, fix, action);
}

/* for alc295_fixup_hp_top_speakers */
#include "hp_x360_helper.c"

static void alc269vc_nl3_fixup_automute(struct hda_codec *codec,
					const struct hda_fixup *fix, int action)
{
	struct snd_kcontrol *kctl;
	struct snd_ctl_elem_value *uctl;

	kctl = snd_hda_find_mixer_ctl(codec, "Auto-Mute Mode");
	if (!kctl)
		return;
	uctl = kzalloc(sizeof(*uctl), GFP_KERNEL);
	if (!uctl)
		return;
	uctl->value.enumerated.item[0] = 1;
	kctl->put(kctl, uctl);
	kfree(uctl);
}

enum {
	ALC269_FIXUP_SONY_VAIO,
	ALC275_FIXUP_SONY_VAIO_GPIO2,
	ALC269_FIXUP_DELL_M101Z,
	ALC269_FIXUP_SKU_IGNORE,
	ALC269_FIXUP_ASUS_G73JW,
	ALC269_FIXUP_LENOVO_EAPD,
	ALC275_FIXUP_SONY_HWEQ,
	ALC275_FIXUP_SONY_DISABLE_AAMIX,
	ALC271_FIXUP_DMIC,
	ALC269_FIXUP_PCM_44K,
	ALC269_FIXUP_STEREO_DMIC,
	ALC269_FIXUP_HEADSET_MIC,
	ALC269_FIXUP_QUANTA_MUTE,
	ALC269_FIXUP_LIFEBOOK,
	ALC269_FIXUP_LIFEBOOK_EXTMIC,
	ALC269_FIXUP_LIFEBOOK_HP_PIN,
	ALC269_FIXUP_LIFEBOOK_NO_HP_TO_LINEOUT,
	ALC255_FIXUP_LIFEBOOK_U7x7_HEADSET_MIC,
	ALC269_FIXUP_AMIC,
	ALC269_FIXUP_DMIC,
	ALC269VB_FIXUP_AMIC,
	ALC269VB_FIXUP_DMIC,
	ALC269_FIXUP_HP_MUTE_LED,
	ALC269_FIXUP_HP_MUTE_LED_MIC1,
	ALC269_FIXUP_HP_MUTE_LED_MIC2,
	ALC269_FIXUP_HP_MUTE_LED_MIC3,
	ALC269_FIXUP_HP_GPIO_LED,
	ALC269_FIXUP_HP_GPIO_MIC1_LED,
	ALC269_FIXUP_HP_LINE1_MIC1_LED,
	ALC269_FIXUP_INV_DMIC,
	ALC269_FIXUP_LENOVO_DOCK,
	ALC269_FIXUP_NO_SHUTUP,
	ALC286_FIXUP_SONY_MIC_NO_PRESENCE,
	ALC269_FIXUP_PINCFG_NO_HP_TO_LINEOUT,
	ALC269_FIXUP_DELL1_MIC_NO_PRESENCE,
	ALC269_FIXUP_DELL2_MIC_NO_PRESENCE,
	ALC269_FIXUP_DELL3_MIC_NO_PRESENCE,
	ALC269_FIXUP_DELL4_MIC_NO_PRESENCE,
	ALC269_FIXUP_HEADSET_MODE,
	ALC269_FIXUP_HEADSET_MODE_NO_HP_MIC,
	ALC269_FIXUP_ASPIRE_HEADSET_MIC,
	ALC269_FIXUP_ASUS_X101_FUNC,
	ALC269_FIXUP_ASUS_X101_VERB,
	ALC269_FIXUP_ASUS_X101,
	ALC271_FIXUP_AMIC_MIC2,
	ALC271_FIXUP_HP_GATE_MIC_JACK,
	ALC271_FIXUP_HP_GATE_MIC_JACK_E1_572,
	ALC269_FIXUP_ACER_AC700,
	ALC269_FIXUP_LIMIT_INT_MIC_BOOST,
	ALC269VB_FIXUP_ASUS_ZENBOOK,
	ALC269VB_FIXUP_ASUS_ZENBOOK_UX31A,
	ALC269_FIXUP_LIMIT_INT_MIC_BOOST_MUTE_LED,
	ALC269VB_FIXUP_ORDISSIMO_EVE2,
	ALC283_FIXUP_CHROME_BOOK,
	ALC283_FIXUP_SENSE_COMBO_JACK,
	ALC282_FIXUP_ASUS_TX300,
	ALC283_FIXUP_INT_MIC,
	ALC290_FIXUP_MONO_SPEAKERS,
	ALC290_FIXUP_MONO_SPEAKERS_HSJACK,
	ALC290_FIXUP_SUBWOOFER,
	ALC290_FIXUP_SUBWOOFER_HSJACK,
	ALC269_FIXUP_THINKPAD_ACPI,
	ALC269_FIXUP_DMIC_THINKPAD_ACPI,
	ALC255_FIXUP_ACER_MIC_NO_PRESENCE,
	ALC255_FIXUP_ASUS_MIC_NO_PRESENCE,
	ALC255_FIXUP_DELL1_MIC_NO_PRESENCE,
	ALC255_FIXUP_DELL2_MIC_NO_PRESENCE,
	ALC255_FIXUP_HEADSET_MODE,
	ALC255_FIXUP_HEADSET_MODE_NO_HP_MIC,
	ALC293_FIXUP_DELL1_MIC_NO_PRESENCE,
	ALC292_FIXUP_TPT440_DOCK,
	ALC292_FIXUP_TPT440,
	ALC283_FIXUP_HEADSET_MIC,
	ALC255_FIXUP_MIC_MUTE_LED,
	ALC282_FIXUP_ASPIRE_V5_PINS,
	ALC280_FIXUP_HP_GPIO4,
	ALC286_FIXUP_HP_GPIO_LED,
	ALC280_FIXUP_HP_GPIO2_MIC_HOTKEY,
	ALC280_FIXUP_HP_DOCK_PINS,
	ALC269_FIXUP_HP_DOCK_GPIO_MIC1_LED,
	ALC280_FIXUP_HP_9480M,
	ALC288_FIXUP_DELL_HEADSET_MODE,
	ALC288_FIXUP_DELL1_MIC_NO_PRESENCE,
	ALC288_FIXUP_DELL_XPS_13,
	ALC288_FIXUP_DISABLE_AAMIX,
	ALC292_FIXUP_DELL_E7X,
	ALC292_FIXUP_DISABLE_AAMIX,
	ALC293_FIXUP_DISABLE_AAMIX_MULTIJACK,
	ALC298_FIXUP_DELL1_MIC_NO_PRESENCE,
	ALC298_FIXUP_DELL_AIO_MIC_NO_PRESENCE,
	ALC275_FIXUP_DELL_XPS,
	ALC256_FIXUP_DELL_XPS_13_HEADPHONE_NOISE,
	ALC293_FIXUP_LENOVO_SPK_NOISE,
	ALC233_FIXUP_LENOVO_LINE2_MIC_HOTKEY,
	ALC255_FIXUP_DELL_SPK_NOISE,
	ALC225_FIXUP_DISABLE_MIC_VREF,
	ALC225_FIXUP_DELL1_MIC_NO_PRESENCE,
	ALC295_FIXUP_DISABLE_DAC3,
	ALC280_FIXUP_HP_HEADSET_MIC,
	ALC221_FIXUP_HP_FRONT_MIC,
	ALC292_FIXUP_TPT460,
	ALC298_FIXUP_SPK_VOLUME,
	ALC256_FIXUP_DELL_INSPIRON_7559_SUBWOOFER,
	ALC269_FIXUP_ATIV_BOOK_8,
	ALC221_FIXUP_HP_MIC_NO_PRESENCE,
	ALC256_FIXUP_ASUS_HEADSET_MODE,
	ALC256_FIXUP_ASUS_MIC,
	ALC256_FIXUP_ASUS_AIO_GPIO2,
	ALC233_FIXUP_ASUS_MIC_NO_PRESENCE,
	ALC233_FIXUP_EAPD_COEF_AND_MIC_NO_PRESENCE,
	ALC233_FIXUP_LENOVO_MULTI_CODECS,
	ALC233_FIXUP_ACER_HEADSET_MIC,
	ALC294_FIXUP_LENOVO_MIC_LOCATION,
	ALC225_FIXUP_DELL_WYSE_MIC_NO_PRESENCE,
	ALC700_FIXUP_INTEL_REFERENCE,
	ALC274_FIXUP_DELL_BIND_DACS,
	ALC274_FIXUP_DELL_AIO_LINEOUT_VERB,
	ALC298_FIXUP_TPT470_DOCK,
	ALC255_FIXUP_DUMMY_LINEOUT_VERB,
	ALC255_FIXUP_DELL_HEADSET_MIC,
	ALC256_FIXUP_HUAWEI_MBXP_PINS,
	ALC269VC_FIXUP_NL3_SECOND_JACK,
	ALC269VC_FIXUP_NL3_AUTOMUTE,
	ALC295_FIXUP_ASUS_MIC_NO_PRESENCE,
	ALC282_FIXUP_ACER_TRAVELMATE_PINS,
	ALC255_FIXUP_ACER_LIMIT_INT_MIC_BOOST,
	ALC269VC_FIXUP_ACER_VCOPPERBOX_PINS,
	ALC256_FIXUP_ACER_SWIFT_NO_MIC_PRESENCE,
	ALC256_FIXUP_ACER_SWIFT_DISABLE_AAMIX,
	ALC295_FIXUP_HP_X360,
	ALC221_FIXUP_HP_HEADSET_MIC,
	ALC285_FIXUP_LENOVO_HEADPHONE_NOISE,
	ALC295_FIXUP_HP_AUTO_MUTE,
	ALC286_FIXUP_ACER_AIO_MIC_NO_PRESENCE,
	ALC294_FIXUP_ASUS_MIC,
	ALC294_FIXUP_ASUS_HEADSET_MIC,
	ALC294_FIXUP_ASUS_SPK,
	ALC293_FIXUP_SYSTEM76_MIC_NO_PRESENCE,
	ALC285_FIXUP_LENOVO_PC_BEEP_IN_NOISE,
	ALC269VC_FIXUP_ACER_HEADSET_MIC,
	ALC233_FIXUP_ACER_HEADSET_MIC,
	ALC255_FIXUP_ACER_HEADSET_MIC,
	ALC295_FIXUP_CHROME_BOOK,
	ALC225_FIXUP_DELL_WYSE_AIO_MIC_NO_PRESENCE,
	ALC225_FIXUP_WYSE_AUTO_MUTE,
	ALC225_FIXUP_WYSE_DISABLE_MIC_VREF,
	ALC286_FIXUP_ACER_AIO_HEADSET_MIC,
	ALC256_FIXUP_ASUS_MIC_NO_PRESENCE,
	ALC299_FIXUP_PREDATOR_SPK,
};

static const struct hda_fixup alc269_fixups[] = {
	[ALC269_FIXUP_SONY_VAIO] = {
		.type = HDA_FIXUP_PINCTLS,
		.v.pins = (const struct hda_pintbl[]) {
			{0x19, PIN_VREFGRD},
			{}
		}
	},
	[ALC275_FIXUP_SONY_VAIO_GPIO2] = {
		.type = HDA_FIXUP_FUNC,
		.v.func = alc275_fixup_gpio4_off,
		.chained = true,
		.chain_id = ALC269_FIXUP_SONY_VAIO
	},
	[ALC269_FIXUP_DELL_M101Z] = {
		.type = HDA_FIXUP_VERBS,
		.v.verbs = (const struct hda_verb[]) {
			/* Enables internal speaker */
			{0x20, AC_VERB_SET_COEF_INDEX, 13},
			{0x20, AC_VERB_SET_PROC_COEF, 0x4040},
			{}
		}
	},
	[ALC269_FIXUP_SKU_IGNORE] = {
		.type = HDA_FIXUP_FUNC,
		.v.func = alc_fixup_sku_ignore,
	},
	[ALC269_FIXUP_ASUS_G73JW] = {
		.type = HDA_FIXUP_PINS,
		.v.pins = (const struct hda_pintbl[]) {
			{ 0x17, 0x99130111 }, /* subwoofer */
			{ }
		}
	},
	[ALC269_FIXUP_LENOVO_EAPD] = {
		.type = HDA_FIXUP_VERBS,
		.v.verbs = (const struct hda_verb[]) {
			{0x14, AC_VERB_SET_EAPD_BTLENABLE, 0},
			{}
		}
	},
	[ALC275_FIXUP_SONY_HWEQ] = {
		.type = HDA_FIXUP_FUNC,
		.v.func = alc269_fixup_hweq,
		.chained = true,
		.chain_id = ALC275_FIXUP_SONY_VAIO_GPIO2
	},
	[ALC275_FIXUP_SONY_DISABLE_AAMIX] = {
		.type = HDA_FIXUP_FUNC,
		.v.func = alc_fixup_disable_aamix,
		.chained = true,
		.chain_id = ALC269_FIXUP_SONY_VAIO
	},
	[ALC271_FIXUP_DMIC] = {
		.type = HDA_FIXUP_FUNC,
		.v.func = alc271_fixup_dmic,
	},
	[ALC269_FIXUP_PCM_44K] = {
		.type = HDA_FIXUP_FUNC,
		.v.func = alc269_fixup_pcm_44k,
		.chained = true,
		.chain_id = ALC269_FIXUP_QUANTA_MUTE
	},
	[ALC269_FIXUP_STEREO_DMIC] = {
		.type = HDA_FIXUP_FUNC,
		.v.func = alc269_fixup_stereo_dmic,
	},
	[ALC269_FIXUP_HEADSET_MIC] = {
		.type = HDA_FIXUP_FUNC,
		.v.func = alc269_fixup_headset_mic,
	},
	[ALC269_FIXUP_QUANTA_MUTE] = {
		.type = HDA_FIXUP_FUNC,
		.v.func = alc269_fixup_quanta_mute,
	},
	[ALC269_FIXUP_LIFEBOOK] = {
		.type = HDA_FIXUP_PINS,
		.v.pins = (const struct hda_pintbl[]) {
			{ 0x1a, 0x2101103f }, /* dock line-out */
			{ 0x1b, 0x23a11040 }, /* dock mic-in */
			{ }
		},
		.chained = true,
		.chain_id = ALC269_FIXUP_QUANTA_MUTE
	},
	[ALC269_FIXUP_LIFEBOOK_EXTMIC] = {
		.type = HDA_FIXUP_PINS,
		.v.pins = (const struct hda_pintbl[]) {
			{ 0x19, 0x01a1903c }, /* headset mic, with jack detect */
			{ }
		},
	},
	[ALC269_FIXUP_LIFEBOOK_HP_PIN] = {
		.type = HDA_FIXUP_PINS,
		.v.pins = (const struct hda_pintbl[]) {
			{ 0x21, 0x0221102f }, /* HP out */
			{ }
		},
	},
	[ALC269_FIXUP_LIFEBOOK_NO_HP_TO_LINEOUT] = {
		.type = HDA_FIXUP_FUNC,
		.v.func = alc269_fixup_pincfg_no_hp_to_lineout,
	},
	[ALC255_FIXUP_LIFEBOOK_U7x7_HEADSET_MIC] = {
		.type = HDA_FIXUP_FUNC,
		.v.func = alc269_fixup_pincfg_U7x7_headset_mic,
	},
	[ALC269_FIXUP_AMIC] = {
		.type = HDA_FIXUP_PINS,
		.v.pins = (const struct hda_pintbl[]) {
			{ 0x14, 0x99130110 }, /* speaker */
			{ 0x15, 0x0121401f }, /* HP out */
			{ 0x18, 0x01a19c20 }, /* mic */
			{ 0x19, 0x99a3092f }, /* int-mic */
			{ }
		},
	},
	[ALC269_FIXUP_DMIC] = {
		.type = HDA_FIXUP_PINS,
		.v.pins = (const struct hda_pintbl[]) {
			{ 0x12, 0x99a3092f }, /* int-mic */
			{ 0x14, 0x99130110 }, /* speaker */
			{ 0x15, 0x0121401f }, /* HP out */
			{ 0x18, 0x01a19c20 }, /* mic */
			{ }
		},
	},
	[ALC269VB_FIXUP_AMIC] = {
		.type = HDA_FIXUP_PINS,
		.v.pins = (const struct hda_pintbl[]) {
			{ 0x14, 0x99130110 }, /* speaker */
			{ 0x18, 0x01a19c20 }, /* mic */
			{ 0x19, 0x99a3092f }, /* int-mic */
			{ 0x21, 0x0121401f }, /* HP out */
			{ }
		},
	},
	[ALC269VB_FIXUP_DMIC] = {
		.type = HDA_FIXUP_PINS,
		.v.pins = (const struct hda_pintbl[]) {
			{ 0x12, 0x99a3092f }, /* int-mic */
			{ 0x14, 0x99130110 }, /* speaker */
			{ 0x18, 0x01a19c20 }, /* mic */
			{ 0x21, 0x0121401f }, /* HP out */
			{ }
		},
	},
	[ALC269_FIXUP_HP_MUTE_LED] = {
		.type = HDA_FIXUP_FUNC,
		.v.func = alc269_fixup_hp_mute_led,
	},
	[ALC269_FIXUP_HP_MUTE_LED_MIC1] = {
		.type = HDA_FIXUP_FUNC,
		.v.func = alc269_fixup_hp_mute_led_mic1,
	},
	[ALC269_FIXUP_HP_MUTE_LED_MIC2] = {
		.type = HDA_FIXUP_FUNC,
		.v.func = alc269_fixup_hp_mute_led_mic2,
	},
	[ALC269_FIXUP_HP_MUTE_LED_MIC3] = {
		.type = HDA_FIXUP_FUNC,
		.v.func = alc269_fixup_hp_mute_led_mic3,
		.chained = true,
		.chain_id = ALC295_FIXUP_HP_AUTO_MUTE
	},
	[ALC269_FIXUP_HP_GPIO_LED] = {
		.type = HDA_FIXUP_FUNC,
		.v.func = alc269_fixup_hp_gpio_led,
	},
	[ALC269_FIXUP_HP_GPIO_MIC1_LED] = {
		.type = HDA_FIXUP_FUNC,
		.v.func = alc269_fixup_hp_gpio_mic1_led,
	},
	[ALC269_FIXUP_HP_LINE1_MIC1_LED] = {
		.type = HDA_FIXUP_FUNC,
		.v.func = alc269_fixup_hp_line1_mic1_led,
	},
	[ALC269_FIXUP_INV_DMIC] = {
		.type = HDA_FIXUP_FUNC,
		.v.func = alc_fixup_inv_dmic,
	},
	[ALC269_FIXUP_NO_SHUTUP] = {
		.type = HDA_FIXUP_FUNC,
		.v.func = alc_fixup_no_shutup,
	},
	[ALC269_FIXUP_LENOVO_DOCK] = {
		.type = HDA_FIXUP_PINS,
		.v.pins = (const struct hda_pintbl[]) {
			{ 0x19, 0x23a11040 }, /* dock mic */
			{ 0x1b, 0x2121103f }, /* dock headphone */
			{ }
		},
		.chained = true,
		.chain_id = ALC269_FIXUP_PINCFG_NO_HP_TO_LINEOUT
	},
	[ALC269_FIXUP_PINCFG_NO_HP_TO_LINEOUT] = {
		.type = HDA_FIXUP_FUNC,
		.v.func = alc269_fixup_pincfg_no_hp_to_lineout,
		.chained = true,
		.chain_id = ALC269_FIXUP_THINKPAD_ACPI,
	},
	[ALC269_FIXUP_DELL1_MIC_NO_PRESENCE] = {
		.type = HDA_FIXUP_PINS,
		.v.pins = (const struct hda_pintbl[]) {
			{ 0x19, 0x01a1913c }, /* use as headset mic, without its own jack detect */
			{ 0x1a, 0x01a1913d }, /* use as headphone mic, without its own jack detect */
			{ }
		},
		.chained = true,
		.chain_id = ALC269_FIXUP_HEADSET_MODE
	},
	[ALC269_FIXUP_DELL2_MIC_NO_PRESENCE] = {
		.type = HDA_FIXUP_PINS,
		.v.pins = (const struct hda_pintbl[]) {
			{ 0x16, 0x21014020 }, /* dock line out */
			{ 0x19, 0x21a19030 }, /* dock mic */
			{ 0x1a, 0x01a1913c }, /* use as headset mic, without its own jack detect */
			{ }
		},
		.chained = true,
		.chain_id = ALC269_FIXUP_HEADSET_MODE_NO_HP_MIC
	},
	[ALC269_FIXUP_DELL3_MIC_NO_PRESENCE] = {
		.type = HDA_FIXUP_PINS,
		.v.pins = (const struct hda_pintbl[]) {
			{ 0x1a, 0x01a1913c }, /* use as headset mic, without its own jack detect */
			{ }
		},
		.chained = true,
		.chain_id = ALC269_FIXUP_HEADSET_MODE_NO_HP_MIC
	},
	[ALC269_FIXUP_DELL4_MIC_NO_PRESENCE] = {
		.type = HDA_FIXUP_PINS,
		.v.pins = (const struct hda_pintbl[]) {
			{ 0x19, 0x01a1913c }, /* use as headset mic, without its own jack detect */
			{ 0x1b, 0x01a1913d }, /* use as headphone mic, without its own jack detect */
			{ }
		},
		.chained = true,
		.chain_id = ALC269_FIXUP_HEADSET_MODE
	},
	[ALC269_FIXUP_HEADSET_MODE] = {
		.type = HDA_FIXUP_FUNC,
		.v.func = alc_fixup_headset_mode,
		.chained = true,
		.chain_id = ALC255_FIXUP_MIC_MUTE_LED
	},
	[ALC269_FIXUP_HEADSET_MODE_NO_HP_MIC] = {
		.type = HDA_FIXUP_FUNC,
		.v.func = alc_fixup_headset_mode_no_hp_mic,
	},
	[ALC269_FIXUP_ASPIRE_HEADSET_MIC] = {
		.type = HDA_FIXUP_PINS,
		.v.pins = (const struct hda_pintbl[]) {
			{ 0x19, 0x01a1913c }, /* headset mic w/o jack detect */
			{ }
		},
		.chained = true,
		.chain_id = ALC269_FIXUP_HEADSET_MODE,
	},
	[ALC286_FIXUP_SONY_MIC_NO_PRESENCE] = {
		.type = HDA_FIXUP_PINS,
		.v.pins = (const struct hda_pintbl[]) {
			{ 0x18, 0x01a1913c }, /* use as headset mic, without its own jack detect */
			{ }
		},
		.chained = true,
		.chain_id = ALC269_FIXUP_HEADSET_MIC
	},
	[ALC256_FIXUP_HUAWEI_MBXP_PINS] = {
		.type = HDA_FIXUP_PINS,
		.v.pins = (const struct hda_pintbl[]) {
			{0x12, 0x90a60130},
			{0x13, 0x40000000},
			{0x14, 0x90170110},
			{0x18, 0x411111f0},
			{0x19, 0x04a11040},
			{0x1a, 0x411111f0},
			{0x1b, 0x90170112},
			{0x1d, 0x40759a05},
			{0x1e, 0x411111f0},
			{0x21, 0x04211020},
			{ }
		},
		.chained = true,
		.chain_id = ALC255_FIXUP_MIC_MUTE_LED
	},
	[ALC269_FIXUP_ASUS_X101_FUNC] = {
		.type = HDA_FIXUP_FUNC,
		.v.func = alc269_fixup_x101_headset_mic,
	},
	[ALC269_FIXUP_ASUS_X101_VERB] = {
		.type = HDA_FIXUP_VERBS,
		.v.verbs = (const struct hda_verb[]) {
			{0x18, AC_VERB_SET_PIN_WIDGET_CONTROL, 0},
			{0x20, AC_VERB_SET_COEF_INDEX, 0x08},
			{0x20, AC_VERB_SET_PROC_COEF,  0x0310},
			{ }
		},
		.chained = true,
		.chain_id = ALC269_FIXUP_ASUS_X101_FUNC
	},
	[ALC269_FIXUP_ASUS_X101] = {
		.type = HDA_FIXUP_PINS,
		.v.pins = (const struct hda_pintbl[]) {
			{ 0x18, 0x04a1182c }, /* Headset mic */
			{ }
		},
		.chained = true,
		.chain_id = ALC269_FIXUP_ASUS_X101_VERB
	},
	[ALC271_FIXUP_AMIC_MIC2] = {
		.type = HDA_FIXUP_PINS,
		.v.pins = (const struct hda_pintbl[]) {
			{ 0x14, 0x99130110 }, /* speaker */
			{ 0x19, 0x01a19c20 }, /* mic */
			{ 0x1b, 0x99a7012f }, /* int-mic */
			{ 0x21, 0x0121401f }, /* HP out */
			{ }
		},
	},
	[ALC271_FIXUP_HP_GATE_MIC_JACK] = {
		.type = HDA_FIXUP_FUNC,
		.v.func = alc271_hp_gate_mic_jack,
		.chained = true,
		.chain_id = ALC271_FIXUP_AMIC_MIC2,
	},
	[ALC271_FIXUP_HP_GATE_MIC_JACK_E1_572] = {
		.type = HDA_FIXUP_FUNC,
		.v.func = alc269_fixup_limit_int_mic_boost,
		.chained = true,
		.chain_id = ALC271_FIXUP_HP_GATE_MIC_JACK,
	},
	[ALC269_FIXUP_ACER_AC700] = {
		.type = HDA_FIXUP_PINS,
		.v.pins = (const struct hda_pintbl[]) {
			{ 0x12, 0x99a3092f }, /* int-mic */
			{ 0x14, 0x99130110 }, /* speaker */
			{ 0x18, 0x03a11c20 }, /* mic */
			{ 0x1e, 0x0346101e }, /* SPDIF1 */
			{ 0x21, 0x0321101f }, /* HP out */
			{ }
		},
		.chained = true,
		.chain_id = ALC271_FIXUP_DMIC,
	},
	[ALC269_FIXUP_LIMIT_INT_MIC_BOOST] = {
		.type = HDA_FIXUP_FUNC,
		.v.func = alc269_fixup_limit_int_mic_boost,
		.chained = true,
		.chain_id = ALC269_FIXUP_THINKPAD_ACPI,
	},
	[ALC269VB_FIXUP_ASUS_ZENBOOK] = {
		.type = HDA_FIXUP_FUNC,
		.v.func = alc269_fixup_limit_int_mic_boost,
		.chained = true,
		.chain_id = ALC269VB_FIXUP_DMIC,
	},
	[ALC269VB_FIXUP_ASUS_ZENBOOK_UX31A] = {
		.type = HDA_FIXUP_VERBS,
		.v.verbs = (const struct hda_verb[]) {
			/* class-D output amp +5dB */
			{ 0x20, AC_VERB_SET_COEF_INDEX, 0x12 },
			{ 0x20, AC_VERB_SET_PROC_COEF, 0x2800 },
			{}
		},
		.chained = true,
		.chain_id = ALC269VB_FIXUP_ASUS_ZENBOOK,
	},
	[ALC269_FIXUP_LIMIT_INT_MIC_BOOST_MUTE_LED] = {
		.type = HDA_FIXUP_FUNC,
		.v.func = alc269_fixup_limit_int_mic_boost,
		.chained = true,
		.chain_id = ALC269_FIXUP_HP_MUTE_LED_MIC1,
	},
	[ALC269VB_FIXUP_ORDISSIMO_EVE2] = {
		.type = HDA_FIXUP_PINS,
		.v.pins = (const struct hda_pintbl[]) {
			{ 0x12, 0x99a3092f }, /* int-mic */
			{ 0x18, 0x03a11d20 }, /* mic */
			{ 0x19, 0x411111f0 }, /* Unused bogus pin */
			{ }
		},
	},
	[ALC283_FIXUP_CHROME_BOOK] = {
		.type = HDA_FIXUP_FUNC,
		.v.func = alc283_fixup_chromebook,
	},
	[ALC283_FIXUP_SENSE_COMBO_JACK] = {
		.type = HDA_FIXUP_FUNC,
		.v.func = alc283_fixup_sense_combo_jack,
		.chained = true,
		.chain_id = ALC283_FIXUP_CHROME_BOOK,
	},
	[ALC282_FIXUP_ASUS_TX300] = {
		.type = HDA_FIXUP_FUNC,
		.v.func = alc282_fixup_asus_tx300,
	},
	[ALC283_FIXUP_INT_MIC] = {
		.type = HDA_FIXUP_VERBS,
		.v.verbs = (const struct hda_verb[]) {
			{0x20, AC_VERB_SET_COEF_INDEX, 0x1a},
			{0x20, AC_VERB_SET_PROC_COEF, 0x0011},
			{ }
		},
		.chained = true,
		.chain_id = ALC269_FIXUP_LIMIT_INT_MIC_BOOST
	},
	[ALC290_FIXUP_SUBWOOFER_HSJACK] = {
		.type = HDA_FIXUP_PINS,
		.v.pins = (const struct hda_pintbl[]) {
			{ 0x17, 0x90170112 }, /* subwoofer */
			{ }
		},
		.chained = true,
		.chain_id = ALC290_FIXUP_MONO_SPEAKERS_HSJACK,
	},
	[ALC290_FIXUP_SUBWOOFER] = {
		.type = HDA_FIXUP_PINS,
		.v.pins = (const struct hda_pintbl[]) {
			{ 0x17, 0x90170112 }, /* subwoofer */
			{ }
		},
		.chained = true,
		.chain_id = ALC290_FIXUP_MONO_SPEAKERS,
	},
	[ALC290_FIXUP_MONO_SPEAKERS] = {
		.type = HDA_FIXUP_FUNC,
		.v.func = alc290_fixup_mono_speakers,
	},
	[ALC290_FIXUP_MONO_SPEAKERS_HSJACK] = {
		.type = HDA_FIXUP_FUNC,
		.v.func = alc290_fixup_mono_speakers,
		.chained = true,
		.chain_id = ALC269_FIXUP_DELL3_MIC_NO_PRESENCE,
	},
	[ALC269_FIXUP_THINKPAD_ACPI] = {
		.type = HDA_FIXUP_FUNC,
		.v.func = alc_fixup_thinkpad_acpi,
		.chained = true,
		.chain_id = ALC269_FIXUP_SKU_IGNORE,
	},
	[ALC269_FIXUP_DMIC_THINKPAD_ACPI] = {
		.type = HDA_FIXUP_FUNC,
		.v.func = alc_fixup_inv_dmic,
		.chained = true,
		.chain_id = ALC269_FIXUP_THINKPAD_ACPI,
	},
	[ALC255_FIXUP_ACER_MIC_NO_PRESENCE] = {
		.type = HDA_FIXUP_PINS,
		.v.pins = (const struct hda_pintbl[]) {
			{ 0x19, 0x01a1913c }, /* use as headset mic, without its own jack detect */
			{ }
		},
		.chained = true,
		.chain_id = ALC255_FIXUP_HEADSET_MODE
	},
	[ALC255_FIXUP_ASUS_MIC_NO_PRESENCE] = {
		.type = HDA_FIXUP_PINS,
		.v.pins = (const struct hda_pintbl[]) {
			{ 0x19, 0x01a1913c }, /* use as headset mic, without its own jack detect */
			{ }
		},
		.chained = true,
		.chain_id = ALC255_FIXUP_HEADSET_MODE
	},
	[ALC255_FIXUP_DELL1_MIC_NO_PRESENCE] = {
		.type = HDA_FIXUP_PINS,
		.v.pins = (const struct hda_pintbl[]) {
			{ 0x19, 0x01a1913c }, /* use as headset mic, without its own jack detect */
			{ 0x1a, 0x01a1913d }, /* use as headphone mic, without its own jack detect */
			{ }
		},
		.chained = true,
		.chain_id = ALC255_FIXUP_HEADSET_MODE
	},
	[ALC255_FIXUP_DELL2_MIC_NO_PRESENCE] = {
		.type = HDA_FIXUP_PINS,
		.v.pins = (const struct hda_pintbl[]) {
			{ 0x19, 0x01a1913c }, /* use as headset mic, without its own jack detect */
			{ }
		},
		.chained = true,
		.chain_id = ALC255_FIXUP_HEADSET_MODE_NO_HP_MIC
	},
	[ALC255_FIXUP_HEADSET_MODE] = {
		.type = HDA_FIXUP_FUNC,
		.v.func = alc_fixup_headset_mode_alc255,
		.chained = true,
		.chain_id = ALC255_FIXUP_MIC_MUTE_LED
	},
	[ALC255_FIXUP_HEADSET_MODE_NO_HP_MIC] = {
		.type = HDA_FIXUP_FUNC,
		.v.func = alc_fixup_headset_mode_alc255_no_hp_mic,
	},
	[ALC293_FIXUP_DELL1_MIC_NO_PRESENCE] = {
		.type = HDA_FIXUP_PINS,
		.v.pins = (const struct hda_pintbl[]) {
			{ 0x18, 0x01a1913d }, /* use as headphone mic, without its own jack detect */
			{ 0x1a, 0x01a1913c }, /* use as headset mic, without its own jack detect */
			{ }
		},
		.chained = true,
		.chain_id = ALC269_FIXUP_HEADSET_MODE
	},
	[ALC292_FIXUP_TPT440_DOCK] = {
		.type = HDA_FIXUP_FUNC,
		.v.func = alc_fixup_tpt440_dock,
		.chained = true,
		.chain_id = ALC269_FIXUP_LIMIT_INT_MIC_BOOST
	},
	[ALC292_FIXUP_TPT440] = {
		.type = HDA_FIXUP_FUNC,
		.v.func = alc_fixup_disable_aamix,
		.chained = true,
		.chain_id = ALC292_FIXUP_TPT440_DOCK,
	},
	[ALC283_FIXUP_HEADSET_MIC] = {
		.type = HDA_FIXUP_PINS,
		.v.pins = (const struct hda_pintbl[]) {
			{ 0x19, 0x04a110f0 },
			{ },
		},
	},
	[ALC255_FIXUP_MIC_MUTE_LED] = {
		.type = HDA_FIXUP_FUNC,
		.v.func = snd_hda_gen_fixup_micmute_led,
	},
	[ALC282_FIXUP_ASPIRE_V5_PINS] = {
		.type = HDA_FIXUP_PINS,
		.v.pins = (const struct hda_pintbl[]) {
			{ 0x12, 0x90a60130 },
			{ 0x14, 0x90170110 },
			{ 0x17, 0x40000008 },
			{ 0x18, 0x411111f0 },
			{ 0x19, 0x01a1913c },
			{ 0x1a, 0x411111f0 },
			{ 0x1b, 0x411111f0 },
			{ 0x1d, 0x40f89b2d },
			{ 0x1e, 0x411111f0 },
			{ 0x21, 0x0321101f },
			{ },
		},
	},
	[ALC280_FIXUP_HP_GPIO4] = {
		.type = HDA_FIXUP_FUNC,
		.v.func = alc280_fixup_hp_gpio4,
	},
	[ALC286_FIXUP_HP_GPIO_LED] = {
		.type = HDA_FIXUP_FUNC,
		.v.func = alc286_fixup_hp_gpio_led,
	},
	[ALC280_FIXUP_HP_GPIO2_MIC_HOTKEY] = {
		.type = HDA_FIXUP_FUNC,
		.v.func = alc280_fixup_hp_gpio2_mic_hotkey,
	},
	[ALC280_FIXUP_HP_DOCK_PINS] = {
		.type = HDA_FIXUP_PINS,
		.v.pins = (const struct hda_pintbl[]) {
			{ 0x1b, 0x21011020 }, /* line-out */
			{ 0x1a, 0x01a1903c }, /* headset mic */
			{ 0x18, 0x2181103f }, /* line-in */
			{ },
		},
		.chained = true,
		.chain_id = ALC280_FIXUP_HP_GPIO4
	},
	[ALC269_FIXUP_HP_DOCK_GPIO_MIC1_LED] = {
		.type = HDA_FIXUP_PINS,
		.v.pins = (const struct hda_pintbl[]) {
			{ 0x1b, 0x21011020 }, /* line-out */
			{ 0x18, 0x2181103f }, /* line-in */
			{ },
		},
		.chained = true,
		.chain_id = ALC269_FIXUP_HP_GPIO_MIC1_LED
	},
	[ALC280_FIXUP_HP_9480M] = {
		.type = HDA_FIXUP_FUNC,
		.v.func = alc280_fixup_hp_9480m,
	},
	[ALC288_FIXUP_DELL_HEADSET_MODE] = {
		.type = HDA_FIXUP_FUNC,
		.v.func = alc_fixup_headset_mode_dell_alc288,
		.chained = true,
		.chain_id = ALC255_FIXUP_MIC_MUTE_LED
	},
	[ALC288_FIXUP_DELL1_MIC_NO_PRESENCE] = {
		.type = HDA_FIXUP_PINS,
		.v.pins = (const struct hda_pintbl[]) {
			{ 0x18, 0x01a1913c }, /* use as headset mic, without its own jack detect */
			{ 0x1a, 0x01a1913d }, /* use as headphone mic, without its own jack detect */
			{ }
		},
		.chained = true,
		.chain_id = ALC288_FIXUP_DELL_HEADSET_MODE
	},
	[ALC288_FIXUP_DISABLE_AAMIX] = {
		.type = HDA_FIXUP_FUNC,
		.v.func = alc_fixup_disable_aamix,
		.chained = true,
		.chain_id = ALC288_FIXUP_DELL1_MIC_NO_PRESENCE
	},
	[ALC288_FIXUP_DELL_XPS_13] = {
		.type = HDA_FIXUP_FUNC,
		.v.func = alc_fixup_dell_xps13,
		.chained = true,
		.chain_id = ALC288_FIXUP_DISABLE_AAMIX
	},
	[ALC292_FIXUP_DISABLE_AAMIX] = {
		.type = HDA_FIXUP_FUNC,
		.v.func = alc_fixup_disable_aamix,
		.chained = true,
		.chain_id = ALC269_FIXUP_DELL2_MIC_NO_PRESENCE
	},
	[ALC293_FIXUP_DISABLE_AAMIX_MULTIJACK] = {
		.type = HDA_FIXUP_FUNC,
		.v.func = alc_fixup_disable_aamix,
		.chained = true,
		.chain_id = ALC293_FIXUP_DELL1_MIC_NO_PRESENCE
	},
	[ALC292_FIXUP_DELL_E7X] = {
		.type = HDA_FIXUP_FUNC,
		.v.func = alc_fixup_dell_xps13,
		.chained = true,
		.chain_id = ALC292_FIXUP_DISABLE_AAMIX
	},
	[ALC298_FIXUP_DELL1_MIC_NO_PRESENCE] = {
		.type = HDA_FIXUP_PINS,
		.v.pins = (const struct hda_pintbl[]) {
			{ 0x18, 0x01a1913c }, /* use as headset mic, without its own jack detect */
			{ 0x1a, 0x01a1913d }, /* use as headphone mic, without its own jack detect */
			{ }
		},
		.chained = true,
		.chain_id = ALC269_FIXUP_HEADSET_MODE
	},
	[ALC298_FIXUP_DELL_AIO_MIC_NO_PRESENCE] = {
		.type = HDA_FIXUP_PINS,
		.v.pins = (const struct hda_pintbl[]) {
			{ 0x18, 0x01a1913c }, /* use as headset mic, without its own jack detect */
			{ }
		},
		.chained = true,
		.chain_id = ALC269_FIXUP_HEADSET_MODE
	},
	[ALC275_FIXUP_DELL_XPS] = {
		.type = HDA_FIXUP_VERBS,
		.v.verbs = (const struct hda_verb[]) {
			/* Enables internal speaker */
			{0x20, AC_VERB_SET_COEF_INDEX, 0x1f},
			{0x20, AC_VERB_SET_PROC_COEF, 0x00c0},
			{0x20, AC_VERB_SET_COEF_INDEX, 0x30},
			{0x20, AC_VERB_SET_PROC_COEF, 0x00b1},
			{}
		}
	},
	[ALC256_FIXUP_DELL_XPS_13_HEADPHONE_NOISE] = {
		.type = HDA_FIXUP_VERBS,
		.v.verbs = (const struct hda_verb[]) {
			/* Disable pass-through path for FRONT 14h */
			{0x20, AC_VERB_SET_COEF_INDEX, 0x36},
			{0x20, AC_VERB_SET_PROC_COEF, 0x1737},
			{}
		},
		.chained = true,
		.chain_id = ALC255_FIXUP_DELL1_MIC_NO_PRESENCE
	},
	[ALC293_FIXUP_LENOVO_SPK_NOISE] = {
		.type = HDA_FIXUP_FUNC,
		.v.func = alc_fixup_disable_aamix,
		.chained = true,
		.chain_id = ALC269_FIXUP_THINKPAD_ACPI
	},
	[ALC233_FIXUP_LENOVO_LINE2_MIC_HOTKEY] = {
		.type = HDA_FIXUP_FUNC,
		.v.func = alc233_fixup_lenovo_line2_mic_hotkey,
	},
	[ALC255_FIXUP_DELL_SPK_NOISE] = {
		.type = HDA_FIXUP_FUNC,
		.v.func = alc_fixup_disable_aamix,
		.chained = true,
		.chain_id = ALC255_FIXUP_DELL1_MIC_NO_PRESENCE
	},
	[ALC225_FIXUP_DISABLE_MIC_VREF] = {
		.type = HDA_FIXUP_FUNC,
		.v.func = alc_fixup_disable_mic_vref,
		.chained = true,
		.chain_id = ALC269_FIXUP_DELL1_MIC_NO_PRESENCE
	},
	[ALC225_FIXUP_DELL1_MIC_NO_PRESENCE] = {
		.type = HDA_FIXUP_VERBS,
		.v.verbs = (const struct hda_verb[]) {
			/* Disable pass-through path for FRONT 14h */
			{ 0x20, AC_VERB_SET_COEF_INDEX, 0x36 },
			{ 0x20, AC_VERB_SET_PROC_COEF, 0x57d7 },
			{}
		},
		.chained = true,
		.chain_id = ALC225_FIXUP_DISABLE_MIC_VREF
	},
	[ALC280_FIXUP_HP_HEADSET_MIC] = {
		.type = HDA_FIXUP_FUNC,
		.v.func = alc_fixup_disable_aamix,
		.chained = true,
		.chain_id = ALC269_FIXUP_HEADSET_MIC,
	},
	[ALC221_FIXUP_HP_FRONT_MIC] = {
		.type = HDA_FIXUP_PINS,
		.v.pins = (const struct hda_pintbl[]) {
			{ 0x19, 0x02a19020 }, /* Front Mic */
			{ }
		},
	},
	[ALC292_FIXUP_TPT460] = {
		.type = HDA_FIXUP_FUNC,
		.v.func = alc_fixup_tpt440_dock,
		.chained = true,
		.chain_id = ALC293_FIXUP_LENOVO_SPK_NOISE,
	},
	[ALC298_FIXUP_SPK_VOLUME] = {
		.type = HDA_FIXUP_FUNC,
		.v.func = alc298_fixup_speaker_volume,
		.chained = true,
		.chain_id = ALC298_FIXUP_DELL_AIO_MIC_NO_PRESENCE,
	},
	[ALC295_FIXUP_DISABLE_DAC3] = {
		.type = HDA_FIXUP_FUNC,
		.v.func = alc295_fixup_disable_dac3,
	},
	[ALC256_FIXUP_DELL_INSPIRON_7559_SUBWOOFER] = {
		.type = HDA_FIXUP_PINS,
		.v.pins = (const struct hda_pintbl[]) {
			{ 0x1b, 0x90170151 },
			{ }
		},
		.chained = true,
		.chain_id = ALC255_FIXUP_DELL1_MIC_NO_PRESENCE
	},
	[ALC269_FIXUP_ATIV_BOOK_8] = {
		.type = HDA_FIXUP_FUNC,
		.v.func = alc_fixup_auto_mute_via_amp,
		.chained = true,
		.chain_id = ALC269_FIXUP_NO_SHUTUP
	},
	[ALC221_FIXUP_HP_MIC_NO_PRESENCE] = {
		.type = HDA_FIXUP_PINS,
		.v.pins = (const struct hda_pintbl[]) {
			{ 0x18, 0x01a1913c }, /* use as headset mic, without its own jack detect */
			{ 0x1a, 0x01a1913d }, /* use as headphone mic, without its own jack detect */
			{ }
		},
		.chained = true,
		.chain_id = ALC269_FIXUP_HEADSET_MODE
	},
	[ALC256_FIXUP_ASUS_HEADSET_MODE] = {
		.type = HDA_FIXUP_FUNC,
		.v.func = alc_fixup_headset_mode,
	},
	[ALC256_FIXUP_ASUS_MIC] = {
		.type = HDA_FIXUP_PINS,
		.v.pins = (const struct hda_pintbl[]) {
			{ 0x13, 0x90a60160 }, /* use as internal mic */
			{ 0x19, 0x04a11120 }, /* use as headset mic, without its own jack detect */
			{ }
		},
		.chained = true,
		.chain_id = ALC256_FIXUP_ASUS_HEADSET_MODE
	},
	[ALC256_FIXUP_ASUS_AIO_GPIO2] = {
		.type = HDA_FIXUP_FUNC,
		/* Set up GPIO2 for the speaker amp */
		.v.func = alc_fixup_gpio4,
	},
	[ALC256_FIXUP_ASUS_MIC_NO_PRESENCE] = {
		.type = HDA_FIXUP_PINS,
		.v.pins = (const struct hda_pintbl[]) {
			{ 0x19, 0x04a11120 }, /* use as headset mic, without its own jack detect */
			{ }
		},
		.chained = true,
		.chain_id = ALC256_FIXUP_ASUS_HEADSET_MODE
	},
	[ALC233_FIXUP_ASUS_MIC_NO_PRESENCE] = {
		.type = HDA_FIXUP_PINS,
		.v.pins = (const struct hda_pintbl[]) {
			{ 0x19, 0x01a1913c }, /* use as headset mic, without its own jack detect */
			{ }
		},
		.chained = true,
		.chain_id = ALC269_FIXUP_HEADSET_MIC
	},
	[ALC233_FIXUP_EAPD_COEF_AND_MIC_NO_PRESENCE] = {
		.type = HDA_FIXUP_VERBS,
		.v.verbs = (const struct hda_verb[]) {
			/* Enables internal speaker */
			{0x20, AC_VERB_SET_COEF_INDEX, 0x40},
			{0x20, AC_VERB_SET_PROC_COEF, 0x8800},
			{}
		},
		.chained = true,
		.chain_id = ALC233_FIXUP_ASUS_MIC_NO_PRESENCE
	},
	[ALC233_FIXUP_LENOVO_MULTI_CODECS] = {
		.type = HDA_FIXUP_FUNC,
		.v.func = alc233_alc662_fixup_lenovo_dual_codecs,
	},
	[ALC233_FIXUP_ACER_HEADSET_MIC] = {
		.type = HDA_FIXUP_VERBS,
		.v.verbs = (const struct hda_verb[]) {
			{ 0x20, AC_VERB_SET_COEF_INDEX, 0x45 },
			{ 0x20, AC_VERB_SET_PROC_COEF, 0x5089 },
			{ }
		},
		.chained = true,
		.chain_id = ALC233_FIXUP_ASUS_MIC_NO_PRESENCE
	},
	[ALC294_FIXUP_LENOVO_MIC_LOCATION] = {
		.type = HDA_FIXUP_PINS,
		.v.pins = (const struct hda_pintbl[]) {
			/* Change the mic location from front to right, otherwise there are
			   two front mics with the same name, pulseaudio can't handle them.
			   This is just a temporary workaround, after applying this fixup,
			   there will be one "Front Mic" and one "Mic" in this machine.
			 */
			{ 0x1a, 0x04a19040 },
			{ }
		},
	},
	[ALC225_FIXUP_DELL_WYSE_MIC_NO_PRESENCE] = {
		.type = HDA_FIXUP_PINS,
		.v.pins = (const struct hda_pintbl[]) {
			{ 0x16, 0x0101102f }, /* Rear Headset HP */
			{ 0x19, 0x02a1913c }, /* use as Front headset mic, without its own jack detect */
			{ 0x1a, 0x01a19030 }, /* Rear Headset MIC */
			{ 0x1b, 0x02011020 },
			{ }
		},
		.chained = true,
		.chain_id = ALC269_FIXUP_HEADSET_MODE_NO_HP_MIC
	},
	[ALC700_FIXUP_INTEL_REFERENCE] = {
		.type = HDA_FIXUP_VERBS,
		.v.verbs = (const struct hda_verb[]) {
			/* Enables internal speaker */
			{0x20, AC_VERB_SET_COEF_INDEX, 0x45},
			{0x20, AC_VERB_SET_PROC_COEF, 0x5289},
			{0x20, AC_VERB_SET_COEF_INDEX, 0x4A},
			{0x20, AC_VERB_SET_PROC_COEF, 0x001b},
			{0x58, AC_VERB_SET_COEF_INDEX, 0x00},
			{0x58, AC_VERB_SET_PROC_COEF, 0x3888},
			{0x20, AC_VERB_SET_COEF_INDEX, 0x6f},
			{0x20, AC_VERB_SET_PROC_COEF, 0x2c0b},
			{}
		}
	},
	[ALC274_FIXUP_DELL_BIND_DACS] = {
		.type = HDA_FIXUP_FUNC,
		.v.func = alc274_fixup_bind_dacs,
		.chained = true,
		.chain_id = ALC269_FIXUP_DELL1_MIC_NO_PRESENCE
	},
	[ALC274_FIXUP_DELL_AIO_LINEOUT_VERB] = {
		.type = HDA_FIXUP_PINS,
		.v.pins = (const struct hda_pintbl[]) {
			{ 0x1b, 0x0401102f },
			{ }
		},
		.chained = true,
		.chain_id = ALC274_FIXUP_DELL_BIND_DACS
	},
	[ALC298_FIXUP_TPT470_DOCK] = {
		.type = HDA_FIXUP_FUNC,
		.v.func = alc_fixup_tpt470_dock,
		.chained = true,
		.chain_id = ALC293_FIXUP_LENOVO_SPK_NOISE
	},
	[ALC255_FIXUP_DUMMY_LINEOUT_VERB] = {
		.type = HDA_FIXUP_PINS,
		.v.pins = (const struct hda_pintbl[]) {
			{ 0x14, 0x0201101f },
			{ }
		},
		.chained = true,
		.chain_id = ALC255_FIXUP_DELL1_MIC_NO_PRESENCE
	},
	[ALC255_FIXUP_DELL_HEADSET_MIC] = {
		.type = HDA_FIXUP_PINS,
		.v.pins = (const struct hda_pintbl[]) {
			{ 0x19, 0x01a1913c }, /* use as headset mic, without its own jack detect */
			{ }
		},
		.chained = true,
		.chain_id = ALC269_FIXUP_HEADSET_MIC
	},
	[ALC269VC_FIXUP_NL3_SECOND_JACK] = {
		.type = HDA_FIXUP_PINS,
		.v.pins = (const struct hda_pintbl[]) {
			{ 0x1a, 0x222140af },
			{ },
		},
		.chained = true,
		.chain_id = ALC269VC_FIXUP_NL3_AUTOMUTE
	},
	[ALC269VC_FIXUP_NL3_AUTOMUTE] = {
		.type = HDA_FIXUP_FUNC,
		.v.func = alc269vc_nl3_fixup_automute,
		.chained = true,
		.chain_id = ALC269_FIXUP_PINCFG_NO_HP_TO_LINEOUT
	},
        [ALC295_FIXUP_ASUS_MIC_NO_PRESENCE] = {
                .type = HDA_FIXUP_PINS,
                .v.pins = (const struct hda_pintbl[]) {
                        { 0x19, 0x01a1913c }, /* use as headset mic, without its own jack detect */
                        { }
                },
                .chained = true,
                .chain_id = ALC269_FIXUP_HEADSET_MODE
        },
        [ALC282_FIXUP_ACER_TRAVELMATE_PINS] = {
                .type = HDA_FIXUP_PINS,
                .v.pins = (const struct hda_pintbl[]) {
                        { 0x1b, 0x411111f0 },
                        { 0x18, 0x01a1913c }, /* use as headset mic, without its own jack detect */
                        { },
                },
                .chained = true,
                .chain_id = ALC269_FIXUP_HEADSET_MODE
        },
	[ALC255_FIXUP_ACER_LIMIT_INT_MIC_BOOST] = {
		.type = HDA_FIXUP_FUNC,
		.v.func = alc269_fixup_limit_int_mic_boost,
		.chained = true,
		.chain_id = ALC255_FIXUP_ACER_MIC_NO_PRESENCE,
	},
	[ALC269VC_FIXUP_ACER_VCOPPERBOX_PINS] = {
		.type = HDA_FIXUP_PINS,
		.v.pins = (const struct hda_pintbl[]) {
			{ 0x14, 0x90100120 }, /* use as internal speaker */
			{ 0x18, 0x02a111f0 }, /* use as headset mic */
			{ 0x1a, 0x01011020 }, /* use as line out, without its own jack detect */
			{ },
                },
		.chained = true,
		.chain_id = ALC269_FIXUP_HEADSET_MODE
	},
	[ALC256_FIXUP_ACER_SWIFT_NO_MIC_PRESENCE] = {
		.type = HDA_FIXUP_PINS,
		.v.pins = (const struct hda_pintbl[]) {
			{ 0x19, 0x02a1113c }, /* use as headset mic, without its own jack detect */
			{ 0x1a, 0x90a1092f }, /* use as internal mic */
			{ },
		},
		.chained = true,
		.chain_id = ALC269_FIXUP_HEADSET_MODE_NO_HP_MIC
	},
	[ALC256_FIXUP_ACER_SWIFT_DISABLE_AAMIX] = {
		.type = HDA_FIXUP_FUNC,
		.v.func = alc_fixup_disable_aamix,
		.chained = true,
		.chain_id = ALC256_FIXUP_ACER_SWIFT_NO_MIC_PRESENCE
	},
	[ALC295_FIXUP_HP_X360] = {
		.type = HDA_FIXUP_FUNC,
		.v.func = alc295_fixup_hp_top_speakers,
		.chained = true,
		.chain_id = ALC269_FIXUP_HP_MUTE_LED_MIC3
	},
	[ALC221_FIXUP_HP_HEADSET_MIC] = {
		.type = HDA_FIXUP_PINS,
		.v.pins = (const struct hda_pintbl[]) {
			{ 0x19, 0x0181313f},
			{ }
		},
		.chained = true,
		.chain_id = ALC269_FIXUP_HEADSET_MIC
	},
	[ALC285_FIXUP_LENOVO_HEADPHONE_NOISE] = {
		.type = HDA_FIXUP_FUNC,
		.v.func = alc285_fixup_invalidate_dacs,
		.chained = true,
		.chain_id = ALC269_FIXUP_THINKPAD_ACPI
	},
	[ALC295_FIXUP_HP_AUTO_MUTE] = {
		.type = HDA_FIXUP_FUNC,
		.v.func = alc_fixup_auto_mute_via_amp,
	},
	[ALC286_FIXUP_ACER_AIO_MIC_NO_PRESENCE] = {
		.type = HDA_FIXUP_PINS,
		.v.pins = (const struct hda_pintbl[]) {
			{ 0x18, 0x01a1913c }, /* use as headset mic, without its own jack detect */
			{ }
		},
		.chained = true,
		.chain_id = ALC269_FIXUP_HEADSET_MIC
	},
	[ALC294_FIXUP_ASUS_MIC] = {
		.type = HDA_FIXUP_PINS,
		.v.pins = (const struct hda_pintbl[]) {
			{ 0x13, 0x90a60160 }, /* use as internal mic */
			{ 0x19, 0x04a11120 }, /* use as headset mic, without its own jack detect */
			{ }
		},
		.chained = true,
		.chain_id = ALC269_FIXUP_HEADSET_MODE_NO_HP_MIC
	},
	[ALC294_FIXUP_ASUS_HEADSET_MIC] = {
		.type = HDA_FIXUP_PINS,
		.v.pins = (const struct hda_pintbl[]) {
			{ 0x19, 0x01a1103c }, /* use as headset mic */
			{ }
		},
		.chained = true,
		.chain_id = ALC269_FIXUP_HEADSET_MODE_NO_HP_MIC
	},
	[ALC294_FIXUP_ASUS_SPK] = {
		.type = HDA_FIXUP_VERBS,
		.v.verbs = (const struct hda_verb[]) {
			/* Set EAPD high */
			{ 0x20, AC_VERB_SET_COEF_INDEX, 0x40 },
			{ 0x20, AC_VERB_SET_PROC_COEF, 0x8800 },
			{ }
		},
		.chained = true,
		.chain_id = ALC294_FIXUP_ASUS_HEADSET_MIC
	},
	[ALC295_FIXUP_CHROME_BOOK] = {
		.type = HDA_FIXUP_FUNC,
		.v.func = alc295_fixup_chromebook,
	},
	[ALC293_FIXUP_SYSTEM76_MIC_NO_PRESENCE] = {
		.type = HDA_FIXUP_PINS,
		.v.pins = (const struct hda_pintbl[]) {
			{ 0x1a, 0x01a1913c }, /* use as headset mic, without its own jack detect */
			{ }
		},
		.chained = true,
		.chain_id = ALC269_FIXUP_HEADSET_MODE_NO_HP_MIC
	},
	[ALC285_FIXUP_LENOVO_PC_BEEP_IN_NOISE] = {
		.type = HDA_FIXUP_VERBS,
		.v.verbs = (const struct hda_verb[]) {
			/* Disable PCBEEP-IN passthrough */
			{ 0x20, AC_VERB_SET_COEF_INDEX, 0x36 },
			{ 0x20, AC_VERB_SET_PROC_COEF, 0x57d7 },
			{ }
		},
		.chained = true,
		.chain_id = ALC285_FIXUP_LENOVO_HEADPHONE_NOISE
	},
	[ALC269VC_FIXUP_ACER_HEADSET_MIC] = {
		.type = HDA_FIXUP_PINS,
		.v.pins = (const struct hda_pintbl[]) {
			{ 0x18, 0x02a11030 }, /* use as headset mic */
			{ }
		},
		.chained = true,
		.chain_id = ALC269_FIXUP_HEADSET_MODE_NO_HP_MIC
	},
	[ALC255_FIXUP_ACER_HEADSET_MIC] = {
		.type = HDA_FIXUP_PINS,
		.v.pins = (const struct hda_pintbl[]) {
			{ 0x19, 0x03a11130 },
			{ 0x1a, 0x90a60140 }, /* use as internal mic */
			{ }
		},
		.chained = true,
		.chain_id = ALC255_FIXUP_HEADSET_MODE_NO_HP_MIC
	},
	[ALC225_FIXUP_DELL_WYSE_AIO_MIC_NO_PRESENCE] = {
		.type = HDA_FIXUP_PINS,
		.v.pins = (const struct hda_pintbl[]) {
			{ 0x16, 0x01011020 }, /* Rear Line out */
			{ 0x19, 0x01a1913c }, /* use as Front headset mic, without its own jack detect */
			{ }
		},
		.chained = true,
		.chain_id = ALC225_FIXUP_WYSE_AUTO_MUTE
	},
	[ALC225_FIXUP_WYSE_AUTO_MUTE] = {
		.type = HDA_FIXUP_FUNC,
		.v.func = alc_fixup_auto_mute_via_amp,
		.chained = true,
		.chain_id = ALC225_FIXUP_WYSE_DISABLE_MIC_VREF
	},
	[ALC225_FIXUP_WYSE_DISABLE_MIC_VREF] = {
		.type = HDA_FIXUP_FUNC,
		.v.func = alc_fixup_disable_mic_vref,
		.chained = true,
		.chain_id = ALC269_FIXUP_HEADSET_MODE_NO_HP_MIC
	},
	[ALC286_FIXUP_ACER_AIO_HEADSET_MIC] = {
		.type = HDA_FIXUP_VERBS,
		.v.verbs = (const struct hda_verb[]) {
			{ 0x20, AC_VERB_SET_COEF_INDEX, 0x4f },
			{ 0x20, AC_VERB_SET_PROC_COEF, 0x5029 },
			{ }
		},
		.chained = true,
		.chain_id = ALC286_FIXUP_ACER_AIO_MIC_NO_PRESENCE
	},
	[ALC233_FIXUP_ACER_HEADSET_MIC] = {
		.type = HDA_FIXUP_VERBS,
		.v.verbs = (const struct hda_verb[]) {
			{ 0x20, AC_VERB_SET_COEF_INDEX, 0x45 },
			{ 0x20, AC_VERB_SET_PROC_COEF, 0x5089 },
			{ }
		},
		.chained = true,
		.chain_id = ALC233_FIXUP_ASUS_MIC_NO_PRESENCE
	},
	[ALC256_FIXUP_ASUS_MIC_NO_PRESENCE] = {
		.type = HDA_FIXUP_PINS,
		.v.pins = (const struct hda_pintbl[]) {
			{ 0x19, 0x04a11120 }, /* use as headset mic, without its own jack detect */
			{ }
		},
		.chained = true,
		.chain_id = ALC256_FIXUP_ASUS_HEADSET_MODE
	},
	[ALC299_FIXUP_PREDATOR_SPK] = {
		.type = HDA_FIXUP_PINS,
		.v.pins = (const struct hda_pintbl[]) {
			{ 0x21, 0x90170150 }, /* use as headset mic, without its own jack detect */
			{ }
		}
	},
};

static const struct snd_pci_quirk alc269_fixup_tbl[] = {
	SND_PCI_QUIRK(0x1025, 0x0283, "Acer TravelMate 8371", ALC269_FIXUP_INV_DMIC),
	SND_PCI_QUIRK(0x1025, 0x029b, "Acer 1810TZ", ALC269_FIXUP_INV_DMIC),
	SND_PCI_QUIRK(0x1025, 0x0349, "Acer AOD260", ALC269_FIXUP_INV_DMIC),
	SND_PCI_QUIRK(0x1025, 0x047c, "Acer AC700", ALC269_FIXUP_ACER_AC700),
	SND_PCI_QUIRK(0x1025, 0x072d, "Acer Aspire V5-571G", ALC269_FIXUP_ASPIRE_HEADSET_MIC),
	SND_PCI_QUIRK(0x1025, 0x080d, "Acer Aspire V5-122P", ALC269_FIXUP_ASPIRE_HEADSET_MIC),
	SND_PCI_QUIRK(0x1025, 0x0740, "Acer AO725", ALC271_FIXUP_HP_GATE_MIC_JACK),
	SND_PCI_QUIRK(0x1025, 0x0742, "Acer AO756", ALC271_FIXUP_HP_GATE_MIC_JACK),
	SND_PCI_QUIRK(0x1025, 0x0762, "Acer Aspire E1-472", ALC271_FIXUP_HP_GATE_MIC_JACK_E1_572),
	SND_PCI_QUIRK(0x1025, 0x0775, "Acer Aspire E1-572", ALC271_FIXUP_HP_GATE_MIC_JACK_E1_572),
	SND_PCI_QUIRK(0x1025, 0x079b, "Acer Aspire V5-573G", ALC282_FIXUP_ASPIRE_V5_PINS),
	SND_PCI_QUIRK(0x1025, 0x101c, "Acer Veriton N2510G", ALC269VC_FIXUP_NL3_SECOND_JACK),
	SND_PCI_QUIRK(0x1025, 0x102b, "Acer Aspire C24-860", ALC286_FIXUP_ACER_AIO_MIC_NO_PRESENCE),
	SND_PCI_QUIRK(0x1025, 0x1065, "Acer Aspire C20-820", ALC269VC_FIXUP_ACER_HEADSET_MIC),
	SND_PCI_QUIRK(0x1025, 0x106d, "Acer Cloudbook 14", ALC283_FIXUP_CHROME_BOOK),
	SND_PCI_QUIRK(0x1025, 0x1094, "Acer Aspire E5-575T", ALC255_FIXUP_ACER_LIMIT_INT_MIC_BOOST),
	SND_PCI_QUIRK(0x1025, 0x1166, "Acer Veriton N4640G", ALC269VC_FIXUP_NL3_SECOND_JACK),
	SND_PCI_QUIRK(0x1025, 0x1167, "Acer Veriton N6640G", ALC269VC_FIXUP_NL3_SECOND_JACK),
	SND_PCI_QUIRK(0x1025, 0x1247, "Acer vCopperbox", ALC269VC_FIXUP_ACER_VCOPPERBOX_PINS),
	SND_PCI_QUIRK(0x1025, 0x1099, "Acer Aspire E5-523G", ALC255_FIXUP_ACER_MIC_NO_PRESENCE),
	SND_PCI_QUIRK(0x1025, 0x110e, "Acer Aspire ES1-432", ALC255_FIXUP_ACER_MIC_NO_PRESENCE),
	SND_PCI_QUIRK(0x1025, 0x1246, "Acer Predator Helios 500", ALC299_FIXUP_PREDATOR_SPK),
	SND_PCI_QUIRK(0x1025, 0x128f, "Acer Veriton Z6860G", ALC286_FIXUP_ACER_AIO_HEADSET_MIC),
	SND_PCI_QUIRK(0x1025, 0x1290, "Acer Veriton Z4860G", ALC286_FIXUP_ACER_AIO_HEADSET_MIC),
	SND_PCI_QUIRK(0x1025, 0x1291, "Acer Veriton Z4660G", ALC286_FIXUP_ACER_AIO_HEADSET_MIC),
	SND_PCI_QUIRK(0x1025, 0x1308, "Acer Aspire Z24-890", ALC286_FIXUP_ACER_AIO_HEADSET_MIC),
<<<<<<< HEAD
	SND_PCI_QUIRK(0x1025, 0x129c, "Acer SWIFT SF314-55", ALC256_FIXUP_ACER_SWIFT_DISABLE_AAMIX),
=======
>>>>>>> 8eaed8dd
	SND_PCI_QUIRK(0x1025, 0x132a, "Acer TravelMate B114-21", ALC233_FIXUP_ACER_HEADSET_MIC),
	SND_PCI_QUIRK(0x1025, 0x1330, "Acer TravelMate X514-51T", ALC255_FIXUP_ACER_HEADSET_MIC),
	SND_PCI_QUIRK(0x1028, 0x0470, "Dell M101z", ALC269_FIXUP_DELL_M101Z),
	SND_PCI_QUIRK(0x1028, 0x054b, "Dell XPS one 2710", ALC275_FIXUP_DELL_XPS),
	SND_PCI_QUIRK(0x1028, 0x05bd, "Dell Latitude E6440", ALC292_FIXUP_DELL_E7X),
	SND_PCI_QUIRK(0x1028, 0x05be, "Dell Latitude E6540", ALC292_FIXUP_DELL_E7X),
	SND_PCI_QUIRK(0x1028, 0x05ca, "Dell Latitude E7240", ALC292_FIXUP_DELL_E7X),
	SND_PCI_QUIRK(0x1028, 0x05cb, "Dell Latitude E7440", ALC292_FIXUP_DELL_E7X),
	SND_PCI_QUIRK(0x1028, 0x05da, "Dell Vostro 5460", ALC290_FIXUP_SUBWOOFER),
	SND_PCI_QUIRK(0x1028, 0x05f4, "Dell", ALC269_FIXUP_DELL1_MIC_NO_PRESENCE),
	SND_PCI_QUIRK(0x1028, 0x05f5, "Dell", ALC269_FIXUP_DELL1_MIC_NO_PRESENCE),
	SND_PCI_QUIRK(0x1028, 0x05f6, "Dell", ALC269_FIXUP_DELL1_MIC_NO_PRESENCE),
	SND_PCI_QUIRK(0x1028, 0x0615, "Dell Vostro 5470", ALC290_FIXUP_SUBWOOFER_HSJACK),
	SND_PCI_QUIRK(0x1028, 0x0616, "Dell Vostro 5470", ALC290_FIXUP_SUBWOOFER_HSJACK),
	SND_PCI_QUIRK(0x1028, 0x062c, "Dell Latitude E5550", ALC292_FIXUP_DELL_E7X),
	SND_PCI_QUIRK(0x1028, 0x062e, "Dell Latitude E7450", ALC292_FIXUP_DELL_E7X),
	SND_PCI_QUIRK(0x1028, 0x0638, "Dell Inspiron 5439", ALC290_FIXUP_MONO_SPEAKERS_HSJACK),
	SND_PCI_QUIRK(0x1028, 0x064a, "Dell", ALC293_FIXUP_DELL1_MIC_NO_PRESENCE),
	SND_PCI_QUIRK(0x1028, 0x064b, "Dell", ALC293_FIXUP_DELL1_MIC_NO_PRESENCE),
	SND_PCI_QUIRK(0x1028, 0x0665, "Dell XPS 13", ALC288_FIXUP_DELL_XPS_13),
	SND_PCI_QUIRK(0x1028, 0x0669, "Dell Optiplex 9020m", ALC255_FIXUP_DELL1_MIC_NO_PRESENCE),
	SND_PCI_QUIRK(0x1028, 0x069a, "Dell Vostro 5480", ALC290_FIXUP_SUBWOOFER_HSJACK),
	SND_PCI_QUIRK(0x1028, 0x06c7, "Dell", ALC255_FIXUP_DELL1_MIC_NO_PRESENCE),
	SND_PCI_QUIRK(0x1028, 0x06d9, "Dell", ALC293_FIXUP_DELL1_MIC_NO_PRESENCE),
	SND_PCI_QUIRK(0x1028, 0x06da, "Dell", ALC293_FIXUP_DELL1_MIC_NO_PRESENCE),
	SND_PCI_QUIRK(0x1028, 0x06db, "Dell", ALC293_FIXUP_DISABLE_AAMIX_MULTIJACK),
	SND_PCI_QUIRK(0x1028, 0x06dd, "Dell", ALC293_FIXUP_DISABLE_AAMIX_MULTIJACK),
	SND_PCI_QUIRK(0x1028, 0x06de, "Dell", ALC293_FIXUP_DISABLE_AAMIX_MULTIJACK),
	SND_PCI_QUIRK(0x1028, 0x06df, "Dell", ALC293_FIXUP_DISABLE_AAMIX_MULTIJACK),
	SND_PCI_QUIRK(0x1028, 0x06e0, "Dell", ALC293_FIXUP_DISABLE_AAMIX_MULTIJACK),
	SND_PCI_QUIRK(0x1028, 0x0704, "Dell XPS 13 9350", ALC256_FIXUP_DELL_XPS_13_HEADPHONE_NOISE),
	SND_PCI_QUIRK(0x1028, 0x0706, "Dell Inspiron 7559", ALC256_FIXUP_DELL_INSPIRON_7559_SUBWOOFER),
	SND_PCI_QUIRK(0x1028, 0x0725, "Dell Inspiron 3162", ALC255_FIXUP_DELL_SPK_NOISE),
	SND_PCI_QUIRK(0x1028, 0x0738, "Dell Precision 5820", ALC269_FIXUP_NO_SHUTUP),
	SND_PCI_QUIRK(0x1028, 0x075b, "Dell XPS 13 9360", ALC256_FIXUP_DELL_XPS_13_HEADPHONE_NOISE),
	SND_PCI_QUIRK(0x1028, 0x075c, "Dell XPS 27 7760", ALC298_FIXUP_SPK_VOLUME),
	SND_PCI_QUIRK(0x1028, 0x075d, "Dell AIO", ALC298_FIXUP_SPK_VOLUME),
	SND_PCI_QUIRK(0x1028, 0x07b0, "Dell Precision 7520", ALC295_FIXUP_DISABLE_DAC3),
	SND_PCI_QUIRK(0x1028, 0x0798, "Dell Inspiron 17 7000 Gaming", ALC256_FIXUP_DELL_INSPIRON_7559_SUBWOOFER),
	SND_PCI_QUIRK(0x1028, 0x080c, "Dell WYSE", ALC225_FIXUP_DELL_WYSE_MIC_NO_PRESENCE),
	SND_PCI_QUIRK(0x1028, 0x082a, "Dell XPS 13 9360", ALC256_FIXUP_DELL_XPS_13_HEADPHONE_NOISE),
	SND_PCI_QUIRK(0x1028, 0x084b, "Dell", ALC274_FIXUP_DELL_AIO_LINEOUT_VERB),
	SND_PCI_QUIRK(0x1028, 0x084e, "Dell", ALC274_FIXUP_DELL_AIO_LINEOUT_VERB),
	SND_PCI_QUIRK(0x1028, 0x0871, "Dell Precision 3630", ALC255_FIXUP_DELL_HEADSET_MIC),
	SND_PCI_QUIRK(0x1028, 0x0872, "Dell Precision 3630", ALC255_FIXUP_DELL_HEADSET_MIC),
	SND_PCI_QUIRK(0x1028, 0x0873, "Dell Precision 3930", ALC255_FIXUP_DUMMY_LINEOUT_VERB),
	SND_PCI_QUIRK(0x1028, 0x08ad, "Dell WYSE AIO", ALC225_FIXUP_DELL_WYSE_AIO_MIC_NO_PRESENCE),
	SND_PCI_QUIRK(0x1028, 0x08ae, "Dell WYSE NB", ALC225_FIXUP_DELL1_MIC_NO_PRESENCE),
	SND_PCI_QUIRK(0x1028, 0x0935, "Dell", ALC274_FIXUP_DELL_AIO_LINEOUT_VERB),
	SND_PCI_QUIRK(0x1028, 0x164a, "Dell", ALC293_FIXUP_DELL1_MIC_NO_PRESENCE),
	SND_PCI_QUIRK(0x1028, 0x164b, "Dell", ALC293_FIXUP_DELL1_MIC_NO_PRESENCE),
	SND_PCI_QUIRK(0x103c, 0x1586, "HP", ALC269_FIXUP_HP_MUTE_LED_MIC2),
	SND_PCI_QUIRK(0x103c, 0x18e6, "HP", ALC269_FIXUP_HP_GPIO_LED),
	SND_PCI_QUIRK(0x103c, 0x218b, "HP", ALC269_FIXUP_LIMIT_INT_MIC_BOOST_MUTE_LED),
	SND_PCI_QUIRK(0x103c, 0x225f, "HP", ALC280_FIXUP_HP_GPIO2_MIC_HOTKEY),
	/* ALC282 */
	SND_PCI_QUIRK(0x103c, 0x21f9, "HP", ALC269_FIXUP_HP_MUTE_LED_MIC1),
	SND_PCI_QUIRK(0x103c, 0x2210, "HP", ALC269_FIXUP_HP_MUTE_LED_MIC1),
	SND_PCI_QUIRK(0x103c, 0x2214, "HP", ALC269_FIXUP_HP_MUTE_LED_MIC1),
	SND_PCI_QUIRK(0x103c, 0x2236, "HP", ALC269_FIXUP_HP_LINE1_MIC1_LED),
	SND_PCI_QUIRK(0x103c, 0x2237, "HP", ALC269_FIXUP_HP_LINE1_MIC1_LED),
	SND_PCI_QUIRK(0x103c, 0x2238, "HP", ALC269_FIXUP_HP_LINE1_MIC1_LED),
	SND_PCI_QUIRK(0x103c, 0x2239, "HP", ALC269_FIXUP_HP_LINE1_MIC1_LED),
	SND_PCI_QUIRK(0x103c, 0x224b, "HP", ALC269_FIXUP_HP_LINE1_MIC1_LED),
	SND_PCI_QUIRK(0x103c, 0x2268, "HP", ALC269_FIXUP_HP_MUTE_LED_MIC1),
	SND_PCI_QUIRK(0x103c, 0x226a, "HP", ALC269_FIXUP_HP_MUTE_LED_MIC1),
	SND_PCI_QUIRK(0x103c, 0x226b, "HP", ALC269_FIXUP_HP_MUTE_LED_MIC1),
	SND_PCI_QUIRK(0x103c, 0x226e, "HP", ALC269_FIXUP_HP_MUTE_LED_MIC1),
	SND_PCI_QUIRK(0x103c, 0x2271, "HP", ALC286_FIXUP_HP_GPIO_LED),
	SND_PCI_QUIRK(0x103c, 0x2272, "HP", ALC280_FIXUP_HP_DOCK_PINS),
	SND_PCI_QUIRK(0x103c, 0x2273, "HP", ALC280_FIXUP_HP_DOCK_PINS),
	SND_PCI_QUIRK(0x103c, 0x229e, "HP", ALC269_FIXUP_HP_MUTE_LED_MIC1),
	SND_PCI_QUIRK(0x103c, 0x22b2, "HP", ALC269_FIXUP_HP_MUTE_LED_MIC1),
	SND_PCI_QUIRK(0x103c, 0x22b7, "HP", ALC269_FIXUP_HP_MUTE_LED_MIC1),
	SND_PCI_QUIRK(0x103c, 0x22bf, "HP", ALC269_FIXUP_HP_MUTE_LED_MIC1),
	SND_PCI_QUIRK(0x103c, 0x22cf, "HP", ALC269_FIXUP_HP_MUTE_LED_MIC1),
	SND_PCI_QUIRK(0x103c, 0x22db, "HP", ALC280_FIXUP_HP_9480M),
	SND_PCI_QUIRK(0x103c, 0x22dc, "HP", ALC269_FIXUP_HP_GPIO_MIC1_LED),
	SND_PCI_QUIRK(0x103c, 0x22fb, "HP", ALC269_FIXUP_HP_GPIO_MIC1_LED),
	/* ALC290 */
	SND_PCI_QUIRK(0x103c, 0x221b, "HP", ALC269_FIXUP_HP_GPIO_MIC1_LED),
	SND_PCI_QUIRK(0x103c, 0x2221, "HP", ALC269_FIXUP_HP_GPIO_MIC1_LED),
	SND_PCI_QUIRK(0x103c, 0x2225, "HP", ALC269_FIXUP_HP_GPIO_MIC1_LED),
	SND_PCI_QUIRK(0x103c, 0x2253, "HP", ALC269_FIXUP_HP_GPIO_MIC1_LED),
	SND_PCI_QUIRK(0x103c, 0x2254, "HP", ALC269_FIXUP_HP_GPIO_MIC1_LED),
	SND_PCI_QUIRK(0x103c, 0x2255, "HP", ALC269_FIXUP_HP_GPIO_MIC1_LED),
	SND_PCI_QUIRK(0x103c, 0x2256, "HP", ALC269_FIXUP_HP_GPIO_MIC1_LED),
	SND_PCI_QUIRK(0x103c, 0x2257, "HP", ALC269_FIXUP_HP_GPIO_MIC1_LED),
	SND_PCI_QUIRK(0x103c, 0x2259, "HP", ALC269_FIXUP_HP_GPIO_MIC1_LED),
	SND_PCI_QUIRK(0x103c, 0x225a, "HP", ALC269_FIXUP_HP_DOCK_GPIO_MIC1_LED),
	SND_PCI_QUIRK(0x103c, 0x2260, "HP", ALC269_FIXUP_HP_MUTE_LED_MIC1),
	SND_PCI_QUIRK(0x103c, 0x2263, "HP", ALC269_FIXUP_HP_MUTE_LED_MIC1),
	SND_PCI_QUIRK(0x103c, 0x2264, "HP", ALC269_FIXUP_HP_MUTE_LED_MIC1),
	SND_PCI_QUIRK(0x103c, 0x2265, "HP", ALC269_FIXUP_HP_MUTE_LED_MIC1),
	SND_PCI_QUIRK(0x103c, 0x2272, "HP", ALC269_FIXUP_HP_GPIO_MIC1_LED),
	SND_PCI_QUIRK(0x103c, 0x2273, "HP", ALC269_FIXUP_HP_GPIO_MIC1_LED),
	SND_PCI_QUIRK(0x103c, 0x2278, "HP", ALC269_FIXUP_HP_GPIO_MIC1_LED),
	SND_PCI_QUIRK(0x103c, 0x227f, "HP", ALC269_FIXUP_HP_MUTE_LED_MIC1),
	SND_PCI_QUIRK(0x103c, 0x2282, "HP", ALC269_FIXUP_HP_MUTE_LED_MIC1),
	SND_PCI_QUIRK(0x103c, 0x228b, "HP", ALC269_FIXUP_HP_MUTE_LED_MIC1),
	SND_PCI_QUIRK(0x103c, 0x228e, "HP", ALC269_FIXUP_HP_MUTE_LED_MIC1),
	SND_PCI_QUIRK(0x103c, 0x22c5, "HP", ALC269_FIXUP_HP_MUTE_LED_MIC1),
	SND_PCI_QUIRK(0x103c, 0x22c7, "HP", ALC269_FIXUP_HP_MUTE_LED_MIC1),
	SND_PCI_QUIRK(0x103c, 0x22c8, "HP", ALC269_FIXUP_HP_MUTE_LED_MIC1),
	SND_PCI_QUIRK(0x103c, 0x22c4, "HP", ALC269_FIXUP_HP_MUTE_LED_MIC1),
	SND_PCI_QUIRK(0x103c, 0x2334, "HP", ALC269_FIXUP_HP_MUTE_LED_MIC1),
	SND_PCI_QUIRK(0x103c, 0x2335, "HP", ALC269_FIXUP_HP_MUTE_LED_MIC1),
	SND_PCI_QUIRK(0x103c, 0x2336, "HP", ALC269_FIXUP_HP_MUTE_LED_MIC1),
	SND_PCI_QUIRK(0x103c, 0x2337, "HP", ALC269_FIXUP_HP_MUTE_LED_MIC1),
	SND_PCI_QUIRK(0x103c, 0x221c, "HP EliteBook 755 G2", ALC280_FIXUP_HP_HEADSET_MIC),
	SND_PCI_QUIRK(0x103c, 0x802e, "HP Z240 SFF", ALC221_FIXUP_HP_MIC_NO_PRESENCE),
	SND_PCI_QUIRK(0x103c, 0x802f, "HP Z240", ALC221_FIXUP_HP_MIC_NO_PRESENCE),
	SND_PCI_QUIRK(0x103c, 0x820d, "HP Pavilion 15", ALC269_FIXUP_HP_MUTE_LED_MIC3),
	SND_PCI_QUIRK(0x103c, 0x8256, "HP", ALC221_FIXUP_HP_FRONT_MIC),
	SND_PCI_QUIRK(0x103c, 0x827e, "HP x360", ALC295_FIXUP_HP_X360),
	SND_PCI_QUIRK(0x103c, 0x82bf, "HP G3 mini", ALC221_FIXUP_HP_MIC_NO_PRESENCE),
	SND_PCI_QUIRK(0x103c, 0x82c0, "HP G3 mini premium", ALC221_FIXUP_HP_MIC_NO_PRESENCE),
	SND_PCI_QUIRK(0x103c, 0x83b9, "HP Spectre x360", ALC269_FIXUP_HP_MUTE_LED_MIC3),
	SND_PCI_QUIRK(0x1043, 0x103e, "ASUS X540SA", ALC256_FIXUP_ASUS_MIC),
	SND_PCI_QUIRK(0x1043, 0x103f, "ASUS TX300", ALC282_FIXUP_ASUS_TX300),
	SND_PCI_QUIRK(0x1043, 0x106d, "Asus K53BE", ALC269_FIXUP_LIMIT_INT_MIC_BOOST),
	SND_PCI_QUIRK(0x1043, 0x10a1, "ASUS UX391UA", ALC294_FIXUP_ASUS_SPK),
	SND_PCI_QUIRK(0x1043, 0x10c0, "ASUS X540SA", ALC256_FIXUP_ASUS_MIC),
	SND_PCI_QUIRK(0x1043, 0x10d0, "ASUS X540LA/X540LJ", ALC255_FIXUP_ASUS_MIC_NO_PRESENCE),
	SND_PCI_QUIRK(0x1043, 0x115d, "Asus 1015E", ALC269_FIXUP_LIMIT_INT_MIC_BOOST),
	SND_PCI_QUIRK(0x1043, 0x11c0, "ASUS X556UR", ALC255_FIXUP_ASUS_MIC_NO_PRESENCE),
	SND_PCI_QUIRK(0x1043, 0x1290, "ASUS X441SA", ALC233_FIXUP_EAPD_COEF_AND_MIC_NO_PRESENCE),
	SND_PCI_QUIRK(0x1043, 0x12a0, "ASUS X441UV", ALC233_FIXUP_EAPD_COEF_AND_MIC_NO_PRESENCE),
	SND_PCI_QUIRK(0x1043, 0x12f0, "ASUS X541UV", ALC256_FIXUP_ASUS_MIC),
	SND_PCI_QUIRK(0x1043, 0x12e0, "ASUS X541SA", ALC256_FIXUP_ASUS_MIC),
	SND_PCI_QUIRK(0x1043, 0x13b0, "ASUS Z550SA", ALC256_FIXUP_ASUS_MIC),
	SND_PCI_QUIRK(0x1043, 0x1427, "Asus Zenbook UX31E", ALC269VB_FIXUP_ASUS_ZENBOOK),
	SND_PCI_QUIRK(0x1043, 0x1517, "Asus Zenbook UX31A", ALC269VB_FIXUP_ASUS_ZENBOOK_UX31A),
	SND_PCI_QUIRK(0x1043, 0x16e3, "ASUS UX50", ALC269_FIXUP_STEREO_DMIC),
	SND_PCI_QUIRK(0x1043, 0x18b1, "ASUS MJ401TA", ALC256_FIXUP_ASUS_MIC_NO_PRESENCE),
	SND_PCI_QUIRK(0x1043, 0x1a13, "Asus G73Jw", ALC269_FIXUP_ASUS_G73JW),
	SND_PCI_QUIRK(0x1043, 0x1a30, "ASUS X705UD", ALC256_FIXUP_ASUS_MIC),
	SND_PCI_QUIRK(0x1043, 0x1b13, "Asus U41SV", ALC269_FIXUP_INV_DMIC),
	SND_PCI_QUIRK(0x1043, 0x1bbd, "ASUS Z550MA", ALC255_FIXUP_ASUS_MIC_NO_PRESENCE),
	SND_PCI_QUIRK(0x1043, 0x1c23, "Asus X55U", ALC269_FIXUP_LIMIT_INT_MIC_BOOST),
	SND_PCI_QUIRK(0x1043, 0x125e, "ASUS Q524UQK", ALC255_FIXUP_ASUS_MIC_NO_PRESENCE),
	SND_PCI_QUIRK(0x1043, 0x1ccd, "ASUS X555UB", ALC256_FIXUP_ASUS_MIC),
	SND_PCI_QUIRK(0x1043, 0x3030, "ASUS ZN270IE", ALC256_FIXUP_ASUS_AIO_GPIO2),
	SND_PCI_QUIRK(0x1043, 0x831a, "ASUS P901", ALC269_FIXUP_STEREO_DMIC),
	SND_PCI_QUIRK(0x1043, 0x834a, "ASUS S101", ALC269_FIXUP_STEREO_DMIC),
	SND_PCI_QUIRK(0x1043, 0x8398, "ASUS P1005", ALC269_FIXUP_STEREO_DMIC),
	SND_PCI_QUIRK(0x1043, 0x83ce, "ASUS P1005", ALC269_FIXUP_STEREO_DMIC),
	SND_PCI_QUIRK(0x1043, 0x8516, "ASUS X101CH", ALC269_FIXUP_ASUS_X101),
	SND_PCI_QUIRK(0x104d, 0x90b5, "Sony VAIO Pro 11", ALC286_FIXUP_SONY_MIC_NO_PRESENCE),
	SND_PCI_QUIRK(0x104d, 0x90b6, "Sony VAIO Pro 13", ALC286_FIXUP_SONY_MIC_NO_PRESENCE),
	SND_PCI_QUIRK(0x104d, 0x9073, "Sony VAIO", ALC275_FIXUP_SONY_VAIO_GPIO2),
	SND_PCI_QUIRK(0x104d, 0x907b, "Sony VAIO", ALC275_FIXUP_SONY_HWEQ),
	SND_PCI_QUIRK(0x104d, 0x9084, "Sony VAIO", ALC275_FIXUP_SONY_HWEQ),
	SND_PCI_QUIRK(0x104d, 0x9099, "Sony VAIO S13", ALC275_FIXUP_SONY_DISABLE_AAMIX),
	SND_PCI_QUIRK(0x10cf, 0x1475, "Lifebook", ALC269_FIXUP_LIFEBOOK),
	SND_PCI_QUIRK(0x10cf, 0x159f, "Lifebook E780", ALC269_FIXUP_LIFEBOOK_NO_HP_TO_LINEOUT),
	SND_PCI_QUIRK(0x10cf, 0x15dc, "Lifebook T731", ALC269_FIXUP_LIFEBOOK_HP_PIN),
	SND_PCI_QUIRK(0x10cf, 0x1757, "Lifebook E752", ALC269_FIXUP_LIFEBOOK_HP_PIN),
	SND_PCI_QUIRK(0x10cf, 0x1629, "Lifebook U7x7", ALC255_FIXUP_LIFEBOOK_U7x7_HEADSET_MIC),
	SND_PCI_QUIRK(0x10cf, 0x1845, "Lifebook U904", ALC269_FIXUP_LIFEBOOK_EXTMIC),
	SND_PCI_QUIRK(0x10ec, 0x10f2, "Intel Reference board", ALC700_FIXUP_INTEL_REFERENCE),
	SND_PCI_QUIRK(0x10f7, 0x8338, "Panasonic CF-SZ6", ALC269_FIXUP_HEADSET_MODE),
	SND_PCI_QUIRK(0x144d, 0xc109, "Samsung Ativ book 9 (NP900X3G)", ALC269_FIXUP_INV_DMIC),
	SND_PCI_QUIRK(0x144d, 0xc740, "Samsung Ativ book 8 (NP870Z5G)", ALC269_FIXUP_ATIV_BOOK_8),
	SND_PCI_QUIRK(0x1458, 0xfa53, "Gigabyte BXBT-2807", ALC283_FIXUP_HEADSET_MIC),
	SND_PCI_QUIRK(0x1462, 0xb120, "MSI Cubi MS-B120", ALC283_FIXUP_HEADSET_MIC),
	SND_PCI_QUIRK(0x1462, 0xb171, "Cubi N 8GL (MS-B171)", ALC283_FIXUP_HEADSET_MIC),
	SND_PCI_QUIRK(0x152d, 0x1082, "Quanta NL3", ALC269VC_FIXUP_NL3_SECOND_JACK),
	SND_PCI_QUIRK(0x1558, 0x1325, "System76 Darter Pro (darp5)", ALC293_FIXUP_SYSTEM76_MIC_NO_PRESENCE),
	SND_PCI_QUIRK(0x17aa, 0x1036, "Lenovo P520", ALC233_FIXUP_LENOVO_MULTI_CODECS),
	SND_PCI_QUIRK(0x17aa, 0x20f2, "Thinkpad SL410/510", ALC269_FIXUP_SKU_IGNORE),
	SND_PCI_QUIRK(0x17aa, 0x215e, "Thinkpad L512", ALC269_FIXUP_SKU_IGNORE),
	SND_PCI_QUIRK(0x17aa, 0x21b8, "Thinkpad Edge 14", ALC269_FIXUP_SKU_IGNORE),
	SND_PCI_QUIRK(0x17aa, 0x21ca, "Thinkpad L412", ALC269_FIXUP_SKU_IGNORE),
	SND_PCI_QUIRK(0x17aa, 0x21e9, "Thinkpad Edge 15", ALC269_FIXUP_SKU_IGNORE),
	SND_PCI_QUIRK(0x17aa, 0x21f6, "Thinkpad T530", ALC269_FIXUP_LENOVO_DOCK),
	SND_PCI_QUIRK(0x17aa, 0x21fa, "Thinkpad X230", ALC269_FIXUP_LENOVO_DOCK),
	SND_PCI_QUIRK(0x17aa, 0x21f3, "Thinkpad T430", ALC269_FIXUP_LENOVO_DOCK),
	SND_PCI_QUIRK(0x17aa, 0x21fb, "Thinkpad T430s", ALC269_FIXUP_LENOVO_DOCK),
	SND_PCI_QUIRK(0x17aa, 0x2203, "Thinkpad X230 Tablet", ALC269_FIXUP_LENOVO_DOCK),
	SND_PCI_QUIRK(0x17aa, 0x2208, "Thinkpad T431s", ALC269_FIXUP_LENOVO_DOCK),
	SND_PCI_QUIRK(0x17aa, 0x220c, "Thinkpad T440s", ALC292_FIXUP_TPT440),
	SND_PCI_QUIRK(0x17aa, 0x220e, "Thinkpad T440p", ALC292_FIXUP_TPT440_DOCK),
	SND_PCI_QUIRK(0x17aa, 0x2210, "Thinkpad T540p", ALC292_FIXUP_TPT440_DOCK),
	SND_PCI_QUIRK(0x17aa, 0x2211, "Thinkpad W541", ALC292_FIXUP_TPT440_DOCK),
	SND_PCI_QUIRK(0x17aa, 0x2212, "Thinkpad T440", ALC292_FIXUP_TPT440_DOCK),
	SND_PCI_QUIRK(0x17aa, 0x2214, "Thinkpad X240", ALC292_FIXUP_TPT440_DOCK),
	SND_PCI_QUIRK(0x17aa, 0x2215, "Thinkpad", ALC269_FIXUP_LIMIT_INT_MIC_BOOST),
	SND_PCI_QUIRK(0x17aa, 0x2218, "Thinkpad X1 Carbon 2nd", ALC292_FIXUP_TPT440_DOCK),
	SND_PCI_QUIRK(0x17aa, 0x2223, "ThinkPad T550", ALC292_FIXUP_TPT440_DOCK),
	SND_PCI_QUIRK(0x17aa, 0x2226, "ThinkPad X250", ALC292_FIXUP_TPT440_DOCK),
	SND_PCI_QUIRK(0x17aa, 0x222d, "Thinkpad", ALC298_FIXUP_TPT470_DOCK),
	SND_PCI_QUIRK(0x17aa, 0x222e, "Thinkpad", ALC298_FIXUP_TPT470_DOCK),
	SND_PCI_QUIRK(0x17aa, 0x2231, "Thinkpad T560", ALC292_FIXUP_TPT460),
	SND_PCI_QUIRK(0x17aa, 0x2233, "Thinkpad", ALC292_FIXUP_TPT460),
	SND_PCI_QUIRK(0x17aa, 0x2245, "Thinkpad T470", ALC298_FIXUP_TPT470_DOCK),
	SND_PCI_QUIRK(0x17aa, 0x2246, "Thinkpad", ALC298_FIXUP_TPT470_DOCK),
	SND_PCI_QUIRK(0x17aa, 0x2247, "Thinkpad", ALC298_FIXUP_TPT470_DOCK),
	SND_PCI_QUIRK(0x17aa, 0x2249, "Thinkpad", ALC292_FIXUP_TPT460),
	SND_PCI_QUIRK(0x17aa, 0x224b, "Thinkpad", ALC298_FIXUP_TPT470_DOCK),
	SND_PCI_QUIRK(0x17aa, 0x224c, "Thinkpad", ALC298_FIXUP_TPT470_DOCK),
	SND_PCI_QUIRK(0x17aa, 0x224d, "Thinkpad", ALC298_FIXUP_TPT470_DOCK),
	SND_PCI_QUIRK(0x17aa, 0x225d, "Thinkpad T480", ALC269_FIXUP_LIMIT_INT_MIC_BOOST),
	SND_PCI_QUIRK(0x17aa, 0x30bb, "ThinkCentre AIO", ALC233_FIXUP_LENOVO_LINE2_MIC_HOTKEY),
	SND_PCI_QUIRK(0x17aa, 0x30e2, "ThinkCentre AIO", ALC233_FIXUP_LENOVO_LINE2_MIC_HOTKEY),
	SND_PCI_QUIRK(0x17aa, 0x310c, "ThinkCentre Station", ALC294_FIXUP_LENOVO_MIC_LOCATION),
	SND_PCI_QUIRK(0x17aa, 0x312a, "ThinkCentre Station", ALC294_FIXUP_LENOVO_MIC_LOCATION),
	SND_PCI_QUIRK(0x17aa, 0x312f, "ThinkCentre Station", ALC294_FIXUP_LENOVO_MIC_LOCATION),
	SND_PCI_QUIRK(0x17aa, 0x313c, "ThinkCentre Station", ALC294_FIXUP_LENOVO_MIC_LOCATION),
	SND_PCI_QUIRK(0x17aa, 0x3902, "Lenovo E50-80", ALC269_FIXUP_DMIC_THINKPAD_ACPI),
	SND_PCI_QUIRK(0x17aa, 0x3977, "IdeaPad S210", ALC283_FIXUP_INT_MIC),
	SND_PCI_QUIRK(0x17aa, 0x3978, "IdeaPad Y410P", ALC269_FIXUP_NO_SHUTUP),
	SND_PCI_QUIRK(0x17aa, 0x5013, "Thinkpad", ALC269_FIXUP_LIMIT_INT_MIC_BOOST),
	SND_PCI_QUIRK(0x17aa, 0x501a, "Thinkpad", ALC283_FIXUP_INT_MIC),
	SND_PCI_QUIRK(0x17aa, 0x501e, "Thinkpad L440", ALC292_FIXUP_TPT440_DOCK),
	SND_PCI_QUIRK(0x17aa, 0x5026, "Thinkpad", ALC269_FIXUP_LIMIT_INT_MIC_BOOST),
	SND_PCI_QUIRK(0x17aa, 0x5034, "Thinkpad T450", ALC292_FIXUP_TPT440_DOCK),
	SND_PCI_QUIRK(0x17aa, 0x5036, "Thinkpad T450s", ALC292_FIXUP_TPT440_DOCK),
	SND_PCI_QUIRK(0x17aa, 0x503c, "Thinkpad L450", ALC292_FIXUP_TPT440_DOCK),
	SND_PCI_QUIRK(0x17aa, 0x504a, "ThinkPad X260", ALC292_FIXUP_TPT440_DOCK),
	SND_PCI_QUIRK(0x17aa, 0x504b, "Thinkpad", ALC293_FIXUP_LENOVO_SPK_NOISE),
	SND_PCI_QUIRK(0x17aa, 0x5050, "Thinkpad T560p", ALC292_FIXUP_TPT460),
	SND_PCI_QUIRK(0x17aa, 0x5051, "Thinkpad L460", ALC292_FIXUP_TPT460),
	SND_PCI_QUIRK(0x17aa, 0x5053, "Thinkpad T460", ALC292_FIXUP_TPT460),
	SND_PCI_QUIRK(0x17aa, 0x505d, "Thinkpad", ALC298_FIXUP_TPT470_DOCK),
	SND_PCI_QUIRK(0x17aa, 0x505f, "Thinkpad", ALC298_FIXUP_TPT470_DOCK),
	SND_PCI_QUIRK(0x17aa, 0x5062, "Thinkpad", ALC298_FIXUP_TPT470_DOCK),
	SND_PCI_QUIRK(0x17aa, 0x5109, "Thinkpad", ALC269_FIXUP_LIMIT_INT_MIC_BOOST),
	SND_PCI_QUIRK(0x17aa, 0x511e, "Thinkpad", ALC298_FIXUP_TPT470_DOCK),
	SND_PCI_QUIRK(0x17aa, 0x511f, "Thinkpad", ALC298_FIXUP_TPT470_DOCK),
	SND_PCI_QUIRK(0x17aa, 0x3bf8, "Quanta FL1", ALC269_FIXUP_PCM_44K),
	SND_PCI_QUIRK(0x17aa, 0x9e54, "LENOVO NB", ALC269_FIXUP_LENOVO_EAPD),
	SND_PCI_QUIRK(0x19e5, 0x3200, "Huawei MBX", ALC255_FIXUP_MIC_MUTE_LED),
	SND_PCI_QUIRK(0x19e5, 0x3201, "Huawei MBX", ALC255_FIXUP_MIC_MUTE_LED),
	SND_PCI_QUIRK(0x19e5, 0x3204, "Huawei MBXP", ALC256_FIXUP_HUAWEI_MBXP_PINS),
	SND_PCI_QUIRK(0x1b7d, 0xa831, "Ordissimo EVE2 ", ALC269VB_FIXUP_ORDISSIMO_EVE2), /* Also known as Malata PC-B1303 */

#if 0
	/* Below is a quirk table taken from the old code.
	 * Basically the device should work as is without the fixup table.
	 * If BIOS doesn't give a proper info, enable the corresponding
	 * fixup entry.
	 */
	SND_PCI_QUIRK(0x1043, 0x8330, "ASUS Eeepc P703 P900A",
		      ALC269_FIXUP_AMIC),
	SND_PCI_QUIRK(0x1043, 0x1013, "ASUS N61Da", ALC269_FIXUP_AMIC),
	SND_PCI_QUIRK(0x1043, 0x1143, "ASUS B53f", ALC269_FIXUP_AMIC),
	SND_PCI_QUIRK(0x1043, 0x1133, "ASUS UJ20ft", ALC269_FIXUP_AMIC),
	SND_PCI_QUIRK(0x1043, 0x1183, "ASUS K72DR", ALC269_FIXUP_AMIC),
	SND_PCI_QUIRK(0x1043, 0x11b3, "ASUS K52DR", ALC269_FIXUP_AMIC),
	SND_PCI_QUIRK(0x1043, 0x11e3, "ASUS U33Jc", ALC269_FIXUP_AMIC),
	SND_PCI_QUIRK(0x1043, 0x1273, "ASUS UL80Jt", ALC269_FIXUP_AMIC),
	SND_PCI_QUIRK(0x1043, 0x1283, "ASUS U53Jc", ALC269_FIXUP_AMIC),
	SND_PCI_QUIRK(0x1043, 0x12b3, "ASUS N82JV", ALC269_FIXUP_AMIC),
	SND_PCI_QUIRK(0x1043, 0x12d3, "ASUS N61Jv", ALC269_FIXUP_AMIC),
	SND_PCI_QUIRK(0x1043, 0x13a3, "ASUS UL30Vt", ALC269_FIXUP_AMIC),
	SND_PCI_QUIRK(0x1043, 0x1373, "ASUS G73JX", ALC269_FIXUP_AMIC),
	SND_PCI_QUIRK(0x1043, 0x1383, "ASUS UJ30Jc", ALC269_FIXUP_AMIC),
	SND_PCI_QUIRK(0x1043, 0x13d3, "ASUS N61JA", ALC269_FIXUP_AMIC),
	SND_PCI_QUIRK(0x1043, 0x1413, "ASUS UL50", ALC269_FIXUP_AMIC),
	SND_PCI_QUIRK(0x1043, 0x1443, "ASUS UL30", ALC269_FIXUP_AMIC),
	SND_PCI_QUIRK(0x1043, 0x1453, "ASUS M60Jv", ALC269_FIXUP_AMIC),
	SND_PCI_QUIRK(0x1043, 0x1483, "ASUS UL80", ALC269_FIXUP_AMIC),
	SND_PCI_QUIRK(0x1043, 0x14f3, "ASUS F83Vf", ALC269_FIXUP_AMIC),
	SND_PCI_QUIRK(0x1043, 0x14e3, "ASUS UL20", ALC269_FIXUP_AMIC),
	SND_PCI_QUIRK(0x1043, 0x1513, "ASUS UX30", ALC269_FIXUP_AMIC),
	SND_PCI_QUIRK(0x1043, 0x1593, "ASUS N51Vn", ALC269_FIXUP_AMIC),
	SND_PCI_QUIRK(0x1043, 0x15a3, "ASUS N60Jv", ALC269_FIXUP_AMIC),
	SND_PCI_QUIRK(0x1043, 0x15b3, "ASUS N60Dp", ALC269_FIXUP_AMIC),
	SND_PCI_QUIRK(0x1043, 0x15c3, "ASUS N70De", ALC269_FIXUP_AMIC),
	SND_PCI_QUIRK(0x1043, 0x15e3, "ASUS F83T", ALC269_FIXUP_AMIC),
	SND_PCI_QUIRK(0x1043, 0x1643, "ASUS M60J", ALC269_FIXUP_AMIC),
	SND_PCI_QUIRK(0x1043, 0x1653, "ASUS U50", ALC269_FIXUP_AMIC),
	SND_PCI_QUIRK(0x1043, 0x1693, "ASUS F50N", ALC269_FIXUP_AMIC),
	SND_PCI_QUIRK(0x1043, 0x16a3, "ASUS F5Q", ALC269_FIXUP_AMIC),
	SND_PCI_QUIRK(0x1043, 0x1723, "ASUS P80", ALC269_FIXUP_AMIC),
	SND_PCI_QUIRK(0x1043, 0x1743, "ASUS U80", ALC269_FIXUP_AMIC),
	SND_PCI_QUIRK(0x1043, 0x1773, "ASUS U20A", ALC269_FIXUP_AMIC),
	SND_PCI_QUIRK(0x1043, 0x1883, "ASUS F81Se", ALC269_FIXUP_AMIC),
	SND_PCI_QUIRK(0x152d, 0x1778, "Quanta ON1", ALC269_FIXUP_DMIC),
	SND_PCI_QUIRK(0x17aa, 0x3be9, "Quanta Wistron", ALC269_FIXUP_AMIC),
	SND_PCI_QUIRK(0x17aa, 0x3bf8, "Quanta FL1", ALC269_FIXUP_AMIC),
	SND_PCI_QUIRK(0x17ff, 0x059a, "Quanta EL3", ALC269_FIXUP_DMIC),
	SND_PCI_QUIRK(0x17ff, 0x059b, "Quanta JR1", ALC269_FIXUP_DMIC),
#endif
	{}
};

static const struct snd_pci_quirk alc269_fixup_vendor_tbl[] = {
	SND_PCI_QUIRK_VENDOR(0x1025, "Acer Aspire", ALC271_FIXUP_DMIC),
	SND_PCI_QUIRK_VENDOR(0x103c, "HP", ALC269_FIXUP_HP_MUTE_LED),
	SND_PCI_QUIRK_VENDOR(0x104d, "Sony VAIO", ALC269_FIXUP_SONY_VAIO),
	SND_PCI_QUIRK_VENDOR(0x17aa, "Thinkpad", ALC269_FIXUP_THINKPAD_ACPI),
	{}
};

static const struct hda_model_fixup alc269_fixup_models[] = {
	{.id = ALC269_FIXUP_AMIC, .name = "laptop-amic"},
	{.id = ALC269_FIXUP_DMIC, .name = "laptop-dmic"},
	{.id = ALC269_FIXUP_STEREO_DMIC, .name = "alc269-dmic"},
	{.id = ALC271_FIXUP_DMIC, .name = "alc271-dmic"},
	{.id = ALC269_FIXUP_INV_DMIC, .name = "inv-dmic"},
	{.id = ALC269_FIXUP_HEADSET_MIC, .name = "headset-mic"},
	{.id = ALC269_FIXUP_HEADSET_MODE, .name = "headset-mode"},
	{.id = ALC269_FIXUP_HEADSET_MODE_NO_HP_MIC, .name = "headset-mode-no-hp-mic"},
	{.id = ALC269_FIXUP_LENOVO_DOCK, .name = "lenovo-dock"},
	{.id = ALC269_FIXUP_HP_GPIO_LED, .name = "hp-gpio-led"},
	{.id = ALC269_FIXUP_HP_DOCK_GPIO_MIC1_LED, .name = "hp-dock-gpio-mic1-led"},
	{.id = ALC269_FIXUP_DELL1_MIC_NO_PRESENCE, .name = "dell-headset-multi"},
	{.id = ALC269_FIXUP_DELL2_MIC_NO_PRESENCE, .name = "dell-headset-dock"},
	{.id = ALC269_FIXUP_DELL3_MIC_NO_PRESENCE, .name = "dell-headset3"},
	{.id = ALC269_FIXUP_DELL4_MIC_NO_PRESENCE, .name = "dell-headset4"},
	{.id = ALC283_FIXUP_CHROME_BOOK, .name = "alc283-dac-wcaps"},
	{.id = ALC283_FIXUP_SENSE_COMBO_JACK, .name = "alc283-sense-combo"},
	{.id = ALC292_FIXUP_TPT440_DOCK, .name = "tpt440-dock"},
	{.id = ALC292_FIXUP_TPT440, .name = "tpt440"},
	{.id = ALC292_FIXUP_TPT460, .name = "tpt460"},
	{.id = ALC298_FIXUP_TPT470_DOCK, .name = "tpt470-dock"},
	{.id = ALC233_FIXUP_LENOVO_MULTI_CODECS, .name = "dual-codecs"},
	{.id = ALC700_FIXUP_INTEL_REFERENCE, .name = "alc700-ref"},
	{.id = ALC269_FIXUP_SONY_VAIO, .name = "vaio"},
	{.id = ALC269_FIXUP_DELL_M101Z, .name = "dell-m101z"},
	{.id = ALC269_FIXUP_ASUS_G73JW, .name = "asus-g73jw"},
	{.id = ALC269_FIXUP_LENOVO_EAPD, .name = "lenovo-eapd"},
	{.id = ALC275_FIXUP_SONY_HWEQ, .name = "sony-hweq"},
	{.id = ALC269_FIXUP_PCM_44K, .name = "pcm44k"},
	{.id = ALC269_FIXUP_LIFEBOOK, .name = "lifebook"},
	{.id = ALC269_FIXUP_LIFEBOOK_EXTMIC, .name = "lifebook-extmic"},
	{.id = ALC269_FIXUP_LIFEBOOK_HP_PIN, .name = "lifebook-hp-pin"},
	{.id = ALC255_FIXUP_LIFEBOOK_U7x7_HEADSET_MIC, .name = "lifebook-u7x7"},
	{.id = ALC269VB_FIXUP_AMIC, .name = "alc269vb-amic"},
	{.id = ALC269VB_FIXUP_DMIC, .name = "alc269vb-dmic"},
	{.id = ALC269_FIXUP_HP_MUTE_LED_MIC1, .name = "hp-mute-led-mic1"},
	{.id = ALC269_FIXUP_HP_MUTE_LED_MIC2, .name = "hp-mute-led-mic2"},
	{.id = ALC269_FIXUP_HP_MUTE_LED_MIC3, .name = "hp-mute-led-mic3"},
	{.id = ALC269_FIXUP_HP_GPIO_MIC1_LED, .name = "hp-gpio-mic1"},
	{.id = ALC269_FIXUP_HP_LINE1_MIC1_LED, .name = "hp-line1-mic1"},
	{.id = ALC269_FIXUP_NO_SHUTUP, .name = "noshutup"},
	{.id = ALC286_FIXUP_SONY_MIC_NO_PRESENCE, .name = "sony-nomic"},
	{.id = ALC269_FIXUP_ASPIRE_HEADSET_MIC, .name = "aspire-headset-mic"},
	{.id = ALC269_FIXUP_ASUS_X101, .name = "asus-x101"},
	{.id = ALC271_FIXUP_HP_GATE_MIC_JACK, .name = "acer-ao7xx"},
	{.id = ALC271_FIXUP_HP_GATE_MIC_JACK_E1_572, .name = "acer-aspire-e1"},
	{.id = ALC269_FIXUP_ACER_AC700, .name = "acer-ac700"},
	{.id = ALC269_FIXUP_LIMIT_INT_MIC_BOOST, .name = "limit-mic-boost"},
	{.id = ALC269VB_FIXUP_ASUS_ZENBOOK, .name = "asus-zenbook"},
	{.id = ALC269VB_FIXUP_ASUS_ZENBOOK_UX31A, .name = "asus-zenbook-ux31a"},
	{.id = ALC269VB_FIXUP_ORDISSIMO_EVE2, .name = "ordissimo"},
	{.id = ALC282_FIXUP_ASUS_TX300, .name = "asus-tx300"},
	{.id = ALC283_FIXUP_INT_MIC, .name = "alc283-int-mic"},
	{.id = ALC290_FIXUP_MONO_SPEAKERS_HSJACK, .name = "mono-speakers"},
	{.id = ALC290_FIXUP_SUBWOOFER_HSJACK, .name = "alc290-subwoofer"},
	{.id = ALC269_FIXUP_THINKPAD_ACPI, .name = "thinkpad"},
	{.id = ALC269_FIXUP_DMIC_THINKPAD_ACPI, .name = "dmic-thinkpad"},
	{.id = ALC255_FIXUP_ACER_MIC_NO_PRESENCE, .name = "alc255-acer"},
	{.id = ALC255_FIXUP_ASUS_MIC_NO_PRESENCE, .name = "alc255-asus"},
	{.id = ALC255_FIXUP_DELL1_MIC_NO_PRESENCE, .name = "alc255-dell1"},
	{.id = ALC255_FIXUP_DELL2_MIC_NO_PRESENCE, .name = "alc255-dell2"},
	{.id = ALC293_FIXUP_DELL1_MIC_NO_PRESENCE, .name = "alc293-dell1"},
	{.id = ALC283_FIXUP_HEADSET_MIC, .name = "alc283-headset"},
	{.id = ALC255_FIXUP_MIC_MUTE_LED, .name = "alc255-dell-mute"},
	{.id = ALC282_FIXUP_ASPIRE_V5_PINS, .name = "aspire-v5"},
	{.id = ALC280_FIXUP_HP_GPIO4, .name = "hp-gpio4"},
	{.id = ALC286_FIXUP_HP_GPIO_LED, .name = "hp-gpio-led"},
	{.id = ALC280_FIXUP_HP_GPIO2_MIC_HOTKEY, .name = "hp-gpio2-hotkey"},
	{.id = ALC280_FIXUP_HP_DOCK_PINS, .name = "hp-dock-pins"},
	{.id = ALC269_FIXUP_HP_DOCK_GPIO_MIC1_LED, .name = "hp-dock-gpio-mic"},
	{.id = ALC280_FIXUP_HP_9480M, .name = "hp-9480m"},
	{.id = ALC288_FIXUP_DELL_HEADSET_MODE, .name = "alc288-dell-headset"},
	{.id = ALC288_FIXUP_DELL1_MIC_NO_PRESENCE, .name = "alc288-dell1"},
	{.id = ALC288_FIXUP_DELL_XPS_13, .name = "alc288-dell-xps13"},
	{.id = ALC292_FIXUP_DELL_E7X, .name = "dell-e7x"},
	{.id = ALC293_FIXUP_DISABLE_AAMIX_MULTIJACK, .name = "alc293-dell"},
	{.id = ALC298_FIXUP_DELL1_MIC_NO_PRESENCE, .name = "alc298-dell1"},
	{.id = ALC298_FIXUP_DELL_AIO_MIC_NO_PRESENCE, .name = "alc298-dell-aio"},
	{.id = ALC275_FIXUP_DELL_XPS, .name = "alc275-dell-xps"},
	{.id = ALC256_FIXUP_DELL_XPS_13_HEADPHONE_NOISE, .name = "alc256-dell-xps13"},
	{.id = ALC293_FIXUP_LENOVO_SPK_NOISE, .name = "lenovo-spk-noise"},
	{.id = ALC233_FIXUP_LENOVO_LINE2_MIC_HOTKEY, .name = "lenovo-hotkey"},
	{.id = ALC255_FIXUP_DELL_SPK_NOISE, .name = "dell-spk-noise"},
	{.id = ALC225_FIXUP_DELL1_MIC_NO_PRESENCE, .name = "alc225-dell1"},
	{.id = ALC295_FIXUP_DISABLE_DAC3, .name = "alc295-disable-dac3"},
	{.id = ALC280_FIXUP_HP_HEADSET_MIC, .name = "alc280-hp-headset"},
	{.id = ALC221_FIXUP_HP_FRONT_MIC, .name = "alc221-hp-mic"},
	{.id = ALC298_FIXUP_SPK_VOLUME, .name = "alc298-spk-volume"},
	{.id = ALC256_FIXUP_DELL_INSPIRON_7559_SUBWOOFER, .name = "dell-inspiron-7559"},
	{.id = ALC269_FIXUP_ATIV_BOOK_8, .name = "ativ-book"},
	{.id = ALC221_FIXUP_HP_MIC_NO_PRESENCE, .name = "alc221-hp-mic"},
	{.id = ALC256_FIXUP_ASUS_HEADSET_MODE, .name = "alc256-asus-headset"},
	{.id = ALC256_FIXUP_ASUS_MIC, .name = "alc256-asus-mic"},
	{.id = ALC256_FIXUP_ASUS_AIO_GPIO2, .name = "alc256-asus-aio"},
	{.id = ALC233_FIXUP_ASUS_MIC_NO_PRESENCE, .name = "alc233-asus"},
	{.id = ALC233_FIXUP_EAPD_COEF_AND_MIC_NO_PRESENCE, .name = "alc233-eapd"},
	{.id = ALC294_FIXUP_LENOVO_MIC_LOCATION, .name = "alc294-lenovo-mic"},
	{.id = ALC225_FIXUP_DELL_WYSE_MIC_NO_PRESENCE, .name = "alc225-wyse"},
	{.id = ALC274_FIXUP_DELL_AIO_LINEOUT_VERB, .name = "alc274-dell-aio"},
	{.id = ALC255_FIXUP_DUMMY_LINEOUT_VERB, .name = "alc255-dummy-lineout"},
	{.id = ALC255_FIXUP_DELL_HEADSET_MIC, .name = "alc255-dell-headset"},
	{.id = ALC295_FIXUP_HP_X360, .name = "alc295-hp-x360"},
	{.id = ALC295_FIXUP_CHROME_BOOK, .name = "alc-sense-combo"},
	{.id = ALC299_FIXUP_PREDATOR_SPK, .name = "predator-spk"},
	{}
};
#define ALC225_STANDARD_PINS \
	{0x21, 0x04211020}

#define ALC256_STANDARD_PINS \
	{0x12, 0x90a60140}, \
	{0x14, 0x90170110}, \
	{0x21, 0x02211020}

#define ALC282_STANDARD_PINS \
	{0x14, 0x90170110}

#define ALC290_STANDARD_PINS \
	{0x12, 0x99a30130}

#define ALC292_STANDARD_PINS \
	{0x14, 0x90170110}, \
	{0x15, 0x0221401f}

#define ALC295_STANDARD_PINS \
	{0x12, 0xb7a60130}, \
	{0x14, 0x90170110}, \
	{0x21, 0x04211020}

#define ALC298_STANDARD_PINS \
	{0x12, 0x90a60130}, \
	{0x21, 0x03211020}

static const struct snd_hda_pin_quirk alc269_pin_fixup_tbl[] = {
	SND_HDA_PIN_QUIRK(0x10ec0221, 0x103c, "HP Workstation", ALC221_FIXUP_HP_HEADSET_MIC,
		{0x14, 0x01014020},
		{0x17, 0x90170110},
		{0x18, 0x02a11030},
		{0x19, 0x0181303F},
		{0x21, 0x0221102f}),
	SND_HDA_PIN_QUIRK(0x10ec0255, 0x1025, "Acer", ALC255_FIXUP_ACER_MIC_NO_PRESENCE,
		{0x12, 0x90a601c0},
		{0x14, 0x90171120},
		{0x21, 0x02211030}),
	SND_HDA_PIN_QUIRK(0x10ec0255, 0x1043, "ASUS", ALC255_FIXUP_ASUS_MIC_NO_PRESENCE,
		{0x14, 0x90170110},
		{0x1b, 0x90a70130},
		{0x21, 0x03211020}),
	SND_HDA_PIN_QUIRK(0x10ec0255, 0x1043, "ASUS", ALC255_FIXUP_ASUS_MIC_NO_PRESENCE,
		{0x1a, 0x90a70130},
		{0x1b, 0x90170110},
		{0x21, 0x03211020}),
	SND_HDA_PIN_QUIRK(0x10ec0225, 0x1028, "Dell", ALC225_FIXUP_DELL1_MIC_NO_PRESENCE,
		ALC225_STANDARD_PINS,
		{0x12, 0xb7a60130},
		{0x14, 0x901701a0}),
	SND_HDA_PIN_QUIRK(0x10ec0225, 0x1028, "Dell", ALC225_FIXUP_DELL1_MIC_NO_PRESENCE,
		ALC225_STANDARD_PINS,
		{0x12, 0xb7a60130},
		{0x14, 0x901701b0}),
	SND_HDA_PIN_QUIRK(0x10ec0225, 0x1028, "Dell", ALC225_FIXUP_DELL1_MIC_NO_PRESENCE,
		ALC225_STANDARD_PINS,
		{0x12, 0xb7a60150},
		{0x14, 0x901701a0}),
	SND_HDA_PIN_QUIRK(0x10ec0225, 0x1028, "Dell", ALC225_FIXUP_DELL1_MIC_NO_PRESENCE,
		ALC225_STANDARD_PINS,
		{0x12, 0xb7a60150},
		{0x14, 0x901701b0}),
	SND_HDA_PIN_QUIRK(0x10ec0225, 0x1028, "Dell", ALC225_FIXUP_DELL1_MIC_NO_PRESENCE,
		ALC225_STANDARD_PINS,
		{0x12, 0xb7a60130},
		{0x1b, 0x90170110}),
	SND_HDA_PIN_QUIRK(0x10ec0233, 0x8086, "Intel NUC Skull Canyon", ALC269_FIXUP_DELL1_MIC_NO_PRESENCE,
		{0x1b, 0x01111010},
		{0x1e, 0x01451130},
		{0x21, 0x02211020}),
	SND_HDA_PIN_QUIRK(0x10ec0235, 0x17aa, "Lenovo", ALC233_FIXUP_LENOVO_LINE2_MIC_HOTKEY,
		{0x12, 0x90a60140},
		{0x14, 0x90170110},
		{0x19, 0x02a11030},
		{0x21, 0x02211020}),
	SND_HDA_PIN_QUIRK(0x10ec0235, 0x17aa, "Lenovo", ALC294_FIXUP_LENOVO_MIC_LOCATION,
		{0x14, 0x90170110},
		{0x19, 0x02a11030},
		{0x1a, 0x02a11040},
		{0x1b, 0x01014020},
		{0x21, 0x0221101f}),
	SND_HDA_PIN_QUIRK(0x10ec0235, 0x17aa, "Lenovo", ALC294_FIXUP_LENOVO_MIC_LOCATION,
		{0x14, 0x90170110},
		{0x19, 0x02a11030},
		{0x1a, 0x02a11040},
		{0x1b, 0x01011020},
		{0x21, 0x0221101f}),
	SND_HDA_PIN_QUIRK(0x10ec0235, 0x17aa, "Lenovo", ALC294_FIXUP_LENOVO_MIC_LOCATION,
		{0x14, 0x90170110},
		{0x19, 0x02a11020},
		{0x1a, 0x02a11030},
		{0x21, 0x0221101f}),
	SND_HDA_PIN_QUIRK(0x10ec0236, 0x1028, "Dell", ALC255_FIXUP_DELL1_MIC_NO_PRESENCE,
		{0x12, 0x90a60140},
		{0x14, 0x90170110},
		{0x21, 0x02211020}),
	SND_HDA_PIN_QUIRK(0x10ec0236, 0x1028, "Dell", ALC255_FIXUP_DELL1_MIC_NO_PRESENCE,
		{0x12, 0x90a60140},
		{0x14, 0x90170150},
		{0x21, 0x02211020}),
	SND_HDA_PIN_QUIRK(0x10ec0236, 0x1028, "Dell", ALC255_FIXUP_DELL1_MIC_NO_PRESENCE,
		{0x21, 0x02211020}),
	SND_HDA_PIN_QUIRK(0x10ec0255, 0x1028, "Dell", ALC255_FIXUP_DELL2_MIC_NO_PRESENCE,
		{0x14, 0x90170110},
		{0x21, 0x02211020}),
	SND_HDA_PIN_QUIRK(0x10ec0255, 0x1028, "Dell", ALC255_FIXUP_DELL1_MIC_NO_PRESENCE,
		{0x14, 0x90170130},
		{0x21, 0x02211040}),
	SND_HDA_PIN_QUIRK(0x10ec0255, 0x1028, "Dell", ALC255_FIXUP_DELL1_MIC_NO_PRESENCE,
		{0x12, 0x90a60140},
		{0x14, 0x90170110},
		{0x21, 0x02211020}),
	SND_HDA_PIN_QUIRK(0x10ec0255, 0x1028, "Dell", ALC255_FIXUP_DELL1_MIC_NO_PRESENCE,
		{0x12, 0x90a60160},
		{0x14, 0x90170120},
		{0x21, 0x02211030}),
	SND_HDA_PIN_QUIRK(0x10ec0255, 0x1028, "Dell", ALC255_FIXUP_DELL1_MIC_NO_PRESENCE,
		{0x14, 0x90170110},
		{0x1b, 0x02011020},
		{0x21, 0x0221101f}),
	SND_HDA_PIN_QUIRK(0x10ec0255, 0x1028, "Dell", ALC255_FIXUP_DELL1_MIC_NO_PRESENCE,
		{0x14, 0x90170110},
		{0x1b, 0x01011020},
		{0x21, 0x0221101f}),
	SND_HDA_PIN_QUIRK(0x10ec0255, 0x1028, "Dell", ALC255_FIXUP_DELL1_MIC_NO_PRESENCE,
		{0x14, 0x90170130},
		{0x1b, 0x01014020},
		{0x21, 0x0221103f}),
	SND_HDA_PIN_QUIRK(0x10ec0255, 0x1028, "Dell", ALC255_FIXUP_DELL1_MIC_NO_PRESENCE,
		{0x14, 0x90170130},
		{0x1b, 0x01011020},
		{0x21, 0x0221103f}),
	SND_HDA_PIN_QUIRK(0x10ec0255, 0x1028, "Dell", ALC255_FIXUP_DELL1_MIC_NO_PRESENCE,
		{0x14, 0x90170130},
		{0x1b, 0x02011020},
		{0x21, 0x0221103f}),
	SND_HDA_PIN_QUIRK(0x10ec0255, 0x1028, "Dell", ALC255_FIXUP_DELL1_MIC_NO_PRESENCE,
		{0x14, 0x90170150},
		{0x1b, 0x02011020},
		{0x21, 0x0221105f}),
	SND_HDA_PIN_QUIRK(0x10ec0255, 0x1028, "Dell", ALC255_FIXUP_DELL1_MIC_NO_PRESENCE,
		{0x14, 0x90170110},
		{0x1b, 0x01014020},
		{0x21, 0x0221101f}),
	SND_HDA_PIN_QUIRK(0x10ec0255, 0x1028, "Dell", ALC255_FIXUP_DELL1_MIC_NO_PRESENCE,
		{0x12, 0x90a60160},
		{0x14, 0x90170120},
		{0x17, 0x90170140},
		{0x21, 0x0321102f}),
	SND_HDA_PIN_QUIRK(0x10ec0255, 0x1028, "Dell", ALC255_FIXUP_DELL1_MIC_NO_PRESENCE,
		{0x12, 0x90a60160},
		{0x14, 0x90170130},
		{0x21, 0x02211040}),
	SND_HDA_PIN_QUIRK(0x10ec0255, 0x1028, "Dell", ALC255_FIXUP_DELL1_MIC_NO_PRESENCE,
		{0x12, 0x90a60160},
		{0x14, 0x90170140},
		{0x21, 0x02211050}),
	SND_HDA_PIN_QUIRK(0x10ec0255, 0x1028, "Dell", ALC255_FIXUP_DELL1_MIC_NO_PRESENCE,
		{0x12, 0x90a60170},
		{0x14, 0x90170120},
		{0x21, 0x02211030}),
	SND_HDA_PIN_QUIRK(0x10ec0255, 0x1028, "Dell", ALC255_FIXUP_DELL1_MIC_NO_PRESENCE,
		{0x12, 0x90a60170},
		{0x14, 0x90170130},
		{0x21, 0x02211040}),
	SND_HDA_PIN_QUIRK(0x10ec0255, 0x1028, "Dell", ALC255_FIXUP_DELL1_MIC_NO_PRESENCE,
		{0x12, 0x90a60170},
		{0x14, 0x90171130},
		{0x21, 0x02211040}),
	SND_HDA_PIN_QUIRK(0x10ec0255, 0x1028, "Dell", ALC255_FIXUP_DELL1_MIC_NO_PRESENCE,
		{0x12, 0x90a60170},
		{0x14, 0x90170140},
		{0x21, 0x02211050}),
	SND_HDA_PIN_QUIRK(0x10ec0255, 0x1028, "Dell Inspiron 5548", ALC255_FIXUP_DELL1_MIC_NO_PRESENCE,
		{0x12, 0x90a60180},
		{0x14, 0x90170130},
		{0x21, 0x02211040}),
	SND_HDA_PIN_QUIRK(0x10ec0255, 0x1028, "Dell Inspiron 5565", ALC255_FIXUP_DELL1_MIC_NO_PRESENCE,
		{0x12, 0x90a60180},
		{0x14, 0x90170120},
		{0x21, 0x02211030}),
	SND_HDA_PIN_QUIRK(0x10ec0255, 0x1028, "Dell", ALC255_FIXUP_DELL1_MIC_NO_PRESENCE,
		{0x1b, 0x01011020},
		{0x21, 0x02211010}),
	SND_HDA_PIN_QUIRK(0x10ec0256, 0x1028, "Dell", ALC255_FIXUP_DELL1_MIC_NO_PRESENCE,
		{0x12, 0x90a60130},
		{0x14, 0x90170110},
		{0x1b, 0x01011020},
		{0x21, 0x0221101f}),
	SND_HDA_PIN_QUIRK(0x10ec0256, 0x1028, "Dell", ALC255_FIXUP_DELL1_MIC_NO_PRESENCE,
		{0x12, 0x90a60160},
		{0x14, 0x90170120},
		{0x21, 0x02211030}),
	SND_HDA_PIN_QUIRK(0x10ec0256, 0x1028, "Dell", ALC255_FIXUP_DELL1_MIC_NO_PRESENCE,
		{0x12, 0x90a60170},
		{0x14, 0x90170120},
		{0x21, 0x02211030}),
	SND_HDA_PIN_QUIRK(0x10ec0256, 0x1028, "Dell Inspiron 5468", ALC255_FIXUP_DELL1_MIC_NO_PRESENCE,
		{0x12, 0x90a60180},
		{0x14, 0x90170120},
		{0x21, 0x02211030}),
	SND_HDA_PIN_QUIRK(0x10ec0256, 0x1028, "Dell", ALC255_FIXUP_DELL1_MIC_NO_PRESENCE,
		{0x12, 0xb7a60130},
		{0x14, 0x90170110},
		{0x21, 0x02211020}),
	SND_HDA_PIN_QUIRK(0x10ec0256, 0x1028, "Dell", ALC255_FIXUP_DELL1_MIC_NO_PRESENCE,
		{0x12, 0x90a60130},
		{0x14, 0x90170110},
		{0x14, 0x01011020},
		{0x21, 0x0221101f}),
	SND_HDA_PIN_QUIRK(0x10ec0256, 0x1028, "Dell", ALC255_FIXUP_DELL1_MIC_NO_PRESENCE,
		ALC256_STANDARD_PINS),
	SND_HDA_PIN_QUIRK(0x10ec0256, 0x1028, "Dell", ALC255_FIXUP_DELL1_MIC_NO_PRESENCE,
		{0x14, 0x90170110},
		{0x1b, 0x01011020},
		{0x21, 0x0221101f}),
	SND_HDA_PIN_QUIRK(0x10ec0256, 0x1043, "ASUS", ALC256_FIXUP_ASUS_MIC,
		{0x14, 0x90170110},
		{0x1b, 0x90a70130},
		{0x21, 0x04211020}),
	SND_HDA_PIN_QUIRK(0x10ec0256, 0x1043, "ASUS", ALC256_FIXUP_ASUS_MIC,
		{0x14, 0x90170110},
		{0x1b, 0x90a70130},
		{0x21, 0x03211020}),
	SND_HDA_PIN_QUIRK(0x10ec0256, 0x1043, "ASUS", ALC256_FIXUP_ASUS_MIC_NO_PRESENCE,
		{0x12, 0x90a60130},
		{0x14, 0x90170110},
		{0x21, 0x03211020}),
	SND_HDA_PIN_QUIRK(0x10ec0256, 0x1043, "ASUS", ALC256_FIXUP_ASUS_MIC_NO_PRESENCE,
		{0x12, 0x90a60130},
		{0x14, 0x90170110},
		{0x21, 0x04211020}),
	SND_HDA_PIN_QUIRK(0x10ec0256, 0x1043, "ASUS", ALC256_FIXUP_ASUS_MIC_NO_PRESENCE,
		{0x1a, 0x90a70130},
		{0x1b, 0x90170110},
		{0x21, 0x03211020}),
	SND_HDA_PIN_QUIRK(0x10ec0274, 0x1028, "Dell", ALC274_FIXUP_DELL_AIO_LINEOUT_VERB,
		{0x12, 0xb7a60130},
		{0x13, 0xb8a61140},
		{0x16, 0x90170110},
		{0x21, 0x04211020}),
	SND_HDA_PIN_QUIRK(0x10ec0280, 0x103c, "HP", ALC280_FIXUP_HP_GPIO4,
		{0x12, 0x90a60130},
		{0x14, 0x90170110},
		{0x15, 0x0421101f},
		{0x1a, 0x04a11020}),
	SND_HDA_PIN_QUIRK(0x10ec0280, 0x103c, "HP", ALC269_FIXUP_HP_GPIO_MIC1_LED,
		{0x12, 0x90a60140},
		{0x14, 0x90170110},
		{0x15, 0x0421101f},
		{0x18, 0x02811030},
		{0x1a, 0x04a1103f},
		{0x1b, 0x02011020}),
	SND_HDA_PIN_QUIRK(0x10ec0282, 0x103c, "HP 15 Touchsmart", ALC269_FIXUP_HP_MUTE_LED_MIC1,
		ALC282_STANDARD_PINS,
		{0x12, 0x99a30130},
		{0x19, 0x03a11020},
		{0x21, 0x0321101f}),
	SND_HDA_PIN_QUIRK(0x10ec0282, 0x103c, "HP", ALC269_FIXUP_HP_MUTE_LED_MIC1,
		ALC282_STANDARD_PINS,
		{0x12, 0x99a30130},
		{0x19, 0x03a11020},
		{0x21, 0x03211040}),
	SND_HDA_PIN_QUIRK(0x10ec0282, 0x103c, "HP", ALC269_FIXUP_HP_MUTE_LED_MIC1,
		ALC282_STANDARD_PINS,
		{0x12, 0x99a30130},
		{0x19, 0x03a11030},
		{0x21, 0x03211020}),
	SND_HDA_PIN_QUIRK(0x10ec0282, 0x103c, "HP", ALC269_FIXUP_HP_MUTE_LED_MIC1,
		ALC282_STANDARD_PINS,
		{0x12, 0x99a30130},
		{0x19, 0x04a11020},
		{0x21, 0x0421101f}),
	SND_HDA_PIN_QUIRK(0x10ec0282, 0x103c, "HP", ALC269_FIXUP_HP_LINE1_MIC1_LED,
		ALC282_STANDARD_PINS,
		{0x12, 0x90a60140},
		{0x19, 0x04a11030},
		{0x21, 0x04211020}),
	SND_HDA_PIN_QUIRK(0x10ec0283, 0x1028, "Dell", ALC269_FIXUP_DELL1_MIC_NO_PRESENCE,
		ALC282_STANDARD_PINS,
		{0x12, 0x90a60130},
		{0x21, 0x0321101f}),
	SND_HDA_PIN_QUIRK(0x10ec0283, 0x1028, "Dell", ALC269_FIXUP_DELL1_MIC_NO_PRESENCE,
		{0x12, 0x90a60160},
		{0x14, 0x90170120},
		{0x21, 0x02211030}),
	SND_HDA_PIN_QUIRK(0x10ec0283, 0x1028, "Dell", ALC269_FIXUP_DELL1_MIC_NO_PRESENCE,
		ALC282_STANDARD_PINS,
		{0x12, 0x90a60130},
		{0x19, 0x03a11020},
		{0x21, 0x0321101f}),
	SND_HDA_PIN_QUIRK(0x10ec0285, 0x17aa, "Lenovo", ALC285_FIXUP_LENOVO_PC_BEEP_IN_NOISE,
		{0x12, 0x90a60130},
		{0x14, 0x90170110},
		{0x19, 0x04a11040},
		{0x21, 0x04211020}),
	SND_HDA_PIN_QUIRK(0x10ec0286, 0x1025, "Acer", ALC286_FIXUP_ACER_AIO_MIC_NO_PRESENCE,
		{0x12, 0x90a60130},
		{0x17, 0x90170110},
		{0x21, 0x02211020}),
	SND_HDA_PIN_QUIRK(0x10ec0288, 0x1028, "Dell", ALC288_FIXUP_DELL1_MIC_NO_PRESENCE,
		{0x12, 0x90a60120},
		{0x14, 0x90170110},
		{0x21, 0x0321101f}),
	SND_HDA_PIN_QUIRK(0x10ec0289, 0x1028, "Dell", ALC269_FIXUP_DELL4_MIC_NO_PRESENCE,
		{0x12, 0xb7a60130},
		{0x14, 0x90170110},
		{0x21, 0x04211020}),
	SND_HDA_PIN_QUIRK(0x10ec0290, 0x103c, "HP", ALC269_FIXUP_HP_MUTE_LED_MIC1,
		ALC290_STANDARD_PINS,
		{0x15, 0x04211040},
		{0x18, 0x90170112},
		{0x1a, 0x04a11020}),
	SND_HDA_PIN_QUIRK(0x10ec0290, 0x103c, "HP", ALC269_FIXUP_HP_MUTE_LED_MIC1,
		ALC290_STANDARD_PINS,
		{0x15, 0x04211040},
		{0x18, 0x90170110},
		{0x1a, 0x04a11020}),
	SND_HDA_PIN_QUIRK(0x10ec0290, 0x103c, "HP", ALC269_FIXUP_HP_MUTE_LED_MIC1,
		ALC290_STANDARD_PINS,
		{0x15, 0x0421101f},
		{0x1a, 0x04a11020}),
	SND_HDA_PIN_QUIRK(0x10ec0290, 0x103c, "HP", ALC269_FIXUP_HP_MUTE_LED_MIC1,
		ALC290_STANDARD_PINS,
		{0x15, 0x04211020},
		{0x1a, 0x04a11040}),
	SND_HDA_PIN_QUIRK(0x10ec0290, 0x103c, "HP", ALC269_FIXUP_HP_MUTE_LED_MIC1,
		ALC290_STANDARD_PINS,
		{0x14, 0x90170110},
		{0x15, 0x04211020},
		{0x1a, 0x04a11040}),
	SND_HDA_PIN_QUIRK(0x10ec0290, 0x103c, "HP", ALC269_FIXUP_HP_MUTE_LED_MIC1,
		ALC290_STANDARD_PINS,
		{0x14, 0x90170110},
		{0x15, 0x04211020},
		{0x1a, 0x04a11020}),
	SND_HDA_PIN_QUIRK(0x10ec0290, 0x103c, "HP", ALC269_FIXUP_HP_MUTE_LED_MIC1,
		ALC290_STANDARD_PINS,
		{0x14, 0x90170110},
		{0x15, 0x0421101f},
		{0x1a, 0x04a11020}),
	SND_HDA_PIN_QUIRK(0x10ec0292, 0x1028, "Dell", ALC269_FIXUP_DELL2_MIC_NO_PRESENCE,
		ALC292_STANDARD_PINS,
		{0x12, 0x90a60140},
		{0x16, 0x01014020},
		{0x19, 0x01a19030}),
	SND_HDA_PIN_QUIRK(0x10ec0292, 0x1028, "Dell", ALC269_FIXUP_DELL2_MIC_NO_PRESENCE,
		ALC292_STANDARD_PINS,
		{0x12, 0x90a60140},
		{0x16, 0x01014020},
		{0x18, 0x02a19031},
		{0x19, 0x01a1903e}),
	SND_HDA_PIN_QUIRK(0x10ec0292, 0x1028, "Dell", ALC269_FIXUP_DELL3_MIC_NO_PRESENCE,
		ALC292_STANDARD_PINS,
		{0x12, 0x90a60140}),
	SND_HDA_PIN_QUIRK(0x10ec0293, 0x1028, "Dell", ALC293_FIXUP_DELL1_MIC_NO_PRESENCE,
		ALC292_STANDARD_PINS,
		{0x13, 0x90a60140},
		{0x16, 0x21014020},
		{0x19, 0x21a19030}),
	SND_HDA_PIN_QUIRK(0x10ec0293, 0x1028, "Dell", ALC293_FIXUP_DELL1_MIC_NO_PRESENCE,
		ALC292_STANDARD_PINS,
		{0x13, 0x90a60140}),
	SND_HDA_PIN_QUIRK(0x10ec0294, 0x1043, "ASUS", ALC294_FIXUP_ASUS_MIC,
		{0x14, 0x90170110},
		{0x1b, 0x90a70130},
		{0x21, 0x04211020}),
	SND_HDA_PIN_QUIRK(0x10ec0294, 0x1043, "ASUS", ALC294_FIXUP_ASUS_SPK,
		{0x12, 0x90a60130},
		{0x17, 0x90170110},
		{0x21, 0x03211020}),
	SND_HDA_PIN_QUIRK(0x10ec0294, 0x1043, "ASUS", ALC294_FIXUP_ASUS_SPK,
		{0x12, 0x90a60130},
		{0x17, 0x90170110},
		{0x21, 0x04211020}),
	SND_HDA_PIN_QUIRK(0x10ec0295, 0x1028, "Dell", ALC269_FIXUP_DELL1_MIC_NO_PRESENCE,
		ALC295_STANDARD_PINS,
		{0x17, 0x21014020},
		{0x18, 0x21a19030}),
	SND_HDA_PIN_QUIRK(0x10ec0295, 0x1028, "Dell", ALC269_FIXUP_DELL1_MIC_NO_PRESENCE,
		ALC295_STANDARD_PINS,
		{0x17, 0x21014040},
		{0x18, 0x21a19050}),
	SND_HDA_PIN_QUIRK(0x10ec0295, 0x1028, "Dell", ALC269_FIXUP_DELL1_MIC_NO_PRESENCE,
		ALC295_STANDARD_PINS),
	SND_HDA_PIN_QUIRK(0x10ec0298, 0x1028, "Dell", ALC298_FIXUP_DELL1_MIC_NO_PRESENCE,
		ALC298_STANDARD_PINS,
		{0x17, 0x90170110}),
	SND_HDA_PIN_QUIRK(0x10ec0298, 0x1028, "Dell", ALC298_FIXUP_DELL1_MIC_NO_PRESENCE,
		ALC298_STANDARD_PINS,
		{0x17, 0x90170140}),
	SND_HDA_PIN_QUIRK(0x10ec0298, 0x1028, "Dell", ALC298_FIXUP_DELL1_MIC_NO_PRESENCE,
		ALC298_STANDARD_PINS,
		{0x17, 0x90170150}),
	SND_HDA_PIN_QUIRK(0x10ec0298, 0x1028, "Dell", ALC298_FIXUP_SPK_VOLUME,
		{0x12, 0xb7a60140},
		{0x13, 0xb7a60150},
		{0x17, 0x90170110},
		{0x1a, 0x03011020},
		{0x21, 0x03211030}),
	SND_HDA_PIN_QUIRK(0x10ec0299, 0x1028, "Dell", ALC269_FIXUP_DELL4_MIC_NO_PRESENCE,
		ALC225_STANDARD_PINS,
		{0x12, 0xb7a60130},
		{0x17, 0x90170110}),
	SND_HDA_PIN_QUIRK(0x10ec0295, 0x1043, "ASUS", ALC295_FIXUP_ASUS_MIC_NO_PRESENCE,
		{0x12, 0x90a60120},
		{0x17, 0x90170110},
		{0x21, 0x04211030}),
	SND_HDA_PIN_QUIRK(0x10ec0295, 0x1043, "ASUS", ALC295_FIXUP_ASUS_MIC_NO_PRESENCE,
		{0x12, 0x90a60130},
		{0x17, 0x90170110},
		{0x21, 0x03211020}),
	SND_HDA_PIN_QUIRK(0x10ec0282, 0x1025, "Acer", ALC282_FIXUP_ACER_TRAVELMATE_PINS,
		{0x12, 0x90a609c0},
		{0x14, 0x90171110},
		{0x18, 0x03a11830},
		{0x19, 0x04a19831},
		{0x1a, 0x0481303f},
		{0x1b, 0x04211020},
		{0x1d, 0x598301f0},
		{0x21, 0x0321101f}),
	SND_HDA_PIN_QUIRK(0x10ec0282, 0x1025, "Acer", ALC282_FIXUP_ACER_TRAVELMATE_PINS,
		{0x12, 0x90a60940},
		{0x14, 0x90170110},
		{0x18, 0x03a11830},
		{0x19, 0x04a19831},
		{0x1a, 0x0481303f},
		{0x1b, 0x04211020},
		{0x1d, 0x598301f0},
		{0x21, 0x0321101f}),
	{}
};

static void alc269_fill_coef(struct hda_codec *codec)
{
	struct alc_spec *spec = codec->spec;
	int val;

	if (spec->codec_variant != ALC269_TYPE_ALC269VB)
		return;

	if ((alc_get_coef0(codec) & 0x00ff) < 0x015) {
		alc_write_coef_idx(codec, 0xf, 0x960b);
		alc_write_coef_idx(codec, 0xe, 0x8817);
	}

	if ((alc_get_coef0(codec) & 0x00ff) == 0x016) {
		alc_write_coef_idx(codec, 0xf, 0x960b);
		alc_write_coef_idx(codec, 0xe, 0x8814);
	}

	if ((alc_get_coef0(codec) & 0x00ff) == 0x017) {
		/* Power up output pin */
		alc_update_coef_idx(codec, 0x04, 0, 1<<11);
	}

	if ((alc_get_coef0(codec) & 0x00ff) == 0x018) {
		val = alc_read_coef_idx(codec, 0xd);
		if (val != -1 && (val & 0x0c00) >> 10 != 0x1) {
			/* Capless ramp up clock control */
			alc_write_coef_idx(codec, 0xd, val | (1<<10));
		}
		val = alc_read_coef_idx(codec, 0x17);
		if (val != -1 && (val & 0x01c0) >> 6 != 0x4) {
			/* Class D power on reset */
			alc_write_coef_idx(codec, 0x17, val | (1<<7));
		}
	}

	/* HP */
	alc_update_coef_idx(codec, 0x4, 0, 1<<11);
}

/*
 */
static int patch_alc269(struct hda_codec *codec)
{
	struct alc_spec *spec;
	int err;

	err = alc_alloc_spec(codec, 0x0b);
	if (err < 0)
		return err;

	spec = codec->spec;
	spec->gen.shared_mic_vref_pin = 0x18;
	codec->power_save_node = 1;

#ifdef CONFIG_PM
	codec->patch_ops.suspend = alc269_suspend;
	codec->patch_ops.resume = alc269_resume;
#endif
	spec->shutup = alc_default_shutup;
	spec->init_hook = alc_default_init;

	switch (codec->core.vendor_id) {
	case 0x10ec0269:
		spec->codec_variant = ALC269_TYPE_ALC269VA;
		switch (alc_get_coef0(codec) & 0x00f0) {
		case 0x0010:
			if (codec->bus->pci &&
			    codec->bus->pci->subsystem_vendor == 0x1025 &&
			    spec->cdefine.platform_type == 1)
				err = alc_codec_rename(codec, "ALC271X");
			spec->codec_variant = ALC269_TYPE_ALC269VB;
			break;
		case 0x0020:
			if (codec->bus->pci &&
			    codec->bus->pci->subsystem_vendor == 0x17aa &&
			    codec->bus->pci->subsystem_device == 0x21f3)
				err = alc_codec_rename(codec, "ALC3202");
			spec->codec_variant = ALC269_TYPE_ALC269VC;
			break;
		case 0x0030:
			spec->codec_variant = ALC269_TYPE_ALC269VD;
			break;
		default:
			alc_fix_pll_init(codec, 0x20, 0x04, 15);
		}
		if (err < 0)
			goto error;
		spec->shutup = alc269_shutup;
		spec->init_hook = alc269_fill_coef;
		alc269_fill_coef(codec);
		break;

	case 0x10ec0280:
	case 0x10ec0290:
		spec->codec_variant = ALC269_TYPE_ALC280;
		break;
	case 0x10ec0282:
		spec->codec_variant = ALC269_TYPE_ALC282;
		spec->shutup = alc282_shutup;
		spec->init_hook = alc282_init;
		break;
	case 0x10ec0233:
	case 0x10ec0283:
		spec->codec_variant = ALC269_TYPE_ALC283;
		spec->shutup = alc283_shutup;
		spec->init_hook = alc283_init;
		break;
	case 0x10ec0284:
	case 0x10ec0292:
		spec->codec_variant = ALC269_TYPE_ALC284;
		break;
	case 0x10ec0293:
		spec->codec_variant = ALC269_TYPE_ALC293;
		break;
	case 0x10ec0286:
	case 0x10ec0288:
		spec->codec_variant = ALC269_TYPE_ALC286;
		spec->shutup = alc286_shutup;
		break;
	case 0x10ec0298:
		spec->codec_variant = ALC269_TYPE_ALC298;
		break;
	case 0x10ec0235:
	case 0x10ec0255:
		spec->codec_variant = ALC269_TYPE_ALC255;
		spec->shutup = alc256_shutup;
		spec->init_hook = alc256_init;
		break;
	case 0x10ec0236:
	case 0x10ec0256:
		spec->codec_variant = ALC269_TYPE_ALC256;
		spec->shutup = alc256_shutup;
		spec->init_hook = alc256_init;
		spec->gen.mixer_nid = 0; /* ALC256 does not have any loopback mixer path */
		alc_update_coef_idx(codec, 0x36, 1 << 13, 1 << 5); /* Switch pcbeep path to Line in path*/
		break;
	case 0x10ec0257:
		spec->codec_variant = ALC269_TYPE_ALC257;
		spec->shutup = alc256_shutup;
		spec->init_hook = alc256_init;
		spec->gen.mixer_nid = 0;
		break;
	case 0x10ec0215:
	case 0x10ec0285:
	case 0x10ec0289:
		spec->codec_variant = ALC269_TYPE_ALC215;
		spec->shutup = alc225_shutup;
		spec->init_hook = alc225_init;
		spec->gen.mixer_nid = 0;
		break;
	case 0x10ec0225:
	case 0x10ec0295:
	case 0x10ec0299:
		spec->codec_variant = ALC269_TYPE_ALC225;
		spec->shutup = alc225_shutup;
		spec->init_hook = alc225_init;
		spec->gen.mixer_nid = 0; /* no loopback on ALC225, ALC295 and ALC299 */
		break;
	case 0x10ec0234:
	case 0x10ec0274:
	case 0x10ec0294:
		spec->codec_variant = ALC269_TYPE_ALC294;
		spec->gen.mixer_nid = 0; /* ALC2x4 does not have any loopback mixer path */
		alc_update_coef_idx(codec, 0x6b, 0x0018, (1<<4) | (1<<3)); /* UAJ MIC Vref control by verb */
		spec->init_hook = alc294_init;
		break;
	case 0x10ec0300:
		spec->codec_variant = ALC269_TYPE_ALC300;
		spec->gen.mixer_nid = 0; /* no loopback on ALC300 */
		break;
	case 0x10ec0700:
	case 0x10ec0701:
	case 0x10ec0703:
		spec->codec_variant = ALC269_TYPE_ALC700;
		spec->gen.mixer_nid = 0; /* ALC700 does not have any loopback mixer path */
		alc_update_coef_idx(codec, 0x4a, 1 << 15, 0); /* Combo jack auto trigger control */
		spec->init_hook = alc294_init;
		break;

	}

	if (snd_hda_codec_read(codec, 0x51, 0, AC_VERB_PARAMETERS, 0) == 0x10ec5505) {
		spec->has_alc5505_dsp = 1;
		spec->init_hook = alc5505_dsp_init;
	}

	snd_hda_pick_fixup(codec, alc269_fixup_models,
		       alc269_fixup_tbl, alc269_fixups);
	snd_hda_pick_pin_fixup(codec, alc269_pin_fixup_tbl, alc269_fixups);
	snd_hda_pick_fixup(codec, NULL,	alc269_fixup_vendor_tbl,
			   alc269_fixups);
	snd_hda_apply_fixup(codec, HDA_FIXUP_ACT_PRE_PROBE);

	alc_auto_parse_customize_define(codec);

	if (has_cdefine_beep(codec))
		spec->gen.beep_nid = 0x01;

	/* automatic parse from the BIOS config */
	err = alc269_parse_auto_config(codec);
	if (err < 0)
		goto error;

	if (!spec->gen.no_analog && spec->gen.beep_nid && spec->gen.mixer_nid) {
		err = set_beep_amp(spec, spec->gen.mixer_nid, 0x04, HDA_INPUT);
		if (err < 0)
			goto error;
	}

	snd_hda_apply_fixup(codec, HDA_FIXUP_ACT_PROBE);

	return 0;

 error:
	alc_free(codec);
	return err;
}

/*
 * ALC861
 */

static int alc861_parse_auto_config(struct hda_codec *codec)
{
	static const hda_nid_t alc861_ignore[] = { 0x1d, 0 };
	static const hda_nid_t alc861_ssids[] = { 0x0e, 0x0f, 0x0b, 0 };
	return alc_parse_auto_config(codec, alc861_ignore, alc861_ssids);
}

/* Pin config fixes */
enum {
	ALC861_FIXUP_FSC_AMILO_PI1505,
	ALC861_FIXUP_AMP_VREF_0F,
	ALC861_FIXUP_NO_JACK_DETECT,
	ALC861_FIXUP_ASUS_A6RP,
	ALC660_FIXUP_ASUS_W7J,
};

/* On some laptops, VREF of pin 0x0f is abused for controlling the main amp */
static void alc861_fixup_asus_amp_vref_0f(struct hda_codec *codec,
			const struct hda_fixup *fix, int action)
{
	struct alc_spec *spec = codec->spec;
	unsigned int val;

	if (action != HDA_FIXUP_ACT_INIT)
		return;
	val = snd_hda_codec_get_pin_target(codec, 0x0f);
	if (!(val & (AC_PINCTL_IN_EN | AC_PINCTL_OUT_EN)))
		val |= AC_PINCTL_IN_EN;
	val |= AC_PINCTL_VREF_50;
	snd_hda_set_pin_ctl(codec, 0x0f, val);
	spec->gen.keep_vref_in_automute = 1;
}

/* suppress the jack-detection */
static void alc_fixup_no_jack_detect(struct hda_codec *codec,
				     const struct hda_fixup *fix, int action)
{
	if (action == HDA_FIXUP_ACT_PRE_PROBE)
		codec->no_jack_detect = 1;
}

static const struct hda_fixup alc861_fixups[] = {
	[ALC861_FIXUP_FSC_AMILO_PI1505] = {
		.type = HDA_FIXUP_PINS,
		.v.pins = (const struct hda_pintbl[]) {
			{ 0x0b, 0x0221101f }, /* HP */
			{ 0x0f, 0x90170310 }, /* speaker */
			{ }
		}
	},
	[ALC861_FIXUP_AMP_VREF_0F] = {
		.type = HDA_FIXUP_FUNC,
		.v.func = alc861_fixup_asus_amp_vref_0f,
	},
	[ALC861_FIXUP_NO_JACK_DETECT] = {
		.type = HDA_FIXUP_FUNC,
		.v.func = alc_fixup_no_jack_detect,
	},
	[ALC861_FIXUP_ASUS_A6RP] = {
		.type = HDA_FIXUP_FUNC,
		.v.func = alc861_fixup_asus_amp_vref_0f,
		.chained = true,
		.chain_id = ALC861_FIXUP_NO_JACK_DETECT,
	},
	[ALC660_FIXUP_ASUS_W7J] = {
		.type = HDA_FIXUP_VERBS,
		.v.verbs = (const struct hda_verb[]) {
			/* ASUS W7J needs a magic pin setup on unused NID 0x10
			 * for enabling outputs
			 */
			{0x10, AC_VERB_SET_PIN_WIDGET_CONTROL, 0x24},
			{ }
		},
	}
};

static const struct snd_pci_quirk alc861_fixup_tbl[] = {
	SND_PCI_QUIRK(0x1043, 0x1253, "ASUS W7J", ALC660_FIXUP_ASUS_W7J),
	SND_PCI_QUIRK(0x1043, 0x1263, "ASUS Z35HL", ALC660_FIXUP_ASUS_W7J),
	SND_PCI_QUIRK(0x1043, 0x1393, "ASUS A6Rp", ALC861_FIXUP_ASUS_A6RP),
	SND_PCI_QUIRK_VENDOR(0x1043, "ASUS laptop", ALC861_FIXUP_AMP_VREF_0F),
	SND_PCI_QUIRK(0x1462, 0x7254, "HP DX2200", ALC861_FIXUP_NO_JACK_DETECT),
	SND_PCI_QUIRK(0x1584, 0x2b01, "Haier W18", ALC861_FIXUP_AMP_VREF_0F),
	SND_PCI_QUIRK(0x1584, 0x0000, "Uniwill ECS M31EI", ALC861_FIXUP_AMP_VREF_0F),
	SND_PCI_QUIRK(0x1734, 0x10c7, "FSC Amilo Pi1505", ALC861_FIXUP_FSC_AMILO_PI1505),
	{}
};

/*
 */
static int patch_alc861(struct hda_codec *codec)
{
	struct alc_spec *spec;
	int err;

	err = alc_alloc_spec(codec, 0x15);
	if (err < 0)
		return err;

	spec = codec->spec;
	spec->gen.beep_nid = 0x23;

#ifdef CONFIG_PM
	spec->power_hook = alc_power_eapd;
#endif

	snd_hda_pick_fixup(codec, NULL, alc861_fixup_tbl, alc861_fixups);
	snd_hda_apply_fixup(codec, HDA_FIXUP_ACT_PRE_PROBE);

	/* automatic parse from the BIOS config */
	err = alc861_parse_auto_config(codec);
	if (err < 0)
		goto error;

	if (!spec->gen.no_analog) {
		err = set_beep_amp(spec, 0x23, 0, HDA_OUTPUT);
		if (err < 0)
			goto error;
	}

	snd_hda_apply_fixup(codec, HDA_FIXUP_ACT_PROBE);

	return 0;

 error:
	alc_free(codec);
	return err;
}

/*
 * ALC861-VD support
 *
 * Based on ALC882
 *
 * In addition, an independent DAC
 */
static int alc861vd_parse_auto_config(struct hda_codec *codec)
{
	static const hda_nid_t alc861vd_ignore[] = { 0x1d, 0 };
	static const hda_nid_t alc861vd_ssids[] = { 0x15, 0x1b, 0x14, 0 };
	return alc_parse_auto_config(codec, alc861vd_ignore, alc861vd_ssids);
}

enum {
	ALC660VD_FIX_ASUS_GPIO1,
	ALC861VD_FIX_DALLAS,
};

/* exclude VREF80 */
static void alc861vd_fixup_dallas(struct hda_codec *codec,
				  const struct hda_fixup *fix, int action)
{
	if (action == HDA_FIXUP_ACT_PRE_PROBE) {
		snd_hda_override_pin_caps(codec, 0x18, 0x00000734);
		snd_hda_override_pin_caps(codec, 0x19, 0x0000073c);
	}
}

/* reset GPIO1 */
static void alc660vd_fixup_asus_gpio1(struct hda_codec *codec,
				      const struct hda_fixup *fix, int action)
{
	struct alc_spec *spec = codec->spec;

	if (action == HDA_FIXUP_ACT_PRE_PROBE)
		spec->gpio_mask |= 0x02;
	alc_fixup_gpio(codec, action, 0x01);
}

static const struct hda_fixup alc861vd_fixups[] = {
	[ALC660VD_FIX_ASUS_GPIO1] = {
		.type = HDA_FIXUP_FUNC,
		.v.func = alc660vd_fixup_asus_gpio1,
	},
	[ALC861VD_FIX_DALLAS] = {
		.type = HDA_FIXUP_FUNC,
		.v.func = alc861vd_fixup_dallas,
	},
};

static const struct snd_pci_quirk alc861vd_fixup_tbl[] = {
	SND_PCI_QUIRK(0x103c, 0x30bf, "HP TX1000", ALC861VD_FIX_DALLAS),
	SND_PCI_QUIRK(0x1043, 0x1339, "ASUS A7-K", ALC660VD_FIX_ASUS_GPIO1),
	SND_PCI_QUIRK(0x1179, 0xff31, "Toshiba L30-149", ALC861VD_FIX_DALLAS),
	{}
};

/*
 */
static int patch_alc861vd(struct hda_codec *codec)
{
	struct alc_spec *spec;
	int err;

	err = alc_alloc_spec(codec, 0x0b);
	if (err < 0)
		return err;

	spec = codec->spec;
	spec->gen.beep_nid = 0x23;

	spec->shutup = alc_eapd_shutup;

	snd_hda_pick_fixup(codec, NULL, alc861vd_fixup_tbl, alc861vd_fixups);
	snd_hda_apply_fixup(codec, HDA_FIXUP_ACT_PRE_PROBE);

	/* automatic parse from the BIOS config */
	err = alc861vd_parse_auto_config(codec);
	if (err < 0)
		goto error;

	if (!spec->gen.no_analog) {
		err = set_beep_amp(spec, 0x0b, 0x05, HDA_INPUT);
		if (err < 0)
			goto error;
	}

	snd_hda_apply_fixup(codec, HDA_FIXUP_ACT_PROBE);

	return 0;

 error:
	alc_free(codec);
	return err;
}

/*
 * ALC662 support
 *
 * ALC662 is almost identical with ALC880 but has cleaner and more flexible
 * configuration.  Each pin widget can choose any input DACs and a mixer.
 * Each ADC is connected from a mixer of all inputs.  This makes possible
 * 6-channel independent captures.
 *
 * In addition, an independent DAC for the multi-playback (not used in this
 * driver yet).
 */

/*
 * BIOS auto configuration
 */

static int alc662_parse_auto_config(struct hda_codec *codec)
{
	static const hda_nid_t alc662_ignore[] = { 0x1d, 0 };
	static const hda_nid_t alc663_ssids[] = { 0x15, 0x1b, 0x14, 0x21 };
	static const hda_nid_t alc662_ssids[] = { 0x15, 0x1b, 0x14, 0 };
	const hda_nid_t *ssids;

	if (codec->core.vendor_id == 0x10ec0272 || codec->core.vendor_id == 0x10ec0663 ||
	    codec->core.vendor_id == 0x10ec0665 || codec->core.vendor_id == 0x10ec0670 ||
	    codec->core.vendor_id == 0x10ec0671)
		ssids = alc663_ssids;
	else
		ssids = alc662_ssids;
	return alc_parse_auto_config(codec, alc662_ignore, ssids);
}

static void alc272_fixup_mario(struct hda_codec *codec,
			       const struct hda_fixup *fix, int action)
{
	if (action != HDA_FIXUP_ACT_PRE_PROBE)
		return;
	if (snd_hda_override_amp_caps(codec, 0x2, HDA_OUTPUT,
				      (0x3b << AC_AMPCAP_OFFSET_SHIFT) |
				      (0x3b << AC_AMPCAP_NUM_STEPS_SHIFT) |
				      (0x03 << AC_AMPCAP_STEP_SIZE_SHIFT) |
				      (0 << AC_AMPCAP_MUTE_SHIFT)))
		codec_warn(codec, "failed to override amp caps for NID 0x2\n");
}

static const struct snd_pcm_chmap_elem asus_pcm_2_1_chmaps[] = {
	{ .channels = 2,
	  .map = { SNDRV_CHMAP_FL, SNDRV_CHMAP_FR } },
	{ .channels = 4,
	  .map = { SNDRV_CHMAP_FL, SNDRV_CHMAP_FR,
		   SNDRV_CHMAP_NA, SNDRV_CHMAP_LFE } }, /* LFE only on right */
	{ }
};

/* override the 2.1 chmap */
static void alc_fixup_bass_chmap(struct hda_codec *codec,
				    const struct hda_fixup *fix, int action)
{
	if (action == HDA_FIXUP_ACT_BUILD) {
		struct alc_spec *spec = codec->spec;
		spec->gen.pcm_rec[0]->stream[0].chmap = asus_pcm_2_1_chmaps;
	}
}

/* avoid D3 for keeping GPIO up */
static unsigned int gpio_led_power_filter(struct hda_codec *codec,
					  hda_nid_t nid,
					  unsigned int power_state)
{
	struct alc_spec *spec = codec->spec;
	if (nid == codec->core.afg && power_state == AC_PWRST_D3 && spec->gpio_data)
		return AC_PWRST_D0;
	return power_state;
}

static void alc662_fixup_led_gpio1(struct hda_codec *codec,
				   const struct hda_fixup *fix, int action)
{
	struct alc_spec *spec = codec->spec;

	alc_fixup_hp_gpio_led(codec, action, 0x01, 0);
	if (action == HDA_FIXUP_ACT_PRE_PROBE) {
		spec->mute_led_polarity = 1;
		codec->power_filter = gpio_led_power_filter;
	}
}

static void alc662_usi_automute_hook(struct hda_codec *codec,
					 struct hda_jack_callback *jack)
{
	struct alc_spec *spec = codec->spec;
	int vref;
	msleep(200);
	snd_hda_gen_hp_automute(codec, jack);

	vref = spec->gen.hp_jack_present ? PIN_VREF80 : 0;
	msleep(100);
	snd_hda_codec_write(codec, 0x19, 0, AC_VERB_SET_PIN_WIDGET_CONTROL,
			    vref);
}

static void alc662_fixup_usi_headset_mic(struct hda_codec *codec,
				     const struct hda_fixup *fix, int action)
{
	struct alc_spec *spec = codec->spec;
	if (action == HDA_FIXUP_ACT_PRE_PROBE) {
		spec->parse_flags |= HDA_PINCFG_HEADSET_MIC;
		spec->gen.hp_automute_hook = alc662_usi_automute_hook;
	}
}

static struct coef_fw alc668_coefs[] = {
	WRITE_COEF(0x01, 0xbebe), WRITE_COEF(0x02, 0xaaaa), WRITE_COEF(0x03,    0x0),
	WRITE_COEF(0x04, 0x0180), WRITE_COEF(0x06,    0x0), WRITE_COEF(0x07, 0x0f80),
	WRITE_COEF(0x08, 0x0031), WRITE_COEF(0x0a, 0x0060), WRITE_COEF(0x0b,    0x0),
	WRITE_COEF(0x0c, 0x7cf7), WRITE_COEF(0x0d, 0x1080), WRITE_COEF(0x0e, 0x7f7f),
	WRITE_COEF(0x0f, 0xcccc), WRITE_COEF(0x10, 0xddcc), WRITE_COEF(0x11, 0x0001),
	WRITE_COEF(0x13,    0x0), WRITE_COEF(0x14, 0x2aa0), WRITE_COEF(0x17, 0xa940),
	WRITE_COEF(0x19,    0x0), WRITE_COEF(0x1a,    0x0), WRITE_COEF(0x1b,    0x0),
	WRITE_COEF(0x1c,    0x0), WRITE_COEF(0x1d,    0x0), WRITE_COEF(0x1e, 0x7418),
	WRITE_COEF(0x1f, 0x0804), WRITE_COEF(0x20, 0x4200), WRITE_COEF(0x21, 0x0468),
	WRITE_COEF(0x22, 0x8ccc), WRITE_COEF(0x23, 0x0250), WRITE_COEF(0x24, 0x7418),
	WRITE_COEF(0x27,    0x0), WRITE_COEF(0x28, 0x8ccc), WRITE_COEF(0x2a, 0xff00),
	WRITE_COEF(0x2b, 0x8000), WRITE_COEF(0xa7, 0xff00), WRITE_COEF(0xa8, 0x8000),
	WRITE_COEF(0xaa, 0x2e17), WRITE_COEF(0xab, 0xa0c0), WRITE_COEF(0xac,    0x0),
	WRITE_COEF(0xad,    0x0), WRITE_COEF(0xae, 0x2ac6), WRITE_COEF(0xaf, 0xa480),
	WRITE_COEF(0xb0,    0x0), WRITE_COEF(0xb1,    0x0), WRITE_COEF(0xb2,    0x0),
	WRITE_COEF(0xb3,    0x0), WRITE_COEF(0xb4,    0x0), WRITE_COEF(0xb5, 0x1040),
	WRITE_COEF(0xb6, 0xd697), WRITE_COEF(0xb7, 0x902b), WRITE_COEF(0xb8, 0xd697),
	WRITE_COEF(0xb9, 0x902b), WRITE_COEF(0xba, 0xb8ba), WRITE_COEF(0xbb, 0xaaab),
	WRITE_COEF(0xbc, 0xaaaf), WRITE_COEF(0xbd, 0x6aaa), WRITE_COEF(0xbe, 0x1c02),
	WRITE_COEF(0xc0, 0x00ff), WRITE_COEF(0xc1, 0x0fa6),
	{}
};

static void alc668_restore_default_value(struct hda_codec *codec)
{
	alc_process_coef_fw(codec, alc668_coefs);
}

enum {
	ALC662_FIXUP_ASPIRE,
	ALC662_FIXUP_LED_GPIO1,
	ALC662_FIXUP_IDEAPAD,
	ALC272_FIXUP_MARIO,
	ALC662_FIXUP_CZC_P10T,
	ALC662_FIXUP_SKU_IGNORE,
	ALC662_FIXUP_HP_RP5800,
	ALC662_FIXUP_ASUS_MODE1,
	ALC662_FIXUP_ASUS_MODE2,
	ALC662_FIXUP_ASUS_MODE3,
	ALC662_FIXUP_ASUS_MODE4,
	ALC662_FIXUP_ASUS_MODE5,
	ALC662_FIXUP_ASUS_MODE6,
	ALC662_FIXUP_ASUS_MODE7,
	ALC662_FIXUP_ASUS_MODE8,
	ALC662_FIXUP_NO_JACK_DETECT,
	ALC662_FIXUP_ZOTAC_Z68,
	ALC662_FIXUP_INV_DMIC,
	ALC662_FIXUP_DELL_MIC_NO_PRESENCE,
	ALC668_FIXUP_DELL_MIC_NO_PRESENCE,
	ALC662_FIXUP_HEADSET_MODE,
	ALC668_FIXUP_HEADSET_MODE,
	ALC662_FIXUP_BASS_MODE4_CHMAP,
	ALC662_FIXUP_BASS_16,
	ALC662_FIXUP_BASS_1A,
	ALC662_FIXUP_BASS_CHMAP,
	ALC668_FIXUP_AUTO_MUTE,
	ALC668_FIXUP_DELL_DISABLE_AAMIX,
	ALC668_FIXUP_DELL_XPS13,
	ALC662_FIXUP_ASUS_Nx50,
	ALC668_FIXUP_ASUS_Nx51_HEADSET_MODE,
	ALC668_FIXUP_ASUS_Nx51,
	ALC668_FIXUP_MIC_COEF,
	ALC668_FIXUP_ASUS_G751,
	ALC891_FIXUP_HEADSET_MODE,
	ALC891_FIXUP_DELL_MIC_NO_PRESENCE,
	ALC662_FIXUP_ACER_VERITON,
	ALC892_FIXUP_ASROCK_MOBO,
	ALC662_FIXUP_USI_FUNC,
	ALC662_FIXUP_USI_HEADSET_MODE,
	ALC662_FIXUP_LENOVO_MULTI_CODECS,
	ALC662_FIXUP_ACER_X2660G_HEADSET_MODE,
};

static const struct hda_fixup alc662_fixups[] = {
	[ALC662_FIXUP_ASPIRE] = {
		.type = HDA_FIXUP_PINS,
		.v.pins = (const struct hda_pintbl[]) {
			{ 0x15, 0x99130112 }, /* subwoofer */
			{ }
		}
	},
	[ALC662_FIXUP_LED_GPIO1] = {
		.type = HDA_FIXUP_FUNC,
		.v.func = alc662_fixup_led_gpio1,
	},
	[ALC662_FIXUP_IDEAPAD] = {
		.type = HDA_FIXUP_PINS,
		.v.pins = (const struct hda_pintbl[]) {
			{ 0x17, 0x99130112 }, /* subwoofer */
			{ }
		},
		.chained = true,
		.chain_id = ALC662_FIXUP_LED_GPIO1,
	},
	[ALC272_FIXUP_MARIO] = {
		.type = HDA_FIXUP_FUNC,
		.v.func = alc272_fixup_mario,
	},
	[ALC662_FIXUP_CZC_P10T] = {
		.type = HDA_FIXUP_VERBS,
		.v.verbs = (const struct hda_verb[]) {
			{0x14, AC_VERB_SET_EAPD_BTLENABLE, 0},
			{}
		}
	},
	[ALC662_FIXUP_SKU_IGNORE] = {
		.type = HDA_FIXUP_FUNC,
		.v.func = alc_fixup_sku_ignore,
	},
	[ALC662_FIXUP_HP_RP5800] = {
		.type = HDA_FIXUP_PINS,
		.v.pins = (const struct hda_pintbl[]) {
			{ 0x14, 0x0221201f }, /* HP out */
			{ }
		},
		.chained = true,
		.chain_id = ALC662_FIXUP_SKU_IGNORE
	},
	[ALC662_FIXUP_ASUS_MODE1] = {
		.type = HDA_FIXUP_PINS,
		.v.pins = (const struct hda_pintbl[]) {
			{ 0x14, 0x99130110 }, /* speaker */
			{ 0x18, 0x01a19c20 }, /* mic */
			{ 0x19, 0x99a3092f }, /* int-mic */
			{ 0x21, 0x0121401f }, /* HP out */
			{ }
		},
		.chained = true,
		.chain_id = ALC662_FIXUP_SKU_IGNORE
	},
	[ALC662_FIXUP_ASUS_MODE2] = {
		.type = HDA_FIXUP_PINS,
		.v.pins = (const struct hda_pintbl[]) {
			{ 0x14, 0x99130110 }, /* speaker */
			{ 0x18, 0x01a19820 }, /* mic */
			{ 0x19, 0x99a3092f }, /* int-mic */
			{ 0x1b, 0x0121401f }, /* HP out */
			{ }
		},
		.chained = true,
		.chain_id = ALC662_FIXUP_SKU_IGNORE
	},
	[ALC662_FIXUP_ASUS_MODE3] = {
		.type = HDA_FIXUP_PINS,
		.v.pins = (const struct hda_pintbl[]) {
			{ 0x14, 0x99130110 }, /* speaker */
			{ 0x15, 0x0121441f }, /* HP */
			{ 0x18, 0x01a19840 }, /* mic */
			{ 0x19, 0x99a3094f }, /* int-mic */
			{ 0x21, 0x01211420 }, /* HP2 */
			{ }
		},
		.chained = true,
		.chain_id = ALC662_FIXUP_SKU_IGNORE
	},
	[ALC662_FIXUP_ASUS_MODE4] = {
		.type = HDA_FIXUP_PINS,
		.v.pins = (const struct hda_pintbl[]) {
			{ 0x14, 0x99130110 }, /* speaker */
			{ 0x16, 0x99130111 }, /* speaker */
			{ 0x18, 0x01a19840 }, /* mic */
			{ 0x19, 0x99a3094f }, /* int-mic */
			{ 0x21, 0x0121441f }, /* HP */
			{ }
		},
		.chained = true,
		.chain_id = ALC662_FIXUP_SKU_IGNORE
	},
	[ALC662_FIXUP_ASUS_MODE5] = {
		.type = HDA_FIXUP_PINS,
		.v.pins = (const struct hda_pintbl[]) {
			{ 0x14, 0x99130110 }, /* speaker */
			{ 0x15, 0x0121441f }, /* HP */
			{ 0x16, 0x99130111 }, /* speaker */
			{ 0x18, 0x01a19840 }, /* mic */
			{ 0x19, 0x99a3094f }, /* int-mic */
			{ }
		},
		.chained = true,
		.chain_id = ALC662_FIXUP_SKU_IGNORE
	},
	[ALC662_FIXUP_ASUS_MODE6] = {
		.type = HDA_FIXUP_PINS,
		.v.pins = (const struct hda_pintbl[]) {
			{ 0x14, 0x99130110 }, /* speaker */
			{ 0x15, 0x01211420 }, /* HP2 */
			{ 0x18, 0x01a19840 }, /* mic */
			{ 0x19, 0x99a3094f }, /* int-mic */
			{ 0x1b, 0x0121441f }, /* HP */
			{ }
		},
		.chained = true,
		.chain_id = ALC662_FIXUP_SKU_IGNORE
	},
	[ALC662_FIXUP_ASUS_MODE7] = {
		.type = HDA_FIXUP_PINS,
		.v.pins = (const struct hda_pintbl[]) {
			{ 0x14, 0x99130110 }, /* speaker */
			{ 0x17, 0x99130111 }, /* speaker */
			{ 0x18, 0x01a19840 }, /* mic */
			{ 0x19, 0x99a3094f }, /* int-mic */
			{ 0x1b, 0x01214020 }, /* HP */
			{ 0x21, 0x0121401f }, /* HP */
			{ }
		},
		.chained = true,
		.chain_id = ALC662_FIXUP_SKU_IGNORE
	},
	[ALC662_FIXUP_ASUS_MODE8] = {
		.type = HDA_FIXUP_PINS,
		.v.pins = (const struct hda_pintbl[]) {
			{ 0x14, 0x99130110 }, /* speaker */
			{ 0x12, 0x99a30970 }, /* int-mic */
			{ 0x15, 0x01214020 }, /* HP */
			{ 0x17, 0x99130111 }, /* speaker */
			{ 0x18, 0x01a19840 }, /* mic */
			{ 0x21, 0x0121401f }, /* HP */
			{ }
		},
		.chained = true,
		.chain_id = ALC662_FIXUP_SKU_IGNORE
	},
	[ALC662_FIXUP_NO_JACK_DETECT] = {
		.type = HDA_FIXUP_FUNC,
		.v.func = alc_fixup_no_jack_detect,
	},
	[ALC662_FIXUP_ZOTAC_Z68] = {
		.type = HDA_FIXUP_PINS,
		.v.pins = (const struct hda_pintbl[]) {
			{ 0x1b, 0x02214020 }, /* Front HP */
			{ }
		}
	},
	[ALC662_FIXUP_INV_DMIC] = {
		.type = HDA_FIXUP_FUNC,
		.v.func = alc_fixup_inv_dmic,
	},
	[ALC668_FIXUP_DELL_XPS13] = {
		.type = HDA_FIXUP_FUNC,
		.v.func = alc_fixup_dell_xps13,
		.chained = true,
		.chain_id = ALC668_FIXUP_DELL_DISABLE_AAMIX
	},
	[ALC668_FIXUP_DELL_DISABLE_AAMIX] = {
		.type = HDA_FIXUP_FUNC,
		.v.func = alc_fixup_disable_aamix,
		.chained = true,
		.chain_id = ALC668_FIXUP_DELL_MIC_NO_PRESENCE
	},
	[ALC668_FIXUP_AUTO_MUTE] = {
		.type = HDA_FIXUP_FUNC,
		.v.func = alc_fixup_auto_mute_via_amp,
		.chained = true,
		.chain_id = ALC668_FIXUP_DELL_MIC_NO_PRESENCE
	},
	[ALC662_FIXUP_DELL_MIC_NO_PRESENCE] = {
		.type = HDA_FIXUP_PINS,
		.v.pins = (const struct hda_pintbl[]) {
			{ 0x19, 0x03a1113c }, /* use as headset mic, without its own jack detect */
			/* headphone mic by setting pin control of 0x1b (headphone out) to in + vref_50 */
			{ }
		},
		.chained = true,
		.chain_id = ALC662_FIXUP_HEADSET_MODE
	},
	[ALC662_FIXUP_HEADSET_MODE] = {
		.type = HDA_FIXUP_FUNC,
		.v.func = alc_fixup_headset_mode_alc662,
	},
	[ALC668_FIXUP_DELL_MIC_NO_PRESENCE] = {
		.type = HDA_FIXUP_PINS,
		.v.pins = (const struct hda_pintbl[]) {
			{ 0x19, 0x03a1913d }, /* use as headphone mic, without its own jack detect */
			{ 0x1b, 0x03a1113c }, /* use as headset mic, without its own jack detect */
			{ }
		},
		.chained = true,
		.chain_id = ALC668_FIXUP_HEADSET_MODE
	},
	[ALC668_FIXUP_HEADSET_MODE] = {
		.type = HDA_FIXUP_FUNC,
		.v.func = alc_fixup_headset_mode_alc668,
	},
	[ALC662_FIXUP_BASS_MODE4_CHMAP] = {
		.type = HDA_FIXUP_FUNC,
		.v.func = alc_fixup_bass_chmap,
		.chained = true,
		.chain_id = ALC662_FIXUP_ASUS_MODE4
	},
	[ALC662_FIXUP_BASS_16] = {
		.type = HDA_FIXUP_PINS,
		.v.pins = (const struct hda_pintbl[]) {
			{0x16, 0x80106111}, /* bass speaker */
			{}
		},
		.chained = true,
		.chain_id = ALC662_FIXUP_BASS_CHMAP,
	},
	[ALC662_FIXUP_BASS_1A] = {
		.type = HDA_FIXUP_PINS,
		.v.pins = (const struct hda_pintbl[]) {
			{0x1a, 0x80106111}, /* bass speaker */
			{}
		},
		.chained = true,
		.chain_id = ALC662_FIXUP_BASS_CHMAP,
	},
	[ALC662_FIXUP_BASS_CHMAP] = {
		.type = HDA_FIXUP_FUNC,
		.v.func = alc_fixup_bass_chmap,
	},
	[ALC662_FIXUP_ASUS_Nx50] = {
		.type = HDA_FIXUP_FUNC,
		.v.func = alc_fixup_auto_mute_via_amp,
		.chained = true,
		.chain_id = ALC662_FIXUP_BASS_1A
	},
	[ALC668_FIXUP_ASUS_Nx51_HEADSET_MODE] = {
		.type = HDA_FIXUP_FUNC,
		.v.func = alc_fixup_headset_mode_alc668,
		.chain_id = ALC662_FIXUP_BASS_CHMAP
	},
	[ALC668_FIXUP_ASUS_Nx51] = {
		.type = HDA_FIXUP_PINS,
		.v.pins = (const struct hda_pintbl[]) {
			{ 0x19, 0x03a1913d }, /* use as headphone mic, without its own jack detect */
			{ 0x1a, 0x90170151 }, /* bass speaker */
			{ 0x1b, 0x03a1113c }, /* use as headset mic, without its own jack detect */
			{}
		},
		.chained = true,
		.chain_id = ALC668_FIXUP_ASUS_Nx51_HEADSET_MODE,
	},
	[ALC668_FIXUP_MIC_COEF] = {
		.type = HDA_FIXUP_VERBS,
		.v.verbs = (const struct hda_verb[]) {
			{ 0x20, AC_VERB_SET_COEF_INDEX, 0xc3 },
			{ 0x20, AC_VERB_SET_PROC_COEF, 0x4000 },
			{}
		},
	},
	[ALC668_FIXUP_ASUS_G751] = {
		.type = HDA_FIXUP_PINS,
		.v.pins = (const struct hda_pintbl[]) {
			{ 0x16, 0x0421101f }, /* HP */
			{}
		},
		.chained = true,
		.chain_id = ALC668_FIXUP_MIC_COEF
	},
	[ALC891_FIXUP_HEADSET_MODE] = {
		.type = HDA_FIXUP_FUNC,
		.v.func = alc_fixup_headset_mode,
	},
	[ALC891_FIXUP_DELL_MIC_NO_PRESENCE] = {
		.type = HDA_FIXUP_PINS,
		.v.pins = (const struct hda_pintbl[]) {
			{ 0x19, 0x03a1913d }, /* use as headphone mic, without its own jack detect */
			{ 0x1b, 0x03a1113c }, /* use as headset mic, without its own jack detect */
			{ }
		},
		.chained = true,
		.chain_id = ALC891_FIXUP_HEADSET_MODE
	},
	[ALC662_FIXUP_ACER_VERITON] = {
		.type = HDA_FIXUP_PINS,
		.v.pins = (const struct hda_pintbl[]) {
			{ 0x15, 0x50170120 }, /* no internal speaker */
			{ }
		}
	},
	[ALC892_FIXUP_ASROCK_MOBO] = {
		.type = HDA_FIXUP_PINS,
		.v.pins = (const struct hda_pintbl[]) {
			{ 0x15, 0x40f000f0 }, /* disabled */
			{ 0x16, 0x40f000f0 }, /* disabled */
			{ }
		}
	},
	[ALC662_FIXUP_USI_FUNC] = {
		.type = HDA_FIXUP_FUNC,
		.v.func = alc662_fixup_usi_headset_mic,
	},
	[ALC662_FIXUP_USI_HEADSET_MODE] = {
		.type = HDA_FIXUP_PINS,
		.v.pins = (const struct hda_pintbl[]) {
			{ 0x19, 0x02a1913c }, /* use as headset mic, without its own jack detect */
			{ 0x18, 0x01a1903d },
			{ }
		},
		.chained = true,
		.chain_id = ALC662_FIXUP_USI_FUNC
	},
	[ALC662_FIXUP_LENOVO_MULTI_CODECS] = {
		.type = HDA_FIXUP_FUNC,
		.v.func = alc233_alc662_fixup_lenovo_dual_codecs,
	},
	[ALC662_FIXUP_ACER_X2660G_HEADSET_MODE] = {
		.type = HDA_FIXUP_PINS,
		.v.pins = (const struct hda_pintbl[]) {
			{ 0x1a, 0x02a1113c }, /* use as headset mic, without its own jack detect */
			{ }
		},
		.chained = true,
		.chain_id = ALC662_FIXUP_USI_FUNC
	},
};

static const struct snd_pci_quirk alc662_fixup_tbl[] = {
	SND_PCI_QUIRK(0x1019, 0x9087, "ECS", ALC662_FIXUP_ASUS_MODE2),
	SND_PCI_QUIRK(0x1025, 0x022f, "Acer Aspire One", ALC662_FIXUP_INV_DMIC),
	SND_PCI_QUIRK(0x1025, 0x0241, "Packard Bell DOTS", ALC662_FIXUP_INV_DMIC),
	SND_PCI_QUIRK(0x1025, 0x0308, "Acer Aspire 8942G", ALC662_FIXUP_ASPIRE),
	SND_PCI_QUIRK(0x1025, 0x031c, "Gateway NV79", ALC662_FIXUP_SKU_IGNORE),
	SND_PCI_QUIRK(0x1025, 0x0349, "eMachines eM250", ALC662_FIXUP_INV_DMIC),
	SND_PCI_QUIRK(0x1025, 0x034a, "Gateway LT27", ALC662_FIXUP_INV_DMIC),
	SND_PCI_QUIRK(0x1025, 0x038b, "Acer Aspire 8943G", ALC662_FIXUP_ASPIRE),
	SND_PCI_QUIRK(0x1025, 0x124e, "Acer 2660G", ALC662_FIXUP_ACER_X2660G_HEADSET_MODE),
	SND_PCI_QUIRK(0x1028, 0x05d8, "Dell", ALC668_FIXUP_DELL_MIC_NO_PRESENCE),
	SND_PCI_QUIRK(0x1028, 0x05db, "Dell", ALC668_FIXUP_DELL_MIC_NO_PRESENCE),
	SND_PCI_QUIRK(0x1028, 0x05fe, "Dell XPS 15", ALC668_FIXUP_DELL_XPS13),
	SND_PCI_QUIRK(0x1028, 0x060a, "Dell XPS 13", ALC668_FIXUP_DELL_XPS13),
	SND_PCI_QUIRK(0x1028, 0x060d, "Dell M3800", ALC668_FIXUP_DELL_XPS13),
	SND_PCI_QUIRK(0x1028, 0x0625, "Dell", ALC668_FIXUP_DELL_MIC_NO_PRESENCE),
	SND_PCI_QUIRK(0x1028, 0x0626, "Dell", ALC668_FIXUP_DELL_MIC_NO_PRESENCE),
	SND_PCI_QUIRK(0x1028, 0x0696, "Dell", ALC668_FIXUP_DELL_MIC_NO_PRESENCE),
	SND_PCI_QUIRK(0x1028, 0x0698, "Dell", ALC668_FIXUP_DELL_MIC_NO_PRESENCE),
	SND_PCI_QUIRK(0x1028, 0x069f, "Dell", ALC668_FIXUP_DELL_MIC_NO_PRESENCE),
	SND_PCI_QUIRK(0x103c, 0x1632, "HP RP5800", ALC662_FIXUP_HP_RP5800),
	SND_PCI_QUIRK(0x1043, 0x1080, "Asus UX501VW", ALC668_FIXUP_HEADSET_MODE),
	SND_PCI_QUIRK(0x1043, 0x11cd, "Asus N550", ALC662_FIXUP_ASUS_Nx50),
	SND_PCI_QUIRK(0x1043, 0x13df, "Asus N550JX", ALC662_FIXUP_BASS_1A),
	SND_PCI_QUIRK(0x1043, 0x129d, "Asus N750", ALC662_FIXUP_ASUS_Nx50),
	SND_PCI_QUIRK(0x1043, 0x12ff, "ASUS G751", ALC668_FIXUP_ASUS_G751),
	SND_PCI_QUIRK(0x1043, 0x1477, "ASUS N56VZ", ALC662_FIXUP_BASS_MODE4_CHMAP),
	SND_PCI_QUIRK(0x1043, 0x15a7, "ASUS UX51VZH", ALC662_FIXUP_BASS_16),
	SND_PCI_QUIRK(0x1043, 0x177d, "ASUS N551", ALC668_FIXUP_ASUS_Nx51),
	SND_PCI_QUIRK(0x1043, 0x17bd, "ASUS N751", ALC668_FIXUP_ASUS_Nx51),
	SND_PCI_QUIRK(0x1043, 0x1963, "ASUS X71SL", ALC662_FIXUP_ASUS_MODE8),
	SND_PCI_QUIRK(0x1043, 0x1b73, "ASUS N55SF", ALC662_FIXUP_BASS_16),
	SND_PCI_QUIRK(0x1043, 0x1bf3, "ASUS N76VZ", ALC662_FIXUP_BASS_MODE4_CHMAP),
	SND_PCI_QUIRK(0x1043, 0x8469, "ASUS mobo", ALC662_FIXUP_NO_JACK_DETECT),
	SND_PCI_QUIRK(0x105b, 0x0cd6, "Foxconn", ALC662_FIXUP_ASUS_MODE2),
	SND_PCI_QUIRK(0x144d, 0xc051, "Samsung R720", ALC662_FIXUP_IDEAPAD),
	SND_PCI_QUIRK(0x14cd, 0x5003, "USI", ALC662_FIXUP_USI_HEADSET_MODE),
	SND_PCI_QUIRK(0x17aa, 0x1036, "Lenovo P520", ALC662_FIXUP_LENOVO_MULTI_CODECS),
	SND_PCI_QUIRK(0x17aa, 0x38af, "Lenovo Ideapad Y550P", ALC662_FIXUP_IDEAPAD),
	SND_PCI_QUIRK(0x17aa, 0x3a0d, "Lenovo Ideapad Y550", ALC662_FIXUP_IDEAPAD),
	SND_PCI_QUIRK(0x1849, 0x5892, "ASRock B150M", ALC892_FIXUP_ASROCK_MOBO),
	SND_PCI_QUIRK(0x19da, 0xa130, "Zotac Z68", ALC662_FIXUP_ZOTAC_Z68),
	SND_PCI_QUIRK(0x1b0a, 0x01b8, "ACER Veriton", ALC662_FIXUP_ACER_VERITON),
	SND_PCI_QUIRK(0x1b35, 0x2206, "CZC P10T", ALC662_FIXUP_CZC_P10T),

#if 0
	/* Below is a quirk table taken from the old code.
	 * Basically the device should work as is without the fixup table.
	 * If BIOS doesn't give a proper info, enable the corresponding
	 * fixup entry.
	 */
	SND_PCI_QUIRK(0x1043, 0x1000, "ASUS N50Vm", ALC662_FIXUP_ASUS_MODE1),
	SND_PCI_QUIRK(0x1043, 0x1092, "ASUS NB", ALC662_FIXUP_ASUS_MODE3),
	SND_PCI_QUIRK(0x1043, 0x1173, "ASUS K73Jn", ALC662_FIXUP_ASUS_MODE1),
	SND_PCI_QUIRK(0x1043, 0x11c3, "ASUS M70V", ALC662_FIXUP_ASUS_MODE3),
	SND_PCI_QUIRK(0x1043, 0x11d3, "ASUS NB", ALC662_FIXUP_ASUS_MODE1),
	SND_PCI_QUIRK(0x1043, 0x11f3, "ASUS NB", ALC662_FIXUP_ASUS_MODE2),
	SND_PCI_QUIRK(0x1043, 0x1203, "ASUS NB", ALC662_FIXUP_ASUS_MODE1),
	SND_PCI_QUIRK(0x1043, 0x1303, "ASUS G60J", ALC662_FIXUP_ASUS_MODE1),
	SND_PCI_QUIRK(0x1043, 0x1333, "ASUS G60Jx", ALC662_FIXUP_ASUS_MODE1),
	SND_PCI_QUIRK(0x1043, 0x1339, "ASUS NB", ALC662_FIXUP_ASUS_MODE2),
	SND_PCI_QUIRK(0x1043, 0x13e3, "ASUS N71JA", ALC662_FIXUP_ASUS_MODE7),
	SND_PCI_QUIRK(0x1043, 0x1463, "ASUS N71", ALC662_FIXUP_ASUS_MODE7),
	SND_PCI_QUIRK(0x1043, 0x14d3, "ASUS G72", ALC662_FIXUP_ASUS_MODE8),
	SND_PCI_QUIRK(0x1043, 0x1563, "ASUS N90", ALC662_FIXUP_ASUS_MODE3),
	SND_PCI_QUIRK(0x1043, 0x15d3, "ASUS N50SF F50SF", ALC662_FIXUP_ASUS_MODE1),
	SND_PCI_QUIRK(0x1043, 0x16c3, "ASUS NB", ALC662_FIXUP_ASUS_MODE2),
	SND_PCI_QUIRK(0x1043, 0x16f3, "ASUS K40C K50C", ALC662_FIXUP_ASUS_MODE2),
	SND_PCI_QUIRK(0x1043, 0x1733, "ASUS N81De", ALC662_FIXUP_ASUS_MODE1),
	SND_PCI_QUIRK(0x1043, 0x1753, "ASUS NB", ALC662_FIXUP_ASUS_MODE2),
	SND_PCI_QUIRK(0x1043, 0x1763, "ASUS NB", ALC662_FIXUP_ASUS_MODE6),
	SND_PCI_QUIRK(0x1043, 0x1765, "ASUS NB", ALC662_FIXUP_ASUS_MODE6),
	SND_PCI_QUIRK(0x1043, 0x1783, "ASUS NB", ALC662_FIXUP_ASUS_MODE2),
	SND_PCI_QUIRK(0x1043, 0x1793, "ASUS F50GX", ALC662_FIXUP_ASUS_MODE1),
	SND_PCI_QUIRK(0x1043, 0x17b3, "ASUS F70SL", ALC662_FIXUP_ASUS_MODE3),
	SND_PCI_QUIRK(0x1043, 0x17f3, "ASUS X58LE", ALC662_FIXUP_ASUS_MODE2),
	SND_PCI_QUIRK(0x1043, 0x1813, "ASUS NB", ALC662_FIXUP_ASUS_MODE2),
	SND_PCI_QUIRK(0x1043, 0x1823, "ASUS NB", ALC662_FIXUP_ASUS_MODE5),
	SND_PCI_QUIRK(0x1043, 0x1833, "ASUS NB", ALC662_FIXUP_ASUS_MODE6),
	SND_PCI_QUIRK(0x1043, 0x1843, "ASUS NB", ALC662_FIXUP_ASUS_MODE2),
	SND_PCI_QUIRK(0x1043, 0x1853, "ASUS F50Z", ALC662_FIXUP_ASUS_MODE1),
	SND_PCI_QUIRK(0x1043, 0x1864, "ASUS NB", ALC662_FIXUP_ASUS_MODE2),
	SND_PCI_QUIRK(0x1043, 0x1876, "ASUS NB", ALC662_FIXUP_ASUS_MODE2),
	SND_PCI_QUIRK(0x1043, 0x1893, "ASUS M50Vm", ALC662_FIXUP_ASUS_MODE3),
	SND_PCI_QUIRK(0x1043, 0x1894, "ASUS X55", ALC662_FIXUP_ASUS_MODE3),
	SND_PCI_QUIRK(0x1043, 0x18b3, "ASUS N80Vc", ALC662_FIXUP_ASUS_MODE1),
	SND_PCI_QUIRK(0x1043, 0x18c3, "ASUS VX5", ALC662_FIXUP_ASUS_MODE1),
	SND_PCI_QUIRK(0x1043, 0x18d3, "ASUS N81Te", ALC662_FIXUP_ASUS_MODE1),
	SND_PCI_QUIRK(0x1043, 0x18f3, "ASUS N505Tp", ALC662_FIXUP_ASUS_MODE1),
	SND_PCI_QUIRK(0x1043, 0x1903, "ASUS F5GL", ALC662_FIXUP_ASUS_MODE1),
	SND_PCI_QUIRK(0x1043, 0x1913, "ASUS NB", ALC662_FIXUP_ASUS_MODE2),
	SND_PCI_QUIRK(0x1043, 0x1933, "ASUS F80Q", ALC662_FIXUP_ASUS_MODE2),
	SND_PCI_QUIRK(0x1043, 0x1943, "ASUS Vx3V", ALC662_FIXUP_ASUS_MODE1),
	SND_PCI_QUIRK(0x1043, 0x1953, "ASUS NB", ALC662_FIXUP_ASUS_MODE1),
	SND_PCI_QUIRK(0x1043, 0x1963, "ASUS X71C", ALC662_FIXUP_ASUS_MODE3),
	SND_PCI_QUIRK(0x1043, 0x1983, "ASUS N5051A", ALC662_FIXUP_ASUS_MODE1),
	SND_PCI_QUIRK(0x1043, 0x1993, "ASUS N20", ALC662_FIXUP_ASUS_MODE1),
	SND_PCI_QUIRK(0x1043, 0x19b3, "ASUS F7Z", ALC662_FIXUP_ASUS_MODE1),
	SND_PCI_QUIRK(0x1043, 0x19c3, "ASUS F5Z/F6x", ALC662_FIXUP_ASUS_MODE2),
	SND_PCI_QUIRK(0x1043, 0x19e3, "ASUS NB", ALC662_FIXUP_ASUS_MODE1),
	SND_PCI_QUIRK(0x1043, 0x19f3, "ASUS NB", ALC662_FIXUP_ASUS_MODE4),
#endif
	{}
};

static const struct hda_model_fixup alc662_fixup_models[] = {
	{.id = ALC662_FIXUP_ASPIRE, .name = "aspire"},
	{.id = ALC662_FIXUP_IDEAPAD, .name = "ideapad"},
	{.id = ALC272_FIXUP_MARIO, .name = "mario"},
	{.id = ALC662_FIXUP_HP_RP5800, .name = "hp-rp5800"},
	{.id = ALC662_FIXUP_ASUS_MODE1, .name = "asus-mode1"},
	{.id = ALC662_FIXUP_ASUS_MODE2, .name = "asus-mode2"},
	{.id = ALC662_FIXUP_ASUS_MODE3, .name = "asus-mode3"},
	{.id = ALC662_FIXUP_ASUS_MODE4, .name = "asus-mode4"},
	{.id = ALC662_FIXUP_ASUS_MODE5, .name = "asus-mode5"},
	{.id = ALC662_FIXUP_ASUS_MODE6, .name = "asus-mode6"},
	{.id = ALC662_FIXUP_ASUS_MODE7, .name = "asus-mode7"},
	{.id = ALC662_FIXUP_ASUS_MODE8, .name = "asus-mode8"},
	{.id = ALC662_FIXUP_ZOTAC_Z68, .name = "zotac-z68"},
	{.id = ALC662_FIXUP_INV_DMIC, .name = "inv-dmic"},
	{.id = ALC662_FIXUP_DELL_MIC_NO_PRESENCE, .name = "alc662-headset-multi"},
	{.id = ALC668_FIXUP_DELL_MIC_NO_PRESENCE, .name = "dell-headset-multi"},
	{.id = ALC662_FIXUP_HEADSET_MODE, .name = "alc662-headset"},
	{.id = ALC668_FIXUP_HEADSET_MODE, .name = "alc668-headset"},
	{.id = ALC662_FIXUP_BASS_16, .name = "bass16"},
	{.id = ALC662_FIXUP_BASS_1A, .name = "bass1a"},
	{.id = ALC668_FIXUP_AUTO_MUTE, .name = "automute"},
	{.id = ALC668_FIXUP_DELL_XPS13, .name = "dell-xps13"},
	{.id = ALC662_FIXUP_ASUS_Nx50, .name = "asus-nx50"},
	{.id = ALC668_FIXUP_ASUS_Nx51, .name = "asus-nx51"},
	{.id = ALC668_FIXUP_ASUS_G751, .name = "asus-g751"},
	{.id = ALC891_FIXUP_HEADSET_MODE, .name = "alc891-headset"},
	{.id = ALC891_FIXUP_DELL_MIC_NO_PRESENCE, .name = "alc891-headset-multi"},
	{.id = ALC662_FIXUP_ACER_VERITON, .name = "acer-veriton"},
	{.id = ALC892_FIXUP_ASROCK_MOBO, .name = "asrock-mobo"},
	{.id = ALC662_FIXUP_USI_HEADSET_MODE, .name = "usi-headset"},
	{.id = ALC662_FIXUP_LENOVO_MULTI_CODECS, .name = "dual-codecs"},
	{}
};

static const struct snd_hda_pin_quirk alc662_pin_fixup_tbl[] = {
	SND_HDA_PIN_QUIRK(0x10ec0867, 0x1028, "Dell", ALC891_FIXUP_DELL_MIC_NO_PRESENCE,
		{0x17, 0x02211010},
		{0x18, 0x01a19030},
		{0x1a, 0x01813040},
		{0x21, 0x01014020}),
	SND_HDA_PIN_QUIRK(0x10ec0662, 0x1028, "Dell", ALC662_FIXUP_DELL_MIC_NO_PRESENCE,
		{0x14, 0x01014010},
		{0x18, 0x01a19020},
		{0x1a, 0x0181302f},
		{0x1b, 0x0221401f}),
	SND_HDA_PIN_QUIRK(0x10ec0668, 0x1028, "Dell", ALC668_FIXUP_AUTO_MUTE,
		{0x12, 0x99a30130},
		{0x14, 0x90170110},
		{0x15, 0x0321101f},
		{0x16, 0x03011020}),
	SND_HDA_PIN_QUIRK(0x10ec0668, 0x1028, "Dell", ALC668_FIXUP_AUTO_MUTE,
		{0x12, 0x99a30140},
		{0x14, 0x90170110},
		{0x15, 0x0321101f},
		{0x16, 0x03011020}),
	SND_HDA_PIN_QUIRK(0x10ec0668, 0x1028, "Dell", ALC668_FIXUP_AUTO_MUTE,
		{0x12, 0x99a30150},
		{0x14, 0x90170110},
		{0x15, 0x0321101f},
		{0x16, 0x03011020}),
	SND_HDA_PIN_QUIRK(0x10ec0668, 0x1028, "Dell", ALC668_FIXUP_AUTO_MUTE,
		{0x14, 0x90170110},
		{0x15, 0x0321101f},
		{0x16, 0x03011020}),
	SND_HDA_PIN_QUIRK(0x10ec0668, 0x1028, "Dell XPS 15", ALC668_FIXUP_AUTO_MUTE,
		{0x12, 0x90a60130},
		{0x14, 0x90170110},
		{0x15, 0x0321101f}),
	{}
};

/*
 */
static int patch_alc662(struct hda_codec *codec)
{
	struct alc_spec *spec;
	int err;

	err = alc_alloc_spec(codec, 0x0b);
	if (err < 0)
		return err;

	spec = codec->spec;

	spec->shutup = alc_eapd_shutup;

	/* handle multiple HPs as is */
	spec->parse_flags = HDA_PINCFG_NO_HP_FIXUP;

	alc_fix_pll_init(codec, 0x20, 0x04, 15);

	switch (codec->core.vendor_id) {
	case 0x10ec0668:
		spec->init_hook = alc668_restore_default_value;
		break;
	}

	snd_hda_pick_fixup(codec, alc662_fixup_models,
		       alc662_fixup_tbl, alc662_fixups);
	snd_hda_pick_pin_fixup(codec, alc662_pin_fixup_tbl, alc662_fixups);
	snd_hda_apply_fixup(codec, HDA_FIXUP_ACT_PRE_PROBE);

	alc_auto_parse_customize_define(codec);

	if (has_cdefine_beep(codec))
		spec->gen.beep_nid = 0x01;

	if ((alc_get_coef0(codec) & (1 << 14)) &&
	    codec->bus->pci && codec->bus->pci->subsystem_vendor == 0x1025 &&
	    spec->cdefine.platform_type == 1) {
		err = alc_codec_rename(codec, "ALC272X");
		if (err < 0)
			goto error;
	}

	/* automatic parse from the BIOS config */
	err = alc662_parse_auto_config(codec);
	if (err < 0)
		goto error;

	if (!spec->gen.no_analog && spec->gen.beep_nid) {
		switch (codec->core.vendor_id) {
		case 0x10ec0662:
			err = set_beep_amp(spec, 0x0b, 0x05, HDA_INPUT);
			break;
		case 0x10ec0272:
		case 0x10ec0663:
		case 0x10ec0665:
		case 0x10ec0668:
			err = set_beep_amp(spec, 0x0b, 0x04, HDA_INPUT);
			break;
		case 0x10ec0273:
			err = set_beep_amp(spec, 0x0b, 0x03, HDA_INPUT);
			break;
		}
		if (err < 0)
			goto error;
	}

	snd_hda_apply_fixup(codec, HDA_FIXUP_ACT_PROBE);

	return 0;

 error:
	alc_free(codec);
	return err;
}

/*
 * ALC680 support
 */

static int alc680_parse_auto_config(struct hda_codec *codec)
{
	return alc_parse_auto_config(codec, NULL, NULL);
}

/*
 */
static int patch_alc680(struct hda_codec *codec)
{
	int err;

	/* ALC680 has no aa-loopback mixer */
	err = alc_alloc_spec(codec, 0);
	if (err < 0)
		return err;

	/* automatic parse from the BIOS config */
	err = alc680_parse_auto_config(codec);
	if (err < 0) {
		alc_free(codec);
		return err;
	}

	return 0;
}

/*
 * patch entries
 */
static const struct hda_device_id snd_hda_id_realtek[] = {
	HDA_CODEC_ENTRY(0x10ec0215, "ALC215", patch_alc269),
	HDA_CODEC_ENTRY(0x10ec0221, "ALC221", patch_alc269),
	HDA_CODEC_ENTRY(0x10ec0225, "ALC225", patch_alc269),
	HDA_CODEC_ENTRY(0x10ec0231, "ALC231", patch_alc269),
	HDA_CODEC_ENTRY(0x10ec0233, "ALC233", patch_alc269),
	HDA_CODEC_ENTRY(0x10ec0234, "ALC234", patch_alc269),
	HDA_CODEC_ENTRY(0x10ec0235, "ALC233", patch_alc269),
	HDA_CODEC_ENTRY(0x10ec0236, "ALC236", patch_alc269),
	HDA_CODEC_ENTRY(0x10ec0255, "ALC255", patch_alc269),
	HDA_CODEC_ENTRY(0x10ec0256, "ALC256", patch_alc269),
	HDA_CODEC_ENTRY(0x10ec0257, "ALC257", patch_alc269),
	HDA_CODEC_ENTRY(0x10ec0260, "ALC260", patch_alc260),
	HDA_CODEC_ENTRY(0x10ec0262, "ALC262", patch_alc262),
	HDA_CODEC_ENTRY(0x10ec0267, "ALC267", patch_alc268),
	HDA_CODEC_ENTRY(0x10ec0268, "ALC268", patch_alc268),
	HDA_CODEC_ENTRY(0x10ec0269, "ALC269", patch_alc269),
	HDA_CODEC_ENTRY(0x10ec0270, "ALC270", patch_alc269),
	HDA_CODEC_ENTRY(0x10ec0272, "ALC272", patch_alc662),
	HDA_CODEC_ENTRY(0x10ec0274, "ALC274", patch_alc269),
	HDA_CODEC_ENTRY(0x10ec0275, "ALC275", patch_alc269),
	HDA_CODEC_ENTRY(0x10ec0276, "ALC276", patch_alc269),
	HDA_CODEC_ENTRY(0x10ec0280, "ALC280", patch_alc269),
	HDA_CODEC_ENTRY(0x10ec0282, "ALC282", patch_alc269),
	HDA_CODEC_ENTRY(0x10ec0283, "ALC283", patch_alc269),
	HDA_CODEC_ENTRY(0x10ec0284, "ALC284", patch_alc269),
	HDA_CODEC_ENTRY(0x10ec0285, "ALC285", patch_alc269),
	HDA_CODEC_ENTRY(0x10ec0286, "ALC286", patch_alc269),
	HDA_CODEC_ENTRY(0x10ec0288, "ALC288", patch_alc269),
	HDA_CODEC_ENTRY(0x10ec0289, "ALC289", patch_alc269),
	HDA_CODEC_ENTRY(0x10ec0290, "ALC290", patch_alc269),
	HDA_CODEC_ENTRY(0x10ec0292, "ALC292", patch_alc269),
	HDA_CODEC_ENTRY(0x10ec0293, "ALC293", patch_alc269),
	HDA_CODEC_ENTRY(0x10ec0294, "ALC294", patch_alc269),
	HDA_CODEC_ENTRY(0x10ec0295, "ALC295", patch_alc269),
	HDA_CODEC_ENTRY(0x10ec0298, "ALC298", patch_alc269),
	HDA_CODEC_ENTRY(0x10ec0299, "ALC299", patch_alc269),
	HDA_CODEC_ENTRY(0x10ec0300, "ALC300", patch_alc269),
	HDA_CODEC_REV_ENTRY(0x10ec0861, 0x100340, "ALC660", patch_alc861),
	HDA_CODEC_ENTRY(0x10ec0660, "ALC660-VD", patch_alc861vd),
	HDA_CODEC_ENTRY(0x10ec0861, "ALC861", patch_alc861),
	HDA_CODEC_ENTRY(0x10ec0862, "ALC861-VD", patch_alc861vd),
	HDA_CODEC_REV_ENTRY(0x10ec0662, 0x100002, "ALC662 rev2", patch_alc882),
	HDA_CODEC_REV_ENTRY(0x10ec0662, 0x100101, "ALC662 rev1", patch_alc662),
	HDA_CODEC_REV_ENTRY(0x10ec0662, 0x100300, "ALC662 rev3", patch_alc662),
	HDA_CODEC_ENTRY(0x10ec0663, "ALC663", patch_alc662),
	HDA_CODEC_ENTRY(0x10ec0665, "ALC665", patch_alc662),
	HDA_CODEC_ENTRY(0x10ec0667, "ALC667", patch_alc662),
	HDA_CODEC_ENTRY(0x10ec0668, "ALC668", patch_alc662),
	HDA_CODEC_ENTRY(0x10ec0670, "ALC670", patch_alc662),
	HDA_CODEC_ENTRY(0x10ec0671, "ALC671", patch_alc662),
	HDA_CODEC_ENTRY(0x10ec0680, "ALC680", patch_alc680),
	HDA_CODEC_ENTRY(0x10ec0700, "ALC700", patch_alc269),
	HDA_CODEC_ENTRY(0x10ec0701, "ALC701", patch_alc269),
	HDA_CODEC_ENTRY(0x10ec0703, "ALC703", patch_alc269),
	HDA_CODEC_ENTRY(0x10ec0867, "ALC891", patch_alc662),
	HDA_CODEC_ENTRY(0x10ec0880, "ALC880", patch_alc880),
	HDA_CODEC_ENTRY(0x10ec0882, "ALC882", patch_alc882),
	HDA_CODEC_ENTRY(0x10ec0883, "ALC883", patch_alc882),
	HDA_CODEC_REV_ENTRY(0x10ec0885, 0x100101, "ALC889A", patch_alc882),
	HDA_CODEC_REV_ENTRY(0x10ec0885, 0x100103, "ALC889A", patch_alc882),
	HDA_CODEC_ENTRY(0x10ec0885, "ALC885", patch_alc882),
	HDA_CODEC_ENTRY(0x10ec0887, "ALC887", patch_alc882),
	HDA_CODEC_REV_ENTRY(0x10ec0888, 0x100101, "ALC1200", patch_alc882),
	HDA_CODEC_ENTRY(0x10ec0888, "ALC888", patch_alc882),
	HDA_CODEC_ENTRY(0x10ec0889, "ALC889", patch_alc882),
	HDA_CODEC_ENTRY(0x10ec0892, "ALC892", patch_alc662),
	HDA_CODEC_ENTRY(0x10ec0899, "ALC898", patch_alc882),
	HDA_CODEC_ENTRY(0x10ec0900, "ALC1150", patch_alc882),
	HDA_CODEC_ENTRY(0x10ec1168, "ALC1220", patch_alc882),
	HDA_CODEC_ENTRY(0x10ec1220, "ALC1220", patch_alc882),
	{} /* terminator */
};
MODULE_DEVICE_TABLE(hdaudio, snd_hda_id_realtek);

MODULE_LICENSE("GPL");
MODULE_DESCRIPTION("Realtek HD-audio codec");

static struct hda_codec_driver realtek_driver = {
	.id = snd_hda_id_realtek,
};

module_hda_codec_driver(realtek_driver);<|MERGE_RESOLUTION|>--- conflicted
+++ resolved
@@ -1864,15 +1864,10 @@
 	ALC887_FIXUP_BASS_CHMAP,
 	ALC1220_FIXUP_GB_DUAL_CODECS,
 	ALC1220_FIXUP_CLEVO_P950,
-<<<<<<< HEAD
-	ALC1220_FIXUP_SYSTEM76_ORYP5,
-	ALC1220_FIXUP_SYSTEM76_ORYP5_PINS,
 	ALC887_FIXUP_ASUS_AUTOMUTE_MODE,
 	ALC887_FIXUP_ASUS_FRONT_HP,
-=======
 	ALC1220_FIXUP_CLEVO_PB51ED,
 	ALC1220_FIXUP_CLEVO_PB51ED_PINS,
->>>>>>> 8eaed8dd
 };
 
 static void alc889_fixup_coef(struct hda_codec *codec,
@@ -5747,7 +5742,6 @@
 	ALC293_FIXUP_SYSTEM76_MIC_NO_PRESENCE,
 	ALC285_FIXUP_LENOVO_PC_BEEP_IN_NOISE,
 	ALC269VC_FIXUP_ACER_HEADSET_MIC,
-	ALC233_FIXUP_ACER_HEADSET_MIC,
 	ALC255_FIXUP_ACER_HEADSET_MIC,
 	ALC295_FIXUP_CHROME_BOOK,
 	ALC225_FIXUP_DELL_WYSE_AIO_MIC_NO_PRESENCE,
@@ -6858,16 +6852,6 @@
 		},
 		.chained = true,
 		.chain_id = ALC286_FIXUP_ACER_AIO_MIC_NO_PRESENCE
-	},
-	[ALC233_FIXUP_ACER_HEADSET_MIC] = {
-		.type = HDA_FIXUP_VERBS,
-		.v.verbs = (const struct hda_verb[]) {
-			{ 0x20, AC_VERB_SET_COEF_INDEX, 0x45 },
-			{ 0x20, AC_VERB_SET_PROC_COEF, 0x5089 },
-			{ }
-		},
-		.chained = true,
-		.chain_id = ALC233_FIXUP_ASUS_MIC_NO_PRESENCE
 	},
 	[ALC256_FIXUP_ASUS_MIC_NO_PRESENCE] = {
 		.type = HDA_FIXUP_PINS,
@@ -6914,10 +6898,7 @@
 	SND_PCI_QUIRK(0x1025, 0x1290, "Acer Veriton Z4860G", ALC286_FIXUP_ACER_AIO_HEADSET_MIC),
 	SND_PCI_QUIRK(0x1025, 0x1291, "Acer Veriton Z4660G", ALC286_FIXUP_ACER_AIO_HEADSET_MIC),
 	SND_PCI_QUIRK(0x1025, 0x1308, "Acer Aspire Z24-890", ALC286_FIXUP_ACER_AIO_HEADSET_MIC),
-<<<<<<< HEAD
 	SND_PCI_QUIRK(0x1025, 0x129c, "Acer SWIFT SF314-55", ALC256_FIXUP_ACER_SWIFT_DISABLE_AAMIX),
-=======
->>>>>>> 8eaed8dd
 	SND_PCI_QUIRK(0x1025, 0x132a, "Acer TravelMate B114-21", ALC233_FIXUP_ACER_HEADSET_MIC),
 	SND_PCI_QUIRK(0x1025, 0x1330, "Acer TravelMate X514-51T", ALC255_FIXUP_ACER_HEADSET_MIC),
 	SND_PCI_QUIRK(0x1028, 0x0470, "Dell M101z", ALC269_FIXUP_DELL_M101Z),
