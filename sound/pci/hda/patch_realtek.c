--- conflicted
+++ resolved
@@ -4777,16 +4777,13 @@
 	ALC233_FIXUP_LENOVO_LINE2_MIC_HOTKEY,
 	ALC255_FIXUP_DELL_SPK_NOISE,
 	ALC221_FIXUP_HP_FRONT_MIC,
-<<<<<<< HEAD
 	ALC269VC_FIXUP_NL3_SECOND_JACK,
 	ALC269VC_FIXUP_NL3_AUTOMUTE,
 	ALC256_FIXUP_ASUS_HEADSET_MODE,
 	ALC256_FIXUP_ASUS_MIC,
-=======
 	ALC225_FIXUP_DELL1_MIC_NO_PRESENCE,
 	ALC280_FIXUP_HP_HEADSET_MIC,
 	ALC292_FIXUP_TPT460,
->>>>>>> f18d7a47
 };
 
 static const struct hda_fixup alc269_fixups[] = {
@@ -5428,7 +5425,6 @@
 			{ }
 		},
 	},
-<<<<<<< HEAD
 	[ALC269VC_FIXUP_NL3_SECOND_JACK] = {
 		.type = HDA_FIXUP_PINS,
 		.v.pins = (const struct hda_pintbl[]) {
@@ -5457,7 +5453,7 @@
 		},
 		.chained = true,
 		.chain_id = ALC256_FIXUP_ASUS_HEADSET_MODE
-=======
+	},
 	[ALC225_FIXUP_DELL1_MIC_NO_PRESENCE] = {
 		.type = HDA_FIXUP_VERBS,
 		.v.verbs = (const struct hda_verb[]) {
@@ -5480,7 +5476,6 @@
 		.v.func = alc_fixup_tpt440_dock,
 		.chained = true,
 		.chain_id = ALC293_FIXUP_LENOVO_SPK_NOISE,
->>>>>>> f18d7a47
 	},
 };
 
@@ -5587,11 +5582,8 @@
 	SND_PCI_QUIRK(0x103c, 0x2336, "HP", ALC269_FIXUP_HP_MUTE_LED_MIC1),
 	SND_PCI_QUIRK(0x103c, 0x2337, "HP", ALC269_FIXUP_HP_MUTE_LED_MIC1),
 	SND_PCI_QUIRK(0x103c, 0x8256, "HP", ALC221_FIXUP_HP_FRONT_MIC),
-<<<<<<< HEAD
 	SND_PCI_QUIRK(0x1043, 0x103e, "ASUS X540SA", ALC256_FIXUP_ASUS_MIC),
-=======
 	SND_PCI_QUIRK(0x103c, 0x221c, "HP EliteBook 755 G2", ALC280_FIXUP_HP_HEADSET_MIC),
->>>>>>> f18d7a47
 	SND_PCI_QUIRK(0x1043, 0x103f, "ASUS TX300", ALC282_FIXUP_ASUS_TX300),
 	SND_PCI_QUIRK(0x1043, 0x106d, "Asus K53BE", ALC269_FIXUP_LIMIT_INT_MIC_BOOST),
 	SND_PCI_QUIRK(0x1043, 0x115d, "Asus 1015E", ALC269_FIXUP_LIMIT_INT_MIC_BOOST),
