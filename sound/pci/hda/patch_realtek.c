--- conflicted
+++ resolved
@@ -5315,7 +5315,6 @@
 	ALC233_FIXUP_LENOVO_MULTI_CODECS,
 	ALC294_FIXUP_LENOVO_MIC_LOCATION,
 	ALC700_FIXUP_INTEL_REFERENCE,
-<<<<<<< HEAD
 	ALC269VC_FIXUP_NL3_SECOND_JACK,
 	ALC269VC_FIXUP_NL3_AUTOMUTE,
 	ALC286_FIXUP_ACER_AIO_MIC_NO_PRESENCE,
@@ -5323,10 +5322,8 @@
 	ALC295_FIXUP_ASUS_MIC_NO_PRESENCE,
 	ALC282_FIXUP_ACER_TRAVELMATE_PINS,
 	ALC255_FIXUP_ACER_LIMIT_INT_MIC_BOOST,
-=======
 	ALC274_FIXUP_DELL_BIND_DACS,
 	ALC274_FIXUP_DELL_AIO_LINEOUT_VERB,
->>>>>>> ee367353
 };
 
 static const struct hda_fixup alc269_fixups[] = {
@@ -6146,7 +6143,6 @@
 			{}
 		}
 	},
-<<<<<<< HEAD
 	[ALC269VC_FIXUP_NL3_SECOND_JACK] = {
 		.type = HDA_FIXUP_PINS,
 		.v.pins = (const struct hda_pintbl[]) {
@@ -6205,7 +6201,7 @@
 		.v.func = alc269_fixup_limit_int_mic_boost,
 		.chained = true,
 		.chain_id = ALC255_FIXUP_ACER_MIC_NO_PRESENCE,
-=======
+        },
 	[ALC274_FIXUP_DELL_BIND_DACS] = {
 		.type = HDA_FIXUP_FUNC,
 		.v.func = alc274_fixup_bind_dacs,
@@ -6220,7 +6216,6 @@
 		},
 		.chained = true,
 		.chain_id = ALC274_FIXUP_DELL_BIND_DACS
->>>>>>> ee367353
 	},
 };
 
