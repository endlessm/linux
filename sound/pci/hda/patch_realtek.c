/*
 * Universal Interface for Intel High Definition Audio Codec
 *
 * HD audio interface patch for Realtek ALC codecs
 *
 * Copyright (c) 2004 Kailang Yang <kailang@realtek.com.tw>
 *                    PeiSen Hou <pshou@realtek.com.tw>
 *                    Takashi Iwai <tiwai@suse.de>
 *                    Jonathan Woithe <jwoithe@just42.net>
 *
 *  This driver is free software; you can redistribute it and/or modify
 *  it under the terms of the GNU General Public License as published by
 *  the Free Software Foundation; either version 2 of the License, or
 *  (at your option) any later version.
 *
 *  This driver is distributed in the hope that it will be useful,
 *  but WITHOUT ANY WARRANTY; without even the implied warranty of
 *  MERCHANTABILITY or FITNESS FOR A PARTICULAR PURPOSE.  See the
 *  GNU General Public License for more details.
 *
 *  You should have received a copy of the GNU General Public License
 *  along with this program; if not, write to the Free Software
 *  Foundation, Inc., 59 Temple Place, Suite 330, Boston, MA  02111-1307 USA
 */

#include <linux/init.h>
#include <linux/delay.h>
#include <linux/slab.h>
#include <linux/pci.h>
#include <linux/dmi.h>
#include <linux/module.h>
#include <linux/input.h>
#include <sound/core.h>
#include <sound/jack.h>
#include "hda_codec.h"
#include "hda_local.h"
#include "hda_auto_parser.h"
#include "hda_jack.h"
#include "hda_generic.h"

/* keep halting ALC5505 DSP, for power saving */
#define HALT_REALTEK_ALC5505

/* extra amp-initialization sequence types */
enum {
	ALC_INIT_NONE,
	ALC_INIT_DEFAULT,
	ALC_INIT_GPIO1,
	ALC_INIT_GPIO2,
	ALC_INIT_GPIO3,
};

enum {
	ALC_HEADSET_MODE_UNKNOWN,
	ALC_HEADSET_MODE_UNPLUGGED,
	ALC_HEADSET_MODE_HEADSET,
	ALC_HEADSET_MODE_MIC,
	ALC_HEADSET_MODE_HEADPHONE,
};

enum {
	ALC_HEADSET_TYPE_UNKNOWN,
	ALC_HEADSET_TYPE_CTIA,
	ALC_HEADSET_TYPE_OMTP,
};

enum {
	ALC_KEY_MICMUTE_INDEX,
};

struct alc_customize_define {
	unsigned int  sku_cfg;
	unsigned char port_connectivity;
	unsigned char check_sum;
	unsigned char customization;
	unsigned char external_amp;
	unsigned int  enable_pcbeep:1;
	unsigned int  platform_type:1;
	unsigned int  swap:1;
	unsigned int  override:1;
	unsigned int  fixup:1; /* Means that this sku is set by driver, not read from hw */
};

struct alc_spec {
	struct hda_gen_spec gen; /* must be at head */

	/* codec parameterization */
	const struct snd_kcontrol_new *mixers[5];	/* mixer arrays */
	unsigned int num_mixers;
	unsigned int beep_amp;	/* beep amp value, set via set_beep_amp() */

	struct alc_customize_define cdefine;
	unsigned int parse_flags; /* flag for snd_hda_parse_pin_defcfg() */

	/* mute LED for HP laptops, see alc269_fixup_mic_mute_hook() */
	int mute_led_polarity;
	hda_nid_t mute_led_nid;
	hda_nid_t cap_mute_led_nid;

	unsigned int gpio_led; /* used for alc269_fixup_hp_gpio_led() */
	unsigned int gpio_mute_led_mask;
	unsigned int gpio_mic_led_mask;

	hda_nid_t headset_mic_pin;
	hda_nid_t headphone_mic_pin;
	int current_headset_mode;
	int current_headset_type;

	/* hooks */
	void (*init_hook)(struct hda_codec *codec);
#ifdef CONFIG_PM
	void (*power_hook)(struct hda_codec *codec);
#endif
	void (*shutup)(struct hda_codec *codec);
	void (*reboot_notify)(struct hda_codec *codec);

	int init_amp;
	int codec_variant;	/* flag for other variants */
	unsigned int has_alc5505_dsp:1;
	unsigned int no_depop_delay:1;

	/* for PLL fix */
	hda_nid_t pll_nid;
	unsigned int pll_coef_idx, pll_coef_bit;
	unsigned int coef0;
	struct input_dev *kb_dev;
	u8 alc_mute_keycode_map[1];
};

/*
 * COEF access helper functions
 */

static int alc_read_coefex_idx(struct hda_codec *codec, hda_nid_t nid,
			       unsigned int coef_idx)
{
	unsigned int val;

	snd_hda_codec_write(codec, nid, 0, AC_VERB_SET_COEF_INDEX, coef_idx);
	val = snd_hda_codec_read(codec, nid, 0, AC_VERB_GET_PROC_COEF, 0);
	return val;
}

#define alc_read_coef_idx(codec, coef_idx) \
	alc_read_coefex_idx(codec, 0x20, coef_idx)

static void alc_write_coefex_idx(struct hda_codec *codec, hda_nid_t nid,
				 unsigned int coef_idx, unsigned int coef_val)
{
	snd_hda_codec_write(codec, nid, 0, AC_VERB_SET_COEF_INDEX, coef_idx);
	snd_hda_codec_write(codec, nid, 0, AC_VERB_SET_PROC_COEF, coef_val);
}

#define alc_write_coef_idx(codec, coef_idx, coef_val) \
	alc_write_coefex_idx(codec, 0x20, coef_idx, coef_val)

static void alc_update_coefex_idx(struct hda_codec *codec, hda_nid_t nid,
				  unsigned int coef_idx, unsigned int mask,
				  unsigned int bits_set)
{
	unsigned int val = alc_read_coefex_idx(codec, nid, coef_idx);

	if (val != -1)
		alc_write_coefex_idx(codec, nid, coef_idx,
				     (val & ~mask) | bits_set);
}

#define alc_update_coef_idx(codec, coef_idx, mask, bits_set)	\
	alc_update_coefex_idx(codec, 0x20, coef_idx, mask, bits_set)

/* a special bypass for COEF 0; read the cached value at the second time */
static unsigned int alc_get_coef0(struct hda_codec *codec)
{
	struct alc_spec *spec = codec->spec;

	if (!spec->coef0)
		spec->coef0 = alc_read_coef_idx(codec, 0);
	return spec->coef0;
}

/* coef writes/updates batch */
struct coef_fw {
	unsigned char nid;
	unsigned char idx;
	unsigned short mask;
	unsigned short val;
};

#define UPDATE_COEFEX(_nid, _idx, _mask, _val) \
	{ .nid = (_nid), .idx = (_idx), .mask = (_mask), .val = (_val) }
#define WRITE_COEFEX(_nid, _idx, _val) UPDATE_COEFEX(_nid, _idx, -1, _val)
#define WRITE_COEF(_idx, _val) WRITE_COEFEX(0x20, _idx, _val)
#define UPDATE_COEF(_idx, _mask, _val) UPDATE_COEFEX(0x20, _idx, _mask, _val)

static void alc_process_coef_fw(struct hda_codec *codec,
				const struct coef_fw *fw)
{
	for (; fw->nid; fw++) {
		if (fw->mask == (unsigned short)-1)
			alc_write_coefex_idx(codec, fw->nid, fw->idx, fw->val);
		else
			alc_update_coefex_idx(codec, fw->nid, fw->idx,
					      fw->mask, fw->val);
	}
}

/*
 * Append the given mixer and verb elements for the later use
 * The mixer array is referred in build_controls(), and init_verbs are
 * called in init().
 */
static void add_mixer(struct alc_spec *spec, const struct snd_kcontrol_new *mix)
{
	if (snd_BUG_ON(spec->num_mixers >= ARRAY_SIZE(spec->mixers)))
		return;
	spec->mixers[spec->num_mixers++] = mix;
}

/*
 * GPIO setup tables, used in initialization
 */
/* Enable GPIO mask and set output */
static const struct hda_verb alc_gpio1_init_verbs[] = {
	{0x01, AC_VERB_SET_GPIO_MASK, 0x01},
	{0x01, AC_VERB_SET_GPIO_DIRECTION, 0x01},
	{0x01, AC_VERB_SET_GPIO_DATA, 0x01},
	{ }
};

static const struct hda_verb alc_gpio2_init_verbs[] = {
	{0x01, AC_VERB_SET_GPIO_MASK, 0x02},
	{0x01, AC_VERB_SET_GPIO_DIRECTION, 0x02},
	{0x01, AC_VERB_SET_GPIO_DATA, 0x02},
	{ }
};

static const struct hda_verb alc_gpio3_init_verbs[] = {
	{0x01, AC_VERB_SET_GPIO_MASK, 0x03},
	{0x01, AC_VERB_SET_GPIO_DIRECTION, 0x03},
	{0x01, AC_VERB_SET_GPIO_DATA, 0x03},
	{ }
};

/*
 * Fix hardware PLL issue
 * On some codecs, the analog PLL gating control must be off while
 * the default value is 1.
 */
static void alc_fix_pll(struct hda_codec *codec)
{
	struct alc_spec *spec = codec->spec;

	if (spec->pll_nid)
		alc_update_coefex_idx(codec, spec->pll_nid, spec->pll_coef_idx,
				      1 << spec->pll_coef_bit, 0);
}

static void alc_fix_pll_init(struct hda_codec *codec, hda_nid_t nid,
			     unsigned int coef_idx, unsigned int coef_bit)
{
	struct alc_spec *spec = codec->spec;
	spec->pll_nid = nid;
	spec->pll_coef_idx = coef_idx;
	spec->pll_coef_bit = coef_bit;
	alc_fix_pll(codec);
}

/* update the master volume per volume-knob's unsol event */
static void alc_update_knob_master(struct hda_codec *codec,
				   struct hda_jack_callback *jack)
{
	unsigned int val;
	struct snd_kcontrol *kctl;
	struct snd_ctl_elem_value *uctl;

	kctl = snd_hda_find_mixer_ctl(codec, "Master Playback Volume");
	if (!kctl)
		return;
	uctl = kzalloc(sizeof(*uctl), GFP_KERNEL);
	if (!uctl)
		return;
	val = snd_hda_codec_read(codec, jack->nid, 0,
				 AC_VERB_GET_VOLUME_KNOB_CONTROL, 0);
	val &= HDA_AMP_VOLMASK;
	uctl->value.integer.value[0] = val;
	uctl->value.integer.value[1] = val;
	kctl->put(kctl, uctl);
	kfree(uctl);
}

static void alc880_unsol_event(struct hda_codec *codec, unsigned int res)
{
	/* For some reason, the res given from ALC880 is broken.
	   Here we adjust it properly. */
	snd_hda_jack_unsol_event(codec, res >> 2);
}

/* Change EAPD to verb control */
static void alc_fill_eapd_coef(struct hda_codec *codec)
{
	int coef;

	coef = alc_get_coef0(codec);

	switch (codec->core.vendor_id) {
	case 0x10ec0262:
		alc_update_coef_idx(codec, 0x7, 0, 1<<5);
		break;
	case 0x10ec0267:
	case 0x10ec0268:
		alc_update_coef_idx(codec, 0x7, 0, 1<<13);
		break;
	case 0x10ec0269:
		if ((coef & 0x00f0) == 0x0010)
			alc_update_coef_idx(codec, 0xd, 0, 1<<14);
		if ((coef & 0x00f0) == 0x0020)
			alc_update_coef_idx(codec, 0x4, 1<<15, 0);
		if ((coef & 0x00f0) == 0x0030)
			alc_update_coef_idx(codec, 0x10, 1<<9, 0);
		break;
	case 0x10ec0280:
	case 0x10ec0284:
	case 0x10ec0290:
	case 0x10ec0292:
		alc_update_coef_idx(codec, 0x4, 1<<15, 0);
		break;
	case 0x10ec0225:
	case 0x10ec0295:
	case 0x10ec0299:
		alc_update_coef_idx(codec, 0x67, 0xf000, 0x3000);
		/* fallthrough */
	case 0x10ec0215:
	case 0x10ec0233:
	case 0x10ec0235:
	case 0x10ec0236:
	case 0x10ec0255:
	case 0x10ec0256:
	case 0x10ec0257:
	case 0x10ec0282:
	case 0x10ec0283:
	case 0x10ec0286:
	case 0x10ec0288:
	case 0x10ec0285:
	case 0x10ec0298:
	case 0x10ec0289:
		alc_update_coef_idx(codec, 0x10, 1<<9, 0);
		break;
	case 0x10ec0275:
		alc_update_coef_idx(codec, 0xe, 0, 1<<0);
		break;
	case 0x10ec0293:
		alc_update_coef_idx(codec, 0xa, 1<<13, 0);
		break;
	case 0x10ec0234:
	case 0x10ec0274:
	case 0x10ec0294:
	case 0x10ec0700:
	case 0x10ec0701:
	case 0x10ec0703:
		alc_update_coef_idx(codec, 0x10, 1<<15, 0);
		break;
	case 0x10ec0662:
		if ((coef & 0x00f0) == 0x0030)
			alc_update_coef_idx(codec, 0x4, 1<<10, 0); /* EAPD Ctrl */
		break;
	case 0x10ec0272:
	case 0x10ec0273:
	case 0x10ec0663:
	case 0x10ec0665:
	case 0x10ec0670:
	case 0x10ec0671:
	case 0x10ec0672:
		alc_update_coef_idx(codec, 0xd, 0, 1<<14); /* EAPD Ctrl */
		break;
	case 0x10ec0668:
		alc_update_coef_idx(codec, 0x7, 3<<13, 0);
		break;
	case 0x10ec0867:
		alc_update_coef_idx(codec, 0x4, 1<<10, 0);
		break;
	case 0x10ec0888:
		if ((coef & 0x00f0) == 0x0020 || (coef & 0x00f0) == 0x0030)
			alc_update_coef_idx(codec, 0x7, 1<<5, 0);
		break;
	case 0x10ec0892:
		alc_update_coef_idx(codec, 0x7, 1<<5, 0);
		break;
	case 0x10ec0899:
	case 0x10ec0900:
	case 0x10ec1168:
	case 0x10ec1220:
		alc_update_coef_idx(codec, 0x7, 1<<1, 0);
		break;
	}
}

/* additional initialization for ALC888 variants */
static void alc888_coef_init(struct hda_codec *codec)
{
	switch (alc_get_coef0(codec) & 0x00f0) {
	/* alc888-VA */
	case 0x00:
	/* alc888-VB */
	case 0x10:
		alc_update_coef_idx(codec, 7, 0, 0x2030); /* Turn EAPD to High */
		break;
	}
}

/* turn on/off EAPD control (only if available) */
static void set_eapd(struct hda_codec *codec, hda_nid_t nid, int on)
{
	if (get_wcaps_type(get_wcaps(codec, nid)) != AC_WID_PIN)
		return;
	if (snd_hda_query_pin_caps(codec, nid) & AC_PINCAP_EAPD)
		snd_hda_codec_write(codec, nid, 0, AC_VERB_SET_EAPD_BTLENABLE,
				    on ? 2 : 0);
}

/* turn on/off EAPD controls of the codec */
static void alc_auto_setup_eapd(struct hda_codec *codec, bool on)
{
	/* We currently only handle front, HP */
	static hda_nid_t pins[] = {
		0x0f, 0x10, 0x14, 0x15, 0x17, 0
	};
	hda_nid_t *p;
	for (p = pins; *p; p++)
		set_eapd(codec, *p, on);
}

/* generic shutup callback;
 * just turning off EAPD and a little pause for avoiding pop-noise
 */
static void alc_eapd_shutup(struct hda_codec *codec)
{
	struct alc_spec *spec = codec->spec;

	alc_auto_setup_eapd(codec, false);
	if (!spec->no_depop_delay)
		msleep(200);
	snd_hda_shutup_pins(codec);
}

/* generic EAPD initialization */
static void alc_auto_init_amp(struct hda_codec *codec, int type)
{
	alc_fill_eapd_coef(codec);
	alc_auto_setup_eapd(codec, true);
	switch (type) {
	case ALC_INIT_GPIO1:
		snd_hda_sequence_write(codec, alc_gpio1_init_verbs);
		break;
	case ALC_INIT_GPIO2:
		snd_hda_sequence_write(codec, alc_gpio2_init_verbs);
		break;
	case ALC_INIT_GPIO3:
		snd_hda_sequence_write(codec, alc_gpio3_init_verbs);
		break;
	case ALC_INIT_DEFAULT:
		switch (codec->core.vendor_id) {
		case 0x10ec0260:
			alc_update_coefex_idx(codec, 0x1a, 7, 0, 0x2010);
			break;
		case 0x10ec0880:
		case 0x10ec0882:
		case 0x10ec0883:
		case 0x10ec0885:
			alc_update_coef_idx(codec, 7, 0, 0x2030);
			break;
		case 0x10ec0888:
			alc888_coef_init(codec);
			break;
		}
		break;
	}
}


/*
 * Realtek SSID verification
 */

/* Could be any non-zero and even value. When used as fixup, tells
 * the driver to ignore any present sku defines.
 */
#define ALC_FIXUP_SKU_IGNORE (2)

static void alc_fixup_sku_ignore(struct hda_codec *codec,
				 const struct hda_fixup *fix, int action)
{
	struct alc_spec *spec = codec->spec;
	if (action == HDA_FIXUP_ACT_PRE_PROBE) {
		spec->cdefine.fixup = 1;
		spec->cdefine.sku_cfg = ALC_FIXUP_SKU_IGNORE;
	}
}

static void alc_fixup_no_depop_delay(struct hda_codec *codec,
				    const struct hda_fixup *fix, int action)
{
	struct alc_spec *spec = codec->spec;

	if (action == HDA_FIXUP_ACT_PROBE) {
		spec->no_depop_delay = 1;
		codec->depop_delay = 0;
	}
}

static int alc_auto_parse_customize_define(struct hda_codec *codec)
{
	unsigned int ass, tmp, i;
	unsigned nid = 0;
	struct alc_spec *spec = codec->spec;

	spec->cdefine.enable_pcbeep = 1; /* assume always enabled */

	if (spec->cdefine.fixup) {
		ass = spec->cdefine.sku_cfg;
		if (ass == ALC_FIXUP_SKU_IGNORE)
			return -1;
		goto do_sku;
	}

	if (!codec->bus->pci)
		return -1;
	ass = codec->core.subsystem_id & 0xffff;
	if (ass != codec->bus->pci->subsystem_device && (ass & 1))
		goto do_sku;

	nid = 0x1d;
	if (codec->core.vendor_id == 0x10ec0260)
		nid = 0x17;
	ass = snd_hda_codec_get_pincfg(codec, nid);

	if (!(ass & 1)) {
		codec_info(codec, "%s: SKU not ready 0x%08x\n",
			   codec->core.chip_name, ass);
		return -1;
	}

	/* check sum */
	tmp = 0;
	for (i = 1; i < 16; i++) {
		if ((ass >> i) & 1)
			tmp++;
	}
	if (((ass >> 16) & 0xf) != tmp)
		return -1;

	spec->cdefine.port_connectivity = ass >> 30;
	spec->cdefine.enable_pcbeep = (ass & 0x100000) >> 20;
	spec->cdefine.check_sum = (ass >> 16) & 0xf;
	spec->cdefine.customization = ass >> 8;
do_sku:
	spec->cdefine.sku_cfg = ass;
	spec->cdefine.external_amp = (ass & 0x38) >> 3;
	spec->cdefine.platform_type = (ass & 0x4) >> 2;
	spec->cdefine.swap = (ass & 0x2) >> 1;
	spec->cdefine.override = ass & 0x1;

	codec_dbg(codec, "SKU: Nid=0x%x sku_cfg=0x%08x\n",
		   nid, spec->cdefine.sku_cfg);
	codec_dbg(codec, "SKU: port_connectivity=0x%x\n",
		   spec->cdefine.port_connectivity);
	codec_dbg(codec, "SKU: enable_pcbeep=0x%x\n", spec->cdefine.enable_pcbeep);
	codec_dbg(codec, "SKU: check_sum=0x%08x\n", spec->cdefine.check_sum);
	codec_dbg(codec, "SKU: customization=0x%08x\n", spec->cdefine.customization);
	codec_dbg(codec, "SKU: external_amp=0x%x\n", spec->cdefine.external_amp);
	codec_dbg(codec, "SKU: platform_type=0x%x\n", spec->cdefine.platform_type);
	codec_dbg(codec, "SKU: swap=0x%x\n", spec->cdefine.swap);
	codec_dbg(codec, "SKU: override=0x%x\n", spec->cdefine.override);

	return 0;
}

/* return the position of NID in the list, or -1 if not found */
static int find_idx_in_nid_list(hda_nid_t nid, const hda_nid_t *list, int nums)
{
	int i;
	for (i = 0; i < nums; i++)
		if (list[i] == nid)
			return i;
	return -1;
}
/* return true if the given NID is found in the list */
static bool found_in_nid_list(hda_nid_t nid, const hda_nid_t *list, int nums)
{
	return find_idx_in_nid_list(nid, list, nums) >= 0;
}

/* check subsystem ID and set up device-specific initialization;
 * return 1 if initialized, 0 if invalid SSID
 */
/* 32-bit subsystem ID for BIOS loading in HD Audio codec.
 *	31 ~ 16 :	Manufacture ID
 *	15 ~ 8	:	SKU ID
 *	7  ~ 0	:	Assembly ID
 *	port-A --> pin 39/41, port-E --> pin 14/15, port-D --> pin 35/36
 */
static int alc_subsystem_id(struct hda_codec *codec, const hda_nid_t *ports)
{
	unsigned int ass, tmp, i;
	unsigned nid;
	struct alc_spec *spec = codec->spec;

	if (spec->cdefine.fixup) {
		ass = spec->cdefine.sku_cfg;
		if (ass == ALC_FIXUP_SKU_IGNORE)
			return 0;
		goto do_sku;
	}

	ass = codec->core.subsystem_id & 0xffff;
	if (codec->bus->pci &&
	    ass != codec->bus->pci->subsystem_device && (ass & 1))
		goto do_sku;

	/* invalid SSID, check the special NID pin defcfg instead */
	/*
	 * 31~30	: port connectivity
	 * 29~21	: reserve
	 * 20		: PCBEEP input
	 * 19~16	: Check sum (15:1)
	 * 15~1		: Custom
	 * 0		: override
	*/
	nid = 0x1d;
	if (codec->core.vendor_id == 0x10ec0260)
		nid = 0x17;
	ass = snd_hda_codec_get_pincfg(codec, nid);
	codec_dbg(codec,
		  "realtek: No valid SSID, checking pincfg 0x%08x for NID 0x%x\n",
		   ass, nid);
	if (!(ass & 1))
		return 0;
	if ((ass >> 30) != 1)	/* no physical connection */
		return 0;

	/* check sum */
	tmp = 0;
	for (i = 1; i < 16; i++) {
		if ((ass >> i) & 1)
			tmp++;
	}
	if (((ass >> 16) & 0xf) != tmp)
		return 0;
do_sku:
	codec_dbg(codec, "realtek: Enabling init ASM_ID=0x%04x CODEC_ID=%08x\n",
		   ass & 0xffff, codec->core.vendor_id);
	/*
	 * 0 : override
	 * 1 :	Swap Jack
	 * 2 : 0 --> Desktop, 1 --> Laptop
	 * 3~5 : External Amplifier control
	 * 7~6 : Reserved
	*/
	tmp = (ass & 0x38) >> 3;	/* external Amp control */
	switch (tmp) {
	case 1:
		spec->init_amp = ALC_INIT_GPIO1;
		break;
	case 3:
		spec->init_amp = ALC_INIT_GPIO2;
		break;
	case 7:
		spec->init_amp = ALC_INIT_GPIO3;
		break;
	case 5:
	default:
		spec->init_amp = ALC_INIT_DEFAULT;
		break;
	}

	/* is laptop or Desktop and enable the function "Mute internal speaker
	 * when the external headphone out jack is plugged"
	 */
	if (!(ass & 0x8000))
		return 1;
	/*
	 * 10~8 : Jack location
	 * 12~11: Headphone out -> 00: PortA, 01: PortE, 02: PortD, 03: Resvered
	 * 14~13: Resvered
	 * 15   : 1 --> enable the function "Mute internal speaker
	 *	        when the external headphone out jack is plugged"
	 */
	if (!spec->gen.autocfg.hp_pins[0] &&
	    !(spec->gen.autocfg.line_out_pins[0] &&
	      spec->gen.autocfg.line_out_type == AUTO_PIN_HP_OUT)) {
		hda_nid_t nid;
		tmp = (ass >> 11) & 0x3;	/* HP to chassis */
		nid = ports[tmp];
		if (found_in_nid_list(nid, spec->gen.autocfg.line_out_pins,
				      spec->gen.autocfg.line_outs))
			return 1;
		spec->gen.autocfg.hp_pins[0] = nid;
	}
	return 1;
}

/* Check the validity of ALC subsystem-id
 * ports contains an array of 4 pin NIDs for port-A, E, D and I */
static void alc_ssid_check(struct hda_codec *codec, const hda_nid_t *ports)
{
	if (!alc_subsystem_id(codec, ports)) {
		struct alc_spec *spec = codec->spec;
		codec_dbg(codec,
			  "realtek: Enable default setup for auto mode as fallback\n");
		spec->init_amp = ALC_INIT_DEFAULT;
	}
}

/*
 */

static void alc_fixup_inv_dmic(struct hda_codec *codec,
			       const struct hda_fixup *fix, int action)
{
	struct alc_spec *spec = codec->spec;

	spec->gen.inv_dmic_split = 1;
}


#ifdef CONFIG_SND_HDA_INPUT_BEEP
/* additional beep mixers; the actual parameters are overwritten at build */
static const struct snd_kcontrol_new alc_beep_mixer[] = {
	HDA_CODEC_VOLUME("Beep Playback Volume", 0, 0, HDA_INPUT),
	HDA_CODEC_MUTE_BEEP("Beep Playback Switch", 0, 0, HDA_INPUT),
	{ } /* end */
};
#endif

static int alc_build_controls(struct hda_codec *codec)
{
	struct alc_spec *spec = codec->spec;
	int i, err;

	err = snd_hda_gen_build_controls(codec);
	if (err < 0)
		return err;

	for (i = 0; i < spec->num_mixers; i++) {
		err = snd_hda_add_new_ctls(codec, spec->mixers[i]);
		if (err < 0)
			return err;
	}

#ifdef CONFIG_SND_HDA_INPUT_BEEP
	/* create beep controls if needed */
	if (spec->beep_amp) {
		const struct snd_kcontrol_new *knew;
		for (knew = alc_beep_mixer; knew->name; knew++) {
			struct snd_kcontrol *kctl;
			kctl = snd_ctl_new1(knew, codec);
			if (!kctl)
				return -ENOMEM;
			kctl->private_value = spec->beep_amp;
			err = snd_hda_ctl_add(codec, 0, kctl);
			if (err < 0)
				return err;
		}
	}
#endif

	snd_hda_apply_fixup(codec, HDA_FIXUP_ACT_BUILD);
	return 0;
}


/*
 * Common callbacks
 */

static int alc_init(struct hda_codec *codec)
{
	struct alc_spec *spec = codec->spec;

	if (spec->init_hook)
		spec->init_hook(codec);

	alc_fix_pll(codec);
	alc_auto_init_amp(codec, spec->init_amp);

	snd_hda_gen_init(codec);

	snd_hda_apply_fixup(codec, HDA_FIXUP_ACT_INIT);

	return 0;
}

static inline void alc_shutup(struct hda_codec *codec)
{
	struct alc_spec *spec = codec->spec;

	if (!snd_hda_get_bool_hint(codec, "shutup"))
		return; /* disabled explicitly by hints */

	if (spec && spec->shutup)
		spec->shutup(codec);
	else
		snd_hda_shutup_pins(codec);
}

static void alc_reboot_notify(struct hda_codec *codec)
{
	struct alc_spec *spec = codec->spec;

	if (spec && spec->reboot_notify)
		spec->reboot_notify(codec);
	else
		alc_shutup(codec);
}

/* power down codec to D3 at reboot/shutdown; set as reboot_notify ops */
static void alc_d3_at_reboot(struct hda_codec *codec)
{
	snd_hda_codec_set_power_to_all(codec, codec->core.afg, AC_PWRST_D3);
	snd_hda_codec_write(codec, codec->core.afg, 0,
			    AC_VERB_SET_POWER_STATE, AC_PWRST_D3);
	msleep(10);
}

#define alc_free	snd_hda_gen_free

#ifdef CONFIG_PM
static void alc_power_eapd(struct hda_codec *codec)
{
	alc_auto_setup_eapd(codec, false);
}

static int alc_suspend(struct hda_codec *codec)
{
	struct alc_spec *spec = codec->spec;
	alc_shutup(codec);
	if (spec && spec->power_hook)
		spec->power_hook(codec);
	return 0;
}
#endif

#ifdef CONFIG_PM
static int alc_resume(struct hda_codec *codec)
{
	struct alc_spec *spec = codec->spec;

	if (!spec->no_depop_delay)
		msleep(150); /* to avoid pop noise */
	codec->patch_ops.init(codec);
	regcache_sync(codec->core.regmap);
	hda_call_check_power_status(codec, 0x01);
	return 0;
}
#endif

/*
 */
static const struct hda_codec_ops alc_patch_ops = {
	.build_controls = alc_build_controls,
	.build_pcms = snd_hda_gen_build_pcms,
	.init = alc_init,
	.free = alc_free,
	.unsol_event = snd_hda_jack_unsol_event,
#ifdef CONFIG_PM
	.resume = alc_resume,
	.suspend = alc_suspend,
	.check_power_status = snd_hda_gen_check_power_status,
#endif
	.reboot_notify = alc_reboot_notify,
};


#define alc_codec_rename(codec, name) snd_hda_codec_set_name(codec, name)

/*
 * Rename codecs appropriately from COEF value or subvendor id
 */
struct alc_codec_rename_table {
	unsigned int vendor_id;
	unsigned short coef_mask;
	unsigned short coef_bits;
	const char *name;
};

struct alc_codec_rename_pci_table {
	unsigned int codec_vendor_id;
	unsigned short pci_subvendor;
	unsigned short pci_subdevice;
	const char *name;
};

static struct alc_codec_rename_table rename_tbl[] = {
	{ 0x10ec0221, 0xf00f, 0x1003, "ALC231" },
	{ 0x10ec0269, 0xfff0, 0x3010, "ALC277" },
	{ 0x10ec0269, 0xf0f0, 0x2010, "ALC259" },
	{ 0x10ec0269, 0xf0f0, 0x3010, "ALC258" },
	{ 0x10ec0269, 0x00f0, 0x0010, "ALC269VB" },
	{ 0x10ec0269, 0xffff, 0xa023, "ALC259" },
	{ 0x10ec0269, 0xffff, 0x6023, "ALC281X" },
	{ 0x10ec0269, 0x00f0, 0x0020, "ALC269VC" },
	{ 0x10ec0269, 0x00f0, 0x0030, "ALC269VD" },
	{ 0x10ec0662, 0xffff, 0x4020, "ALC656" },
	{ 0x10ec0887, 0x00f0, 0x0030, "ALC887-VD" },
	{ 0x10ec0888, 0x00f0, 0x0030, "ALC888-VD" },
	{ 0x10ec0888, 0xf0f0, 0x3020, "ALC886" },
	{ 0x10ec0899, 0x2000, 0x2000, "ALC899" },
	{ 0x10ec0892, 0xffff, 0x8020, "ALC661" },
	{ 0x10ec0892, 0xffff, 0x8011, "ALC661" },
	{ 0x10ec0892, 0xffff, 0x4011, "ALC656" },
	{ } /* terminator */
};

static struct alc_codec_rename_pci_table rename_pci_tbl[] = {
	{ 0x10ec0280, 0x1028, 0, "ALC3220" },
	{ 0x10ec0282, 0x1028, 0, "ALC3221" },
	{ 0x10ec0283, 0x1028, 0, "ALC3223" },
	{ 0x10ec0288, 0x1028, 0, "ALC3263" },
	{ 0x10ec0292, 0x1028, 0, "ALC3226" },
	{ 0x10ec0293, 0x1028, 0, "ALC3235" },
	{ 0x10ec0255, 0x1028, 0, "ALC3234" },
	{ 0x10ec0668, 0x1028, 0, "ALC3661" },
	{ 0x10ec0275, 0x1028, 0, "ALC3260" },
	{ 0x10ec0899, 0x1028, 0, "ALC3861" },
	{ 0x10ec0298, 0x1028, 0, "ALC3266" },
	{ 0x10ec0236, 0x1028, 0, "ALC3204" },
	{ 0x10ec0256, 0x1028, 0, "ALC3246" },
	{ 0x10ec0225, 0x1028, 0, "ALC3253" },
	{ 0x10ec0295, 0x1028, 0, "ALC3254" },
	{ 0x10ec0299, 0x1028, 0, "ALC3271" },
	{ 0x10ec0670, 0x1025, 0, "ALC669X" },
	{ 0x10ec0676, 0x1025, 0, "ALC679X" },
	{ 0x10ec0282, 0x1043, 0, "ALC3229" },
	{ 0x10ec0233, 0x1043, 0, "ALC3236" },
	{ 0x10ec0280, 0x103c, 0, "ALC3228" },
	{ 0x10ec0282, 0x103c, 0, "ALC3227" },
	{ 0x10ec0286, 0x103c, 0, "ALC3242" },
	{ 0x10ec0290, 0x103c, 0, "ALC3241" },
	{ 0x10ec0668, 0x103c, 0, "ALC3662" },
	{ 0x10ec0283, 0x17aa, 0, "ALC3239" },
	{ 0x10ec0292, 0x17aa, 0, "ALC3232" },
	{ } /* terminator */
};

static int alc_codec_rename_from_preset(struct hda_codec *codec)
{
	const struct alc_codec_rename_table *p;
	const struct alc_codec_rename_pci_table *q;

	for (p = rename_tbl; p->vendor_id; p++) {
		if (p->vendor_id != codec->core.vendor_id)
			continue;
		if ((alc_get_coef0(codec) & p->coef_mask) == p->coef_bits)
			return alc_codec_rename(codec, p->name);
	}

	if (!codec->bus->pci)
		return 0;
	for (q = rename_pci_tbl; q->codec_vendor_id; q++) {
		if (q->codec_vendor_id != codec->core.vendor_id)
			continue;
		if (q->pci_subvendor != codec->bus->pci->subsystem_vendor)
			continue;
		if (!q->pci_subdevice ||
		    q->pci_subdevice == codec->bus->pci->subsystem_device)
			return alc_codec_rename(codec, q->name);
	}

	return 0;
}


/*
 * Digital-beep handlers
 */
#ifdef CONFIG_SND_HDA_INPUT_BEEP
#define set_beep_amp(spec, nid, idx, dir) \
	((spec)->beep_amp = HDA_COMPOSE_AMP_VAL(nid, 3, idx, dir))

static const struct snd_pci_quirk beep_white_list[] = {
	SND_PCI_QUIRK(0x1043, 0x103c, "ASUS", 1),
	SND_PCI_QUIRK(0x1043, 0x115d, "ASUS", 1),
	SND_PCI_QUIRK(0x1043, 0x829f, "ASUS", 1),
	SND_PCI_QUIRK(0x1043, 0x8376, "EeePC", 1),
	SND_PCI_QUIRK(0x1043, 0x83ce, "EeePC", 1),
	SND_PCI_QUIRK(0x1043, 0x831a, "EeePC", 1),
	SND_PCI_QUIRK(0x1043, 0x834a, "EeePC", 1),
	SND_PCI_QUIRK(0x1458, 0xa002, "GA-MA790X", 1),
	SND_PCI_QUIRK(0x8086, 0xd613, "Intel", 1),
	{}
};

static inline int has_cdefine_beep(struct hda_codec *codec)
{
	struct alc_spec *spec = codec->spec;
	const struct snd_pci_quirk *q;
	q = snd_pci_quirk_lookup(codec->bus->pci, beep_white_list);
	if (q)
		return q->value;
	return spec->cdefine.enable_pcbeep;
}
#else
#define set_beep_amp(spec, nid, idx, dir) /* NOP */
#define has_cdefine_beep(codec)		0
#endif

/* parse the BIOS configuration and set up the alc_spec */
/* return 1 if successful, 0 if the proper config is not found,
 * or a negative error code
 */
static int alc_parse_auto_config(struct hda_codec *codec,
				 const hda_nid_t *ignore_nids,
				 const hda_nid_t *ssid_nids)
{
	struct alc_spec *spec = codec->spec;
	struct auto_pin_cfg *cfg = &spec->gen.autocfg;
	int err;

	err = snd_hda_parse_pin_defcfg(codec, cfg, ignore_nids,
				       spec->parse_flags);
	if (err < 0)
		return err;

	if (ssid_nids)
		alc_ssid_check(codec, ssid_nids);

	err = snd_hda_gen_parse_auto_config(codec, cfg);
	if (err < 0)
		return err;

	return 1;
}

/* common preparation job for alc_spec */
static int alc_alloc_spec(struct hda_codec *codec, hda_nid_t mixer_nid)
{
	struct alc_spec *spec = kzalloc(sizeof(*spec), GFP_KERNEL);
	int err;

	if (!spec)
		return -ENOMEM;
	codec->spec = spec;
	snd_hda_gen_spec_init(&spec->gen);
	spec->gen.mixer_nid = mixer_nid;
	spec->gen.own_eapd_ctl = 1;
	codec->single_adc_amp = 1;
	/* FIXME: do we need this for all Realtek codec models? */
	codec->spdif_status_reset = 1;
	codec->patch_ops = alc_patch_ops;

	err = alc_codec_rename_from_preset(codec);
	if (err < 0) {
		kfree(spec);
		return err;
	}
	return 0;
}

static int alc880_parse_auto_config(struct hda_codec *codec)
{
	static const hda_nid_t alc880_ignore[] = { 0x1d, 0 };
	static const hda_nid_t alc880_ssids[] = { 0x15, 0x1b, 0x14, 0 };
	return alc_parse_auto_config(codec, alc880_ignore, alc880_ssids);
}

/*
 * ALC880 fix-ups
 */
enum {
	ALC880_FIXUP_GPIO1,
	ALC880_FIXUP_GPIO2,
	ALC880_FIXUP_MEDION_RIM,
	ALC880_FIXUP_LG,
	ALC880_FIXUP_LG_LW25,
	ALC880_FIXUP_W810,
	ALC880_FIXUP_EAPD_COEF,
	ALC880_FIXUP_TCL_S700,
	ALC880_FIXUP_VOL_KNOB,
	ALC880_FIXUP_FUJITSU,
	ALC880_FIXUP_F1734,
	ALC880_FIXUP_UNIWILL,
	ALC880_FIXUP_UNIWILL_DIG,
	ALC880_FIXUP_Z71V,
	ALC880_FIXUP_ASUS_W5A,
	ALC880_FIXUP_3ST_BASE,
	ALC880_FIXUP_3ST,
	ALC880_FIXUP_3ST_DIG,
	ALC880_FIXUP_5ST_BASE,
	ALC880_FIXUP_5ST,
	ALC880_FIXUP_5ST_DIG,
	ALC880_FIXUP_6ST_BASE,
	ALC880_FIXUP_6ST,
	ALC880_FIXUP_6ST_DIG,
	ALC880_FIXUP_6ST_AUTOMUTE,
};

/* enable the volume-knob widget support on NID 0x21 */
static void alc880_fixup_vol_knob(struct hda_codec *codec,
				  const struct hda_fixup *fix, int action)
{
	if (action == HDA_FIXUP_ACT_PROBE)
		snd_hda_jack_detect_enable_callback(codec, 0x21,
						    alc_update_knob_master);
}

static const struct hda_fixup alc880_fixups[] = {
	[ALC880_FIXUP_GPIO1] = {
		.type = HDA_FIXUP_VERBS,
		.v.verbs = alc_gpio1_init_verbs,
	},
	[ALC880_FIXUP_GPIO2] = {
		.type = HDA_FIXUP_VERBS,
		.v.verbs = alc_gpio2_init_verbs,
	},
	[ALC880_FIXUP_MEDION_RIM] = {
		.type = HDA_FIXUP_VERBS,
		.v.verbs = (const struct hda_verb[]) {
			{ 0x20, AC_VERB_SET_COEF_INDEX, 0x07 },
			{ 0x20, AC_VERB_SET_PROC_COEF,  0x3060 },
			{ }
		},
		.chained = true,
		.chain_id = ALC880_FIXUP_GPIO2,
	},
	[ALC880_FIXUP_LG] = {
		.type = HDA_FIXUP_PINS,
		.v.pins = (const struct hda_pintbl[]) {
			/* disable bogus unused pins */
			{ 0x16, 0x411111f0 },
			{ 0x18, 0x411111f0 },
			{ 0x1a, 0x411111f0 },
			{ }
		}
	},
	[ALC880_FIXUP_LG_LW25] = {
		.type = HDA_FIXUP_PINS,
		.v.pins = (const struct hda_pintbl[]) {
			{ 0x1a, 0x0181344f }, /* line-in */
			{ 0x1b, 0x0321403f }, /* headphone */
			{ }
		}
	},
	[ALC880_FIXUP_W810] = {
		.type = HDA_FIXUP_PINS,
		.v.pins = (const struct hda_pintbl[]) {
			/* disable bogus unused pins */
			{ 0x17, 0x411111f0 },
			{ }
		},
		.chained = true,
		.chain_id = ALC880_FIXUP_GPIO2,
	},
	[ALC880_FIXUP_EAPD_COEF] = {
		.type = HDA_FIXUP_VERBS,
		.v.verbs = (const struct hda_verb[]) {
			/* change to EAPD mode */
			{ 0x20, AC_VERB_SET_COEF_INDEX, 0x07 },
			{ 0x20, AC_VERB_SET_PROC_COEF,  0x3060 },
			{}
		},
	},
	[ALC880_FIXUP_TCL_S700] = {
		.type = HDA_FIXUP_VERBS,
		.v.verbs = (const struct hda_verb[]) {
			/* change to EAPD mode */
			{ 0x20, AC_VERB_SET_COEF_INDEX, 0x07 },
			{ 0x20, AC_VERB_SET_PROC_COEF,  0x3070 },
			{}
		},
		.chained = true,
		.chain_id = ALC880_FIXUP_GPIO2,
	},
	[ALC880_FIXUP_VOL_KNOB] = {
		.type = HDA_FIXUP_FUNC,
		.v.func = alc880_fixup_vol_knob,
	},
	[ALC880_FIXUP_FUJITSU] = {
		/* override all pins as BIOS on old Amilo is broken */
		.type = HDA_FIXUP_PINS,
		.v.pins = (const struct hda_pintbl[]) {
			{ 0x14, 0x0121401f }, /* HP */
			{ 0x15, 0x99030120 }, /* speaker */
			{ 0x16, 0x99030130 }, /* bass speaker */
			{ 0x17, 0x411111f0 }, /* N/A */
			{ 0x18, 0x411111f0 }, /* N/A */
			{ 0x19, 0x01a19950 }, /* mic-in */
			{ 0x1a, 0x411111f0 }, /* N/A */
			{ 0x1b, 0x411111f0 }, /* N/A */
			{ 0x1c, 0x411111f0 }, /* N/A */
			{ 0x1d, 0x411111f0 }, /* N/A */
			{ 0x1e, 0x01454140 }, /* SPDIF out */
			{ }
		},
		.chained = true,
		.chain_id = ALC880_FIXUP_VOL_KNOB,
	},
	[ALC880_FIXUP_F1734] = {
		/* almost compatible with FUJITSU, but no bass and SPDIF */
		.type = HDA_FIXUP_PINS,
		.v.pins = (const struct hda_pintbl[]) {
			{ 0x14, 0x0121401f }, /* HP */
			{ 0x15, 0x99030120 }, /* speaker */
			{ 0x16, 0x411111f0 }, /* N/A */
			{ 0x17, 0x411111f0 }, /* N/A */
			{ 0x18, 0x411111f0 }, /* N/A */
			{ 0x19, 0x01a19950 }, /* mic-in */
			{ 0x1a, 0x411111f0 }, /* N/A */
			{ 0x1b, 0x411111f0 }, /* N/A */
			{ 0x1c, 0x411111f0 }, /* N/A */
			{ 0x1d, 0x411111f0 }, /* N/A */
			{ 0x1e, 0x411111f0 }, /* N/A */
			{ }
		},
		.chained = true,
		.chain_id = ALC880_FIXUP_VOL_KNOB,
	},
	[ALC880_FIXUP_UNIWILL] = {
		/* need to fix HP and speaker pins to be parsed correctly */
		.type = HDA_FIXUP_PINS,
		.v.pins = (const struct hda_pintbl[]) {
			{ 0x14, 0x0121411f }, /* HP */
			{ 0x15, 0x99030120 }, /* speaker */
			{ 0x16, 0x99030130 }, /* bass speaker */
			{ }
		},
	},
	[ALC880_FIXUP_UNIWILL_DIG] = {
		.type = HDA_FIXUP_PINS,
		.v.pins = (const struct hda_pintbl[]) {
			/* disable bogus unused pins */
			{ 0x17, 0x411111f0 },
			{ 0x19, 0x411111f0 },
			{ 0x1b, 0x411111f0 },
			{ 0x1f, 0x411111f0 },
			{ }
		}
	},
	[ALC880_FIXUP_Z71V] = {
		.type = HDA_FIXUP_PINS,
		.v.pins = (const struct hda_pintbl[]) {
			/* set up the whole pins as BIOS is utterly broken */
			{ 0x14, 0x99030120 }, /* speaker */
			{ 0x15, 0x0121411f }, /* HP */
			{ 0x16, 0x411111f0 }, /* N/A */
			{ 0x17, 0x411111f0 }, /* N/A */
			{ 0x18, 0x01a19950 }, /* mic-in */
			{ 0x19, 0x411111f0 }, /* N/A */
			{ 0x1a, 0x01813031 }, /* line-in */
			{ 0x1b, 0x411111f0 }, /* N/A */
			{ 0x1c, 0x411111f0 }, /* N/A */
			{ 0x1d, 0x411111f0 }, /* N/A */
			{ 0x1e, 0x0144111e }, /* SPDIF */
			{ }
		}
	},
	[ALC880_FIXUP_ASUS_W5A] = {
		.type = HDA_FIXUP_PINS,
		.v.pins = (const struct hda_pintbl[]) {
			/* set up the whole pins as BIOS is utterly broken */
			{ 0x14, 0x0121411f }, /* HP */
			{ 0x15, 0x411111f0 }, /* N/A */
			{ 0x16, 0x411111f0 }, /* N/A */
			{ 0x17, 0x411111f0 }, /* N/A */
			{ 0x18, 0x90a60160 }, /* mic */
			{ 0x19, 0x411111f0 }, /* N/A */
			{ 0x1a, 0x411111f0 }, /* N/A */
			{ 0x1b, 0x411111f0 }, /* N/A */
			{ 0x1c, 0x411111f0 }, /* N/A */
			{ 0x1d, 0x411111f0 }, /* N/A */
			{ 0x1e, 0xb743111e }, /* SPDIF out */
			{ }
		},
		.chained = true,
		.chain_id = ALC880_FIXUP_GPIO1,
	},
	[ALC880_FIXUP_3ST_BASE] = {
		.type = HDA_FIXUP_PINS,
		.v.pins = (const struct hda_pintbl[]) {
			{ 0x14, 0x01014010 }, /* line-out */
			{ 0x15, 0x411111f0 }, /* N/A */
			{ 0x16, 0x411111f0 }, /* N/A */
			{ 0x17, 0x411111f0 }, /* N/A */
			{ 0x18, 0x01a19c30 }, /* mic-in */
			{ 0x19, 0x0121411f }, /* HP */
			{ 0x1a, 0x01813031 }, /* line-in */
			{ 0x1b, 0x02a19c40 }, /* front-mic */
			{ 0x1c, 0x411111f0 }, /* N/A */
			{ 0x1d, 0x411111f0 }, /* N/A */
			/* 0x1e is filled in below */
			{ 0x1f, 0x411111f0 }, /* N/A */
			{ }
		}
	},
	[ALC880_FIXUP_3ST] = {
		.type = HDA_FIXUP_PINS,
		.v.pins = (const struct hda_pintbl[]) {
			{ 0x1e, 0x411111f0 }, /* N/A */
			{ }
		},
		.chained = true,
		.chain_id = ALC880_FIXUP_3ST_BASE,
	},
	[ALC880_FIXUP_3ST_DIG] = {
		.type = HDA_FIXUP_PINS,
		.v.pins = (const struct hda_pintbl[]) {
			{ 0x1e, 0x0144111e }, /* SPDIF */
			{ }
		},
		.chained = true,
		.chain_id = ALC880_FIXUP_3ST_BASE,
	},
	[ALC880_FIXUP_5ST_BASE] = {
		.type = HDA_FIXUP_PINS,
		.v.pins = (const struct hda_pintbl[]) {
			{ 0x14, 0x01014010 }, /* front */
			{ 0x15, 0x411111f0 }, /* N/A */
			{ 0x16, 0x01011411 }, /* CLFE */
			{ 0x17, 0x01016412 }, /* surr */
			{ 0x18, 0x01a19c30 }, /* mic-in */
			{ 0x19, 0x0121411f }, /* HP */
			{ 0x1a, 0x01813031 }, /* line-in */
			{ 0x1b, 0x02a19c40 }, /* front-mic */
			{ 0x1c, 0x411111f0 }, /* N/A */
			{ 0x1d, 0x411111f0 }, /* N/A */
			/* 0x1e is filled in below */
			{ 0x1f, 0x411111f0 }, /* N/A */
			{ }
		}
	},
	[ALC880_FIXUP_5ST] = {
		.type = HDA_FIXUP_PINS,
		.v.pins = (const struct hda_pintbl[]) {
			{ 0x1e, 0x411111f0 }, /* N/A */
			{ }
		},
		.chained = true,
		.chain_id = ALC880_FIXUP_5ST_BASE,
	},
	[ALC880_FIXUP_5ST_DIG] = {
		.type = HDA_FIXUP_PINS,
		.v.pins = (const struct hda_pintbl[]) {
			{ 0x1e, 0x0144111e }, /* SPDIF */
			{ }
		},
		.chained = true,
		.chain_id = ALC880_FIXUP_5ST_BASE,
	},
	[ALC880_FIXUP_6ST_BASE] = {
		.type = HDA_FIXUP_PINS,
		.v.pins = (const struct hda_pintbl[]) {
			{ 0x14, 0x01014010 }, /* front */
			{ 0x15, 0x01016412 }, /* surr */
			{ 0x16, 0x01011411 }, /* CLFE */
			{ 0x17, 0x01012414 }, /* side */
			{ 0x18, 0x01a19c30 }, /* mic-in */
			{ 0x19, 0x02a19c40 }, /* front-mic */
			{ 0x1a, 0x01813031 }, /* line-in */
			{ 0x1b, 0x0121411f }, /* HP */
			{ 0x1c, 0x411111f0 }, /* N/A */
			{ 0x1d, 0x411111f0 }, /* N/A */
			/* 0x1e is filled in below */
			{ 0x1f, 0x411111f0 }, /* N/A */
			{ }
		}
	},
	[ALC880_FIXUP_6ST] = {
		.type = HDA_FIXUP_PINS,
		.v.pins = (const struct hda_pintbl[]) {
			{ 0x1e, 0x411111f0 }, /* N/A */
			{ }
		},
		.chained = true,
		.chain_id = ALC880_FIXUP_6ST_BASE,
	},
	[ALC880_FIXUP_6ST_DIG] = {
		.type = HDA_FIXUP_PINS,
		.v.pins = (const struct hda_pintbl[]) {
			{ 0x1e, 0x0144111e }, /* SPDIF */
			{ }
		},
		.chained = true,
		.chain_id = ALC880_FIXUP_6ST_BASE,
	},
	[ALC880_FIXUP_6ST_AUTOMUTE] = {
		.type = HDA_FIXUP_PINS,
		.v.pins = (const struct hda_pintbl[]) {
			{ 0x1b, 0x0121401f }, /* HP with jack detect */
			{ }
		},
		.chained_before = true,
		.chain_id = ALC880_FIXUP_6ST_BASE,
	},
};

static const struct snd_pci_quirk alc880_fixup_tbl[] = {
	SND_PCI_QUIRK(0x1019, 0x0f69, "Coeus G610P", ALC880_FIXUP_W810),
	SND_PCI_QUIRK(0x1043, 0x10c3, "ASUS W5A", ALC880_FIXUP_ASUS_W5A),
	SND_PCI_QUIRK(0x1043, 0x1964, "ASUS Z71V", ALC880_FIXUP_Z71V),
	SND_PCI_QUIRK_VENDOR(0x1043, "ASUS", ALC880_FIXUP_GPIO1),
	SND_PCI_QUIRK(0x147b, 0x1045, "ABit AA8XE", ALC880_FIXUP_6ST_AUTOMUTE),
	SND_PCI_QUIRK(0x1558, 0x5401, "Clevo GPIO2", ALC880_FIXUP_GPIO2),
	SND_PCI_QUIRK_VENDOR(0x1558, "Clevo", ALC880_FIXUP_EAPD_COEF),
	SND_PCI_QUIRK(0x1584, 0x9050, "Uniwill", ALC880_FIXUP_UNIWILL_DIG),
	SND_PCI_QUIRK(0x1584, 0x9054, "Uniwill", ALC880_FIXUP_F1734),
	SND_PCI_QUIRK(0x1584, 0x9070, "Uniwill", ALC880_FIXUP_UNIWILL),
	SND_PCI_QUIRK(0x1584, 0x9077, "Uniwill P53", ALC880_FIXUP_VOL_KNOB),
	SND_PCI_QUIRK(0x161f, 0x203d, "W810", ALC880_FIXUP_W810),
	SND_PCI_QUIRK(0x161f, 0x205d, "Medion Rim 2150", ALC880_FIXUP_MEDION_RIM),
	SND_PCI_QUIRK(0x1631, 0xe011, "PB 13201056", ALC880_FIXUP_6ST_AUTOMUTE),
	SND_PCI_QUIRK(0x1734, 0x107c, "FSC Amilo M1437", ALC880_FIXUP_FUJITSU),
	SND_PCI_QUIRK(0x1734, 0x1094, "FSC Amilo M1451G", ALC880_FIXUP_FUJITSU),
	SND_PCI_QUIRK(0x1734, 0x10ac, "FSC AMILO Xi 1526", ALC880_FIXUP_F1734),
	SND_PCI_QUIRK(0x1734, 0x10b0, "FSC Amilo Pi1556", ALC880_FIXUP_FUJITSU),
	SND_PCI_QUIRK(0x1854, 0x003b, "LG", ALC880_FIXUP_LG),
	SND_PCI_QUIRK(0x1854, 0x005f, "LG P1 Express", ALC880_FIXUP_LG),
	SND_PCI_QUIRK(0x1854, 0x0068, "LG w1", ALC880_FIXUP_LG),
	SND_PCI_QUIRK(0x1854, 0x0077, "LG LW25", ALC880_FIXUP_LG_LW25),
	SND_PCI_QUIRK(0x19db, 0x4188, "TCL S700", ALC880_FIXUP_TCL_S700),

	/* Below is the copied entries from alc880_quirks.c.
	 * It's not quite sure whether BIOS sets the correct pin-config table
	 * on these machines, thus they are kept to be compatible with
	 * the old static quirks.  Once when it's confirmed to work without
	 * these overrides, it'd be better to remove.
	 */
	SND_PCI_QUIRK(0x1019, 0xa880, "ECS", ALC880_FIXUP_5ST_DIG),
	SND_PCI_QUIRK(0x1019, 0xa884, "Acer APFV", ALC880_FIXUP_6ST),
	SND_PCI_QUIRK(0x1025, 0x0070, "ULI", ALC880_FIXUP_3ST_DIG),
	SND_PCI_QUIRK(0x1025, 0x0077, "ULI", ALC880_FIXUP_6ST_DIG),
	SND_PCI_QUIRK(0x1025, 0x0078, "ULI", ALC880_FIXUP_6ST_DIG),
	SND_PCI_QUIRK(0x1025, 0x0087, "ULI", ALC880_FIXUP_6ST_DIG),
	SND_PCI_QUIRK(0x1025, 0xe309, "ULI", ALC880_FIXUP_3ST_DIG),
	SND_PCI_QUIRK(0x1025, 0xe310, "ULI", ALC880_FIXUP_3ST),
	SND_PCI_QUIRK(0x1039, 0x1234, NULL, ALC880_FIXUP_6ST_DIG),
	SND_PCI_QUIRK(0x104d, 0x81a0, "Sony", ALC880_FIXUP_3ST),
	SND_PCI_QUIRK(0x104d, 0x81d6, "Sony", ALC880_FIXUP_3ST),
	SND_PCI_QUIRK(0x107b, 0x3032, "Gateway", ALC880_FIXUP_5ST),
	SND_PCI_QUIRK(0x107b, 0x3033, "Gateway", ALC880_FIXUP_5ST),
	SND_PCI_QUIRK(0x107b, 0x4039, "Gateway", ALC880_FIXUP_5ST),
	SND_PCI_QUIRK(0x1297, 0xc790, "Shuttle ST20G5", ALC880_FIXUP_6ST_DIG),
	SND_PCI_QUIRK(0x1458, 0xa102, "Gigabyte K8", ALC880_FIXUP_6ST_DIG),
	SND_PCI_QUIRK(0x1462, 0x1150, "MSI", ALC880_FIXUP_6ST_DIG),
	SND_PCI_QUIRK(0x1509, 0x925d, "FIC P4M", ALC880_FIXUP_6ST_DIG),
	SND_PCI_QUIRK(0x1565, 0x8202, "Biostar", ALC880_FIXUP_5ST_DIG),
	SND_PCI_QUIRK(0x1695, 0x400d, "EPoX", ALC880_FIXUP_5ST_DIG),
	SND_PCI_QUIRK(0x1695, 0x4012, "EPox EP-5LDA", ALC880_FIXUP_5ST_DIG),
	SND_PCI_QUIRK(0x2668, 0x8086, NULL, ALC880_FIXUP_6ST_DIG), /* broken BIOS */
	SND_PCI_QUIRK(0x8086, 0x2668, NULL, ALC880_FIXUP_6ST_DIG),
	SND_PCI_QUIRK(0x8086, 0xa100, "Intel mobo", ALC880_FIXUP_5ST_DIG),
	SND_PCI_QUIRK(0x8086, 0xd400, "Intel mobo", ALC880_FIXUP_5ST_DIG),
	SND_PCI_QUIRK(0x8086, 0xd401, "Intel mobo", ALC880_FIXUP_5ST_DIG),
	SND_PCI_QUIRK(0x8086, 0xd402, "Intel mobo", ALC880_FIXUP_3ST_DIG),
	SND_PCI_QUIRK(0x8086, 0xe224, "Intel mobo", ALC880_FIXUP_5ST_DIG),
	SND_PCI_QUIRK(0x8086, 0xe305, "Intel mobo", ALC880_FIXUP_3ST_DIG),
	SND_PCI_QUIRK(0x8086, 0xe308, "Intel mobo", ALC880_FIXUP_3ST_DIG),
	SND_PCI_QUIRK(0x8086, 0xe400, "Intel mobo", ALC880_FIXUP_5ST_DIG),
	SND_PCI_QUIRK(0x8086, 0xe401, "Intel mobo", ALC880_FIXUP_5ST_DIG),
	SND_PCI_QUIRK(0x8086, 0xe402, "Intel mobo", ALC880_FIXUP_5ST_DIG),
	/* default Intel */
	SND_PCI_QUIRK_VENDOR(0x8086, "Intel mobo", ALC880_FIXUP_3ST),
	SND_PCI_QUIRK(0xa0a0, 0x0560, "AOpen i915GMm-HFS", ALC880_FIXUP_5ST_DIG),
	SND_PCI_QUIRK(0xe803, 0x1019, NULL, ALC880_FIXUP_6ST_DIG),
	{}
};

static const struct hda_model_fixup alc880_fixup_models[] = {
	{.id = ALC880_FIXUP_3ST, .name = "3stack"},
	{.id = ALC880_FIXUP_3ST_DIG, .name = "3stack-digout"},
	{.id = ALC880_FIXUP_5ST, .name = "5stack"},
	{.id = ALC880_FIXUP_5ST_DIG, .name = "5stack-digout"},
	{.id = ALC880_FIXUP_6ST, .name = "6stack"},
	{.id = ALC880_FIXUP_6ST_DIG, .name = "6stack-digout"},
	{.id = ALC880_FIXUP_6ST_AUTOMUTE, .name = "6stack-automute"},
	{}
};


/*
 * OK, here we have finally the patch for ALC880
 */
static int patch_alc880(struct hda_codec *codec)
{
	struct alc_spec *spec;
	int err;

	err = alc_alloc_spec(codec, 0x0b);
	if (err < 0)
		return err;

	spec = codec->spec;
	spec->gen.need_dac_fix = 1;
	spec->gen.beep_nid = 0x01;

	codec->patch_ops.unsol_event = alc880_unsol_event;

	snd_hda_pick_fixup(codec, alc880_fixup_models, alc880_fixup_tbl,
		       alc880_fixups);
	snd_hda_apply_fixup(codec, HDA_FIXUP_ACT_PRE_PROBE);

	/* automatic parse from the BIOS config */
	err = alc880_parse_auto_config(codec);
	if (err < 0)
		goto error;

	if (!spec->gen.no_analog)
		set_beep_amp(spec, 0x0b, 0x05, HDA_INPUT);

	snd_hda_apply_fixup(codec, HDA_FIXUP_ACT_PROBE);

	return 0;

 error:
	alc_free(codec);
	return err;
}


/*
 * ALC260 support
 */
static int alc260_parse_auto_config(struct hda_codec *codec)
{
	static const hda_nid_t alc260_ignore[] = { 0x17, 0 };
	static const hda_nid_t alc260_ssids[] = { 0x10, 0x15, 0x0f, 0 };
	return alc_parse_auto_config(codec, alc260_ignore, alc260_ssids);
}

/*
 * Pin config fixes
 */
enum {
	ALC260_FIXUP_HP_DC5750,
	ALC260_FIXUP_HP_PIN_0F,
	ALC260_FIXUP_COEF,
	ALC260_FIXUP_GPIO1,
	ALC260_FIXUP_GPIO1_TOGGLE,
	ALC260_FIXUP_REPLACER,
	ALC260_FIXUP_HP_B1900,
	ALC260_FIXUP_KN1,
	ALC260_FIXUP_FSC_S7020,
	ALC260_FIXUP_FSC_S7020_JWSE,
	ALC260_FIXUP_VAIO_PINS,
};

static void alc260_gpio1_automute(struct hda_codec *codec)
{
	struct alc_spec *spec = codec->spec;
	snd_hda_codec_write(codec, 0x01, 0, AC_VERB_SET_GPIO_DATA,
			    spec->gen.hp_jack_present);
}

static void alc260_fixup_gpio1_toggle(struct hda_codec *codec,
				      const struct hda_fixup *fix, int action)
{
	struct alc_spec *spec = codec->spec;
	if (action == HDA_FIXUP_ACT_PROBE) {
		/* although the machine has only one output pin, we need to
		 * toggle GPIO1 according to the jack state
		 */
		spec->gen.automute_hook = alc260_gpio1_automute;
		spec->gen.detect_hp = 1;
		spec->gen.automute_speaker = 1;
		spec->gen.autocfg.hp_pins[0] = 0x0f; /* copy it for automute */
		snd_hda_jack_detect_enable_callback(codec, 0x0f,
						    snd_hda_gen_hp_automute);
		snd_hda_add_verbs(codec, alc_gpio1_init_verbs);
	}
}

static void alc260_fixup_kn1(struct hda_codec *codec,
			     const struct hda_fixup *fix, int action)
{
	struct alc_spec *spec = codec->spec;
	static const struct hda_pintbl pincfgs[] = {
		{ 0x0f, 0x02214000 }, /* HP/speaker */
		{ 0x12, 0x90a60160 }, /* int mic */
		{ 0x13, 0x02a19000 }, /* ext mic */
		{ 0x18, 0x01446000 }, /* SPDIF out */
		/* disable bogus I/O pins */
		{ 0x10, 0x411111f0 },
		{ 0x11, 0x411111f0 },
		{ 0x14, 0x411111f0 },
		{ 0x15, 0x411111f0 },
		{ 0x16, 0x411111f0 },
		{ 0x17, 0x411111f0 },
		{ 0x19, 0x411111f0 },
		{ }
	};

	switch (action) {
	case HDA_FIXUP_ACT_PRE_PROBE:
		snd_hda_apply_pincfgs(codec, pincfgs);
		break;
	case HDA_FIXUP_ACT_PROBE:
		spec->init_amp = ALC_INIT_NONE;
		break;
	}
}

static void alc260_fixup_fsc_s7020(struct hda_codec *codec,
				   const struct hda_fixup *fix, int action)
{
	struct alc_spec *spec = codec->spec;
	if (action == HDA_FIXUP_ACT_PROBE)
		spec->init_amp = ALC_INIT_NONE;
}

static void alc260_fixup_fsc_s7020_jwse(struct hda_codec *codec,
				   const struct hda_fixup *fix, int action)
{
	struct alc_spec *spec = codec->spec;
	if (action == HDA_FIXUP_ACT_PRE_PROBE) {
		spec->gen.add_jack_modes = 1;
		spec->gen.hp_mic = 1;
	}
}

static const struct hda_fixup alc260_fixups[] = {
	[ALC260_FIXUP_HP_DC5750] = {
		.type = HDA_FIXUP_PINS,
		.v.pins = (const struct hda_pintbl[]) {
			{ 0x11, 0x90130110 }, /* speaker */
			{ }
		}
	},
	[ALC260_FIXUP_HP_PIN_0F] = {
		.type = HDA_FIXUP_PINS,
		.v.pins = (const struct hda_pintbl[]) {
			{ 0x0f, 0x01214000 }, /* HP */
			{ }
		}
	},
	[ALC260_FIXUP_COEF] = {
		.type = HDA_FIXUP_VERBS,
		.v.verbs = (const struct hda_verb[]) {
			{ 0x1a, AC_VERB_SET_COEF_INDEX, 0x07 },
			{ 0x1a, AC_VERB_SET_PROC_COEF,  0x3040 },
			{ }
		},
	},
	[ALC260_FIXUP_GPIO1] = {
		.type = HDA_FIXUP_VERBS,
		.v.verbs = alc_gpio1_init_verbs,
	},
	[ALC260_FIXUP_GPIO1_TOGGLE] = {
		.type = HDA_FIXUP_FUNC,
		.v.func = alc260_fixup_gpio1_toggle,
		.chained = true,
		.chain_id = ALC260_FIXUP_HP_PIN_0F,
	},
	[ALC260_FIXUP_REPLACER] = {
		.type = HDA_FIXUP_VERBS,
		.v.verbs = (const struct hda_verb[]) {
			{ 0x1a, AC_VERB_SET_COEF_INDEX, 0x07 },
			{ 0x1a, AC_VERB_SET_PROC_COEF,  0x3050 },
			{ }
		},
		.chained = true,
		.chain_id = ALC260_FIXUP_GPIO1_TOGGLE,
	},
	[ALC260_FIXUP_HP_B1900] = {
		.type = HDA_FIXUP_FUNC,
		.v.func = alc260_fixup_gpio1_toggle,
		.chained = true,
		.chain_id = ALC260_FIXUP_COEF,
	},
	[ALC260_FIXUP_KN1] = {
		.type = HDA_FIXUP_FUNC,
		.v.func = alc260_fixup_kn1,
	},
	[ALC260_FIXUP_FSC_S7020] = {
		.type = HDA_FIXUP_FUNC,
		.v.func = alc260_fixup_fsc_s7020,
	},
	[ALC260_FIXUP_FSC_S7020_JWSE] = {
		.type = HDA_FIXUP_FUNC,
		.v.func = alc260_fixup_fsc_s7020_jwse,
		.chained = true,
		.chain_id = ALC260_FIXUP_FSC_S7020,
	},
	[ALC260_FIXUP_VAIO_PINS] = {
		.type = HDA_FIXUP_PINS,
		.v.pins = (const struct hda_pintbl[]) {
			/* Pin configs are missing completely on some VAIOs */
			{ 0x0f, 0x01211020 },
			{ 0x10, 0x0001003f },
			{ 0x11, 0x411111f0 },
			{ 0x12, 0x01a15930 },
			{ 0x13, 0x411111f0 },
			{ 0x14, 0x411111f0 },
			{ 0x15, 0x411111f0 },
			{ 0x16, 0x411111f0 },
			{ 0x17, 0x411111f0 },
			{ 0x18, 0x411111f0 },
			{ 0x19, 0x411111f0 },
			{ }
		}
	},
};

static const struct snd_pci_quirk alc260_fixup_tbl[] = {
	SND_PCI_QUIRK(0x1025, 0x007b, "Acer C20x", ALC260_FIXUP_GPIO1),
	SND_PCI_QUIRK(0x1025, 0x007f, "Acer Aspire 9500", ALC260_FIXUP_COEF),
	SND_PCI_QUIRK(0x1025, 0x008f, "Acer", ALC260_FIXUP_GPIO1),
	SND_PCI_QUIRK(0x103c, 0x280a, "HP dc5750", ALC260_FIXUP_HP_DC5750),
	SND_PCI_QUIRK(0x103c, 0x30ba, "HP Presario B1900", ALC260_FIXUP_HP_B1900),
	SND_PCI_QUIRK(0x104d, 0x81bb, "Sony VAIO", ALC260_FIXUP_VAIO_PINS),
	SND_PCI_QUIRK(0x104d, 0x81e2, "Sony VAIO TX", ALC260_FIXUP_HP_PIN_0F),
	SND_PCI_QUIRK(0x10cf, 0x1326, "FSC LifeBook S7020", ALC260_FIXUP_FSC_S7020),
	SND_PCI_QUIRK(0x1509, 0x4540, "Favorit 100XS", ALC260_FIXUP_GPIO1),
	SND_PCI_QUIRK(0x152d, 0x0729, "Quanta KN1", ALC260_FIXUP_KN1),
	SND_PCI_QUIRK(0x161f, 0x2057, "Replacer 672V", ALC260_FIXUP_REPLACER),
	SND_PCI_QUIRK(0x1631, 0xc017, "PB V7900", ALC260_FIXUP_COEF),
	{}
};

static const struct hda_model_fixup alc260_fixup_models[] = {
	{.id = ALC260_FIXUP_GPIO1, .name = "gpio1"},
	{.id = ALC260_FIXUP_COEF, .name = "coef"},
	{.id = ALC260_FIXUP_FSC_S7020, .name = "fujitsu"},
	{.id = ALC260_FIXUP_FSC_S7020_JWSE, .name = "fujitsu-jwse"},
	{}
};

/*
 */
static int patch_alc260(struct hda_codec *codec)
{
	struct alc_spec *spec;
	int err;

	err = alc_alloc_spec(codec, 0x07);
	if (err < 0)
		return err;

	spec = codec->spec;
	/* as quite a few machines require HP amp for speaker outputs,
	 * it's easier to enable it unconditionally; even if it's unneeded,
	 * it's almost harmless.
	 */
	spec->gen.prefer_hp_amp = 1;
	spec->gen.beep_nid = 0x01;

	spec->shutup = alc_eapd_shutup;

	snd_hda_pick_fixup(codec, alc260_fixup_models, alc260_fixup_tbl,
			   alc260_fixups);
	snd_hda_apply_fixup(codec, HDA_FIXUP_ACT_PRE_PROBE);

	/* automatic parse from the BIOS config */
	err = alc260_parse_auto_config(codec);
	if (err < 0)
		goto error;

	if (!spec->gen.no_analog)
		set_beep_amp(spec, 0x07, 0x05, HDA_INPUT);

	snd_hda_apply_fixup(codec, HDA_FIXUP_ACT_PROBE);

	return 0;

 error:
	alc_free(codec);
	return err;
}


/*
 * ALC882/883/885/888/889 support
 *
 * ALC882 is almost identical with ALC880 but has cleaner and more flexible
 * configuration.  Each pin widget can choose any input DACs and a mixer.
 * Each ADC is connected from a mixer of all inputs.  This makes possible
 * 6-channel independent captures.
 *
 * In addition, an independent DAC for the multi-playback (not used in this
 * driver yet).
 */

/*
 * Pin config fixes
 */
enum {
	ALC882_FIXUP_ABIT_AW9D_MAX,
	ALC882_FIXUP_LENOVO_Y530,
	ALC882_FIXUP_PB_M5210,
	ALC882_FIXUP_ACER_ASPIRE_7736,
	ALC882_FIXUP_ASUS_W90V,
	ALC889_FIXUP_CD,
	ALC889_FIXUP_FRONT_HP_NO_PRESENCE,
	ALC889_FIXUP_VAIO_TT,
	ALC888_FIXUP_EEE1601,
	ALC882_FIXUP_EAPD,
	ALC883_FIXUP_EAPD,
	ALC883_FIXUP_ACER_EAPD,
	ALC882_FIXUP_GPIO1,
	ALC882_FIXUP_GPIO2,
	ALC882_FIXUP_GPIO3,
	ALC889_FIXUP_COEF,
	ALC882_FIXUP_ASUS_W2JC,
	ALC882_FIXUP_ACER_ASPIRE_4930G,
	ALC882_FIXUP_ACER_ASPIRE_8930G,
	ALC882_FIXUP_ASPIRE_8930G_VERBS,
	ALC885_FIXUP_MACPRO_GPIO,
	ALC889_FIXUP_DAC_ROUTE,
	ALC889_FIXUP_MBP_VREF,
	ALC889_FIXUP_IMAC91_VREF,
	ALC889_FIXUP_MBA11_VREF,
	ALC889_FIXUP_MBA21_VREF,
	ALC889_FIXUP_MP11_VREF,
	ALC889_FIXUP_MP41_VREF,
	ALC882_FIXUP_INV_DMIC,
	ALC882_FIXUP_NO_PRIMARY_HP,
	ALC887_FIXUP_ASUS_BASS,
	ALC887_FIXUP_BASS_CHMAP,
	ALC1220_FIXUP_GB_DUAL_CODECS,
	ALC1220_FIXUP_CLEVO_P950,
	ALC887_FIXUP_ASUS_AUTOMUTE_MODE,
	ALC887_FIXUP_ASUS_FRONT_HP,
};

static void alc889_fixup_coef(struct hda_codec *codec,
			      const struct hda_fixup *fix, int action)
{
	if (action != HDA_FIXUP_ACT_INIT)
		return;
	alc_update_coef_idx(codec, 7, 0, 0x2030);
}

/* toggle speaker-output according to the hp-jack state */
static void alc882_gpio_mute(struct hda_codec *codec, int pin, int muted)
{
	unsigned int gpiostate, gpiomask, gpiodir;

	gpiostate = snd_hda_codec_read(codec, codec->core.afg, 0,
				       AC_VERB_GET_GPIO_DATA, 0);

	if (!muted)
		gpiostate |= (1 << pin);
	else
		gpiostate &= ~(1 << pin);

	gpiomask = snd_hda_codec_read(codec, codec->core.afg, 0,
				      AC_VERB_GET_GPIO_MASK, 0);
	gpiomask |= (1 << pin);

	gpiodir = snd_hda_codec_read(codec, codec->core.afg, 0,
				     AC_VERB_GET_GPIO_DIRECTION, 0);
	gpiodir |= (1 << pin);


	snd_hda_codec_write(codec, codec->core.afg, 0,
			    AC_VERB_SET_GPIO_MASK, gpiomask);
	snd_hda_codec_write(codec, codec->core.afg, 0,
			    AC_VERB_SET_GPIO_DIRECTION, gpiodir);

	msleep(1);

	snd_hda_codec_write(codec, codec->core.afg, 0,
			    AC_VERB_SET_GPIO_DATA, gpiostate);
}

/* set up GPIO at initialization */
static void alc885_fixup_macpro_gpio(struct hda_codec *codec,
				     const struct hda_fixup *fix, int action)
{
	if (action != HDA_FIXUP_ACT_INIT)
		return;
	alc882_gpio_mute(codec, 0, 0);
	alc882_gpio_mute(codec, 1, 0);
}

/* Fix the connection of some pins for ALC889:
 * At least, Acer Aspire 5935 shows the connections to DAC3/4 don't
 * work correctly (bko#42740)
 */
static void alc889_fixup_dac_route(struct hda_codec *codec,
				   const struct hda_fixup *fix, int action)
{
	if (action == HDA_FIXUP_ACT_PRE_PROBE) {
		/* fake the connections during parsing the tree */
		hda_nid_t conn1[2] = { 0x0c, 0x0d };
		hda_nid_t conn2[2] = { 0x0e, 0x0f };
		snd_hda_override_conn_list(codec, 0x14, 2, conn1);
		snd_hda_override_conn_list(codec, 0x15, 2, conn1);
		snd_hda_override_conn_list(codec, 0x18, 2, conn2);
		snd_hda_override_conn_list(codec, 0x1a, 2, conn2);
	} else if (action == HDA_FIXUP_ACT_PROBE) {
		/* restore the connections */
		hda_nid_t conn[5] = { 0x0c, 0x0d, 0x0e, 0x0f, 0x26 };
		snd_hda_override_conn_list(codec, 0x14, 5, conn);
		snd_hda_override_conn_list(codec, 0x15, 5, conn);
		snd_hda_override_conn_list(codec, 0x18, 5, conn);
		snd_hda_override_conn_list(codec, 0x1a, 5, conn);
	}
}

/* Set VREF on HP pin */
static void alc889_fixup_mbp_vref(struct hda_codec *codec,
				  const struct hda_fixup *fix, int action)
{
	struct alc_spec *spec = codec->spec;
	static hda_nid_t nids[3] = { 0x14, 0x15, 0x19 };
	int i;

	if (action != HDA_FIXUP_ACT_INIT)
		return;
	for (i = 0; i < ARRAY_SIZE(nids); i++) {
		unsigned int val = snd_hda_codec_get_pincfg(codec, nids[i]);
		if (get_defcfg_device(val) != AC_JACK_HP_OUT)
			continue;
		val = snd_hda_codec_get_pin_target(codec, nids[i]);
		val |= AC_PINCTL_VREF_80;
		snd_hda_set_pin_ctl(codec, nids[i], val);
		spec->gen.keep_vref_in_automute = 1;
		break;
	}
}

static void alc889_fixup_mac_pins(struct hda_codec *codec,
				  const hda_nid_t *nids, int num_nids)
{
	struct alc_spec *spec = codec->spec;
	int i;

	for (i = 0; i < num_nids; i++) {
		unsigned int val;
		val = snd_hda_codec_get_pin_target(codec, nids[i]);
		val |= AC_PINCTL_VREF_50;
		snd_hda_set_pin_ctl(codec, nids[i], val);
	}
	spec->gen.keep_vref_in_automute = 1;
}

/* Set VREF on speaker pins on imac91 */
static void alc889_fixup_imac91_vref(struct hda_codec *codec,
				     const struct hda_fixup *fix, int action)
{
	static hda_nid_t nids[2] = { 0x18, 0x1a };

	if (action == HDA_FIXUP_ACT_INIT)
		alc889_fixup_mac_pins(codec, nids, ARRAY_SIZE(nids));
}

/* Set VREF on speaker pins on mba11 */
static void alc889_fixup_mba11_vref(struct hda_codec *codec,
				    const struct hda_fixup *fix, int action)
{
	static hda_nid_t nids[1] = { 0x18 };

	if (action == HDA_FIXUP_ACT_INIT)
		alc889_fixup_mac_pins(codec, nids, ARRAY_SIZE(nids));
}

/* Set VREF on speaker pins on mba21 */
static void alc889_fixup_mba21_vref(struct hda_codec *codec,
				    const struct hda_fixup *fix, int action)
{
	static hda_nid_t nids[2] = { 0x18, 0x19 };

	if (action == HDA_FIXUP_ACT_INIT)
		alc889_fixup_mac_pins(codec, nids, ARRAY_SIZE(nids));
}

/* Don't take HP output as primary
 * Strangely, the speaker output doesn't work on Vaio Z and some Vaio
 * all-in-one desktop PCs (for example VGC-LN51JGB) through DAC 0x05
 */
static void alc882_fixup_no_primary_hp(struct hda_codec *codec,
				       const struct hda_fixup *fix, int action)
{
	struct alc_spec *spec = codec->spec;
	if (action == HDA_FIXUP_ACT_PRE_PROBE) {
		spec->gen.no_primary_hp = 1;
		spec->gen.no_multi_io = 1;
	}
}

static void alc_fixup_bass_chmap(struct hda_codec *codec,
				 const struct hda_fixup *fix, int action);

/* For dual-codec configuration, we need to disable some features to avoid
 * conflicts of kctls and PCM streams
 */
static void alc_fixup_dual_codecs(struct hda_codec *codec,
				  const struct hda_fixup *fix, int action)
{
	struct alc_spec *spec = codec->spec;

	if (action != HDA_FIXUP_ACT_PRE_PROBE)
		return;
	/* disable vmaster */
	spec->gen.suppress_vmaster = 1;
	/* auto-mute and auto-mic switch don't work with multiple codecs */
	spec->gen.suppress_auto_mute = 1;
	spec->gen.suppress_auto_mic = 1;
	/* disable aamix as well */
	spec->gen.mixer_nid = 0;
	/* add location prefix to avoid conflicts */
	codec->force_pin_prefix = 1;
}

static void rename_ctl(struct hda_codec *codec, const char *oldname,
		       const char *newname)
{
	struct snd_kcontrol *kctl;

	kctl = snd_hda_find_mixer_ctl(codec, oldname);
	if (kctl)
		strcpy(kctl->id.name, newname);
}

static void alc1220_fixup_gb_dual_codecs(struct hda_codec *codec,
					 const struct hda_fixup *fix,
					 int action)
{
	alc_fixup_dual_codecs(codec, fix, action);
	switch (action) {
	case HDA_FIXUP_ACT_PRE_PROBE:
		/* override card longname to provide a unique UCM profile */
		strcpy(codec->card->longname, "HDAudio-Gigabyte-ALC1220DualCodecs");
		break;
	case HDA_FIXUP_ACT_BUILD:
		/* rename Capture controls depending on the codec */
		rename_ctl(codec, "Capture Volume",
			   codec->addr == 0 ?
			   "Rear-Panel Capture Volume" :
			   "Front-Panel Capture Volume");
		rename_ctl(codec, "Capture Switch",
			   codec->addr == 0 ?
			   "Rear-Panel Capture Switch" :
			   "Front-Panel Capture Switch");
		break;
	}
}

static void alc1220_fixup_clevo_p950(struct hda_codec *codec,
				     const struct hda_fixup *fix,
				     int action)
{
	hda_nid_t conn1[1] = { 0x0c };

	if (action != HDA_FIXUP_ACT_PRE_PROBE)
		return;

	alc_update_coef_idx(codec, 0x7, 0, 0x3c3);
	/* We therefore want to make sure 0x14 (front headphone) and
	 * 0x1b (speakers) use the stereo DAC 0x02
	 */
	snd_hda_override_conn_list(codec, 0x14, 1, conn1);
	snd_hda_override_conn_list(codec, 0x1b, 1, conn1);
}

/* There is no signal output though line out jack when Auto-Mute in 
 * Line Out + Speaker state and it is the default state.  So, fix the Auto-Mute
 * Mode from default Line Out + Speaker to Speaker Only state in mixer.  This
 * allows signal to output through the line out jack.
 */
static void alc887_fixup_asus_automute_mode(struct hda_codec *codec,
				     const struct hda_fixup *fix, int action)
{
	struct alc_spec *spec = codec->spec;

	if (action == HDA_FIXUP_ACT_PROBE) {
		spec->gen.automute_speaker = 1;
		spec->gen.automute_lo = 0;
	}
}

static const struct hda_fixup alc882_fixups[] = {
	[ALC882_FIXUP_ABIT_AW9D_MAX] = {
		.type = HDA_FIXUP_PINS,
		.v.pins = (const struct hda_pintbl[]) {
			{ 0x15, 0x01080104 }, /* side */
			{ 0x16, 0x01011012 }, /* rear */
			{ 0x17, 0x01016011 }, /* clfe */
			{ }
		}
	},
	[ALC882_FIXUP_LENOVO_Y530] = {
		.type = HDA_FIXUP_PINS,
		.v.pins = (const struct hda_pintbl[]) {
			{ 0x15, 0x99130112 }, /* rear int speakers */
			{ 0x16, 0x99130111 }, /* subwoofer */
			{ }
		}
	},
	[ALC882_FIXUP_PB_M5210] = {
		.type = HDA_FIXUP_PINCTLS,
		.v.pins = (const struct hda_pintbl[]) {
			{ 0x19, PIN_VREF50 },
			{}
		}
	},
	[ALC882_FIXUP_ACER_ASPIRE_7736] = {
		.type = HDA_FIXUP_FUNC,
		.v.func = alc_fixup_sku_ignore,
	},
	[ALC882_FIXUP_ASUS_W90V] = {
		.type = HDA_FIXUP_PINS,
		.v.pins = (const struct hda_pintbl[]) {
			{ 0x16, 0x99130110 }, /* fix sequence for CLFE */
			{ }
		}
	},
	[ALC889_FIXUP_CD] = {
		.type = HDA_FIXUP_PINS,
		.v.pins = (const struct hda_pintbl[]) {
			{ 0x1c, 0x993301f0 }, /* CD */
			{ }
		}
	},
	[ALC889_FIXUP_FRONT_HP_NO_PRESENCE] = {
		.type = HDA_FIXUP_PINS,
		.v.pins = (const struct hda_pintbl[]) {
			{ 0x1b, 0x02214120 }, /* Front HP jack is flaky, disable jack detect */
			{ }
		},
		.chained = true,
		.chain_id = ALC889_FIXUP_CD,
	},
	[ALC889_FIXUP_VAIO_TT] = {
		.type = HDA_FIXUP_PINS,
		.v.pins = (const struct hda_pintbl[]) {
			{ 0x17, 0x90170111 }, /* hidden surround speaker */
			{ }
		}
	},
	[ALC888_FIXUP_EEE1601] = {
		.type = HDA_FIXUP_VERBS,
		.v.verbs = (const struct hda_verb[]) {
			{ 0x20, AC_VERB_SET_COEF_INDEX, 0x0b },
			{ 0x20, AC_VERB_SET_PROC_COEF,  0x0838 },
			{ }
		}
	},
	[ALC882_FIXUP_EAPD] = {
		.type = HDA_FIXUP_VERBS,
		.v.verbs = (const struct hda_verb[]) {
			/* change to EAPD mode */
			{ 0x20, AC_VERB_SET_COEF_INDEX, 0x07 },
			{ 0x20, AC_VERB_SET_PROC_COEF, 0x3060 },
			{ }
		}
	},
	[ALC883_FIXUP_EAPD] = {
		.type = HDA_FIXUP_VERBS,
		.v.verbs = (const struct hda_verb[]) {
			/* change to EAPD mode */
			{ 0x20, AC_VERB_SET_COEF_INDEX, 0x07 },
			{ 0x20, AC_VERB_SET_PROC_COEF, 0x3070 },
			{ }
		}
	},
	[ALC883_FIXUP_ACER_EAPD] = {
		.type = HDA_FIXUP_VERBS,
		.v.verbs = (const struct hda_verb[]) {
			/* eanable EAPD on Acer laptops */
			{ 0x20, AC_VERB_SET_COEF_INDEX, 0x07 },
			{ 0x20, AC_VERB_SET_PROC_COEF, 0x3050 },
			{ }
		}
	},
	[ALC882_FIXUP_GPIO1] = {
		.type = HDA_FIXUP_VERBS,
		.v.verbs = alc_gpio1_init_verbs,
	},
	[ALC882_FIXUP_GPIO2] = {
		.type = HDA_FIXUP_VERBS,
		.v.verbs = alc_gpio2_init_verbs,
	},
	[ALC882_FIXUP_GPIO3] = {
		.type = HDA_FIXUP_VERBS,
		.v.verbs = alc_gpio3_init_verbs,
	},
	[ALC882_FIXUP_ASUS_W2JC] = {
		.type = HDA_FIXUP_VERBS,
		.v.verbs = alc_gpio1_init_verbs,
		.chained = true,
		.chain_id = ALC882_FIXUP_EAPD,
	},
	[ALC889_FIXUP_COEF] = {
		.type = HDA_FIXUP_FUNC,
		.v.func = alc889_fixup_coef,
	},
	[ALC882_FIXUP_ACER_ASPIRE_4930G] = {
		.type = HDA_FIXUP_PINS,
		.v.pins = (const struct hda_pintbl[]) {
			{ 0x16, 0x99130111 }, /* CLFE speaker */
			{ 0x17, 0x99130112 }, /* surround speaker */
			{ }
		},
		.chained = true,
		.chain_id = ALC882_FIXUP_GPIO1,
	},
	[ALC882_FIXUP_ACER_ASPIRE_8930G] = {
		.type = HDA_FIXUP_PINS,
		.v.pins = (const struct hda_pintbl[]) {
			{ 0x16, 0x99130111 }, /* CLFE speaker */
			{ 0x1b, 0x99130112 }, /* surround speaker */
			{ }
		},
		.chained = true,
		.chain_id = ALC882_FIXUP_ASPIRE_8930G_VERBS,
	},
	[ALC882_FIXUP_ASPIRE_8930G_VERBS] = {
		/* additional init verbs for Acer Aspire 8930G */
		.type = HDA_FIXUP_VERBS,
		.v.verbs = (const struct hda_verb[]) {
			/* Enable all DACs */
			/* DAC DISABLE/MUTE 1? */
			/*  setting bits 1-5 disables DAC nids 0x02-0x06
			 *  apparently. Init=0x38 */
			{ 0x20, AC_VERB_SET_COEF_INDEX, 0x03 },
			{ 0x20, AC_VERB_SET_PROC_COEF, 0x0000 },
			/* DAC DISABLE/MUTE 2? */
			/*  some bit here disables the other DACs.
			 *  Init=0x4900 */
			{ 0x20, AC_VERB_SET_COEF_INDEX, 0x08 },
			{ 0x20, AC_VERB_SET_PROC_COEF, 0x0000 },
			/* DMIC fix
			 * This laptop has a stereo digital microphone.
			 * The mics are only 1cm apart which makes the stereo
			 * useless. However, either the mic or the ALC889
			 * makes the signal become a difference/sum signal
			 * instead of standard stereo, which is annoying.
			 * So instead we flip this bit which makes the
			 * codec replicate the sum signal to both channels,
			 * turning it into a normal mono mic.
			 */
			/* DMIC_CONTROL? Init value = 0x0001 */
			{ 0x20, AC_VERB_SET_COEF_INDEX, 0x0b },
			{ 0x20, AC_VERB_SET_PROC_COEF, 0x0003 },
			{ 0x20, AC_VERB_SET_COEF_INDEX, 0x07 },
			{ 0x20, AC_VERB_SET_PROC_COEF, 0x3050 },
			{ }
		},
		.chained = true,
		.chain_id = ALC882_FIXUP_GPIO1,
	},
	[ALC885_FIXUP_MACPRO_GPIO] = {
		.type = HDA_FIXUP_FUNC,
		.v.func = alc885_fixup_macpro_gpio,
	},
	[ALC889_FIXUP_DAC_ROUTE] = {
		.type = HDA_FIXUP_FUNC,
		.v.func = alc889_fixup_dac_route,
	},
	[ALC889_FIXUP_MBP_VREF] = {
		.type = HDA_FIXUP_FUNC,
		.v.func = alc889_fixup_mbp_vref,
		.chained = true,
		.chain_id = ALC882_FIXUP_GPIO1,
	},
	[ALC889_FIXUP_IMAC91_VREF] = {
		.type = HDA_FIXUP_FUNC,
		.v.func = alc889_fixup_imac91_vref,
		.chained = true,
		.chain_id = ALC882_FIXUP_GPIO1,
	},
	[ALC889_FIXUP_MBA11_VREF] = {
		.type = HDA_FIXUP_FUNC,
		.v.func = alc889_fixup_mba11_vref,
		.chained = true,
		.chain_id = ALC889_FIXUP_MBP_VREF,
	},
	[ALC889_FIXUP_MBA21_VREF] = {
		.type = HDA_FIXUP_FUNC,
		.v.func = alc889_fixup_mba21_vref,
		.chained = true,
		.chain_id = ALC889_FIXUP_MBP_VREF,
	},
	[ALC889_FIXUP_MP11_VREF] = {
		.type = HDA_FIXUP_FUNC,
		.v.func = alc889_fixup_mba11_vref,
		.chained = true,
		.chain_id = ALC885_FIXUP_MACPRO_GPIO,
	},
	[ALC889_FIXUP_MP41_VREF] = {
		.type = HDA_FIXUP_FUNC,
		.v.func = alc889_fixup_mbp_vref,
		.chained = true,
		.chain_id = ALC885_FIXUP_MACPRO_GPIO,
	},
	[ALC882_FIXUP_INV_DMIC] = {
		.type = HDA_FIXUP_FUNC,
		.v.func = alc_fixup_inv_dmic,
	},
	[ALC882_FIXUP_NO_PRIMARY_HP] = {
		.type = HDA_FIXUP_FUNC,
		.v.func = alc882_fixup_no_primary_hp,
	},
	[ALC887_FIXUP_ASUS_BASS] = {
		.type = HDA_FIXUP_PINS,
		.v.pins = (const struct hda_pintbl[]) {
			{0x16, 0x99130130}, /* bass speaker */
			{}
		},
		.chained = true,
		.chain_id = ALC887_FIXUP_BASS_CHMAP,
	},
	[ALC887_FIXUP_BASS_CHMAP] = {
		.type = HDA_FIXUP_FUNC,
		.v.func = alc_fixup_bass_chmap,
	},
	[ALC1220_FIXUP_GB_DUAL_CODECS] = {
		.type = HDA_FIXUP_FUNC,
		.v.func = alc1220_fixup_gb_dual_codecs,
	},
	[ALC1220_FIXUP_CLEVO_P950] = {
		.type = HDA_FIXUP_FUNC,
		.v.func = alc1220_fixup_clevo_p950,
	},
	[ALC887_FIXUP_ASUS_AUTOMUTE_MODE] = {
		.type = HDA_FIXUP_FUNC,
		.v.func = alc887_fixup_asus_automute_mode,
	},
	[ALC887_FIXUP_ASUS_FRONT_HP] = {
		.type = HDA_FIXUP_PINS,
		.v.pins = (const struct hda_pintbl[]) {
			{0x1b, 0x22214030},
			{}
		},
		.chained = true,
		.chain_id = ALC887_FIXUP_ASUS_AUTOMUTE_MODE,
	},
};

static const struct snd_pci_quirk alc882_fixup_tbl[] = {
	SND_PCI_QUIRK(0x1025, 0x006c, "Acer Aspire 9810", ALC883_FIXUP_ACER_EAPD),
	SND_PCI_QUIRK(0x1025, 0x0090, "Acer Aspire", ALC883_FIXUP_ACER_EAPD),
	SND_PCI_QUIRK(0x1025, 0x0107, "Acer Aspire", ALC883_FIXUP_ACER_EAPD),
	SND_PCI_QUIRK(0x1025, 0x010a, "Acer Ferrari 5000", ALC883_FIXUP_ACER_EAPD),
	SND_PCI_QUIRK(0x1025, 0x0110, "Acer Aspire", ALC883_FIXUP_ACER_EAPD),
	SND_PCI_QUIRK(0x1025, 0x0112, "Acer Aspire 9303", ALC883_FIXUP_ACER_EAPD),
	SND_PCI_QUIRK(0x1025, 0x0121, "Acer Aspire 5920G", ALC883_FIXUP_ACER_EAPD),
	SND_PCI_QUIRK(0x1025, 0x013e, "Acer Aspire 4930G",
		      ALC882_FIXUP_ACER_ASPIRE_4930G),
	SND_PCI_QUIRK(0x1025, 0x013f, "Acer Aspire 5930G",
		      ALC882_FIXUP_ACER_ASPIRE_4930G),
	SND_PCI_QUIRK(0x1025, 0x0145, "Acer Aspire 8930G",
		      ALC882_FIXUP_ACER_ASPIRE_8930G),
	SND_PCI_QUIRK(0x1025, 0x0146, "Acer Aspire 6935G",
		      ALC882_FIXUP_ACER_ASPIRE_8930G),
	SND_PCI_QUIRK(0x1025, 0x015e, "Acer Aspire 6930G",
		      ALC882_FIXUP_ACER_ASPIRE_4930G),
	SND_PCI_QUIRK(0x1025, 0x0166, "Acer Aspire 6530G",
		      ALC882_FIXUP_ACER_ASPIRE_4930G),
	SND_PCI_QUIRK(0x1025, 0x0142, "Acer Aspire 7730G",
		      ALC882_FIXUP_ACER_ASPIRE_4930G),
	SND_PCI_QUIRK(0x1025, 0x0155, "Packard-Bell M5120", ALC882_FIXUP_PB_M5210),
	SND_PCI_QUIRK(0x1025, 0x021e, "Acer Aspire 5739G",
		      ALC882_FIXUP_ACER_ASPIRE_4930G),
	SND_PCI_QUIRK(0x1025, 0x0259, "Acer Aspire 5935", ALC889_FIXUP_DAC_ROUTE),
	SND_PCI_QUIRK(0x1025, 0x026b, "Acer Aspire 8940G", ALC882_FIXUP_ACER_ASPIRE_8930G),
	SND_PCI_QUIRK(0x1025, 0x0296, "Acer Aspire 7736z", ALC882_FIXUP_ACER_ASPIRE_7736),
	SND_PCI_QUIRK(0x1043, 0x13c2, "Asus A7M", ALC882_FIXUP_EAPD),
	SND_PCI_QUIRK(0x1043, 0x1873, "ASUS W90V", ALC882_FIXUP_ASUS_W90V),
	SND_PCI_QUIRK(0x1043, 0x1971, "Asus W2JC", ALC882_FIXUP_ASUS_W2JC),
	SND_PCI_QUIRK(0x1043, 0x2160, "ASUSPRO D640MB", ALC887_FIXUP_ASUS_FRONT_HP),
	SND_PCI_QUIRK(0x1043, 0x835f, "Asus Eee 1601", ALC888_FIXUP_EEE1601),
	SND_PCI_QUIRK(0x1043, 0x84bc, "ASUS ET2700", ALC887_FIXUP_ASUS_BASS),
	SND_PCI_QUIRK(0x1043, 0x8691, "ASUS ROG Ranger VIII", ALC882_FIXUP_GPIO3),
	SND_PCI_QUIRK(0x104d, 0x9047, "Sony Vaio TT", ALC889_FIXUP_VAIO_TT),
	SND_PCI_QUIRK(0x104d, 0x905a, "Sony Vaio Z", ALC882_FIXUP_NO_PRIMARY_HP),
	SND_PCI_QUIRK(0x104d, 0x9060, "Sony Vaio VPCL14M1R", ALC882_FIXUP_NO_PRIMARY_HP),
	SND_PCI_QUIRK(0x104d, 0x9043, "Sony Vaio VGC-LN51JGB", ALC882_FIXUP_NO_PRIMARY_HP),
	SND_PCI_QUIRK(0x104d, 0x9044, "Sony VAIO AiO", ALC882_FIXUP_NO_PRIMARY_HP),

	/* All Apple entries are in codec SSIDs */
	SND_PCI_QUIRK(0x106b, 0x00a0, "MacBookPro 3,1", ALC889_FIXUP_MBP_VREF),
	SND_PCI_QUIRK(0x106b, 0x00a1, "Macbook", ALC889_FIXUP_MBP_VREF),
	SND_PCI_QUIRK(0x106b, 0x00a4, "MacbookPro 4,1", ALC889_FIXUP_MBP_VREF),
	SND_PCI_QUIRK(0x106b, 0x0c00, "Mac Pro", ALC889_FIXUP_MP11_VREF),
	SND_PCI_QUIRK(0x106b, 0x1000, "iMac 24", ALC885_FIXUP_MACPRO_GPIO),
	SND_PCI_QUIRK(0x106b, 0x2800, "AppleTV", ALC885_FIXUP_MACPRO_GPIO),
	SND_PCI_QUIRK(0x106b, 0x2c00, "MacbookPro rev3", ALC889_FIXUP_MBP_VREF),
	SND_PCI_QUIRK(0x106b, 0x3000, "iMac", ALC889_FIXUP_MBP_VREF),
	SND_PCI_QUIRK(0x106b, 0x3200, "iMac 7,1 Aluminum", ALC882_FIXUP_EAPD),
	SND_PCI_QUIRK(0x106b, 0x3400, "MacBookAir 1,1", ALC889_FIXUP_MBA11_VREF),
	SND_PCI_QUIRK(0x106b, 0x3500, "MacBookAir 2,1", ALC889_FIXUP_MBA21_VREF),
	SND_PCI_QUIRK(0x106b, 0x3600, "Macbook 3,1", ALC889_FIXUP_MBP_VREF),
	SND_PCI_QUIRK(0x106b, 0x3800, "MacbookPro 4,1", ALC889_FIXUP_MBP_VREF),
	SND_PCI_QUIRK(0x106b, 0x3e00, "iMac 24 Aluminum", ALC885_FIXUP_MACPRO_GPIO),
	SND_PCI_QUIRK(0x106b, 0x3f00, "Macbook 5,1", ALC889_FIXUP_IMAC91_VREF),
	SND_PCI_QUIRK(0x106b, 0x4000, "MacbookPro 5,1", ALC889_FIXUP_IMAC91_VREF),
	SND_PCI_QUIRK(0x106b, 0x4100, "Macmini 3,1", ALC889_FIXUP_IMAC91_VREF),
	SND_PCI_QUIRK(0x106b, 0x4200, "Mac Pro 4,1/5,1", ALC889_FIXUP_MP41_VREF),
	SND_PCI_QUIRK(0x106b, 0x4300, "iMac 9,1", ALC889_FIXUP_IMAC91_VREF),
	SND_PCI_QUIRK(0x106b, 0x4600, "MacbookPro 5,2", ALC889_FIXUP_IMAC91_VREF),
	SND_PCI_QUIRK(0x106b, 0x4900, "iMac 9,1 Aluminum", ALC889_FIXUP_IMAC91_VREF),
	SND_PCI_QUIRK(0x106b, 0x4a00, "Macbook 5,2", ALC889_FIXUP_MBA11_VREF),

	SND_PCI_QUIRK(0x1071, 0x8258, "Evesham Voyaeger", ALC882_FIXUP_EAPD),
	SND_PCI_QUIRK(0x1458, 0xa002, "Gigabyte EP45-DS3/Z87X-UD3H", ALC889_FIXUP_FRONT_HP_NO_PRESENCE),
	SND_PCI_QUIRK(0x1458, 0xa0b8, "Gigabyte AZ370-Gaming", ALC1220_FIXUP_GB_DUAL_CODECS),
	SND_PCI_QUIRK(0x1462, 0x7350, "MSI-7350", ALC889_FIXUP_CD),
	SND_PCI_QUIRK(0x1462, 0xda57, "MSI Z270-Gaming", ALC1220_FIXUP_GB_DUAL_CODECS),
	SND_PCI_QUIRK_VENDOR(0x1462, "MSI", ALC882_FIXUP_GPIO3),
	SND_PCI_QUIRK(0x147b, 0x107a, "Abit AW9D-MAX", ALC882_FIXUP_ABIT_AW9D_MAX),
	SND_PCI_QUIRK(0x1558, 0x9501, "Clevo P950HR", ALC1220_FIXUP_CLEVO_P950),
	SND_PCI_QUIRK(0x1558, 0x95e1, "Clevo P95xER", ALC1220_FIXUP_CLEVO_P950),
	SND_PCI_QUIRK(0x1558, 0x95e2, "Clevo P950ER", ALC1220_FIXUP_CLEVO_P950),
	SND_PCI_QUIRK_VENDOR(0x1558, "Clevo laptop", ALC882_FIXUP_EAPD),
	SND_PCI_QUIRK(0x161f, 0x2054, "Medion laptop", ALC883_FIXUP_EAPD),
	SND_PCI_QUIRK(0x17aa, 0x3a0d, "Lenovo Y530", ALC882_FIXUP_LENOVO_Y530),
	SND_PCI_QUIRK(0x8086, 0x0022, "DX58SO", ALC889_FIXUP_COEF),
	{}
};

static const struct hda_model_fixup alc882_fixup_models[] = {
	{.id = ALC882_FIXUP_ACER_ASPIRE_4930G, .name = "acer-aspire-4930g"},
	{.id = ALC882_FIXUP_ACER_ASPIRE_8930G, .name = "acer-aspire-8930g"},
	{.id = ALC883_FIXUP_ACER_EAPD, .name = "acer-aspire"},
	{.id = ALC882_FIXUP_INV_DMIC, .name = "inv-dmic"},
	{.id = ALC882_FIXUP_NO_PRIMARY_HP, .name = "no-primary-hp"},
	{.id = ALC1220_FIXUP_GB_DUAL_CODECS, .name = "dual-codecs"},
	{}
};

/*
 * BIOS auto configuration
 */
/* almost identical with ALC880 parser... */
static int alc882_parse_auto_config(struct hda_codec *codec)
{
	static const hda_nid_t alc882_ignore[] = { 0x1d, 0 };
	static const hda_nid_t alc882_ssids[] = { 0x15, 0x1b, 0x14, 0 };
	return alc_parse_auto_config(codec, alc882_ignore, alc882_ssids);
}

/*
 */
static int patch_alc882(struct hda_codec *codec)
{
	struct alc_spec *spec;
	int err;

	err = alc_alloc_spec(codec, 0x0b);
	if (err < 0)
		return err;

	spec = codec->spec;

	switch (codec->core.vendor_id) {
	case 0x10ec0882:
	case 0x10ec0885:
	case 0x10ec0900:
	case 0x10ec1220:
		break;
	default:
		/* ALC883 and variants */
		alc_fix_pll_init(codec, 0x20, 0x0a, 10);
		break;
	}

	snd_hda_pick_fixup(codec, alc882_fixup_models, alc882_fixup_tbl,
		       alc882_fixups);
	snd_hda_apply_fixup(codec, HDA_FIXUP_ACT_PRE_PROBE);

	alc_auto_parse_customize_define(codec);

	if (has_cdefine_beep(codec))
		spec->gen.beep_nid = 0x01;

	/* automatic parse from the BIOS config */
	err = alc882_parse_auto_config(codec);
	if (err < 0)
		goto error;

	if (!spec->gen.no_analog && spec->gen.beep_nid)
		set_beep_amp(spec, 0x0b, 0x05, HDA_INPUT);

	snd_hda_apply_fixup(codec, HDA_FIXUP_ACT_PROBE);

	return 0;

 error:
	alc_free(codec);
	return err;
}


/*
 * ALC262 support
 */
static int alc262_parse_auto_config(struct hda_codec *codec)
{
	static const hda_nid_t alc262_ignore[] = { 0x1d, 0 };
	static const hda_nid_t alc262_ssids[] = { 0x15, 0x1b, 0x14, 0 };
	return alc_parse_auto_config(codec, alc262_ignore, alc262_ssids);
}

/*
 * Pin config fixes
 */
enum {
	ALC262_FIXUP_FSC_H270,
	ALC262_FIXUP_FSC_S7110,
	ALC262_FIXUP_HP_Z200,
	ALC262_FIXUP_TYAN,
	ALC262_FIXUP_LENOVO_3000,
	ALC262_FIXUP_BENQ,
	ALC262_FIXUP_BENQ_T31,
	ALC262_FIXUP_INV_DMIC,
	ALC262_FIXUP_INTEL_BAYLEYBAY,
};

static const struct hda_fixup alc262_fixups[] = {
	[ALC262_FIXUP_FSC_H270] = {
		.type = HDA_FIXUP_PINS,
		.v.pins = (const struct hda_pintbl[]) {
			{ 0x14, 0x99130110 }, /* speaker */
			{ 0x15, 0x0221142f }, /* front HP */
			{ 0x1b, 0x0121141f }, /* rear HP */
			{ }
		}
	},
	[ALC262_FIXUP_FSC_S7110] = {
		.type = HDA_FIXUP_PINS,
		.v.pins = (const struct hda_pintbl[]) {
			{ 0x15, 0x90170110 }, /* speaker */
			{ }
		},
		.chained = true,
		.chain_id = ALC262_FIXUP_BENQ,
	},
	[ALC262_FIXUP_HP_Z200] = {
		.type = HDA_FIXUP_PINS,
		.v.pins = (const struct hda_pintbl[]) {
			{ 0x16, 0x99130120 }, /* internal speaker */
			{ }
		}
	},
	[ALC262_FIXUP_TYAN] = {
		.type = HDA_FIXUP_PINS,
		.v.pins = (const struct hda_pintbl[]) {
			{ 0x14, 0x1993e1f0 }, /* int AUX */
			{ }
		}
	},
	[ALC262_FIXUP_LENOVO_3000] = {
		.type = HDA_FIXUP_PINCTLS,
		.v.pins = (const struct hda_pintbl[]) {
			{ 0x19, PIN_VREF50 },
			{}
		},
		.chained = true,
		.chain_id = ALC262_FIXUP_BENQ,
	},
	[ALC262_FIXUP_BENQ] = {
		.type = HDA_FIXUP_VERBS,
		.v.verbs = (const struct hda_verb[]) {
			{ 0x20, AC_VERB_SET_COEF_INDEX, 0x07 },
			{ 0x20, AC_VERB_SET_PROC_COEF, 0x3070 },
			{}
		}
	},
	[ALC262_FIXUP_BENQ_T31] = {
		.type = HDA_FIXUP_VERBS,
		.v.verbs = (const struct hda_verb[]) {
			{ 0x20, AC_VERB_SET_COEF_INDEX, 0x07 },
			{ 0x20, AC_VERB_SET_PROC_COEF, 0x3050 },
			{}
		}
	},
	[ALC262_FIXUP_INV_DMIC] = {
		.type = HDA_FIXUP_FUNC,
		.v.func = alc_fixup_inv_dmic,
	},
	[ALC262_FIXUP_INTEL_BAYLEYBAY] = {
		.type = HDA_FIXUP_FUNC,
		.v.func = alc_fixup_no_depop_delay,
	},
};

static const struct snd_pci_quirk alc262_fixup_tbl[] = {
	SND_PCI_QUIRK(0x103c, 0x170b, "HP Z200", ALC262_FIXUP_HP_Z200),
	SND_PCI_QUIRK(0x10cf, 0x1397, "Fujitsu Lifebook S7110", ALC262_FIXUP_FSC_S7110),
	SND_PCI_QUIRK(0x10cf, 0x142d, "Fujitsu Lifebook E8410", ALC262_FIXUP_BENQ),
	SND_PCI_QUIRK(0x10f1, 0x2915, "Tyan Thunder n6650W", ALC262_FIXUP_TYAN),
	SND_PCI_QUIRK(0x1734, 0x1141, "FSC ESPRIMO U9210", ALC262_FIXUP_FSC_H270),
	SND_PCI_QUIRK(0x1734, 0x1147, "FSC Celsius H270", ALC262_FIXUP_FSC_H270),
	SND_PCI_QUIRK(0x17aa, 0x384e, "Lenovo 3000", ALC262_FIXUP_LENOVO_3000),
	SND_PCI_QUIRK(0x17ff, 0x0560, "Benq ED8", ALC262_FIXUP_BENQ),
	SND_PCI_QUIRK(0x17ff, 0x058d, "Benq T31-16", ALC262_FIXUP_BENQ_T31),
	SND_PCI_QUIRK(0x8086, 0x7270, "BayleyBay", ALC262_FIXUP_INTEL_BAYLEYBAY),
	{}
};

static const struct hda_model_fixup alc262_fixup_models[] = {
	{.id = ALC262_FIXUP_INV_DMIC, .name = "inv-dmic"},
	{}
};

/*
 */
static int patch_alc262(struct hda_codec *codec)
{
	struct alc_spec *spec;
	int err;

	err = alc_alloc_spec(codec, 0x0b);
	if (err < 0)
		return err;

	spec = codec->spec;
	spec->gen.shared_mic_vref_pin = 0x18;

	spec->shutup = alc_eapd_shutup;

#if 0
	/* pshou 07/11/05  set a zero PCM sample to DAC when FIFO is
	 * under-run
	 */
	alc_update_coefex_idx(codec, 0x1a, 7, 0, 0x80);
#endif
	alc_fix_pll_init(codec, 0x20, 0x0a, 10);

	snd_hda_pick_fixup(codec, alc262_fixup_models, alc262_fixup_tbl,
		       alc262_fixups);
	snd_hda_apply_fixup(codec, HDA_FIXUP_ACT_PRE_PROBE);

	alc_auto_parse_customize_define(codec);

	if (has_cdefine_beep(codec))
		spec->gen.beep_nid = 0x01;

	/* automatic parse from the BIOS config */
	err = alc262_parse_auto_config(codec);
	if (err < 0)
		goto error;

	if (!spec->gen.no_analog && spec->gen.beep_nid)
		set_beep_amp(spec, 0x0b, 0x05, HDA_INPUT);

	snd_hda_apply_fixup(codec, HDA_FIXUP_ACT_PROBE);

	return 0;

 error:
	alc_free(codec);
	return err;
}

/*
 *  ALC268
 */
/* bind Beep switches of both NID 0x0f and 0x10 */
static int alc268_beep_switch_put(struct snd_kcontrol *kcontrol,
				  struct snd_ctl_elem_value *ucontrol)
{
	struct hda_codec *codec = snd_kcontrol_chip(kcontrol);
	unsigned long pval;
	int err;

	mutex_lock(&codec->control_mutex);
	pval = kcontrol->private_value;
	kcontrol->private_value = (pval & ~0xff) | 0x0f;
	err = snd_hda_mixer_amp_switch_put(kcontrol, ucontrol);
	if (err >= 0) {
		kcontrol->private_value = (pval & ~0xff) | 0x10;
		err = snd_hda_mixer_amp_switch_put(kcontrol, ucontrol);
	}
	kcontrol->private_value = pval;
	mutex_unlock(&codec->control_mutex);
	return err;
}

static const struct snd_kcontrol_new alc268_beep_mixer[] = {
	HDA_CODEC_VOLUME("Beep Playback Volume", 0x1d, 0x0, HDA_INPUT),
	{
		.iface = SNDRV_CTL_ELEM_IFACE_MIXER,
		.name = "Beep Playback Switch",
		.subdevice = HDA_SUBDEV_AMP_FLAG,
		.info = snd_hda_mixer_amp_switch_info,
		.get = snd_hda_mixer_amp_switch_get,
		.put = alc268_beep_switch_put,
		.private_value = HDA_COMPOSE_AMP_VAL(0x0f, 3, 1, HDA_INPUT)
	},
	{ }
};

/* set PCBEEP vol = 0, mute connections */
static const struct hda_verb alc268_beep_init_verbs[] = {
	{0x1d, AC_VERB_SET_AMP_GAIN_MUTE, AMP_IN_UNMUTE(0)},
	{0x0f, AC_VERB_SET_AMP_GAIN_MUTE, AMP_IN_MUTE(1)},
	{0x10, AC_VERB_SET_AMP_GAIN_MUTE, AMP_IN_MUTE(1)},
	{ }
};

enum {
	ALC268_FIXUP_INV_DMIC,
	ALC268_FIXUP_HP_EAPD,
	ALC268_FIXUP_SPDIF,
};

static const struct hda_fixup alc268_fixups[] = {
	[ALC268_FIXUP_INV_DMIC] = {
		.type = HDA_FIXUP_FUNC,
		.v.func = alc_fixup_inv_dmic,
	},
	[ALC268_FIXUP_HP_EAPD] = {
		.type = HDA_FIXUP_VERBS,
		.v.verbs = (const struct hda_verb[]) {
			{0x15, AC_VERB_SET_EAPD_BTLENABLE, 0},
			{}
		}
	},
	[ALC268_FIXUP_SPDIF] = {
		.type = HDA_FIXUP_PINS,
		.v.pins = (const struct hda_pintbl[]) {
			{ 0x1e, 0x014b1180 }, /* enable SPDIF out */
			{}
		}
	},
};

static const struct hda_model_fixup alc268_fixup_models[] = {
	{.id = ALC268_FIXUP_INV_DMIC, .name = "inv-dmic"},
	{.id = ALC268_FIXUP_HP_EAPD, .name = "hp-eapd"},
	{}
};

static const struct snd_pci_quirk alc268_fixup_tbl[] = {
	SND_PCI_QUIRK(0x1025, 0x0139, "Acer TravelMate 6293", ALC268_FIXUP_SPDIF),
	SND_PCI_QUIRK(0x1025, 0x015b, "Acer AOA 150 (ZG5)", ALC268_FIXUP_INV_DMIC),
	/* below is codec SSID since multiple Toshiba laptops have the
	 * same PCI SSID 1179:ff00
	 */
	SND_PCI_QUIRK(0x1179, 0xff06, "Toshiba P200", ALC268_FIXUP_HP_EAPD),
	{}
};

/*
 * BIOS auto configuration
 */
static int alc268_parse_auto_config(struct hda_codec *codec)
{
	static const hda_nid_t alc268_ssids[] = { 0x15, 0x1b, 0x14, 0 };
	return alc_parse_auto_config(codec, NULL, alc268_ssids);
}

/*
 */
static int patch_alc268(struct hda_codec *codec)
{
	struct alc_spec *spec;
	int err;

	/* ALC268 has no aa-loopback mixer */
	err = alc_alloc_spec(codec, 0);
	if (err < 0)
		return err;

	spec = codec->spec;
	spec->gen.beep_nid = 0x01;

	spec->shutup = alc_eapd_shutup;

	snd_hda_pick_fixup(codec, alc268_fixup_models, alc268_fixup_tbl, alc268_fixups);
	snd_hda_apply_fixup(codec, HDA_FIXUP_ACT_PRE_PROBE);

	/* automatic parse from the BIOS config */
	err = alc268_parse_auto_config(codec);
	if (err < 0)
		goto error;

	if (err > 0 && !spec->gen.no_analog &&
	    spec->gen.autocfg.speaker_pins[0] != 0x1d) {
		add_mixer(spec, alc268_beep_mixer);
		snd_hda_add_verbs(codec, alc268_beep_init_verbs);
		if (!query_amp_caps(codec, 0x1d, HDA_INPUT))
			/* override the amp caps for beep generator */
			snd_hda_override_amp_caps(codec, 0x1d, HDA_INPUT,
					  (0x0c << AC_AMPCAP_OFFSET_SHIFT) |
					  (0x0c << AC_AMPCAP_NUM_STEPS_SHIFT) |
					  (0x07 << AC_AMPCAP_STEP_SIZE_SHIFT) |
					  (0 << AC_AMPCAP_MUTE_SHIFT));
	}

	snd_hda_apply_fixup(codec, HDA_FIXUP_ACT_PROBE);

	return 0;

 error:
	alc_free(codec);
	return err;
}

/*
 * ALC269
 */

static const struct hda_pcm_stream alc269_44k_pcm_analog_playback = {
	.rates = SNDRV_PCM_RATE_44100, /* fixed rate */
};

static const struct hda_pcm_stream alc269_44k_pcm_analog_capture = {
	.rates = SNDRV_PCM_RATE_44100, /* fixed rate */
};

/* different alc269-variants */
enum {
	ALC269_TYPE_ALC269VA,
	ALC269_TYPE_ALC269VB,
	ALC269_TYPE_ALC269VC,
	ALC269_TYPE_ALC269VD,
	ALC269_TYPE_ALC280,
	ALC269_TYPE_ALC282,
	ALC269_TYPE_ALC283,
	ALC269_TYPE_ALC284,
	ALC269_TYPE_ALC293,
	ALC269_TYPE_ALC286,
	ALC269_TYPE_ALC298,
	ALC269_TYPE_ALC255,
	ALC269_TYPE_ALC256,
	ALC269_TYPE_ALC257,
	ALC269_TYPE_ALC215,
	ALC269_TYPE_ALC225,
	ALC269_TYPE_ALC294,
	ALC269_TYPE_ALC700,
};

/*
 * BIOS auto configuration
 */
static int alc269_parse_auto_config(struct hda_codec *codec)
{
	static const hda_nid_t alc269_ignore[] = { 0x1d, 0 };
	static const hda_nid_t alc269_ssids[] = { 0, 0x1b, 0x14, 0x21 };
	static const hda_nid_t alc269va_ssids[] = { 0x15, 0x1b, 0x14, 0 };
	struct alc_spec *spec = codec->spec;
	const hda_nid_t *ssids;

	switch (spec->codec_variant) {
	case ALC269_TYPE_ALC269VA:
	case ALC269_TYPE_ALC269VC:
	case ALC269_TYPE_ALC280:
	case ALC269_TYPE_ALC284:
	case ALC269_TYPE_ALC293:
		ssids = alc269va_ssids;
		break;
	case ALC269_TYPE_ALC269VB:
	case ALC269_TYPE_ALC269VD:
	case ALC269_TYPE_ALC282:
	case ALC269_TYPE_ALC283:
	case ALC269_TYPE_ALC286:
	case ALC269_TYPE_ALC298:
	case ALC269_TYPE_ALC255:
	case ALC269_TYPE_ALC256:
	case ALC269_TYPE_ALC257:
	case ALC269_TYPE_ALC215:
	case ALC269_TYPE_ALC225:
	case ALC269_TYPE_ALC294:
	case ALC269_TYPE_ALC700:
		ssids = alc269_ssids;
		break;
	default:
		ssids = alc269_ssids;
		break;
	}

	return alc_parse_auto_config(codec, alc269_ignore, ssids);
}

static int find_ext_mic_pin(struct hda_codec *codec);

static void alc286_shutup(struct hda_codec *codec)
{
	const struct hda_pincfg *pin;
	int i;
	int mic_pin = find_ext_mic_pin(codec);
	/* don't shut up pins when unloading the driver; otherwise it breaks
	 * the default pin setup at the next load of the driver
	 */
	if (codec->bus->shutdown)
		return;
	snd_array_for_each(&codec->init_pins, i, pin) {
		/* use read here for syncing after issuing each verb */
		if (pin->nid != mic_pin)
			snd_hda_codec_read(codec, pin->nid, 0,
					AC_VERB_SET_PIN_WIDGET_CONTROL, 0);
	}
	codec->pins_shutup = 1;
}

static void alc269vb_toggle_power_output(struct hda_codec *codec, int power_up)
{
	alc_update_coef_idx(codec, 0x04, 1 << 11, power_up ? (1 << 11) : 0);
}

static void alc269_shutup(struct hda_codec *codec)
{
	struct alc_spec *spec = codec->spec;

	if (spec->codec_variant == ALC269_TYPE_ALC269VB)
		alc269vb_toggle_power_output(codec, 0);
	if (spec->codec_variant == ALC269_TYPE_ALC269VB &&
			(alc_get_coef0(codec) & 0x00ff) == 0x018) {
		msleep(150);
	}
	snd_hda_shutup_pins(codec);
}

static struct coef_fw alc282_coefs[] = {
	WRITE_COEF(0x03, 0x0002), /* Power Down Control */
	UPDATE_COEF(0x05, 0xff3f, 0x0700), /* FIFO and filter clock */
	WRITE_COEF(0x07, 0x0200), /* DMIC control */
	UPDATE_COEF(0x06, 0x00f0, 0), /* Analog clock */
	UPDATE_COEF(0x08, 0xfffc, 0x0c2c), /* JD */
	WRITE_COEF(0x0a, 0xcccc), /* JD offset1 */
	WRITE_COEF(0x0b, 0xcccc), /* JD offset2 */
	WRITE_COEF(0x0e, 0x6e00), /* LDO1/2/3, DAC/ADC */
	UPDATE_COEF(0x0f, 0xf800, 0x1000), /* JD */
	UPDATE_COEF(0x10, 0xfc00, 0x0c00), /* Capless */
	WRITE_COEF(0x6f, 0x0), /* Class D test 4 */
	UPDATE_COEF(0x0c, 0xfe00, 0), /* IO power down directly */
	WRITE_COEF(0x34, 0xa0c0), /* ANC */
	UPDATE_COEF(0x16, 0x0008, 0), /* AGC MUX */
	UPDATE_COEF(0x1d, 0x00e0, 0), /* DAC simple content protection */
	UPDATE_COEF(0x1f, 0x00e0, 0), /* ADC simple content protection */
	WRITE_COEF(0x21, 0x8804), /* DAC ADC Zero Detection */
	WRITE_COEF(0x63, 0x2902), /* PLL */
	WRITE_COEF(0x68, 0xa080), /* capless control 2 */
	WRITE_COEF(0x69, 0x3400), /* capless control 3 */
	WRITE_COEF(0x6a, 0x2f3e), /* capless control 4 */
	WRITE_COEF(0x6b, 0x0), /* capless control 5 */
	UPDATE_COEF(0x6d, 0x0fff, 0x0900), /* class D test 2 */
	WRITE_COEF(0x6e, 0x110a), /* class D test 3 */
	UPDATE_COEF(0x70, 0x00f8, 0x00d8), /* class D test 5 */
	WRITE_COEF(0x71, 0x0014), /* class D test 6 */
	WRITE_COEF(0x72, 0xc2ba), /* classD OCP */
	UPDATE_COEF(0x77, 0x0f80, 0), /* classD pure DC test */
	WRITE_COEF(0x6c, 0xfc06), /* Class D amp control */
	{}
};

static void alc282_restore_default_value(struct hda_codec *codec)
{
	alc_process_coef_fw(codec, alc282_coefs);
}

static void alc282_init(struct hda_codec *codec)
{
	struct alc_spec *spec = codec->spec;
	hda_nid_t hp_pin = spec->gen.autocfg.hp_pins[0];
	bool hp_pin_sense;
	int coef78;

	alc282_restore_default_value(codec);

	if (!hp_pin)
		return;
	hp_pin_sense = snd_hda_jack_detect(codec, hp_pin);
	coef78 = alc_read_coef_idx(codec, 0x78);

	/* Index 0x78 Direct Drive HP AMP LPM Control 1 */
	/* Headphone capless set to high power mode */
	alc_write_coef_idx(codec, 0x78, 0x9004);

	if (hp_pin_sense)
		msleep(2);

	snd_hda_codec_write(codec, hp_pin, 0,
			    AC_VERB_SET_AMP_GAIN_MUTE, AMP_OUT_MUTE);

	if (hp_pin_sense)
		msleep(85);

	snd_hda_codec_write(codec, hp_pin, 0,
			    AC_VERB_SET_PIN_WIDGET_CONTROL, PIN_OUT);

	if (hp_pin_sense)
		msleep(100);

	/* Headphone capless set to normal mode */
	alc_write_coef_idx(codec, 0x78, coef78);
}

static void alc282_shutup(struct hda_codec *codec)
{
	struct alc_spec *spec = codec->spec;
	hda_nid_t hp_pin = spec->gen.autocfg.hp_pins[0];
	bool hp_pin_sense;
	int coef78;

	if (!hp_pin) {
		alc269_shutup(codec);
		return;
	}

	hp_pin_sense = snd_hda_jack_detect(codec, hp_pin);
	coef78 = alc_read_coef_idx(codec, 0x78);
	alc_write_coef_idx(codec, 0x78, 0x9004);

	if (hp_pin_sense)
		msleep(2);

	snd_hda_codec_write(codec, hp_pin, 0,
			    AC_VERB_SET_AMP_GAIN_MUTE, AMP_OUT_MUTE);

	if (hp_pin_sense)
		msleep(85);

	snd_hda_codec_write(codec, hp_pin, 0,
			    AC_VERB_SET_PIN_WIDGET_CONTROL, 0x0);

	if (hp_pin_sense)
		msleep(100);

	alc_auto_setup_eapd(codec, false);
	snd_hda_shutup_pins(codec);
	alc_write_coef_idx(codec, 0x78, coef78);
}

static struct coef_fw alc283_coefs[] = {
	WRITE_COEF(0x03, 0x0002), /* Power Down Control */
	UPDATE_COEF(0x05, 0xff3f, 0x0700), /* FIFO and filter clock */
	WRITE_COEF(0x07, 0x0200), /* DMIC control */
	UPDATE_COEF(0x06, 0x00f0, 0), /* Analog clock */
	UPDATE_COEF(0x08, 0xfffc, 0x0c2c), /* JD */
	WRITE_COEF(0x0a, 0xcccc), /* JD offset1 */
	WRITE_COEF(0x0b, 0xcccc), /* JD offset2 */
	WRITE_COEF(0x0e, 0x6fc0), /* LDO1/2/3, DAC/ADC */
	UPDATE_COEF(0x0f, 0xf800, 0x1000), /* JD */
	UPDATE_COEF(0x10, 0xfc00, 0x0c00), /* Capless */
	WRITE_COEF(0x3a, 0x0), /* Class D test 4 */
	UPDATE_COEF(0x0c, 0xfe00, 0x0), /* IO power down directly */
	WRITE_COEF(0x22, 0xa0c0), /* ANC */
	UPDATE_COEFEX(0x53, 0x01, 0x000f, 0x0008), /* AGC MUX */
	UPDATE_COEF(0x1d, 0x00e0, 0), /* DAC simple content protection */
	UPDATE_COEF(0x1f, 0x00e0, 0), /* ADC simple content protection */
	WRITE_COEF(0x21, 0x8804), /* DAC ADC Zero Detection */
	WRITE_COEF(0x2e, 0x2902), /* PLL */
	WRITE_COEF(0x33, 0xa080), /* capless control 2 */
	WRITE_COEF(0x34, 0x3400), /* capless control 3 */
	WRITE_COEF(0x35, 0x2f3e), /* capless control 4 */
	WRITE_COEF(0x36, 0x0), /* capless control 5 */
	UPDATE_COEF(0x38, 0x0fff, 0x0900), /* class D test 2 */
	WRITE_COEF(0x39, 0x110a), /* class D test 3 */
	UPDATE_COEF(0x3b, 0x00f8, 0x00d8), /* class D test 5 */
	WRITE_COEF(0x3c, 0x0014), /* class D test 6 */
	WRITE_COEF(0x3d, 0xc2ba), /* classD OCP */
	UPDATE_COEF(0x42, 0x0f80, 0x0), /* classD pure DC test */
	WRITE_COEF(0x49, 0x0), /* test mode */
	UPDATE_COEF(0x40, 0xf800, 0x9800), /* Class D DC enable */
	UPDATE_COEF(0x42, 0xf000, 0x2000), /* DC offset */
	WRITE_COEF(0x37, 0xfc06), /* Class D amp control */
	UPDATE_COEF(0x1b, 0x8000, 0), /* HP JD control */
	{}
};

static void alc283_restore_default_value(struct hda_codec *codec)
{
	alc_process_coef_fw(codec, alc283_coefs);
}

static void alc283_init(struct hda_codec *codec)
{
	struct alc_spec *spec = codec->spec;
	hda_nid_t hp_pin = spec->gen.autocfg.hp_pins[0];
	bool hp_pin_sense;

	if (!spec->gen.autocfg.hp_outs) {
		if (spec->gen.autocfg.line_out_type == AC_JACK_HP_OUT)
			hp_pin = spec->gen.autocfg.line_out_pins[0];
	}

	alc283_restore_default_value(codec);

	if (!hp_pin)
		return;

	msleep(30);
	hp_pin_sense = snd_hda_jack_detect(codec, hp_pin);

	/* Index 0x43 Direct Drive HP AMP LPM Control 1 */
	/* Headphone capless set to high power mode */
	alc_write_coef_idx(codec, 0x43, 0x9004);

	snd_hda_codec_write(codec, hp_pin, 0,
			    AC_VERB_SET_AMP_GAIN_MUTE, AMP_OUT_MUTE);

	if (hp_pin_sense)
		msleep(85);

	snd_hda_codec_write(codec, hp_pin, 0,
			    AC_VERB_SET_PIN_WIDGET_CONTROL, PIN_OUT);

	if (hp_pin_sense)
		msleep(85);
	/* Index 0x46 Combo jack auto switch control 2 */
	/* 3k pull low control for Headset jack. */
	alc_update_coef_idx(codec, 0x46, 3 << 12, 0);
	/* Headphone capless set to normal mode */
	alc_write_coef_idx(codec, 0x43, 0x9614);
}

static void alc283_shutup(struct hda_codec *codec)
{
	struct alc_spec *spec = codec->spec;
	hda_nid_t hp_pin = spec->gen.autocfg.hp_pins[0];
	bool hp_pin_sense;

	if (!spec->gen.autocfg.hp_outs) {
		if (spec->gen.autocfg.line_out_type == AC_JACK_HP_OUT)
			hp_pin = spec->gen.autocfg.line_out_pins[0];
	}

	if (!hp_pin) {
		alc269_shutup(codec);
		return;
	}

	hp_pin_sense = snd_hda_jack_detect(codec, hp_pin);

	alc_write_coef_idx(codec, 0x43, 0x9004);

	/*depop hp during suspend*/
	alc_write_coef_idx(codec, 0x06, 0x2100);

	snd_hda_codec_write(codec, hp_pin, 0,
			    AC_VERB_SET_AMP_GAIN_MUTE, AMP_OUT_MUTE);

	if (hp_pin_sense)
		msleep(100);

	snd_hda_codec_write(codec, hp_pin, 0,
			    AC_VERB_SET_PIN_WIDGET_CONTROL, 0x0);

	alc_update_coef_idx(codec, 0x46, 0, 3 << 12);

	if (hp_pin_sense)
		msleep(100);
	alc_auto_setup_eapd(codec, false);
	snd_hda_shutup_pins(codec);
	alc_write_coef_idx(codec, 0x43, 0x9614);
}

static void alc256_init(struct hda_codec *codec)
{
	struct alc_spec *spec = codec->spec;
	hda_nid_t hp_pin = spec->gen.autocfg.hp_pins[0];
	bool hp_pin_sense;

	if (!hp_pin)
		return;

	msleep(30);

	hp_pin_sense = snd_hda_jack_detect(codec, hp_pin);

	if (hp_pin_sense)
		msleep(2);

	alc_update_coefex_idx(codec, 0x57, 0x04, 0x0007, 0x1); /* Low power */

	snd_hda_codec_write(codec, hp_pin, 0,
			    AC_VERB_SET_AMP_GAIN_MUTE, AMP_OUT_MUTE);

	if (hp_pin_sense)
		msleep(85);

	snd_hda_codec_write(codec, hp_pin, 0,
			    AC_VERB_SET_PIN_WIDGET_CONTROL, PIN_OUT);

	if (hp_pin_sense)
		msleep(100);

	alc_update_coef_idx(codec, 0x46, 3 << 12, 0);
	alc_update_coefex_idx(codec, 0x57, 0x04, 0x0007, 0x4); /* Hight power */
	alc_update_coefex_idx(codec, 0x53, 0x02, 0x8000, 1 << 15); /* Clear bit */
	alc_update_coefex_idx(codec, 0x53, 0x02, 0x8000, 0 << 15);
}

static void alc256_shutup(struct hda_codec *codec)
{
	struct alc_spec *spec = codec->spec;
	hda_nid_t hp_pin = spec->gen.autocfg.hp_pins[0];
	bool hp_pin_sense;

	if (!hp_pin) {
		alc269_shutup(codec);
		return;
	}

	hp_pin_sense = snd_hda_jack_detect(codec, hp_pin);

	if (hp_pin_sense)
		msleep(2);

	snd_hda_codec_write(codec, hp_pin, 0,
			    AC_VERB_SET_AMP_GAIN_MUTE, AMP_OUT_MUTE);

	if (hp_pin_sense)
		msleep(85);

	/* 3k pull low control for Headset jack. */
	/* NOTE: call this before clearing the pin, otherwise codec stalls */
	alc_update_coef_idx(codec, 0x46, 0, 3 << 12);

	snd_hda_codec_write(codec, hp_pin, 0,
			    AC_VERB_SET_PIN_WIDGET_CONTROL, 0x0);

	if (hp_pin_sense)
		msleep(100);

	alc_auto_setup_eapd(codec, false);
	snd_hda_shutup_pins(codec);
}

static void alc225_init(struct hda_codec *codec)
{
	struct alc_spec *spec = codec->spec;
	hda_nid_t hp_pin = spec->gen.autocfg.hp_pins[0];
	bool hp1_pin_sense, hp2_pin_sense;

	if (!hp_pin)
		return;

	msleep(30);

	hp1_pin_sense = snd_hda_jack_detect(codec, hp_pin);
	hp2_pin_sense = snd_hda_jack_detect(codec, 0x16);

	if (hp1_pin_sense || hp2_pin_sense)
		msleep(2);

	alc_update_coefex_idx(codec, 0x57, 0x04, 0x0007, 0x1); /* Low power */

	if (hp1_pin_sense)
		snd_hda_codec_write(codec, hp_pin, 0,
			    AC_VERB_SET_AMP_GAIN_MUTE, AMP_OUT_MUTE);
	if (hp2_pin_sense)
		snd_hda_codec_write(codec, 0x16, 0,
			    AC_VERB_SET_AMP_GAIN_MUTE, AMP_OUT_MUTE);

	if (hp1_pin_sense || hp2_pin_sense)
		msleep(85);

	if (hp1_pin_sense)
		snd_hda_codec_write(codec, hp_pin, 0,
			    AC_VERB_SET_PIN_WIDGET_CONTROL, PIN_OUT);
	if (hp2_pin_sense)
		snd_hda_codec_write(codec, 0x16, 0,
			    AC_VERB_SET_PIN_WIDGET_CONTROL, PIN_OUT);

	if (hp1_pin_sense || hp2_pin_sense)
		msleep(100);

	alc_update_coef_idx(codec, 0x4a, 3 << 10, 0);
	alc_update_coefex_idx(codec, 0x57, 0x04, 0x0007, 0x4); /* Hight power */
}

static void alc225_shutup(struct hda_codec *codec)
{
	struct alc_spec *spec = codec->spec;
	hda_nid_t hp_pin = spec->gen.autocfg.hp_pins[0];
	bool hp1_pin_sense, hp2_pin_sense;

	if (!hp_pin) {
		alc269_shutup(codec);
		return;
	}

	/* 3k pull low control for Headset jack. */
	alc_update_coef_idx(codec, 0x4a, 0, 3 << 10);

	hp1_pin_sense = snd_hda_jack_detect(codec, hp_pin);
	hp2_pin_sense = snd_hda_jack_detect(codec, 0x16);

	if (hp1_pin_sense || hp2_pin_sense)
		msleep(2);

	if (hp1_pin_sense)
		snd_hda_codec_write(codec, hp_pin, 0,
			    AC_VERB_SET_AMP_GAIN_MUTE, AMP_OUT_MUTE);
	if (hp2_pin_sense)
		snd_hda_codec_write(codec, 0x16, 0,
			    AC_VERB_SET_AMP_GAIN_MUTE, AMP_OUT_MUTE);

	if (hp1_pin_sense || hp2_pin_sense)
		msleep(85);

	if (hp1_pin_sense)
		snd_hda_codec_write(codec, hp_pin, 0,
			    AC_VERB_SET_PIN_WIDGET_CONTROL, 0x0);
	if (hp2_pin_sense)
		snd_hda_codec_write(codec, 0x16, 0,
			    AC_VERB_SET_PIN_WIDGET_CONTROL, 0x0);

	if (hp1_pin_sense || hp2_pin_sense)
		msleep(100);

	alc_auto_setup_eapd(codec, false);
	snd_hda_shutup_pins(codec);
}

static void alc_default_init(struct hda_codec *codec)
{
	struct alc_spec *spec = codec->spec;
	hda_nid_t hp_pin = spec->gen.autocfg.hp_pins[0];
	bool hp_pin_sense;

	if (!hp_pin)
		return;

	msleep(30);

	hp_pin_sense = snd_hda_jack_detect(codec, hp_pin);

	if (hp_pin_sense)
		msleep(2);

	snd_hda_codec_write(codec, hp_pin, 0,
			    AC_VERB_SET_AMP_GAIN_MUTE, AMP_OUT_MUTE);

	if (hp_pin_sense)
		msleep(85);

	snd_hda_codec_write(codec, hp_pin, 0,
			    AC_VERB_SET_PIN_WIDGET_CONTROL, PIN_OUT);

	if (hp_pin_sense)
		msleep(100);
}

static void alc_default_shutup(struct hda_codec *codec)
{
	struct alc_spec *spec = codec->spec;
	hda_nid_t hp_pin = spec->gen.autocfg.hp_pins[0];
	bool hp_pin_sense;

	if (!hp_pin) {
		alc269_shutup(codec);
		return;
	}

	hp_pin_sense = snd_hda_jack_detect(codec, hp_pin);

	if (hp_pin_sense)
		msleep(2);

	snd_hda_codec_write(codec, hp_pin, 0,
			    AC_VERB_SET_AMP_GAIN_MUTE, AMP_OUT_MUTE);

	if (hp_pin_sense)
		msleep(85);

	snd_hda_codec_write(codec, hp_pin, 0,
			    AC_VERB_SET_PIN_WIDGET_CONTROL, 0x0);

	if (hp_pin_sense)
		msleep(100);

	alc_auto_setup_eapd(codec, false);
	snd_hda_shutup_pins(codec);
}

static void alc5505_coef_set(struct hda_codec *codec, unsigned int index_reg,
			     unsigned int val)
{
	snd_hda_codec_write(codec, 0x51, 0, AC_VERB_SET_COEF_INDEX, index_reg >> 1);
	snd_hda_codec_write(codec, 0x51, 0, AC_VERB_SET_PROC_COEF, val & 0xffff); /* LSB */
	snd_hda_codec_write(codec, 0x51, 0, AC_VERB_SET_PROC_COEF, val >> 16); /* MSB */
}

static int alc5505_coef_get(struct hda_codec *codec, unsigned int index_reg)
{
	unsigned int val;

	snd_hda_codec_write(codec, 0x51, 0, AC_VERB_SET_COEF_INDEX, index_reg >> 1);
	val = snd_hda_codec_read(codec, 0x51, 0, AC_VERB_GET_PROC_COEF, 0)
		& 0xffff;
	val |= snd_hda_codec_read(codec, 0x51, 0, AC_VERB_GET_PROC_COEF, 0)
		<< 16;
	return val;
}

static void alc5505_dsp_halt(struct hda_codec *codec)
{
	unsigned int val;

	alc5505_coef_set(codec, 0x3000, 0x000c); /* DSP CPU stop */
	alc5505_coef_set(codec, 0x880c, 0x0008); /* DDR enter self refresh */
	alc5505_coef_set(codec, 0x61c0, 0x11110080); /* Clock control for PLL and CPU */
	alc5505_coef_set(codec, 0x6230, 0xfc0d4011); /* Disable Input OP */
	alc5505_coef_set(codec, 0x61b4, 0x040a2b03); /* Stop PLL2 */
	alc5505_coef_set(codec, 0x61b0, 0x00005b17); /* Stop PLL1 */
	alc5505_coef_set(codec, 0x61b8, 0x04133303); /* Stop PLL3 */
	val = alc5505_coef_get(codec, 0x6220);
	alc5505_coef_set(codec, 0x6220, (val | 0x3000)); /* switch Ringbuffer clock to DBUS clock */
}

static void alc5505_dsp_back_from_halt(struct hda_codec *codec)
{
	alc5505_coef_set(codec, 0x61b8, 0x04133302);
	alc5505_coef_set(codec, 0x61b0, 0x00005b16);
	alc5505_coef_set(codec, 0x61b4, 0x040a2b02);
	alc5505_coef_set(codec, 0x6230, 0xf80d4011);
	alc5505_coef_set(codec, 0x6220, 0x2002010f);
	alc5505_coef_set(codec, 0x880c, 0x00000004);
}

static void alc5505_dsp_init(struct hda_codec *codec)
{
	unsigned int val;

	alc5505_dsp_halt(codec);
	alc5505_dsp_back_from_halt(codec);
	alc5505_coef_set(codec, 0x61b0, 0x5b14); /* PLL1 control */
	alc5505_coef_set(codec, 0x61b0, 0x5b16);
	alc5505_coef_set(codec, 0x61b4, 0x04132b00); /* PLL2 control */
	alc5505_coef_set(codec, 0x61b4, 0x04132b02);
	alc5505_coef_set(codec, 0x61b8, 0x041f3300); /* PLL3 control*/
	alc5505_coef_set(codec, 0x61b8, 0x041f3302);
	snd_hda_codec_write(codec, 0x51, 0, AC_VERB_SET_CODEC_RESET, 0); /* Function reset */
	alc5505_coef_set(codec, 0x61b8, 0x041b3302);
	alc5505_coef_set(codec, 0x61b8, 0x04173302);
	alc5505_coef_set(codec, 0x61b8, 0x04163302);
	alc5505_coef_set(codec, 0x8800, 0x348b328b); /* DRAM control */
	alc5505_coef_set(codec, 0x8808, 0x00020022); /* DRAM control */
	alc5505_coef_set(codec, 0x8818, 0x00000400); /* DRAM control */

	val = alc5505_coef_get(codec, 0x6200) >> 16; /* Read revision ID */
	if (val <= 3)
		alc5505_coef_set(codec, 0x6220, 0x2002010f); /* I/O PAD Configuration */
	else
		alc5505_coef_set(codec, 0x6220, 0x6002018f);

	alc5505_coef_set(codec, 0x61ac, 0x055525f0); /**/
	alc5505_coef_set(codec, 0x61c0, 0x12230080); /* Clock control */
	alc5505_coef_set(codec, 0x61b4, 0x040e2b02); /* PLL2 control */
	alc5505_coef_set(codec, 0x61bc, 0x010234f8); /* OSC Control */
	alc5505_coef_set(codec, 0x880c, 0x00000004); /* DRAM Function control */
	alc5505_coef_set(codec, 0x880c, 0x00000003);
	alc5505_coef_set(codec, 0x880c, 0x00000010);

#ifdef HALT_REALTEK_ALC5505
	alc5505_dsp_halt(codec);
#endif
}

#ifdef HALT_REALTEK_ALC5505
#define alc5505_dsp_suspend(codec)	/* NOP */
#define alc5505_dsp_resume(codec)	/* NOP */
#else
#define alc5505_dsp_suspend(codec)	alc5505_dsp_halt(codec)
#define alc5505_dsp_resume(codec)	alc5505_dsp_back_from_halt(codec)
#endif

#ifdef CONFIG_PM
static int alc269_suspend(struct hda_codec *codec)
{
	struct alc_spec *spec = codec->spec;

	if (spec->has_alc5505_dsp)
		alc5505_dsp_suspend(codec);
	return alc_suspend(codec);
}

static int alc269_resume(struct hda_codec *codec)
{
	struct alc_spec *spec = codec->spec;

	if (spec->codec_variant == ALC269_TYPE_ALC269VB)
		alc269vb_toggle_power_output(codec, 0);
	if (spec->codec_variant == ALC269_TYPE_ALC269VB &&
			(alc_get_coef0(codec) & 0x00ff) == 0x018) {
		msleep(150);
	}

	codec->patch_ops.init(codec);

	if (spec->codec_variant == ALC269_TYPE_ALC269VB)
		alc269vb_toggle_power_output(codec, 1);
	if (spec->codec_variant == ALC269_TYPE_ALC269VB &&
			(alc_get_coef0(codec) & 0x00ff) == 0x017) {
		msleep(200);
	}

	regcache_sync(codec->core.regmap);
	hda_call_check_power_status(codec, 0x01);

	/* on some machine, the BIOS will clear the codec gpio data when enter
	 * suspend, and won't restore the data after resume, so we restore it
	 * in the driver.
	 */
	if (spec->gpio_led)
		snd_hda_codec_write(codec, codec->core.afg, 0, AC_VERB_SET_GPIO_DATA,
			    spec->gpio_led);

	if (spec->has_alc5505_dsp)
		alc5505_dsp_resume(codec);

	return 0;
}
#endif /* CONFIG_PM */

static void alc269_fixup_pincfg_no_hp_to_lineout(struct hda_codec *codec,
						 const struct hda_fixup *fix, int action)
{
	struct alc_spec *spec = codec->spec;

	if (action == HDA_FIXUP_ACT_PRE_PROBE)
		spec->parse_flags = HDA_PINCFG_NO_HP_FIXUP;
}

static void alc269_fixup_pincfg_U7x7_headset_mic(struct hda_codec *codec,
						 const struct hda_fixup *fix,
						 int action)
{
	unsigned int cfg_headphone = snd_hda_codec_get_pincfg(codec, 0x21);
	unsigned int cfg_headset_mic = snd_hda_codec_get_pincfg(codec, 0x19);

	if (cfg_headphone && cfg_headset_mic == 0x411111f0)
		snd_hda_codec_set_pincfg(codec, 0x19,
			(cfg_headphone & ~AC_DEFCFG_DEVICE) |
			(AC_JACK_MIC_IN << AC_DEFCFG_DEVICE_SHIFT));
}

static void alc269_fixup_hweq(struct hda_codec *codec,
			       const struct hda_fixup *fix, int action)
{
	if (action == HDA_FIXUP_ACT_INIT)
		alc_update_coef_idx(codec, 0x1e, 0, 0x80);
}

static void alc269_fixup_headset_mic(struct hda_codec *codec,
				       const struct hda_fixup *fix, int action)
{
	struct alc_spec *spec = codec->spec;

	if (action == HDA_FIXUP_ACT_PRE_PROBE)
		spec->parse_flags |= HDA_PINCFG_HEADSET_MIC;
}

static void alc271_fixup_dmic(struct hda_codec *codec,
			      const struct hda_fixup *fix, int action)
{
	static const struct hda_verb verbs[] = {
		{0x20, AC_VERB_SET_COEF_INDEX, 0x0d},
		{0x20, AC_VERB_SET_PROC_COEF, 0x4000},
		{}
	};
	unsigned int cfg;

	if (strcmp(codec->core.chip_name, "ALC271X") &&
	    strcmp(codec->core.chip_name, "ALC269VB"))
		return;
	cfg = snd_hda_codec_get_pincfg(codec, 0x12);
	if (get_defcfg_connect(cfg) == AC_JACK_PORT_FIXED)
		snd_hda_sequence_write(codec, verbs);
}

static void alc269_fixup_pcm_44k(struct hda_codec *codec,
				 const struct hda_fixup *fix, int action)
{
	struct alc_spec *spec = codec->spec;

	if (action != HDA_FIXUP_ACT_PROBE)
		return;

	/* Due to a hardware problem on Lenovo Ideadpad, we need to
	 * fix the sample rate of analog I/O to 44.1kHz
	 */
	spec->gen.stream_analog_playback = &alc269_44k_pcm_analog_playback;
	spec->gen.stream_analog_capture = &alc269_44k_pcm_analog_capture;
}

static void alc269_fixup_stereo_dmic(struct hda_codec *codec,
				     const struct hda_fixup *fix, int action)
{
	/* The digital-mic unit sends PDM (differential signal) instead of
	 * the standard PCM, thus you can't record a valid mono stream as is.
	 * Below is a workaround specific to ALC269 to control the dmic
	 * signal source as mono.
	 */
	if (action == HDA_FIXUP_ACT_INIT)
		alc_update_coef_idx(codec, 0x07, 0, 0x80);
}

static void alc269_quanta_automute(struct hda_codec *codec)
{
	snd_hda_gen_update_outputs(codec);

	alc_write_coef_idx(codec, 0x0c, 0x680);
	alc_write_coef_idx(codec, 0x0c, 0x480);
}

static void alc269_fixup_quanta_mute(struct hda_codec *codec,
				     const struct hda_fixup *fix, int action)
{
	struct alc_spec *spec = codec->spec;
	if (action != HDA_FIXUP_ACT_PROBE)
		return;
	spec->gen.automute_hook = alc269_quanta_automute;
}

static void alc269_x101_hp_automute_hook(struct hda_codec *codec,
					 struct hda_jack_callback *jack)
{
	struct alc_spec *spec = codec->spec;
	int vref;
	msleep(200);
	snd_hda_gen_hp_automute(codec, jack);

	vref = spec->gen.hp_jack_present ? PIN_VREF80 : 0;
	msleep(100);
	snd_hda_codec_write(codec, 0x18, 0, AC_VERB_SET_PIN_WIDGET_CONTROL,
			    vref);
	msleep(500);
	snd_hda_codec_write(codec, 0x18, 0, AC_VERB_SET_PIN_WIDGET_CONTROL,
			    vref);
}

static void alc269_fixup_x101_headset_mic(struct hda_codec *codec,
				     const struct hda_fixup *fix, int action)
{
	struct alc_spec *spec = codec->spec;
	if (action == HDA_FIXUP_ACT_PRE_PROBE) {
		spec->parse_flags |= HDA_PINCFG_HEADSET_MIC;
		spec->gen.hp_automute_hook = alc269_x101_hp_automute_hook;
	}
}


/* update mute-LED according to the speaker mute state via mic VREF pin */
static void alc269_fixup_mic_mute_hook(void *private_data, int enabled)
{
	struct hda_codec *codec = private_data;
	struct alc_spec *spec = codec->spec;
	unsigned int pinval;

	if (spec->mute_led_polarity)
		enabled = !enabled;
	pinval = snd_hda_codec_get_pin_target(codec, spec->mute_led_nid);
	pinval &= ~AC_PINCTL_VREFEN;
	pinval |= enabled ? AC_PINCTL_VREF_HIZ : AC_PINCTL_VREF_80;
	if (spec->mute_led_nid) {
		/* temporarily power up/down for setting VREF */
		snd_hda_power_up_pm(codec);
		snd_hda_set_pin_ctl_cache(codec, spec->mute_led_nid, pinval);
		snd_hda_power_down_pm(codec);
	}
}

/* Make sure the led works even in runtime suspend */
static unsigned int led_power_filter(struct hda_codec *codec,
						  hda_nid_t nid,
						  unsigned int power_state)
{
	struct alc_spec *spec = codec->spec;

	if (power_state != AC_PWRST_D3 || nid == 0 ||
	    (nid != spec->mute_led_nid && nid != spec->cap_mute_led_nid))
		return power_state;

	/* Set pin ctl again, it might have just been set to 0 */
	snd_hda_set_pin_ctl(codec, nid,
			    snd_hda_codec_get_pin_target(codec, nid));

	return snd_hda_gen_path_power_filter(codec, nid, power_state);
}

static void alc269_fixup_hp_mute_led(struct hda_codec *codec,
				     const struct hda_fixup *fix, int action)
{
	struct alc_spec *spec = codec->spec;
	const struct dmi_device *dev = NULL;

	if (action != HDA_FIXUP_ACT_PRE_PROBE)
		return;

	while ((dev = dmi_find_device(DMI_DEV_TYPE_OEM_STRING, NULL, dev))) {
		int pol, pin;
		if (sscanf(dev->name, "HP_Mute_LED_%d_%x", &pol, &pin) != 2)
			continue;
		if (pin < 0x0a || pin >= 0x10)
			break;
		spec->mute_led_polarity = pol;
		spec->mute_led_nid = pin - 0x0a + 0x18;
		spec->gen.vmaster_mute.hook = alc269_fixup_mic_mute_hook;
		spec->gen.vmaster_mute_enum = 1;
		codec->power_filter = led_power_filter;
		codec_dbg(codec,
			  "Detected mute LED for %x:%d\n", spec->mute_led_nid,
			   spec->mute_led_polarity);
		break;
	}
}

static void alc269_fixup_hp_mute_led_micx(struct hda_codec *codec,
					  const struct hda_fixup *fix,
					  int action, hda_nid_t pin)
{
	struct alc_spec *spec = codec->spec;

	if (action == HDA_FIXUP_ACT_PRE_PROBE) {
		spec->mute_led_polarity = 0;
		spec->mute_led_nid = pin;
		spec->gen.vmaster_mute.hook = alc269_fixup_mic_mute_hook;
		spec->gen.vmaster_mute_enum = 1;
		codec->power_filter = led_power_filter;
	}
}

static void alc269_fixup_hp_mute_led_mic1(struct hda_codec *codec,
				const struct hda_fixup *fix, int action)
{
	alc269_fixup_hp_mute_led_micx(codec, fix, action, 0x18);
}

static void alc269_fixup_hp_mute_led_mic2(struct hda_codec *codec,
				const struct hda_fixup *fix, int action)
{
	alc269_fixup_hp_mute_led_micx(codec, fix, action, 0x19);
}

static void alc269_fixup_hp_mute_led_mic3(struct hda_codec *codec,
				const struct hda_fixup *fix, int action)
{
	alc269_fixup_hp_mute_led_micx(codec, fix, action, 0x1b);
}

/* update LED status via GPIO */
static void alc_update_gpio_led(struct hda_codec *codec, unsigned int mask,
				bool enabled)
{
	struct alc_spec *spec = codec->spec;
	unsigned int oldval = spec->gpio_led;

	if (spec->mute_led_polarity)
		enabled = !enabled;

	if (enabled)
		spec->gpio_led &= ~mask;
	else
		spec->gpio_led |= mask;
	if (spec->gpio_led != oldval)
		snd_hda_codec_write(codec, 0x01, 0, AC_VERB_SET_GPIO_DATA,
				    spec->gpio_led);
}

/* turn on/off mute LED via GPIO per vmaster hook */
static void alc_fixup_gpio_mute_hook(void *private_data, int enabled)
{
	struct hda_codec *codec = private_data;
	struct alc_spec *spec = codec->spec;

	alc_update_gpio_led(codec, spec->gpio_mute_led_mask, enabled);
}

/* turn on/off mic-mute LED via GPIO per capture hook */
static void alc_fixup_gpio_mic_mute_hook(struct hda_codec *codec,
					 struct snd_kcontrol *kcontrol,
					 struct snd_ctl_elem_value *ucontrol)
{
	struct alc_spec *spec = codec->spec;

	if (ucontrol)
		alc_update_gpio_led(codec, spec->gpio_mic_led_mask,
				    ucontrol->value.integer.value[0] ||
				    ucontrol->value.integer.value[1]);
}

static void alc269_fixup_hp_gpio_led(struct hda_codec *codec,
				const struct hda_fixup *fix, int action)
{
	struct alc_spec *spec = codec->spec;
	static const struct hda_verb gpio_init[] = {
		{ 0x01, AC_VERB_SET_GPIO_MASK, 0x18 },
		{ 0x01, AC_VERB_SET_GPIO_DIRECTION, 0x18 },
		{}
	};

	if (action == HDA_FIXUP_ACT_PRE_PROBE) {
		spec->gen.vmaster_mute.hook = alc_fixup_gpio_mute_hook;
		spec->gen.cap_sync_hook = alc_fixup_gpio_mic_mute_hook;
		spec->gpio_led = 0;
		spec->mute_led_polarity = 0;
		spec->gpio_mute_led_mask = 0x08;
		spec->gpio_mic_led_mask = 0x10;
		snd_hda_add_verbs(codec, gpio_init);
	}
}

static void alc286_fixup_hp_gpio_led(struct hda_codec *codec,
				const struct hda_fixup *fix, int action)
{
	struct alc_spec *spec = codec->spec;
	static const struct hda_verb gpio_init[] = {
		{ 0x01, AC_VERB_SET_GPIO_MASK, 0x22 },
		{ 0x01, AC_VERB_SET_GPIO_DIRECTION, 0x22 },
		{}
	};

	if (action == HDA_FIXUP_ACT_PRE_PROBE) {
		spec->gen.vmaster_mute.hook = alc_fixup_gpio_mute_hook;
		spec->gen.cap_sync_hook = alc_fixup_gpio_mic_mute_hook;
		spec->gpio_led = 0;
		spec->mute_led_polarity = 0;
		spec->gpio_mute_led_mask = 0x02;
		spec->gpio_mic_led_mask = 0x20;
		snd_hda_add_verbs(codec, gpio_init);
	}
}

/* turn on/off mic-mute LED per capture hook */
static void alc269_fixup_hp_cap_mic_mute_hook(struct hda_codec *codec,
					       struct snd_kcontrol *kcontrol,
					       struct snd_ctl_elem_value *ucontrol)
{
	struct alc_spec *spec = codec->spec;
	unsigned int pinval, enable, disable;

	pinval = snd_hda_codec_get_pin_target(codec, spec->cap_mute_led_nid);
	pinval &= ~AC_PINCTL_VREFEN;
	enable  = pinval | AC_PINCTL_VREF_80;
	disable = pinval | AC_PINCTL_VREF_HIZ;

	if (!ucontrol)
		return;

	if (ucontrol->value.integer.value[0] ||
	    ucontrol->value.integer.value[1])
		pinval = disable;
	else
		pinval = enable;

	if (spec->cap_mute_led_nid)
		snd_hda_set_pin_ctl_cache(codec, spec->cap_mute_led_nid, pinval);
}

static void alc269_fixup_hp_gpio_mic1_led(struct hda_codec *codec,
				const struct hda_fixup *fix, int action)
{
	struct alc_spec *spec = codec->spec;
	static const struct hda_verb gpio_init[] = {
		{ 0x01, AC_VERB_SET_GPIO_MASK, 0x08 },
		{ 0x01, AC_VERB_SET_GPIO_DIRECTION, 0x08 },
		{}
	};

	if (action == HDA_FIXUP_ACT_PRE_PROBE) {
		spec->gen.vmaster_mute.hook = alc_fixup_gpio_mute_hook;
		spec->gen.cap_sync_hook = alc269_fixup_hp_cap_mic_mute_hook;
		spec->gpio_led = 0;
		spec->mute_led_polarity = 0;
		spec->gpio_mute_led_mask = 0x08;
		spec->cap_mute_led_nid = 0x18;
		snd_hda_add_verbs(codec, gpio_init);
		codec->power_filter = led_power_filter;
	}
}

static void alc280_fixup_hp_gpio4(struct hda_codec *codec,
				   const struct hda_fixup *fix, int action)
{
	/* Like hp_gpio_mic1_led, but also needs GPIO4 low to enable headphone amp */
	struct alc_spec *spec = codec->spec;
	static const struct hda_verb gpio_init[] = {
		{ 0x01, AC_VERB_SET_GPIO_MASK, 0x18 },
		{ 0x01, AC_VERB_SET_GPIO_DIRECTION, 0x18 },
		{}
	};

	if (action == HDA_FIXUP_ACT_PRE_PROBE) {
		spec->gen.vmaster_mute.hook = alc_fixup_gpio_mute_hook;
		spec->gen.cap_sync_hook = alc269_fixup_hp_cap_mic_mute_hook;
		spec->gpio_led = 0;
		spec->mute_led_polarity = 0;
		spec->gpio_mute_led_mask = 0x08;
		spec->cap_mute_led_nid = 0x18;
		snd_hda_add_verbs(codec, gpio_init);
		codec->power_filter = led_power_filter;
	}
}

#if IS_REACHABLE(CONFIG_INPUT)
static void gpio2_mic_hotkey_event(struct hda_codec *codec,
				   struct hda_jack_callback *event)
{
	struct alc_spec *spec = codec->spec;

	/* GPIO2 just toggles on a keypress/keyrelease cycle. Therefore
	   send both key on and key off event for every interrupt. */
	input_report_key(spec->kb_dev, spec->alc_mute_keycode_map[ALC_KEY_MICMUTE_INDEX], 1);
	input_sync(spec->kb_dev);
	input_report_key(spec->kb_dev, spec->alc_mute_keycode_map[ALC_KEY_MICMUTE_INDEX], 0);
	input_sync(spec->kb_dev);
}

static int alc_register_micmute_input_device(struct hda_codec *codec)
{
	struct alc_spec *spec = codec->spec;
	int i;

	spec->kb_dev = input_allocate_device();
	if (!spec->kb_dev) {
		codec_err(codec, "Out of memory (input_allocate_device)\n");
		return -ENOMEM;
	}

	spec->alc_mute_keycode_map[ALC_KEY_MICMUTE_INDEX] = KEY_MICMUTE;

	spec->kb_dev->name = "Microphone Mute Button";
	spec->kb_dev->evbit[0] = BIT_MASK(EV_KEY);
	spec->kb_dev->keycodesize = sizeof(spec->alc_mute_keycode_map[0]);
	spec->kb_dev->keycodemax = ARRAY_SIZE(spec->alc_mute_keycode_map);
	spec->kb_dev->keycode = spec->alc_mute_keycode_map;
	for (i = 0; i < ARRAY_SIZE(spec->alc_mute_keycode_map); i++)
		set_bit(spec->alc_mute_keycode_map[i], spec->kb_dev->keybit);

	if (input_register_device(spec->kb_dev)) {
		codec_err(codec, "input_register_device failed\n");
		input_free_device(spec->kb_dev);
		spec->kb_dev = NULL;
		return -ENOMEM;
	}

	return 0;
}

static void alc280_fixup_hp_gpio2_mic_hotkey(struct hda_codec *codec,
					     const struct hda_fixup *fix, int action)
{
	/* GPIO1 = set according to SKU external amp
	   GPIO2 = mic mute hotkey
	   GPIO3 = mute LED
	   GPIO4 = mic mute LED */
	static const struct hda_verb gpio_init[] = {
		{ 0x01, AC_VERB_SET_GPIO_MASK, 0x1e },
		{ 0x01, AC_VERB_SET_GPIO_DIRECTION, 0x1a },
		{ 0x01, AC_VERB_SET_GPIO_DATA, 0x02 },
		{}
	};

	struct alc_spec *spec = codec->spec;

	if (action == HDA_FIXUP_ACT_PRE_PROBE) {
		if (alc_register_micmute_input_device(codec) != 0)
			return;

		snd_hda_add_verbs(codec, gpio_init);
		snd_hda_codec_write_cache(codec, codec->core.afg, 0,
					  AC_VERB_SET_GPIO_UNSOLICITED_RSP_MASK, 0x04);
		snd_hda_jack_detect_enable_callback(codec, codec->core.afg,
						    gpio2_mic_hotkey_event);

		spec->gen.vmaster_mute.hook = alc_fixup_gpio_mute_hook;
		spec->gen.cap_sync_hook = alc_fixup_gpio_mic_mute_hook;
		spec->gpio_led = 0;
		spec->mute_led_polarity = 0;
		spec->gpio_mute_led_mask = 0x08;
		spec->gpio_mic_led_mask = 0x10;
		return;
	}

	if (!spec->kb_dev)
		return;

	switch (action) {
	case HDA_FIXUP_ACT_PROBE:
		spec->init_amp = ALC_INIT_DEFAULT;
		break;
	case HDA_FIXUP_ACT_FREE:
		input_unregister_device(spec->kb_dev);
		spec->kb_dev = NULL;
	}
}

static void alc233_fixup_lenovo_line2_mic_hotkey(struct hda_codec *codec,
					     const struct hda_fixup *fix, int action)
{
	/* Line2 = mic mute hotkey
	   GPIO2 = mic mute LED */
	static const struct hda_verb gpio_init[] = {
		{ 0x01, AC_VERB_SET_GPIO_MASK, 0x04 },
		{ 0x01, AC_VERB_SET_GPIO_DIRECTION, 0x04 },
		{}
	};

	struct alc_spec *spec = codec->spec;

	if (action == HDA_FIXUP_ACT_PRE_PROBE) {
		if (alc_register_micmute_input_device(codec) != 0)
			return;

		snd_hda_add_verbs(codec, gpio_init);
		snd_hda_jack_detect_enable_callback(codec, 0x1b,
						    gpio2_mic_hotkey_event);

		spec->gen.cap_sync_hook = alc_fixup_gpio_mic_mute_hook;
		spec->gpio_led = 0;
		spec->mute_led_polarity = 0;
		spec->gpio_mic_led_mask = 0x04;
		return;
	}

	if (!spec->kb_dev)
		return;

	switch (action) {
	case HDA_FIXUP_ACT_PROBE:
		spec->init_amp = ALC_INIT_DEFAULT;
		break;
	case HDA_FIXUP_ACT_FREE:
		input_unregister_device(spec->kb_dev);
		spec->kb_dev = NULL;
	}
}
#else /* INPUT */
#define alc280_fixup_hp_gpio2_mic_hotkey	NULL
#define alc233_fixup_lenovo_line2_mic_hotkey	NULL
#endif /* INPUT */

static void alc269_fixup_hp_line1_mic1_led(struct hda_codec *codec,
				const struct hda_fixup *fix, int action)
{
	struct alc_spec *spec = codec->spec;

	if (action == HDA_FIXUP_ACT_PRE_PROBE) {
		spec->gen.vmaster_mute.hook = alc269_fixup_mic_mute_hook;
		spec->gen.cap_sync_hook = alc269_fixup_hp_cap_mic_mute_hook;
		spec->mute_led_polarity = 0;
		spec->mute_led_nid = 0x1a;
		spec->cap_mute_led_nid = 0x18;
		spec->gen.vmaster_mute_enum = 1;
		codec->power_filter = led_power_filter;
	}
}

static struct coef_fw alc225_pre_hsmode[] = {
	UPDATE_COEF(0x4a, 1<<8, 0),
	UPDATE_COEFEX(0x57, 0x05, 1<<14, 0),
	UPDATE_COEF(0x63, 3<<14, 3<<14),
	UPDATE_COEF(0x4a, 3<<4, 2<<4),
	UPDATE_COEF(0x4a, 3<<10, 3<<10),
	UPDATE_COEF(0x45, 0x3f<<10, 0x34<<10),
	UPDATE_COEF(0x4a, 3<<10, 0),
	{}
};

static void alc_headset_mode_unplugged(struct hda_codec *codec)
{
	static struct coef_fw coef0255[] = {
		WRITE_COEF(0x45, 0xd089), /* UAJ function set to menual mode */
		UPDATE_COEFEX(0x57, 0x05, 1<<14, 0), /* Direct Drive HP Amp control(Set to verb control)*/
		WRITE_COEF(0x06, 0x6104), /* Set MIC2 Vref gate with HP */
		WRITE_COEFEX(0x57, 0x03, 0x8aa6), /* Direct Drive HP Amp control */
		{}
	};
	static struct coef_fw coef0255_1[] = {
		WRITE_COEF(0x1b, 0x0c0b), /* LDO and MISC control */
		{}
	};
	static struct coef_fw coef0256[] = {
		WRITE_COEF(0x1b, 0x0c4b), /* LDO and MISC control */
		{}
	};
	static struct coef_fw coef0233[] = {
		WRITE_COEF(0x1b, 0x0c0b),
		WRITE_COEF(0x45, 0xc429),
		UPDATE_COEF(0x35, 0x4000, 0),
		WRITE_COEF(0x06, 0x2104),
		WRITE_COEF(0x1a, 0x0001),
		WRITE_COEF(0x26, 0x0004),
		WRITE_COEF(0x32, 0x42a3),
		{}
	};
	static struct coef_fw coef0288[] = {
		UPDATE_COEF(0x4f, 0xfcc0, 0xc400),
		UPDATE_COEF(0x50, 0x2000, 0x2000),
		UPDATE_COEF(0x56, 0x0006, 0x0006),
		UPDATE_COEF(0x66, 0x0008, 0),
		UPDATE_COEF(0x67, 0x2000, 0),
		{}
	};
	static struct coef_fw coef0298[] = {
		UPDATE_COEF(0x19, 0x1300, 0x0300),
		{}
	};
	static struct coef_fw coef0292[] = {
		WRITE_COEF(0x76, 0x000e),
		WRITE_COEF(0x6c, 0x2400),
		WRITE_COEF(0x18, 0x7308),
		WRITE_COEF(0x6b, 0xc429),
		{}
	};
	static struct coef_fw coef0293[] = {
		UPDATE_COEF(0x10, 7<<8, 6<<8), /* SET Line1 JD to 0 */
		UPDATE_COEFEX(0x57, 0x05, 1<<15|1<<13, 0x0), /* SET charge pump by verb */
		UPDATE_COEFEX(0x57, 0x03, 1<<10, 1<<10), /* SET EN_OSW to 1 */
		UPDATE_COEF(0x1a, 1<<3, 1<<3), /* Combo JD gating with LINE1-VREFO */
		WRITE_COEF(0x45, 0xc429), /* Set to TRS type */
		UPDATE_COEF(0x4a, 0x000f, 0x000e), /* Combo Jack auto detect */
		{}
	};
	static struct coef_fw coef0668[] = {
		WRITE_COEF(0x15, 0x0d40),
		WRITE_COEF(0xb7, 0x802b),
		{}
	};
	static struct coef_fw coef0225[] = {
		UPDATE_COEF(0x63, 3<<14, 0),
		{}
	};
	static struct coef_fw coef0274[] = {
		UPDATE_COEF(0x4a, 0x0100, 0),
		UPDATE_COEFEX(0x57, 0x05, 0x4000, 0),
		UPDATE_COEF(0x6b, 0xf000, 0x5000),
		UPDATE_COEF(0x4a, 0x0010, 0),
		UPDATE_COEF(0x4a, 0x0c00, 0x0c00),
		WRITE_COEF(0x45, 0x5289),
		UPDATE_COEF(0x4a, 0x0c00, 0),
		{}
	};

	switch (codec->core.vendor_id) {
	case 0x10ec0255:
		alc_process_coef_fw(codec, coef0255_1);
		alc_process_coef_fw(codec, coef0255);
		break;
	case 0x10ec0236:
	case 0x10ec0256:
		alc_process_coef_fw(codec, coef0256);
		alc_process_coef_fw(codec, coef0255);
		break;
	case 0x10ec0234:
	case 0x10ec0274:
	case 0x10ec0294:
		alc_process_coef_fw(codec, coef0274);
		break;
	case 0x10ec0233:
	case 0x10ec0283:
		alc_process_coef_fw(codec, coef0233);
		break;
	case 0x10ec0286:
	case 0x10ec0288:
		alc_process_coef_fw(codec, coef0288);
		break;
	case 0x10ec0298:
		alc_process_coef_fw(codec, coef0298);
		alc_process_coef_fw(codec, coef0288);
		break;
	case 0x10ec0292:
		alc_process_coef_fw(codec, coef0292);
		break;
	case 0x10ec0293:
		alc_process_coef_fw(codec, coef0293);
		break;
	case 0x10ec0668:
		alc_process_coef_fw(codec, coef0668);
		break;
	case 0x10ec0215:
	case 0x10ec0225:
	case 0x10ec0285:
	case 0x10ec0295:
	case 0x10ec0289:
	case 0x10ec0299:
		alc_process_coef_fw(codec, coef0225);
		break;
	case 0x10ec0867:
		alc_update_coefex_idx(codec, 0x57, 0x5, 1<<14, 0);
		break;
	}
	codec_dbg(codec, "Headset jack set to unplugged mode.\n");
}


static void alc_headset_mode_mic_in(struct hda_codec *codec, hda_nid_t hp_pin,
				    hda_nid_t mic_pin)
{
	static struct coef_fw coef0255[] = {
		WRITE_COEFEX(0x57, 0x03, 0x8aa6),
		WRITE_COEF(0x06, 0x6100), /* Set MIC2 Vref gate to normal */
		{}
	};
	static struct coef_fw coef0233[] = {
		UPDATE_COEF(0x35, 0, 1<<14),
		WRITE_COEF(0x06, 0x2100),
		WRITE_COEF(0x1a, 0x0021),
		WRITE_COEF(0x26, 0x008c),
		{}
	};
	static struct coef_fw coef0288[] = {
		UPDATE_COEF(0x4f, 0x00c0, 0),
		UPDATE_COEF(0x50, 0x2000, 0),
		UPDATE_COEF(0x56, 0x0006, 0),
		UPDATE_COEF(0x4f, 0xfcc0, 0xc400),
		UPDATE_COEF(0x66, 0x0008, 0x0008),
		UPDATE_COEF(0x67, 0x2000, 0x2000),
		{}
	};
	static struct coef_fw coef0292[] = {
		WRITE_COEF(0x19, 0xa208),
		WRITE_COEF(0x2e, 0xacf0),
		{}
	};
	static struct coef_fw coef0293[] = {
		UPDATE_COEFEX(0x57, 0x05, 0, 1<<15|1<<13), /* SET charge pump by verb */
		UPDATE_COEFEX(0x57, 0x03, 1<<10, 0), /* SET EN_OSW to 0 */
		UPDATE_COEF(0x1a, 1<<3, 0), /* Combo JD gating without LINE1-VREFO */
		{}
	};
	static struct coef_fw coef0688[] = {
		WRITE_COEF(0xb7, 0x802b),
		WRITE_COEF(0xb5, 0x1040),
		UPDATE_COEF(0xc3, 0, 1<<12),
		{}
	};
	static struct coef_fw coef0225[] = {
		UPDATE_COEFEX(0x57, 0x05, 1<<14, 1<<14),
		UPDATE_COEF(0x4a, 3<<4, 2<<4),
		UPDATE_COEF(0x63, 3<<14, 0),
		{}
	};
	static struct coef_fw coef0274[] = {
		UPDATE_COEFEX(0x57, 0x05, 0x4000, 0x4000),
		UPDATE_COEF(0x4a, 0x0010, 0),
		UPDATE_COEF(0x6b, 0xf000, 0),
		{}
	};

	switch (codec->core.vendor_id) {
	case 0x10ec0236:
	case 0x10ec0255:
	case 0x10ec0256:
		alc_write_coef_idx(codec, 0x45, 0xc489);
		snd_hda_set_pin_ctl_cache(codec, hp_pin, 0);
		alc_process_coef_fw(codec, coef0255);
		snd_hda_set_pin_ctl_cache(codec, mic_pin, PIN_VREF50);
		break;
	case 0x10ec0234:
	case 0x10ec0274:
	case 0x10ec0294:
		alc_write_coef_idx(codec, 0x45, 0x4689);
		snd_hda_set_pin_ctl_cache(codec, hp_pin, 0);
		alc_process_coef_fw(codec, coef0274);
		snd_hda_set_pin_ctl_cache(codec, mic_pin, PIN_VREF50);
		break;
	case 0x10ec0233:
	case 0x10ec0283:
		alc_write_coef_idx(codec, 0x45, 0xc429);
		snd_hda_set_pin_ctl_cache(codec, hp_pin, 0);
		alc_process_coef_fw(codec, coef0233);
		snd_hda_set_pin_ctl_cache(codec, mic_pin, PIN_VREF50);
		break;
	case 0x10ec0286:
	case 0x10ec0288:
	case 0x10ec0298:
		snd_hda_set_pin_ctl_cache(codec, hp_pin, 0);
		alc_process_coef_fw(codec, coef0288);
		snd_hda_set_pin_ctl_cache(codec, mic_pin, PIN_VREF50);
		break;
	case 0x10ec0292:
		snd_hda_set_pin_ctl_cache(codec, hp_pin, 0);
		alc_process_coef_fw(codec, coef0292);
		break;
	case 0x10ec0293:
		/* Set to TRS mode */
		alc_write_coef_idx(codec, 0x45, 0xc429);
		snd_hda_set_pin_ctl_cache(codec, hp_pin, 0);
		alc_process_coef_fw(codec, coef0293);
		snd_hda_set_pin_ctl_cache(codec, mic_pin, PIN_VREF50);
		break;
	case 0x10ec0867:
		alc_update_coefex_idx(codec, 0x57, 0x5, 0, 1<<14);
		/* fallthru */
	case 0x10ec0221:
	case 0x10ec0662:
		snd_hda_set_pin_ctl_cache(codec, hp_pin, 0);
		snd_hda_set_pin_ctl_cache(codec, mic_pin, PIN_VREF50);
		break;
	case 0x10ec0668:
		alc_write_coef_idx(codec, 0x11, 0x0001);
		snd_hda_set_pin_ctl_cache(codec, hp_pin, 0);
		alc_process_coef_fw(codec, coef0688);
		snd_hda_set_pin_ctl_cache(codec, mic_pin, PIN_VREF50);
		break;
	case 0x10ec0215:
	case 0x10ec0225:
	case 0x10ec0285:
	case 0x10ec0295:
	case 0x10ec0289:
	case 0x10ec0299:
		alc_process_coef_fw(codec, alc225_pre_hsmode);
		alc_update_coef_idx(codec, 0x45, 0x3f<<10, 0x31<<10);
		snd_hda_set_pin_ctl_cache(codec, hp_pin, 0);
		alc_process_coef_fw(codec, coef0225);
		snd_hda_set_pin_ctl_cache(codec, mic_pin, PIN_VREF50);
		break;
	}
	codec_dbg(codec, "Headset jack set to mic-in mode.\n");
}

static void alc_headset_mode_default(struct hda_codec *codec)
{
	static struct coef_fw coef0225[] = {
		UPDATE_COEF(0x45, 0x3f<<10, 0x30<<10),
		UPDATE_COEF(0x45, 0x3f<<10, 0x31<<10),
		UPDATE_COEF(0x49, 3<<8, 0<<8),
		UPDATE_COEF(0x4a, 3<<4, 3<<4),
		UPDATE_COEF(0x63, 3<<14, 0),
		UPDATE_COEF(0x67, 0xf000, 0x3000),
		{}
	};
	static struct coef_fw coef0255[] = {
		WRITE_COEF(0x45, 0xc089),
		WRITE_COEF(0x45, 0xc489),
		WRITE_COEFEX(0x57, 0x03, 0x8ea6),
		WRITE_COEF(0x49, 0x0049),
		{}
	};
	static struct coef_fw coef0233[] = {
		WRITE_COEF(0x06, 0x2100),
		WRITE_COEF(0x32, 0x4ea3),
		{}
	};
	static struct coef_fw coef0288[] = {
		UPDATE_COEF(0x4f, 0xfcc0, 0xc400), /* Set to TRS type */
		UPDATE_COEF(0x50, 0x2000, 0x2000),
		UPDATE_COEF(0x56, 0x0006, 0x0006),
		UPDATE_COEF(0x66, 0x0008, 0),
		UPDATE_COEF(0x67, 0x2000, 0),
		{}
	};
	static struct coef_fw coef0292[] = {
		WRITE_COEF(0x76, 0x000e),
		WRITE_COEF(0x6c, 0x2400),
		WRITE_COEF(0x6b, 0xc429),
		WRITE_COEF(0x18, 0x7308),
		{}
	};
	static struct coef_fw coef0293[] = {
		UPDATE_COEF(0x4a, 0x000f, 0x000e), /* Combo Jack auto detect */
		WRITE_COEF(0x45, 0xC429), /* Set to TRS type */
		UPDATE_COEF(0x1a, 1<<3, 0), /* Combo JD gating without LINE1-VREFO */
		{}
	};
	static struct coef_fw coef0688[] = {
		WRITE_COEF(0x11, 0x0041),
		WRITE_COEF(0x15, 0x0d40),
		WRITE_COEF(0xb7, 0x802b),
		{}
	};
	static struct coef_fw coef0274[] = {
		WRITE_COEF(0x45, 0x4289),
		UPDATE_COEF(0x4a, 0x0010, 0x0010),
		UPDATE_COEF(0x6b, 0x0f00, 0),
		UPDATE_COEF(0x49, 0x0300, 0x0300),
		{}
	};

	switch (codec->core.vendor_id) {
	case 0x10ec0215:
	case 0x10ec0225:
	case 0x10ec0285:
	case 0x10ec0295:
	case 0x10ec0289:
	case 0x10ec0299:
		alc_process_coef_fw(codec, alc225_pre_hsmode);
		alc_process_coef_fw(codec, coef0225);
		break;
	case 0x10ec0236:
	case 0x10ec0255:
	case 0x10ec0256:
		alc_process_coef_fw(codec, coef0255);
		break;
	case 0x10ec0234:
	case 0x10ec0274:
	case 0x10ec0294:
		alc_process_coef_fw(codec, coef0274);
		break;
	case 0x10ec0233:
	case 0x10ec0283:
		alc_process_coef_fw(codec, coef0233);
		break;
	case 0x10ec0286:
	case 0x10ec0288:
	case 0x10ec0298:
		alc_process_coef_fw(codec, coef0288);
		break;
	case 0x10ec0292:
		alc_process_coef_fw(codec, coef0292);
		break;
	case 0x10ec0293:
		alc_process_coef_fw(codec, coef0293);
		break;
	case 0x10ec0668:
		alc_process_coef_fw(codec, coef0688);
		break;
	case 0x10ec0867:
		alc_update_coefex_idx(codec, 0x57, 0x5, 1<<14, 0);
		break;
	}
	codec_dbg(codec, "Headset jack set to headphone (default) mode.\n");
}

/* Iphone type */
static void alc_headset_mode_ctia(struct hda_codec *codec)
{
	int val;

	static struct coef_fw coef0255[] = {
		WRITE_COEF(0x45, 0xd489), /* Set to CTIA type */
		WRITE_COEF(0x1b, 0x0c2b),
		WRITE_COEFEX(0x57, 0x03, 0x8ea6),
		{}
	};
	static struct coef_fw coef0256[] = {
		WRITE_COEF(0x45, 0xd489), /* Set to CTIA type */
		WRITE_COEF(0x1b, 0x0c6b),
		WRITE_COEFEX(0x57, 0x03, 0x8ea6),
		{}
	};
	static struct coef_fw coef0233[] = {
		WRITE_COEF(0x45, 0xd429),
		WRITE_COEF(0x1b, 0x0c2b),
		WRITE_COEF(0x32, 0x4ea3),
		{}
	};
	static struct coef_fw coef0288[] = {
		UPDATE_COEF(0x50, 0x2000, 0x2000),
		UPDATE_COEF(0x56, 0x0006, 0x0006),
		UPDATE_COEF(0x66, 0x0008, 0),
		UPDATE_COEF(0x67, 0x2000, 0),
		{}
	};
	static struct coef_fw coef0292[] = {
		WRITE_COEF(0x6b, 0xd429),
		WRITE_COEF(0x76, 0x0008),
		WRITE_COEF(0x18, 0x7388),
		{}
	};
	static struct coef_fw coef0293[] = {
		WRITE_COEF(0x45, 0xd429), /* Set to ctia type */
		UPDATE_COEF(0x10, 7<<8, 7<<8), /* SET Line1 JD to 1 */
		{}
	};
	static struct coef_fw coef0688[] = {
		WRITE_COEF(0x11, 0x0001),
		WRITE_COEF(0x15, 0x0d60),
		WRITE_COEF(0xc3, 0x0000),
		{}
	};
	static struct coef_fw coef0225_1[] = {
		UPDATE_COEF(0x45, 0x3f<<10, 0x35<<10),
		UPDATE_COEF(0x63, 3<<14, 2<<14),
		{}
	};
	static struct coef_fw coef0225_2[] = {
		UPDATE_COEF(0x45, 0x3f<<10, 0x35<<10),
		UPDATE_COEF(0x63, 3<<14, 1<<14),
		{}
	};

	switch (codec->core.vendor_id) {
	case 0x10ec0255:
		alc_process_coef_fw(codec, coef0255);
		break;
	case 0x10ec0236:
	case 0x10ec0256:
		alc_process_coef_fw(codec, coef0256);
		break;
	case 0x10ec0234:
	case 0x10ec0274:
	case 0x10ec0294:
		alc_write_coef_idx(codec, 0x45, 0xd689);
		break;
	case 0x10ec0233:
	case 0x10ec0283:
		alc_process_coef_fw(codec, coef0233);
		break;
	case 0x10ec0298:
		val = alc_read_coef_idx(codec, 0x50);
		if (val & (1 << 12)) {
			alc_update_coef_idx(codec, 0x8e, 0x0070, 0x0020);
			alc_update_coef_idx(codec, 0x4f, 0xfcc0, 0xd400);
			msleep(300);
		} else {
			alc_update_coef_idx(codec, 0x8e, 0x0070, 0x0010);
			alc_update_coef_idx(codec, 0x4f, 0xfcc0, 0xd400);
			msleep(300);
		}
		break;
	case 0x10ec0286:
	case 0x10ec0288:
		alc_update_coef_idx(codec, 0x4f, 0xfcc0, 0xd400);
		msleep(300);
		alc_process_coef_fw(codec, coef0288);
		break;
	case 0x10ec0292:
		alc_process_coef_fw(codec, coef0292);
		break;
	case 0x10ec0293:
		alc_process_coef_fw(codec, coef0293);
		break;
	case 0x10ec0668:
		alc_process_coef_fw(codec, coef0688);
		break;
	case 0x10ec0215:
	case 0x10ec0225:
	case 0x10ec0285:
	case 0x10ec0295:
	case 0x10ec0289:
	case 0x10ec0299:
		val = alc_read_coef_idx(codec, 0x45);
		if (val & (1 << 9))
			alc_process_coef_fw(codec, coef0225_2);
		else
			alc_process_coef_fw(codec, coef0225_1);
		break;
	case 0x10ec0867:
		alc_update_coefex_idx(codec, 0x57, 0x5, 1<<14, 0);
		break;
	}
	codec_dbg(codec, "Headset jack set to iPhone-style headset mode.\n");
}

/* Nokia type */
static void alc_headset_mode_omtp(struct hda_codec *codec)
{
	static struct coef_fw coef0255[] = {
		WRITE_COEF(0x45, 0xe489), /* Set to OMTP Type */
		WRITE_COEF(0x1b, 0x0c2b),
		WRITE_COEFEX(0x57, 0x03, 0x8ea6),
		{}
	};
	static struct coef_fw coef0256[] = {
		WRITE_COEF(0x45, 0xe489), /* Set to OMTP Type */
		WRITE_COEF(0x1b, 0x0c6b),
		WRITE_COEFEX(0x57, 0x03, 0x8ea6),
		{}
	};
	static struct coef_fw coef0233[] = {
		WRITE_COEF(0x45, 0xe429),
		WRITE_COEF(0x1b, 0x0c2b),
		WRITE_COEF(0x32, 0x4ea3),
		{}
	};
	static struct coef_fw coef0288[] = {
		UPDATE_COEF(0x50, 0x2000, 0x2000),
		UPDATE_COEF(0x56, 0x0006, 0x0006),
		UPDATE_COEF(0x66, 0x0008, 0),
		UPDATE_COEF(0x67, 0x2000, 0),
		{}
	};
	static struct coef_fw coef0292[] = {
		WRITE_COEF(0x6b, 0xe429),
		WRITE_COEF(0x76, 0x0008),
		WRITE_COEF(0x18, 0x7388),
		{}
	};
	static struct coef_fw coef0293[] = {
		WRITE_COEF(0x45, 0xe429), /* Set to omtp type */
		UPDATE_COEF(0x10, 7<<8, 7<<8), /* SET Line1 JD to 1 */
		{}
	};
	static struct coef_fw coef0688[] = {
		WRITE_COEF(0x11, 0x0001),
		WRITE_COEF(0x15, 0x0d50),
		WRITE_COEF(0xc3, 0x0000),
		{}
	};
	static struct coef_fw coef0225[] = {
		UPDATE_COEF(0x45, 0x3f<<10, 0x39<<10),
		UPDATE_COEF(0x63, 3<<14, 2<<14),
		{}
	};

	switch (codec->core.vendor_id) {
	case 0x10ec0255:
		alc_process_coef_fw(codec, coef0255);
		break;
	case 0x10ec0236:
	case 0x10ec0256:
		alc_process_coef_fw(codec, coef0256);
		break;
	case 0x10ec0234:
	case 0x10ec0274:
	case 0x10ec0294:
		alc_write_coef_idx(codec, 0x45, 0xe689);
		break;
	case 0x10ec0233:
	case 0x10ec0283:
		alc_process_coef_fw(codec, coef0233);
		break;
	case 0x10ec0298:
		alc_update_coef_idx(codec, 0x8e, 0x0070, 0x0010);/* Headset output enable */
		alc_update_coef_idx(codec, 0x4f, 0xfcc0, 0xe400);
		msleep(300);
		break;
	case 0x10ec0286:
	case 0x10ec0288:
		alc_update_coef_idx(codec, 0x4f, 0xfcc0, 0xe400);
		msleep(300);
		alc_process_coef_fw(codec, coef0288);
		break;
	case 0x10ec0292:
		alc_process_coef_fw(codec, coef0292);
		break;
	case 0x10ec0293:
		alc_process_coef_fw(codec, coef0293);
		break;
	case 0x10ec0668:
		alc_process_coef_fw(codec, coef0688);
		break;
	case 0x10ec0215:
	case 0x10ec0225:
	case 0x10ec0285:
	case 0x10ec0295:
	case 0x10ec0289:
	case 0x10ec0299:
		alc_process_coef_fw(codec, coef0225);
		break;
	}
	codec_dbg(codec, "Headset jack set to Nokia-style headset mode.\n");
}

static void alc_determine_headset_type(struct hda_codec *codec)
{
	int val;
	bool is_ctia = false;
	struct alc_spec *spec = codec->spec;
	static struct coef_fw coef0255[] = {
		WRITE_COEF(0x45, 0xd089), /* combo jack auto switch control(Check type)*/
		WRITE_COEF(0x49, 0x0149), /* combo jack auto switch control(Vref
 conteol) */
		{}
	};
	static struct coef_fw coef0288[] = {
		UPDATE_COEF(0x4f, 0xfcc0, 0xd400), /* Check Type */
		{}
	};
	static struct coef_fw coef0298[] = {
		UPDATE_COEF(0x50, 0x2000, 0x2000),
		UPDATE_COEF(0x56, 0x0006, 0x0006),
		UPDATE_COEF(0x66, 0x0008, 0),
		UPDATE_COEF(0x67, 0x2000, 0),
		UPDATE_COEF(0x19, 0x1300, 0x1300),
		{}
	};
	static struct coef_fw coef0293[] = {
		UPDATE_COEF(0x4a, 0x000f, 0x0008), /* Combo Jack auto detect */
		WRITE_COEF(0x45, 0xD429), /* Set to ctia type */
		{}
	};
	static struct coef_fw coef0688[] = {
		WRITE_COEF(0x11, 0x0001),
		WRITE_COEF(0xb7, 0x802b),
		WRITE_COEF(0x15, 0x0d60),
		WRITE_COEF(0xc3, 0x0c00),
		{}
	};
	static struct coef_fw coef0274[] = {
		UPDATE_COEF(0x4a, 0x0010, 0),
		UPDATE_COEF(0x4a, 0x8000, 0),
		WRITE_COEF(0x45, 0xd289),
		UPDATE_COEF(0x49, 0x0300, 0x0300),
		{}
	};

	switch (codec->core.vendor_id) {
	case 0x10ec0236:
	case 0x10ec0255:
	case 0x10ec0256:
		alc_process_coef_fw(codec, coef0255);
		msleep(300);
		val = alc_read_coef_idx(codec, 0x46);
		is_ctia = (val & 0x0070) == 0x0070;
		break;
	case 0x10ec0234:
	case 0x10ec0274:
	case 0x10ec0294:
		alc_process_coef_fw(codec, coef0274);
		msleep(80);
		val = alc_read_coef_idx(codec, 0x46);
		is_ctia = (val & 0x00f0) == 0x00f0;
		break;
	case 0x10ec0233:
	case 0x10ec0283:
		alc_write_coef_idx(codec, 0x45, 0xd029);
		msleep(300);
		val = alc_read_coef_idx(codec, 0x46);
		is_ctia = (val & 0x0070) == 0x0070;
		break;
	case 0x10ec0298:
		snd_hda_codec_write(codec, 0x21, 0,
			    AC_VERB_SET_AMP_GAIN_MUTE, AMP_OUT_MUTE);
		msleep(100);
		snd_hda_codec_write(codec, 0x21, 0,
			    AC_VERB_SET_PIN_WIDGET_CONTROL, 0x0);
		msleep(200);

		val = alc_read_coef_idx(codec, 0x50);
		if (val & (1 << 12)) {
			alc_update_coef_idx(codec, 0x8e, 0x0070, 0x0020);
			alc_process_coef_fw(codec, coef0288);
			msleep(350);
			val = alc_read_coef_idx(codec, 0x50);
			is_ctia = (val & 0x0070) == 0x0070;
		} else {
			alc_update_coef_idx(codec, 0x8e, 0x0070, 0x0010);
			alc_process_coef_fw(codec, coef0288);
			msleep(350);
			val = alc_read_coef_idx(codec, 0x50);
			is_ctia = (val & 0x0070) == 0x0070;
		}
		alc_process_coef_fw(codec, coef0298);
		snd_hda_codec_write(codec, 0x21, 0,
			    AC_VERB_SET_PIN_WIDGET_CONTROL, PIN_HP);
		msleep(75);
		snd_hda_codec_write(codec, 0x21, 0,
			    AC_VERB_SET_AMP_GAIN_MUTE, AMP_OUT_UNMUTE);
		break;
	case 0x10ec0286:
	case 0x10ec0288:
		alc_process_coef_fw(codec, coef0288);
		msleep(350);
		val = alc_read_coef_idx(codec, 0x50);
		is_ctia = (val & 0x0070) == 0x0070;
		break;
	case 0x10ec0292:
		alc_write_coef_idx(codec, 0x6b, 0xd429);
		msleep(300);
		val = alc_read_coef_idx(codec, 0x6c);
		is_ctia = (val & 0x001c) == 0x001c;
		break;
	case 0x10ec0293:
		alc_process_coef_fw(codec, coef0293);
		msleep(300);
		val = alc_read_coef_idx(codec, 0x46);
		is_ctia = (val & 0x0070) == 0x0070;
		break;
	case 0x10ec0668:
		alc_process_coef_fw(codec, coef0688);
		msleep(300);
		val = alc_read_coef_idx(codec, 0xbe);
		is_ctia = (val & 0x1c02) == 0x1c02;
		break;
	case 0x10ec0215:
	case 0x10ec0225:
	case 0x10ec0285:
	case 0x10ec0295:
	case 0x10ec0289:
	case 0x10ec0299:
		snd_hda_codec_write(codec, 0x21, 0,
			    AC_VERB_SET_AMP_GAIN_MUTE, AMP_OUT_MUTE);
		msleep(80);
		snd_hda_codec_write(codec, 0x21, 0,
			    AC_VERB_SET_PIN_WIDGET_CONTROL, 0x0);

		alc_process_coef_fw(codec, alc225_pre_hsmode);
		alc_update_coef_idx(codec, 0x67, 0xf000, 0x1000);
		val = alc_read_coef_idx(codec, 0x45);
		if (val & (1 << 9)) {
			alc_update_coef_idx(codec, 0x45, 0x3f<<10, 0x34<<10);
			alc_update_coef_idx(codec, 0x49, 3<<8, 2<<8);
			msleep(800);
			val = alc_read_coef_idx(codec, 0x46);
			is_ctia = (val & 0x00f0) == 0x00f0;
		} else {
			alc_update_coef_idx(codec, 0x45, 0x3f<<10, 0x34<<10);
			alc_update_coef_idx(codec, 0x49, 3<<8, 1<<8);
			msleep(800);
			val = alc_read_coef_idx(codec, 0x46);
			is_ctia = (val & 0x00f0) == 0x00f0;
		}
		alc_update_coef_idx(codec, 0x4a, 7<<6, 7<<6);
		alc_update_coef_idx(codec, 0x4a, 3<<4, 3<<4);
		alc_update_coef_idx(codec, 0x67, 0xf000, 0x3000);

		snd_hda_codec_write(codec, 0x21, 0,
			    AC_VERB_SET_PIN_WIDGET_CONTROL, PIN_OUT);
		msleep(80);
		snd_hda_codec_write(codec, 0x21, 0,
			    AC_VERB_SET_AMP_GAIN_MUTE, AMP_OUT_UNMUTE);
		break;
	case 0x10ec0867:
		is_ctia = true;
		break;
	}

	codec_dbg(codec, "Headset jack detected iPhone-style headset: %s\n",
		    is_ctia ? "yes" : "no");
	spec->current_headset_type = is_ctia ? ALC_HEADSET_TYPE_CTIA : ALC_HEADSET_TYPE_OMTP;
}

static void alc_update_headset_mode(struct hda_codec *codec)
{
	struct alc_spec *spec = codec->spec;

	hda_nid_t mux_pin = spec->gen.imux_pins[spec->gen.cur_mux[0]];
	hda_nid_t hp_pin = spec->gen.autocfg.hp_pins[0];

	int new_headset_mode;

	if (!snd_hda_jack_detect(codec, hp_pin))
		new_headset_mode = ALC_HEADSET_MODE_UNPLUGGED;
	else if (mux_pin == spec->headset_mic_pin)
		new_headset_mode = ALC_HEADSET_MODE_HEADSET;
	else if (mux_pin == spec->headphone_mic_pin)
		new_headset_mode = ALC_HEADSET_MODE_MIC;
	else
		new_headset_mode = ALC_HEADSET_MODE_HEADPHONE;

	if (new_headset_mode == spec->current_headset_mode) {
		snd_hda_gen_update_outputs(codec);
		return;
	}

	switch (new_headset_mode) {
	case ALC_HEADSET_MODE_UNPLUGGED:
		alc_headset_mode_unplugged(codec);
		spec->gen.hp_jack_present = false;
		break;
	case ALC_HEADSET_MODE_HEADSET:
		if (spec->current_headset_type == ALC_HEADSET_TYPE_UNKNOWN)
			alc_determine_headset_type(codec);
		if (spec->current_headset_type == ALC_HEADSET_TYPE_CTIA)
			alc_headset_mode_ctia(codec);
		else if (spec->current_headset_type == ALC_HEADSET_TYPE_OMTP)
			alc_headset_mode_omtp(codec);
		spec->gen.hp_jack_present = true;
		break;
	case ALC_HEADSET_MODE_MIC:
		alc_headset_mode_mic_in(codec, hp_pin, spec->headphone_mic_pin);
		spec->gen.hp_jack_present = false;
		break;
	case ALC_HEADSET_MODE_HEADPHONE:
		alc_headset_mode_default(codec);
		spec->gen.hp_jack_present = true;
		break;
	}
	if (new_headset_mode != ALC_HEADSET_MODE_MIC) {
		snd_hda_set_pin_ctl_cache(codec, hp_pin,
					  AC_PINCTL_OUT_EN | AC_PINCTL_HP_EN);
		if (spec->headphone_mic_pin && spec->headphone_mic_pin != hp_pin)
			snd_hda_set_pin_ctl_cache(codec, spec->headphone_mic_pin,
						  PIN_VREFHIZ);
	}
	spec->current_headset_mode = new_headset_mode;

	snd_hda_gen_update_outputs(codec);
}

static void alc_update_headset_mode_hook(struct hda_codec *codec,
					 struct snd_kcontrol *kcontrol,
					 struct snd_ctl_elem_value *ucontrol)
{
	alc_update_headset_mode(codec);
}

static void alc_update_headset_jack_cb(struct hda_codec *codec,
				       struct hda_jack_callback *jack)
{
	struct alc_spec *spec = codec->spec;
	spec->current_headset_type = ALC_HEADSET_TYPE_UNKNOWN;
	snd_hda_gen_hp_automute(codec, jack);
}

static void alc_probe_headset_mode(struct hda_codec *codec)
{
	int i;
	struct alc_spec *spec = codec->spec;
	struct auto_pin_cfg *cfg = &spec->gen.autocfg;

	/* Find mic pins */
	for (i = 0; i < cfg->num_inputs; i++) {
		if (cfg->inputs[i].is_headset_mic && !spec->headset_mic_pin)
			spec->headset_mic_pin = cfg->inputs[i].pin;
		if (cfg->inputs[i].is_headphone_mic && !spec->headphone_mic_pin)
			spec->headphone_mic_pin = cfg->inputs[i].pin;
	}

	spec->gen.cap_sync_hook = alc_update_headset_mode_hook;
	spec->gen.automute_hook = alc_update_headset_mode;
	spec->gen.hp_automute_hook = alc_update_headset_jack_cb;
}

static void alc_fixup_headset_mode(struct hda_codec *codec,
				const struct hda_fixup *fix, int action)
{
	struct alc_spec *spec = codec->spec;

	switch (action) {
	case HDA_FIXUP_ACT_PRE_PROBE:
		spec->parse_flags |= HDA_PINCFG_HEADSET_MIC | HDA_PINCFG_HEADPHONE_MIC;
		break;
	case HDA_FIXUP_ACT_PROBE:
		alc_probe_headset_mode(codec);
		break;
	case HDA_FIXUP_ACT_INIT:
		spec->current_headset_mode = 0;
		alc_update_headset_mode(codec);
		break;
	}
}

static void alc_fixup_headset_mode_no_hp_mic(struct hda_codec *codec,
				const struct hda_fixup *fix, int action)
{
	if (action == HDA_FIXUP_ACT_PRE_PROBE) {
		struct alc_spec *spec = codec->spec;
		spec->parse_flags |= HDA_PINCFG_HEADSET_MIC;
	}
	else
		alc_fixup_headset_mode(codec, fix, action);
}

static void alc255_set_default_jack_type(struct hda_codec *codec)
{
	/* Set to iphone type */
	static struct coef_fw alc255fw[] = {
		WRITE_COEF(0x1b, 0x880b),
		WRITE_COEF(0x45, 0xd089),
		WRITE_COEF(0x1b, 0x080b),
		WRITE_COEF(0x46, 0x0004),
		WRITE_COEF(0x1b, 0x0c0b),
		{}
	};
	static struct coef_fw alc256fw[] = {
		WRITE_COEF(0x1b, 0x884b),
		WRITE_COEF(0x45, 0xd089),
		WRITE_COEF(0x1b, 0x084b),
		WRITE_COEF(0x46, 0x0004),
		WRITE_COEF(0x1b, 0x0c4b),
		{}
	};
	switch (codec->core.vendor_id) {
	case 0x10ec0255:
		alc_process_coef_fw(codec, alc255fw);
		break;
	case 0x10ec0236:
	case 0x10ec0256:
		alc_process_coef_fw(codec, alc256fw);
		break;
	}
	msleep(30);
}

static void alc_fixup_headset_mode_alc255(struct hda_codec *codec,
				const struct hda_fixup *fix, int action)
{
	if (action == HDA_FIXUP_ACT_PRE_PROBE) {
		alc255_set_default_jack_type(codec);
	}
	alc_fixup_headset_mode(codec, fix, action);
}

static void alc_fixup_headset_mode_alc255_no_hp_mic(struct hda_codec *codec,
				const struct hda_fixup *fix, int action)
{
	if (action == HDA_FIXUP_ACT_PRE_PROBE) {
		struct alc_spec *spec = codec->spec;
		spec->parse_flags |= HDA_PINCFG_HEADSET_MIC;
		alc255_set_default_jack_type(codec);
	} 
	else
		alc_fixup_headset_mode(codec, fix, action);
}

static void alc288_update_headset_jack_cb(struct hda_codec *codec,
				       struct hda_jack_callback *jack)
{
	struct alc_spec *spec = codec->spec;
	int present;

	alc_update_headset_jack_cb(codec, jack);
	/* Headset Mic enable or disable, only for Dell Dino */
	present = spec->gen.hp_jack_present ? 0x40 : 0;
	snd_hda_codec_write(codec, 0x01, 0, AC_VERB_SET_GPIO_DATA,
				present);
}

static void alc_fixup_headset_mode_dell_alc288(struct hda_codec *codec,
				const struct hda_fixup *fix, int action)
{
	alc_fixup_headset_mode(codec, fix, action);
	if (action == HDA_FIXUP_ACT_PROBE) {
		struct alc_spec *spec = codec->spec;
		spec->gen.hp_automute_hook = alc288_update_headset_jack_cb;
	}
}

static void alc_fixup_auto_mute_via_amp(struct hda_codec *codec,
					const struct hda_fixup *fix, int action)
{
	if (action == HDA_FIXUP_ACT_PRE_PROBE) {
		struct alc_spec *spec = codec->spec;
		spec->gen.auto_mute_via_amp = 1;
	}
}

static void alc_no_shutup(struct hda_codec *codec)
{
}

static void alc_fixup_no_shutup(struct hda_codec *codec,
				const struct hda_fixup *fix, int action)
{
	if (action == HDA_FIXUP_ACT_PROBE) {
		struct alc_spec *spec = codec->spec;
		spec->shutup = alc_no_shutup;
	}
}

static void alc_fixup_disable_aamix(struct hda_codec *codec,
				    const struct hda_fixup *fix, int action)
{
	if (action == HDA_FIXUP_ACT_PRE_PROBE) {
		struct alc_spec *spec = codec->spec;
		/* Disable AA-loopback as it causes white noise */
		spec->gen.mixer_nid = 0;
	}
}

/* fixup for Thinkpad docks: add dock pins, avoid HP parser fixup */
static void alc_fixup_tpt440_dock(struct hda_codec *codec,
				  const struct hda_fixup *fix, int action)
{
	static const struct hda_pintbl pincfgs[] = {
		{ 0x16, 0x21211010 }, /* dock headphone */
		{ 0x19, 0x21a11010 }, /* dock mic */
		{ }
	};
	struct alc_spec *spec = codec->spec;

	if (action == HDA_FIXUP_ACT_PRE_PROBE) {
		spec->reboot_notify = alc_d3_at_reboot; /* reduce noise */
		spec->parse_flags = HDA_PINCFG_NO_HP_FIXUP;
		codec->power_save_node = 0; /* avoid click noises */
		snd_hda_apply_pincfgs(codec, pincfgs);
	}
}

static void alc_fixup_tpt470_dock(struct hda_codec *codec,
				  const struct hda_fixup *fix, int action)
{
	static const struct hda_pintbl pincfgs[] = {
		{ 0x17, 0x21211010 }, /* dock headphone */
		{ 0x19, 0x21a11010 }, /* dock mic */
		{ }
	};
	struct alc_spec *spec = codec->spec;

	if (action == HDA_FIXUP_ACT_PRE_PROBE) {
		spec->parse_flags = HDA_PINCFG_NO_HP_FIXUP;
		snd_hda_apply_pincfgs(codec, pincfgs);
	} else if (action == HDA_FIXUP_ACT_INIT) {
		/* Enable DOCK device */
		snd_hda_codec_write(codec, 0x17, 0,
			    AC_VERB_SET_CONFIG_DEFAULT_BYTES_3, 0);
		/* Enable DOCK device */
		snd_hda_codec_write(codec, 0x19, 0,
			    AC_VERB_SET_CONFIG_DEFAULT_BYTES_3, 0);
	}
}

static void alc_shutup_dell_xps13(struct hda_codec *codec)
{
	struct alc_spec *spec = codec->spec;
	int hp_pin = spec->gen.autocfg.hp_pins[0];

	/* Prevent pop noises when headphones are plugged in */
	snd_hda_codec_write(codec, hp_pin, 0,
			    AC_VERB_SET_AMP_GAIN_MUTE, AMP_OUT_MUTE);
	msleep(20);
}

static void alc_fixup_dell_xps13(struct hda_codec *codec,
				const struct hda_fixup *fix, int action)
{
	struct alc_spec *spec = codec->spec;
	struct hda_input_mux *imux = &spec->gen.input_mux;
	int i;

	switch (action) {
	case HDA_FIXUP_ACT_PRE_PROBE:
		/* mic pin 0x19 must be initialized with Vref Hi-Z, otherwise
		 * it causes a click noise at start up
		 */
		snd_hda_codec_set_pin_target(codec, 0x19, PIN_VREFHIZ);
		break;
	case HDA_FIXUP_ACT_PROBE:
		spec->shutup = alc_shutup_dell_xps13;

		/* Make the internal mic the default input source. */
		for (i = 0; i < imux->num_items; i++) {
			if (spec->gen.imux_pins[i] == 0x12) {
				spec->gen.cur_mux[0] = i;
				break;
			}
		}
		break;
	}
}

static void alc_fixup_headset_mode_alc662(struct hda_codec *codec,
				const struct hda_fixup *fix, int action)
{
	struct alc_spec *spec = codec->spec;

	if (action == HDA_FIXUP_ACT_PRE_PROBE) {
		spec->parse_flags |= HDA_PINCFG_HEADSET_MIC;
		spec->gen.hp_mic = 1; /* Mic-in is same pin as headphone */

		/* Disable boost for mic-in permanently. (This code is only called
		   from quirks that guarantee that the headphone is at NID 0x1b.) */
		snd_hda_codec_write(codec, 0x1b, 0, AC_VERB_SET_AMP_GAIN_MUTE, 0x7000);
		snd_hda_override_wcaps(codec, 0x1b, get_wcaps(codec, 0x1b) & ~AC_WCAP_IN_AMP);
	} else
		alc_fixup_headset_mode(codec, fix, action);
}

static void alc_fixup_headset_mode_alc668(struct hda_codec *codec,
				const struct hda_fixup *fix, int action)
{
	if (action == HDA_FIXUP_ACT_PRE_PROBE) {
		alc_write_coef_idx(codec, 0xc4, 0x8000);
		alc_update_coef_idx(codec, 0xc2, ~0xfe, 0);
		snd_hda_set_pin_ctl_cache(codec, 0x18, 0);
	}
	alc_fixup_headset_mode(codec, fix, action);
}

/* Returns the nid of the external mic input pin, or 0 if it cannot be found. */
static int find_ext_mic_pin(struct hda_codec *codec)
{
	struct alc_spec *spec = codec->spec;
	struct auto_pin_cfg *cfg = &spec->gen.autocfg;
	hda_nid_t nid;
	unsigned int defcfg;
	int i;

	for (i = 0; i < cfg->num_inputs; i++) {
		if (cfg->inputs[i].type != AUTO_PIN_MIC)
			continue;
		nid = cfg->inputs[i].pin;
		defcfg = snd_hda_codec_get_pincfg(codec, nid);
		if (snd_hda_get_input_pin_attr(defcfg) == INPUT_PIN_ATTR_INT)
			continue;
		return nid;
	}

	return 0;
}

static void alc271_hp_gate_mic_jack(struct hda_codec *codec,
				    const struct hda_fixup *fix,
				    int action)
{
	struct alc_spec *spec = codec->spec;

	if (action == HDA_FIXUP_ACT_PROBE) {
		int mic_pin = find_ext_mic_pin(codec);
		int hp_pin = spec->gen.autocfg.hp_pins[0];

		if (snd_BUG_ON(!mic_pin || !hp_pin))
			return;
		snd_hda_jack_set_gating_jack(codec, mic_pin, hp_pin);
	}
}

static void alc269_fixup_limit_int_mic_boost(struct hda_codec *codec,
					     const struct hda_fixup *fix,
					     int action)
{
	struct alc_spec *spec = codec->spec;
	struct auto_pin_cfg *cfg = &spec->gen.autocfg;
	int i;

	/* The mic boosts on level 2 and 3 are too noisy
	   on the internal mic input.
	   Therefore limit the boost to 0 or 1. */

	if (action != HDA_FIXUP_ACT_PROBE)
		return;

	for (i = 0; i < cfg->num_inputs; i++) {
		hda_nid_t nid = cfg->inputs[i].pin;
		unsigned int defcfg;
		if (cfg->inputs[i].type != AUTO_PIN_MIC)
			continue;
		defcfg = snd_hda_codec_get_pincfg(codec, nid);
		if (snd_hda_get_input_pin_attr(defcfg) != INPUT_PIN_ATTR_INT)
			continue;

		snd_hda_override_amp_caps(codec, nid, HDA_INPUT,
					  (0x00 << AC_AMPCAP_OFFSET_SHIFT) |
					  (0x01 << AC_AMPCAP_NUM_STEPS_SHIFT) |
					  (0x2f << AC_AMPCAP_STEP_SIZE_SHIFT) |
					  (0 << AC_AMPCAP_MUTE_SHIFT));
	}
}

static void alc283_hp_automute_hook(struct hda_codec *codec,
				    struct hda_jack_callback *jack)
{
	struct alc_spec *spec = codec->spec;
	int vref;

	msleep(200);
	snd_hda_gen_hp_automute(codec, jack);

	vref = spec->gen.hp_jack_present ? PIN_VREF80 : 0;

	msleep(600);
	snd_hda_codec_write(codec, 0x19, 0, AC_VERB_SET_PIN_WIDGET_CONTROL,
			    vref);
}

static void alc283_fixup_chromebook(struct hda_codec *codec,
				    const struct hda_fixup *fix, int action)
{
	struct alc_spec *spec = codec->spec;

	switch (action) {
	case HDA_FIXUP_ACT_PRE_PROBE:
		snd_hda_override_wcaps(codec, 0x03, 0);
		/* Disable AA-loopback as it causes white noise */
		spec->gen.mixer_nid = 0;
		break;
	case HDA_FIXUP_ACT_INIT:
		/* MIC2-VREF control */
		/* Set to manual mode */
		alc_update_coef_idx(codec, 0x06, 0x000c, 0);
		/* Enable Line1 input control by verb */
		alc_update_coef_idx(codec, 0x1a, 0, 1 << 4);
		break;
	}
}

static void alc283_fixup_sense_combo_jack(struct hda_codec *codec,
				    const struct hda_fixup *fix, int action)
{
	struct alc_spec *spec = codec->spec;

	switch (action) {
	case HDA_FIXUP_ACT_PRE_PROBE:
		spec->gen.hp_automute_hook = alc283_hp_automute_hook;
		break;
	case HDA_FIXUP_ACT_INIT:
		/* MIC2-VREF control */
		/* Set to manual mode */
		alc_update_coef_idx(codec, 0x06, 0x000c, 0);
		break;
	}
}

/* mute tablet speaker pin (0x14) via dock plugging in addition */
static void asus_tx300_automute(struct hda_codec *codec)
{
	struct alc_spec *spec = codec->spec;
	snd_hda_gen_update_outputs(codec);
	if (snd_hda_jack_detect(codec, 0x1b))
		spec->gen.mute_bits |= (1ULL << 0x14);
}

static void alc282_fixup_asus_tx300(struct hda_codec *codec,
				    const struct hda_fixup *fix, int action)
{
	struct alc_spec *spec = codec->spec;
	/* TX300 needs to set up GPIO2 for the speaker amp */
	static const struct hda_verb gpio2_verbs[] = {
		{ 0x01, AC_VERB_SET_GPIO_MASK, 0x04 },
		{ 0x01, AC_VERB_SET_GPIO_DIRECTION, 0x04 },
		{ 0x01, AC_VERB_SET_GPIO_DATA, 0x04 },
		{}
	};
	static const struct hda_pintbl dock_pins[] = {
		{ 0x1b, 0x21114000 }, /* dock speaker pin */
		{}
	};

	switch (action) {
	case HDA_FIXUP_ACT_PRE_PROBE:
		snd_hda_add_verbs(codec, gpio2_verbs);
		snd_hda_apply_pincfgs(codec, dock_pins);
		spec->gen.auto_mute_via_amp = 1;
		spec->gen.automute_hook = asus_tx300_automute;
		snd_hda_jack_detect_enable_callback(codec, 0x1b,
						    snd_hda_gen_hp_automute);
		break;
	case HDA_FIXUP_ACT_BUILD:
		/* this is a bit tricky; give more sane names for the main
		 * (tablet) speaker and the dock speaker, respectively
		 */
		rename_ctl(codec, "Speaker Playback Switch",
			   "Dock Speaker Playback Switch");
		rename_ctl(codec, "Bass Speaker Playback Switch",
			   "Speaker Playback Switch");
		break;
	}
}

static void alc290_fixup_mono_speakers(struct hda_codec *codec,
				       const struct hda_fixup *fix, int action)
{
	if (action == HDA_FIXUP_ACT_PRE_PROBE) {
		/* DAC node 0x03 is giving mono output. We therefore want to
		   make sure 0x14 (front speaker) and 0x15 (headphones) use the
		   stereo DAC, while leaving 0x17 (bass speaker) for node 0x03. */
		hda_nid_t conn1[2] = { 0x0c };
		snd_hda_override_conn_list(codec, 0x14, 1, conn1);
		snd_hda_override_conn_list(codec, 0x15, 1, conn1);
	}
}

static void alc298_fixup_speaker_volume(struct hda_codec *codec,
					const struct hda_fixup *fix, int action)
{
	if (action == HDA_FIXUP_ACT_PRE_PROBE) {
		/* The speaker is routed to the Node 0x06 by a mistake, as a result
		   we can't adjust the speaker's volume since this node does not has
		   Amp-out capability. we change the speaker's route to:
		   Node 0x02 (Audio Output) -> Node 0x0c (Audio Mixer) -> Node 0x17 (
		   Pin Complex), since Node 0x02 has Amp-out caps, we can adjust
		   speaker's volume now. */

		hda_nid_t conn1[1] = { 0x0c };
		snd_hda_override_conn_list(codec, 0x17, 1, conn1);
	}
}

/* disable DAC3 (0x06) selection on NID 0x17 as it has no volume amp control */
static void alc295_fixup_disable_dac3(struct hda_codec *codec,
				      const struct hda_fixup *fix, int action)
{
	if (action == HDA_FIXUP_ACT_PRE_PROBE) {
		hda_nid_t conn[2] = { 0x02, 0x03 };
		snd_hda_override_conn_list(codec, 0x17, 2, conn);
	}
}

/* Hook to update amp GPIO4 for automute */
static void alc280_hp_gpio4_automute_hook(struct hda_codec *codec,
					  struct hda_jack_callback *jack)
{
	struct alc_spec *spec = codec->spec;

	snd_hda_gen_hp_automute(codec, jack);
	/* mute_led_polarity is set to 0, so we pass inverted value here */
	alc_update_gpio_led(codec, 0x10, !spec->gen.hp_jack_present);
}

/* Manage GPIOs for HP EliteBook Folio 9480m.
 *
 * GPIO4 is the headphone amplifier power control
 * GPIO3 is the audio output mute indicator LED
 */

static void alc280_fixup_hp_9480m(struct hda_codec *codec,
				  const struct hda_fixup *fix,
				  int action)
{
	struct alc_spec *spec = codec->spec;
	static const struct hda_verb gpio_init[] = {
		{ 0x01, AC_VERB_SET_GPIO_MASK, 0x18 },
		{ 0x01, AC_VERB_SET_GPIO_DIRECTION, 0x18 },
		{}
	};

	if (action == HDA_FIXUP_ACT_PRE_PROBE) {
		/* Set the hooks to turn the headphone amp on/off
		 * as needed
		 */
		spec->gen.vmaster_mute.hook = alc_fixup_gpio_mute_hook;
		spec->gen.hp_automute_hook = alc280_hp_gpio4_automute_hook;

		/* The GPIOs are currently off */
		spec->gpio_led = 0;

		/* GPIO3 is connected to the output mute LED,
		 * high is on, low is off
		 */
		spec->mute_led_polarity = 0;
		spec->gpio_mute_led_mask = 0x08;

		/* Initialize GPIO configuration */
		snd_hda_add_verbs(codec, gpio_init);
	}
}

static void alc233_alc662_fixup_lenovo_dual_codecs(struct hda_codec *codec,
					 const struct hda_fixup *fix,
					 int action)
{
	alc_fixup_dual_codecs(codec, fix, action);
	switch (action) {
	case HDA_FIXUP_ACT_PRE_PROBE:
		/* override card longname to provide a unique UCM profile */
		strcpy(codec->card->longname, "HDAudio-Lenovo-DualCodecs");
		break;
	case HDA_FIXUP_ACT_BUILD:
		/* rename Capture controls depending on the codec */
		rename_ctl(codec, "Capture Volume",
			   codec->addr == 0 ?
			   "Rear-Panel Capture Volume" :
			   "Front-Panel Capture Volume");
		rename_ctl(codec, "Capture Switch",
			   codec->addr == 0 ?
			   "Rear-Panel Capture Switch" :
			   "Front-Panel Capture Switch");
		break;
	}
}

/* Forcibly assign NID 0x03 to HP/LO while NID 0x02 to SPK for EQ */
static void alc274_fixup_bind_dacs(struct hda_codec *codec,
				    const struct hda_fixup *fix, int action)
{
	struct alc_spec *spec = codec->spec;
	static hda_nid_t preferred_pairs[] = {
		0x21, 0x03, 0x1b, 0x03, 0x16, 0x02,
		0
	};

	if (action != HDA_FIXUP_ACT_PRE_PROBE)
		return;

	spec->gen.preferred_dacs = preferred_pairs;
}

/* The DAC of NID 0x3 will introduce click/pop noise on headphones, so invalidate it */
static void alc285_fixup_invalidate_dacs(struct hda_codec *codec,
			      const struct hda_fixup *fix, int action)
{
	if (action != HDA_FIXUP_ACT_PRE_PROBE)
		return;

	snd_hda_override_wcaps(codec, 0x03, 0);
}

/* for hda_fixup_thinkpad_acpi() */
#include "thinkpad_helper.c"

static void alc_fixup_thinkpad_acpi(struct hda_codec *codec,
				    const struct hda_fixup *fix, int action)
{
	alc_fixup_no_shutup(codec, fix, action); /* reduce click noise */
	hda_fixup_thinkpad_acpi(codec, fix, action);
}

/* for dell wmi mic mute led */
#include "dell_wmi_helper.c"

/* for alc295_fixup_hp_top_speakers */
#include "hp_x360_helper.c"

static void alc269vc_nl3_fixup_automute(struct hda_codec *codec,
					const struct hda_fixup *fix, int action)
{
	struct snd_kcontrol *kctl;
	struct snd_ctl_elem_value *uctl;

	kctl = snd_hda_find_mixer_ctl(codec, "Auto-Mute Mode");
	if (!kctl)
		return;
	uctl = kzalloc(sizeof(*uctl), GFP_KERNEL);
	if (!uctl)
		return;
	uctl->value.enumerated.item[0] = 1;
	kctl->put(kctl, uctl);
	kfree(uctl);
}

enum {
	ALC269_FIXUP_SONY_VAIO,
	ALC275_FIXUP_SONY_VAIO_GPIO2,
	ALC269_FIXUP_DELL_M101Z,
	ALC269_FIXUP_SKU_IGNORE,
	ALC269_FIXUP_ASUS_G73JW,
	ALC269_FIXUP_LENOVO_EAPD,
	ALC275_FIXUP_SONY_HWEQ,
	ALC275_FIXUP_SONY_DISABLE_AAMIX,
	ALC271_FIXUP_DMIC,
	ALC269_FIXUP_PCM_44K,
	ALC269_FIXUP_STEREO_DMIC,
	ALC269_FIXUP_HEADSET_MIC,
	ALC269_FIXUP_QUANTA_MUTE,
	ALC269_FIXUP_LIFEBOOK,
	ALC269_FIXUP_LIFEBOOK_EXTMIC,
	ALC269_FIXUP_LIFEBOOK_HP_PIN,
	ALC269_FIXUP_LIFEBOOK_NO_HP_TO_LINEOUT,
	ALC255_FIXUP_LIFEBOOK_U7x7_HEADSET_MIC,
	ALC269_FIXUP_AMIC,
	ALC269_FIXUP_DMIC,
	ALC269VB_FIXUP_AMIC,
	ALC269VB_FIXUP_DMIC,
	ALC269_FIXUP_HP_MUTE_LED,
	ALC269_FIXUP_HP_MUTE_LED_MIC1,
	ALC269_FIXUP_HP_MUTE_LED_MIC2,
	ALC269_FIXUP_HP_MUTE_LED_MIC3,
	ALC269_FIXUP_HP_GPIO_LED,
	ALC269_FIXUP_HP_GPIO_MIC1_LED,
	ALC269_FIXUP_HP_LINE1_MIC1_LED,
	ALC269_FIXUP_INV_DMIC,
	ALC269_FIXUP_LENOVO_DOCK,
	ALC269_FIXUP_NO_SHUTUP,
	ALC286_FIXUP_SONY_MIC_NO_PRESENCE,
	ALC269_FIXUP_PINCFG_NO_HP_TO_LINEOUT,
	ALC269_FIXUP_DELL1_MIC_NO_PRESENCE,
	ALC269_FIXUP_DELL2_MIC_NO_PRESENCE,
	ALC269_FIXUP_DELL3_MIC_NO_PRESENCE,
	ALC269_FIXUP_DELL4_MIC_NO_PRESENCE,
	ALC269_FIXUP_HEADSET_MODE,
	ALC269_FIXUP_HEADSET_MODE_NO_HP_MIC,
	ALC269_FIXUP_ASPIRE_HEADSET_MIC,
	ALC269_FIXUP_ASUS_X101_FUNC,
	ALC269_FIXUP_ASUS_X101_VERB,
	ALC269_FIXUP_ASUS_X101,
	ALC271_FIXUP_AMIC_MIC2,
	ALC271_FIXUP_HP_GATE_MIC_JACK,
	ALC271_FIXUP_HP_GATE_MIC_JACK_E1_572,
	ALC269_FIXUP_ACER_AC700,
	ALC269_FIXUP_LIMIT_INT_MIC_BOOST,
	ALC269VB_FIXUP_ASUS_ZENBOOK,
	ALC269VB_FIXUP_ASUS_ZENBOOK_UX31A,
	ALC269_FIXUP_LIMIT_INT_MIC_BOOST_MUTE_LED,
	ALC269VB_FIXUP_ORDISSIMO_EVE2,
	ALC283_FIXUP_CHROME_BOOK,
	ALC283_FIXUP_SENSE_COMBO_JACK,
	ALC282_FIXUP_ASUS_TX300,
	ALC283_FIXUP_INT_MIC,
	ALC290_FIXUP_MONO_SPEAKERS,
	ALC290_FIXUP_MONO_SPEAKERS_HSJACK,
	ALC290_FIXUP_SUBWOOFER,
	ALC290_FIXUP_SUBWOOFER_HSJACK,
	ALC269_FIXUP_THINKPAD_ACPI,
	ALC269_FIXUP_DMIC_THINKPAD_ACPI,
	ALC255_FIXUP_ACER_MIC_NO_PRESENCE,
	ALC255_FIXUP_ASUS_MIC_NO_PRESENCE,
	ALC255_FIXUP_DELL1_MIC_NO_PRESENCE,
	ALC255_FIXUP_DELL2_MIC_NO_PRESENCE,
	ALC255_FIXUP_HEADSET_MODE,
	ALC255_FIXUP_HEADSET_MODE_NO_HP_MIC,
	ALC293_FIXUP_DELL1_MIC_NO_PRESENCE,
	ALC292_FIXUP_TPT440_DOCK,
	ALC292_FIXUP_TPT440,
	ALC283_FIXUP_HEADSET_MIC,
	ALC255_FIXUP_DELL_WMI_MIC_MUTE_LED,
	ALC282_FIXUP_ASPIRE_V5_PINS,
	ALC280_FIXUP_HP_GPIO4,
	ALC286_FIXUP_HP_GPIO_LED,
	ALC280_FIXUP_HP_GPIO2_MIC_HOTKEY,
	ALC280_FIXUP_HP_DOCK_PINS,
	ALC269_FIXUP_HP_DOCK_GPIO_MIC1_LED,
	ALC280_FIXUP_HP_9480M,
	ALC288_FIXUP_DELL_HEADSET_MODE,
	ALC288_FIXUP_DELL1_MIC_NO_PRESENCE,
	ALC288_FIXUP_DELL_XPS_13_GPIO6,
	ALC288_FIXUP_DELL_XPS_13,
	ALC288_FIXUP_DISABLE_AAMIX,
	ALC292_FIXUP_DELL_E7X,
	ALC292_FIXUP_DISABLE_AAMIX,
	ALC293_FIXUP_DISABLE_AAMIX_MULTIJACK,
	ALC298_FIXUP_DELL1_MIC_NO_PRESENCE,
	ALC298_FIXUP_DELL_AIO_MIC_NO_PRESENCE,
	ALC275_FIXUP_DELL_XPS,
	ALC256_FIXUP_DELL_XPS_13_HEADPHONE_NOISE,
	ALC293_FIXUP_LENOVO_SPK_NOISE,
	ALC233_FIXUP_LENOVO_LINE2_MIC_HOTKEY,
	ALC255_FIXUP_DELL_SPK_NOISE,
	ALC225_FIXUP_DELL1_MIC_NO_PRESENCE,
	ALC295_FIXUP_DISABLE_DAC3,
	ALC280_FIXUP_HP_HEADSET_MIC,
	ALC221_FIXUP_HP_FRONT_MIC,
	ALC292_FIXUP_TPT460,
	ALC298_FIXUP_SPK_VOLUME,
	ALC256_FIXUP_DELL_INSPIRON_7559_SUBWOOFER,
	ALC269_FIXUP_ATIV_BOOK_8,
	ALC221_FIXUP_HP_MIC_NO_PRESENCE,
	ALC256_FIXUP_ASUS_HEADSET_MODE,
	ALC256_FIXUP_ASUS_MIC,
	ALC256_FIXUP_ASUS_AIO_GPIO2,
	ALC256_FIXUP_ASUS_MIC_NO_PRESENCE,
	ALC233_FIXUP_ASUS_MIC_NO_PRESENCE,
	ALC233_FIXUP_EAPD_COEF_AND_MIC_NO_PRESENCE,
	ALC233_FIXUP_LENOVO_MULTI_CODECS,
	ALC294_FIXUP_LENOVO_MIC_LOCATION,
	ALC225_FIXUP_DELL_WYSE_MIC_NO_PRESENCE,
	ALC700_FIXUP_INTEL_REFERENCE,
	ALC274_FIXUP_DELL_BIND_DACS,
	ALC274_FIXUP_DELL_AIO_LINEOUT_VERB,
	ALC298_FIXUP_TPT470_DOCK,
	ALC255_FIXUP_DUMMY_LINEOUT_VERB,
	ALC255_FIXUP_DELL_HEADSET_MIC,
	ALC269VC_FIXUP_NL3_SECOND_JACK,
	ALC269VC_FIXUP_NL3_AUTOMUTE,
	ALC286_FIXUP_ACER_AIO_MIC_NO_PRESENCE,
	ALC294_FIXUP_ASUS_MIC,
	ALC295_FIXUP_ASUS_MIC_NO_PRESENCE,
	ALC282_FIXUP_ACER_TRAVELMATE_PINS,
	ALC255_FIXUP_ACER_LIMIT_INT_MIC_BOOST,
	ALC269VC_FIXUP_ACER_VCOPPERBOX_PINS,
	ALC295_FIXUP_HP_X360,
	ALC256_FIXUP_ACER_SWIFT_NO_MIC_PRESENCE,
	ALC256_FIXUP_ACER_SWIFT_DISABLE_AAMIX,
	ALC221_FIXUP_HP_HEADSET_MIC,
<<<<<<< HEAD
	ALC294_FIXUP_ASUS_HEADSET_MIC,
	ALC294_FIXUP_ASUS_SPK,
	ALC269VC_FIXUP_ACER_HEADSET_MIC,
=======
	ALC285_FIXUP_LENOVO_HEADPHONE_NOISE,
>>>>>>> d60f25ef
};

static const struct hda_fixup alc269_fixups[] = {
	[ALC269_FIXUP_SONY_VAIO] = {
		.type = HDA_FIXUP_PINCTLS,
		.v.pins = (const struct hda_pintbl[]) {
			{0x19, PIN_VREFGRD},
			{}
		}
	},
	[ALC275_FIXUP_SONY_VAIO_GPIO2] = {
		.type = HDA_FIXUP_VERBS,
		.v.verbs = (const struct hda_verb[]) {
			{0x01, AC_VERB_SET_GPIO_MASK, 0x04},
			{0x01, AC_VERB_SET_GPIO_DIRECTION, 0x04},
			{0x01, AC_VERB_SET_GPIO_DATA, 0x00},
			{ }
		},
		.chained = true,
		.chain_id = ALC269_FIXUP_SONY_VAIO
	},
	[ALC269_FIXUP_DELL_M101Z] = {
		.type = HDA_FIXUP_VERBS,
		.v.verbs = (const struct hda_verb[]) {
			/* Enables internal speaker */
			{0x20, AC_VERB_SET_COEF_INDEX, 13},
			{0x20, AC_VERB_SET_PROC_COEF, 0x4040},
			{}
		}
	},
	[ALC269_FIXUP_SKU_IGNORE] = {
		.type = HDA_FIXUP_FUNC,
		.v.func = alc_fixup_sku_ignore,
	},
	[ALC269_FIXUP_ASUS_G73JW] = {
		.type = HDA_FIXUP_PINS,
		.v.pins = (const struct hda_pintbl[]) {
			{ 0x17, 0x99130111 }, /* subwoofer */
			{ }
		}
	},
	[ALC269_FIXUP_LENOVO_EAPD] = {
		.type = HDA_FIXUP_VERBS,
		.v.verbs = (const struct hda_verb[]) {
			{0x14, AC_VERB_SET_EAPD_BTLENABLE, 0},
			{}
		}
	},
	[ALC275_FIXUP_SONY_HWEQ] = {
		.type = HDA_FIXUP_FUNC,
		.v.func = alc269_fixup_hweq,
		.chained = true,
		.chain_id = ALC275_FIXUP_SONY_VAIO_GPIO2
	},
	[ALC275_FIXUP_SONY_DISABLE_AAMIX] = {
		.type = HDA_FIXUP_FUNC,
		.v.func = alc_fixup_disable_aamix,
		.chained = true,
		.chain_id = ALC269_FIXUP_SONY_VAIO
	},
	[ALC271_FIXUP_DMIC] = {
		.type = HDA_FIXUP_FUNC,
		.v.func = alc271_fixup_dmic,
	},
	[ALC269_FIXUP_PCM_44K] = {
		.type = HDA_FIXUP_FUNC,
		.v.func = alc269_fixup_pcm_44k,
		.chained = true,
		.chain_id = ALC269_FIXUP_QUANTA_MUTE
	},
	[ALC269_FIXUP_STEREO_DMIC] = {
		.type = HDA_FIXUP_FUNC,
		.v.func = alc269_fixup_stereo_dmic,
	},
	[ALC269_FIXUP_HEADSET_MIC] = {
		.type = HDA_FIXUP_FUNC,
		.v.func = alc269_fixup_headset_mic,
	},
	[ALC269_FIXUP_QUANTA_MUTE] = {
		.type = HDA_FIXUP_FUNC,
		.v.func = alc269_fixup_quanta_mute,
	},
	[ALC269_FIXUP_LIFEBOOK] = {
		.type = HDA_FIXUP_PINS,
		.v.pins = (const struct hda_pintbl[]) {
			{ 0x1a, 0x2101103f }, /* dock line-out */
			{ 0x1b, 0x23a11040 }, /* dock mic-in */
			{ }
		},
		.chained = true,
		.chain_id = ALC269_FIXUP_QUANTA_MUTE
	},
	[ALC269_FIXUP_LIFEBOOK_EXTMIC] = {
		.type = HDA_FIXUP_PINS,
		.v.pins = (const struct hda_pintbl[]) {
			{ 0x19, 0x01a1903c }, /* headset mic, with jack detect */
			{ }
		},
	},
	[ALC269_FIXUP_LIFEBOOK_HP_PIN] = {
		.type = HDA_FIXUP_PINS,
		.v.pins = (const struct hda_pintbl[]) {
			{ 0x21, 0x0221102f }, /* HP out */
			{ }
		},
	},
	[ALC269_FIXUP_LIFEBOOK_NO_HP_TO_LINEOUT] = {
		.type = HDA_FIXUP_FUNC,
		.v.func = alc269_fixup_pincfg_no_hp_to_lineout,
	},
	[ALC255_FIXUP_LIFEBOOK_U7x7_HEADSET_MIC] = {
		.type = HDA_FIXUP_FUNC,
		.v.func = alc269_fixup_pincfg_U7x7_headset_mic,
	},
	[ALC269_FIXUP_AMIC] = {
		.type = HDA_FIXUP_PINS,
		.v.pins = (const struct hda_pintbl[]) {
			{ 0x14, 0x99130110 }, /* speaker */
			{ 0x15, 0x0121401f }, /* HP out */
			{ 0x18, 0x01a19c20 }, /* mic */
			{ 0x19, 0x99a3092f }, /* int-mic */
			{ }
		},
	},
	[ALC269_FIXUP_DMIC] = {
		.type = HDA_FIXUP_PINS,
		.v.pins = (const struct hda_pintbl[]) {
			{ 0x12, 0x99a3092f }, /* int-mic */
			{ 0x14, 0x99130110 }, /* speaker */
			{ 0x15, 0x0121401f }, /* HP out */
			{ 0x18, 0x01a19c20 }, /* mic */
			{ }
		},
	},
	[ALC269VB_FIXUP_AMIC] = {
		.type = HDA_FIXUP_PINS,
		.v.pins = (const struct hda_pintbl[]) {
			{ 0x14, 0x99130110 }, /* speaker */
			{ 0x18, 0x01a19c20 }, /* mic */
			{ 0x19, 0x99a3092f }, /* int-mic */
			{ 0x21, 0x0121401f }, /* HP out */
			{ }
		},
	},
	[ALC269VB_FIXUP_DMIC] = {
		.type = HDA_FIXUP_PINS,
		.v.pins = (const struct hda_pintbl[]) {
			{ 0x12, 0x99a3092f }, /* int-mic */
			{ 0x14, 0x99130110 }, /* speaker */
			{ 0x18, 0x01a19c20 }, /* mic */
			{ 0x21, 0x0121401f }, /* HP out */
			{ }
		},
	},
	[ALC269_FIXUP_HP_MUTE_LED] = {
		.type = HDA_FIXUP_FUNC,
		.v.func = alc269_fixup_hp_mute_led,
	},
	[ALC269_FIXUP_HP_MUTE_LED_MIC1] = {
		.type = HDA_FIXUP_FUNC,
		.v.func = alc269_fixup_hp_mute_led_mic1,
	},
	[ALC269_FIXUP_HP_MUTE_LED_MIC2] = {
		.type = HDA_FIXUP_FUNC,
		.v.func = alc269_fixup_hp_mute_led_mic2,
	},
	[ALC269_FIXUP_HP_MUTE_LED_MIC3] = {
		.type = HDA_FIXUP_FUNC,
		.v.func = alc269_fixup_hp_mute_led_mic3,
	},
	[ALC269_FIXUP_HP_GPIO_LED] = {
		.type = HDA_FIXUP_FUNC,
		.v.func = alc269_fixup_hp_gpio_led,
	},
	[ALC269_FIXUP_HP_GPIO_MIC1_LED] = {
		.type = HDA_FIXUP_FUNC,
		.v.func = alc269_fixup_hp_gpio_mic1_led,
	},
	[ALC269_FIXUP_HP_LINE1_MIC1_LED] = {
		.type = HDA_FIXUP_FUNC,
		.v.func = alc269_fixup_hp_line1_mic1_led,
	},
	[ALC269_FIXUP_INV_DMIC] = {
		.type = HDA_FIXUP_FUNC,
		.v.func = alc_fixup_inv_dmic,
	},
	[ALC269_FIXUP_NO_SHUTUP] = {
		.type = HDA_FIXUP_FUNC,
		.v.func = alc_fixup_no_shutup,
	},
	[ALC269_FIXUP_LENOVO_DOCK] = {
		.type = HDA_FIXUP_PINS,
		.v.pins = (const struct hda_pintbl[]) {
			{ 0x19, 0x23a11040 }, /* dock mic */
			{ 0x1b, 0x2121103f }, /* dock headphone */
			{ }
		},
		.chained = true,
		.chain_id = ALC269_FIXUP_PINCFG_NO_HP_TO_LINEOUT
	},
	[ALC269_FIXUP_PINCFG_NO_HP_TO_LINEOUT] = {
		.type = HDA_FIXUP_FUNC,
		.v.func = alc269_fixup_pincfg_no_hp_to_lineout,
		.chained = true,
		.chain_id = ALC269_FIXUP_THINKPAD_ACPI,
	},
	[ALC269_FIXUP_DELL1_MIC_NO_PRESENCE] = {
		.type = HDA_FIXUP_PINS,
		.v.pins = (const struct hda_pintbl[]) {
			{ 0x19, 0x01a1913c }, /* use as headset mic, without its own jack detect */
			{ 0x1a, 0x01a1913d }, /* use as headphone mic, without its own jack detect */
			{ }
		},
		.chained = true,
		.chain_id = ALC269_FIXUP_HEADSET_MODE
	},
	[ALC269_FIXUP_DELL2_MIC_NO_PRESENCE] = {
		.type = HDA_FIXUP_PINS,
		.v.pins = (const struct hda_pintbl[]) {
			{ 0x16, 0x21014020 }, /* dock line out */
			{ 0x19, 0x21a19030 }, /* dock mic */
			{ 0x1a, 0x01a1913c }, /* use as headset mic, without its own jack detect */
			{ }
		},
		.chained = true,
		.chain_id = ALC269_FIXUP_HEADSET_MODE_NO_HP_MIC
	},
	[ALC269_FIXUP_DELL3_MIC_NO_PRESENCE] = {
		.type = HDA_FIXUP_PINS,
		.v.pins = (const struct hda_pintbl[]) {
			{ 0x1a, 0x01a1913c }, /* use as headset mic, without its own jack detect */
			{ }
		},
		.chained = true,
		.chain_id = ALC269_FIXUP_HEADSET_MODE_NO_HP_MIC
	},
	[ALC269_FIXUP_DELL4_MIC_NO_PRESENCE] = {
		.type = HDA_FIXUP_PINS,
		.v.pins = (const struct hda_pintbl[]) {
			{ 0x19, 0x01a1913c }, /* use as headset mic, without its own jack detect */
			{ 0x1b, 0x01a1913d }, /* use as headphone mic, without its own jack detect */
			{ }
		},
		.chained = true,
		.chain_id = ALC269_FIXUP_HEADSET_MODE
	},
	[ALC269_FIXUP_HEADSET_MODE] = {
		.type = HDA_FIXUP_FUNC,
		.v.func = alc_fixup_headset_mode,
		.chained = true,
		.chain_id = ALC255_FIXUP_DELL_WMI_MIC_MUTE_LED
	},
	[ALC269_FIXUP_HEADSET_MODE_NO_HP_MIC] = {
		.type = HDA_FIXUP_FUNC,
		.v.func = alc_fixup_headset_mode_no_hp_mic,
	},
	[ALC269_FIXUP_ASPIRE_HEADSET_MIC] = {
		.type = HDA_FIXUP_PINS,
		.v.pins = (const struct hda_pintbl[]) {
			{ 0x19, 0x01a1913c }, /* headset mic w/o jack detect */
			{ }
		},
		.chained = true,
		.chain_id = ALC269_FIXUP_HEADSET_MODE,
	},
	[ALC286_FIXUP_SONY_MIC_NO_PRESENCE] = {
		.type = HDA_FIXUP_PINS,
		.v.pins = (const struct hda_pintbl[]) {
			{ 0x18, 0x01a1913c }, /* use as headset mic, without its own jack detect */
			{ }
		},
		.chained = true,
		.chain_id = ALC269_FIXUP_HEADSET_MIC
	},
	[ALC269_FIXUP_ASUS_X101_FUNC] = {
		.type = HDA_FIXUP_FUNC,
		.v.func = alc269_fixup_x101_headset_mic,
	},
	[ALC269_FIXUP_ASUS_X101_VERB] = {
		.type = HDA_FIXUP_VERBS,
		.v.verbs = (const struct hda_verb[]) {
			{0x18, AC_VERB_SET_PIN_WIDGET_CONTROL, 0},
			{0x20, AC_VERB_SET_COEF_INDEX, 0x08},
			{0x20, AC_VERB_SET_PROC_COEF,  0x0310},
			{ }
		},
		.chained = true,
		.chain_id = ALC269_FIXUP_ASUS_X101_FUNC
	},
	[ALC269_FIXUP_ASUS_X101] = {
		.type = HDA_FIXUP_PINS,
		.v.pins = (const struct hda_pintbl[]) {
			{ 0x18, 0x04a1182c }, /* Headset mic */
			{ }
		},
		.chained = true,
		.chain_id = ALC269_FIXUP_ASUS_X101_VERB
	},
	[ALC271_FIXUP_AMIC_MIC2] = {
		.type = HDA_FIXUP_PINS,
		.v.pins = (const struct hda_pintbl[]) {
			{ 0x14, 0x99130110 }, /* speaker */
			{ 0x19, 0x01a19c20 }, /* mic */
			{ 0x1b, 0x99a7012f }, /* int-mic */
			{ 0x21, 0x0121401f }, /* HP out */
			{ }
		},
	},
	[ALC271_FIXUP_HP_GATE_MIC_JACK] = {
		.type = HDA_FIXUP_FUNC,
		.v.func = alc271_hp_gate_mic_jack,
		.chained = true,
		.chain_id = ALC271_FIXUP_AMIC_MIC2,
	},
	[ALC271_FIXUP_HP_GATE_MIC_JACK_E1_572] = {
		.type = HDA_FIXUP_FUNC,
		.v.func = alc269_fixup_limit_int_mic_boost,
		.chained = true,
		.chain_id = ALC271_FIXUP_HP_GATE_MIC_JACK,
	},
	[ALC269_FIXUP_ACER_AC700] = {
		.type = HDA_FIXUP_PINS,
		.v.pins = (const struct hda_pintbl[]) {
			{ 0x12, 0x99a3092f }, /* int-mic */
			{ 0x14, 0x99130110 }, /* speaker */
			{ 0x18, 0x03a11c20 }, /* mic */
			{ 0x1e, 0x0346101e }, /* SPDIF1 */
			{ 0x21, 0x0321101f }, /* HP out */
			{ }
		},
		.chained = true,
		.chain_id = ALC271_FIXUP_DMIC,
	},
	[ALC269_FIXUP_LIMIT_INT_MIC_BOOST] = {
		.type = HDA_FIXUP_FUNC,
		.v.func = alc269_fixup_limit_int_mic_boost,
		.chained = true,
		.chain_id = ALC269_FIXUP_THINKPAD_ACPI,
	},
	[ALC269VB_FIXUP_ASUS_ZENBOOK] = {
		.type = HDA_FIXUP_FUNC,
		.v.func = alc269_fixup_limit_int_mic_boost,
		.chained = true,
		.chain_id = ALC269VB_FIXUP_DMIC,
	},
	[ALC269VB_FIXUP_ASUS_ZENBOOK_UX31A] = {
		.type = HDA_FIXUP_VERBS,
		.v.verbs = (const struct hda_verb[]) {
			/* class-D output amp +5dB */
			{ 0x20, AC_VERB_SET_COEF_INDEX, 0x12 },
			{ 0x20, AC_VERB_SET_PROC_COEF, 0x2800 },
			{}
		},
		.chained = true,
		.chain_id = ALC269VB_FIXUP_ASUS_ZENBOOK,
	},
	[ALC269_FIXUP_LIMIT_INT_MIC_BOOST_MUTE_LED] = {
		.type = HDA_FIXUP_FUNC,
		.v.func = alc269_fixup_limit_int_mic_boost,
		.chained = true,
		.chain_id = ALC269_FIXUP_HP_MUTE_LED_MIC1,
	},
	[ALC269VB_FIXUP_ORDISSIMO_EVE2] = {
		.type = HDA_FIXUP_PINS,
		.v.pins = (const struct hda_pintbl[]) {
			{ 0x12, 0x99a3092f }, /* int-mic */
			{ 0x18, 0x03a11d20 }, /* mic */
			{ 0x19, 0x411111f0 }, /* Unused bogus pin */
			{ }
		},
	},
	[ALC283_FIXUP_CHROME_BOOK] = {
		.type = HDA_FIXUP_FUNC,
		.v.func = alc283_fixup_chromebook,
	},
	[ALC283_FIXUP_SENSE_COMBO_JACK] = {
		.type = HDA_FIXUP_FUNC,
		.v.func = alc283_fixup_sense_combo_jack,
		.chained = true,
		.chain_id = ALC283_FIXUP_CHROME_BOOK,
	},
	[ALC282_FIXUP_ASUS_TX300] = {
		.type = HDA_FIXUP_FUNC,
		.v.func = alc282_fixup_asus_tx300,
	},
	[ALC283_FIXUP_INT_MIC] = {
		.type = HDA_FIXUP_VERBS,
		.v.verbs = (const struct hda_verb[]) {
			{0x20, AC_VERB_SET_COEF_INDEX, 0x1a},
			{0x20, AC_VERB_SET_PROC_COEF, 0x0011},
			{ }
		},
		.chained = true,
		.chain_id = ALC269_FIXUP_LIMIT_INT_MIC_BOOST
	},
	[ALC290_FIXUP_SUBWOOFER_HSJACK] = {
		.type = HDA_FIXUP_PINS,
		.v.pins = (const struct hda_pintbl[]) {
			{ 0x17, 0x90170112 }, /* subwoofer */
			{ }
		},
		.chained = true,
		.chain_id = ALC290_FIXUP_MONO_SPEAKERS_HSJACK,
	},
	[ALC290_FIXUP_SUBWOOFER] = {
		.type = HDA_FIXUP_PINS,
		.v.pins = (const struct hda_pintbl[]) {
			{ 0x17, 0x90170112 }, /* subwoofer */
			{ }
		},
		.chained = true,
		.chain_id = ALC290_FIXUP_MONO_SPEAKERS,
	},
	[ALC290_FIXUP_MONO_SPEAKERS] = {
		.type = HDA_FIXUP_FUNC,
		.v.func = alc290_fixup_mono_speakers,
	},
	[ALC290_FIXUP_MONO_SPEAKERS_HSJACK] = {
		.type = HDA_FIXUP_FUNC,
		.v.func = alc290_fixup_mono_speakers,
		.chained = true,
		.chain_id = ALC269_FIXUP_DELL3_MIC_NO_PRESENCE,
	},
	[ALC269_FIXUP_THINKPAD_ACPI] = {
		.type = HDA_FIXUP_FUNC,
		.v.func = alc_fixup_thinkpad_acpi,
		.chained = true,
		.chain_id = ALC269_FIXUP_SKU_IGNORE,
	},
	[ALC269_FIXUP_DMIC_THINKPAD_ACPI] = {
		.type = HDA_FIXUP_FUNC,
		.v.func = alc_fixup_inv_dmic,
		.chained = true,
		.chain_id = ALC269_FIXUP_THINKPAD_ACPI,
	},
	[ALC255_FIXUP_ACER_MIC_NO_PRESENCE] = {
		.type = HDA_FIXUP_PINS,
		.v.pins = (const struct hda_pintbl[]) {
			{ 0x19, 0x01a1913c }, /* use as headset mic, without its own jack detect */
			{ }
		},
		.chained = true,
		.chain_id = ALC255_FIXUP_HEADSET_MODE
	},
	[ALC255_FIXUP_ASUS_MIC_NO_PRESENCE] = {
		.type = HDA_FIXUP_PINS,
		.v.pins = (const struct hda_pintbl[]) {
			{ 0x19, 0x01a1913c }, /* use as headset mic, without its own jack detect */
			{ }
		},
		.chained = true,
		.chain_id = ALC255_FIXUP_HEADSET_MODE
	},
	[ALC255_FIXUP_DELL1_MIC_NO_PRESENCE] = {
		.type = HDA_FIXUP_PINS,
		.v.pins = (const struct hda_pintbl[]) {
			{ 0x19, 0x01a1913c }, /* use as headset mic, without its own jack detect */
			{ 0x1a, 0x01a1913d }, /* use as headphone mic, without its own jack detect */
			{ }
		},
		.chained = true,
		.chain_id = ALC255_FIXUP_HEADSET_MODE
	},
	[ALC255_FIXUP_DELL2_MIC_NO_PRESENCE] = {
		.type = HDA_FIXUP_PINS,
		.v.pins = (const struct hda_pintbl[]) {
			{ 0x19, 0x01a1913c }, /* use as headset mic, without its own jack detect */
			{ }
		},
		.chained = true,
		.chain_id = ALC255_FIXUP_HEADSET_MODE_NO_HP_MIC
	},
	[ALC255_FIXUP_HEADSET_MODE] = {
		.type = HDA_FIXUP_FUNC,
		.v.func = alc_fixup_headset_mode_alc255,
		.chained = true,
		.chain_id = ALC255_FIXUP_DELL_WMI_MIC_MUTE_LED
	},
	[ALC255_FIXUP_HEADSET_MODE_NO_HP_MIC] = {
		.type = HDA_FIXUP_FUNC,
		.v.func = alc_fixup_headset_mode_alc255_no_hp_mic,
	},
	[ALC293_FIXUP_DELL1_MIC_NO_PRESENCE] = {
		.type = HDA_FIXUP_PINS,
		.v.pins = (const struct hda_pintbl[]) {
			{ 0x18, 0x01a1913d }, /* use as headphone mic, without its own jack detect */
			{ 0x1a, 0x01a1913c }, /* use as headset mic, without its own jack detect */
			{ }
		},
		.chained = true,
		.chain_id = ALC269_FIXUP_HEADSET_MODE
	},
	[ALC292_FIXUP_TPT440_DOCK] = {
		.type = HDA_FIXUP_FUNC,
		.v.func = alc_fixup_tpt440_dock,
		.chained = true,
		.chain_id = ALC269_FIXUP_LIMIT_INT_MIC_BOOST
	},
	[ALC292_FIXUP_TPT440] = {
		.type = HDA_FIXUP_FUNC,
		.v.func = alc_fixup_disable_aamix,
		.chained = true,
		.chain_id = ALC292_FIXUP_TPT440_DOCK,
	},
	[ALC283_FIXUP_HEADSET_MIC] = {
		.type = HDA_FIXUP_PINS,
		.v.pins = (const struct hda_pintbl[]) {
			{ 0x19, 0x04a110f0 },
			{ },
		},
	},
	[ALC255_FIXUP_DELL_WMI_MIC_MUTE_LED] = {
		.type = HDA_FIXUP_FUNC,
		.v.func = alc_fixup_dell_wmi,
	},
	[ALC282_FIXUP_ASPIRE_V5_PINS] = {
		.type = HDA_FIXUP_PINS,
		.v.pins = (const struct hda_pintbl[]) {
			{ 0x12, 0x90a60130 },
			{ 0x14, 0x90170110 },
			{ 0x17, 0x40000008 },
			{ 0x18, 0x411111f0 },
			{ 0x19, 0x01a1913c },
			{ 0x1a, 0x411111f0 },
			{ 0x1b, 0x411111f0 },
			{ 0x1d, 0x40f89b2d },
			{ 0x1e, 0x411111f0 },
			{ 0x21, 0x0321101f },
			{ },
		},
	},
	[ALC280_FIXUP_HP_GPIO4] = {
		.type = HDA_FIXUP_FUNC,
		.v.func = alc280_fixup_hp_gpio4,
	},
	[ALC286_FIXUP_HP_GPIO_LED] = {
		.type = HDA_FIXUP_FUNC,
		.v.func = alc286_fixup_hp_gpio_led,
	},
	[ALC280_FIXUP_HP_GPIO2_MIC_HOTKEY] = {
		.type = HDA_FIXUP_FUNC,
		.v.func = alc280_fixup_hp_gpio2_mic_hotkey,
	},
	[ALC280_FIXUP_HP_DOCK_PINS] = {
		.type = HDA_FIXUP_PINS,
		.v.pins = (const struct hda_pintbl[]) {
			{ 0x1b, 0x21011020 }, /* line-out */
			{ 0x1a, 0x01a1903c }, /* headset mic */
			{ 0x18, 0x2181103f }, /* line-in */
			{ },
		},
		.chained = true,
		.chain_id = ALC280_FIXUP_HP_GPIO4
	},
	[ALC269_FIXUP_HP_DOCK_GPIO_MIC1_LED] = {
		.type = HDA_FIXUP_PINS,
		.v.pins = (const struct hda_pintbl[]) {
			{ 0x1b, 0x21011020 }, /* line-out */
			{ 0x18, 0x2181103f }, /* line-in */
			{ },
		},
		.chained = true,
		.chain_id = ALC269_FIXUP_HP_GPIO_MIC1_LED
	},
	[ALC280_FIXUP_HP_9480M] = {
		.type = HDA_FIXUP_FUNC,
		.v.func = alc280_fixup_hp_9480m,
	},
	[ALC288_FIXUP_DELL_HEADSET_MODE] = {
		.type = HDA_FIXUP_FUNC,
		.v.func = alc_fixup_headset_mode_dell_alc288,
		.chained = true,
		.chain_id = ALC255_FIXUP_DELL_WMI_MIC_MUTE_LED
	},
	[ALC288_FIXUP_DELL1_MIC_NO_PRESENCE] = {
		.type = HDA_FIXUP_PINS,
		.v.pins = (const struct hda_pintbl[]) {
			{ 0x18, 0x01a1913c }, /* use as headset mic, without its own jack detect */
			{ 0x1a, 0x01a1913d }, /* use as headphone mic, without its own jack detect */
			{ }
		},
		.chained = true,
		.chain_id = ALC288_FIXUP_DELL_HEADSET_MODE
	},
	[ALC288_FIXUP_DELL_XPS_13_GPIO6] = {
		.type = HDA_FIXUP_VERBS,
		.v.verbs = (const struct hda_verb[]) {
			{0x01, AC_VERB_SET_GPIO_MASK, 0x40},
			{0x01, AC_VERB_SET_GPIO_DIRECTION, 0x40},
			{0x01, AC_VERB_SET_GPIO_DATA, 0x00},
			{ }
		},
		.chained = true,
		.chain_id = ALC288_FIXUP_DELL1_MIC_NO_PRESENCE
	},
	[ALC288_FIXUP_DISABLE_AAMIX] = {
		.type = HDA_FIXUP_FUNC,
		.v.func = alc_fixup_disable_aamix,
		.chained = true,
		.chain_id = ALC288_FIXUP_DELL_XPS_13_GPIO6
	},
	[ALC288_FIXUP_DELL_XPS_13] = {
		.type = HDA_FIXUP_FUNC,
		.v.func = alc_fixup_dell_xps13,
		.chained = true,
		.chain_id = ALC288_FIXUP_DISABLE_AAMIX
	},
	[ALC292_FIXUP_DISABLE_AAMIX] = {
		.type = HDA_FIXUP_FUNC,
		.v.func = alc_fixup_disable_aamix,
		.chained = true,
		.chain_id = ALC269_FIXUP_DELL2_MIC_NO_PRESENCE
	},
	[ALC293_FIXUP_DISABLE_AAMIX_MULTIJACK] = {
		.type = HDA_FIXUP_FUNC,
		.v.func = alc_fixup_disable_aamix,
		.chained = true,
		.chain_id = ALC293_FIXUP_DELL1_MIC_NO_PRESENCE
	},
	[ALC292_FIXUP_DELL_E7X] = {
		.type = HDA_FIXUP_FUNC,
		.v.func = alc_fixup_dell_xps13,
		.chained = true,
		.chain_id = ALC292_FIXUP_DISABLE_AAMIX
	},
	[ALC298_FIXUP_DELL1_MIC_NO_PRESENCE] = {
		.type = HDA_FIXUP_PINS,
		.v.pins = (const struct hda_pintbl[]) {
			{ 0x18, 0x01a1913c }, /* use as headset mic, without its own jack detect */
			{ 0x1a, 0x01a1913d }, /* use as headphone mic, without its own jack detect */
			{ }
		},
		.chained = true,
		.chain_id = ALC269_FIXUP_HEADSET_MODE
	},
	[ALC298_FIXUP_DELL_AIO_MIC_NO_PRESENCE] = {
		.type = HDA_FIXUP_PINS,
		.v.pins = (const struct hda_pintbl[]) {
			{ 0x18, 0x01a1913c }, /* use as headset mic, without its own jack detect */
			{ }
		},
		.chained = true,
		.chain_id = ALC269_FIXUP_HEADSET_MODE
	},
	[ALC275_FIXUP_DELL_XPS] = {
		.type = HDA_FIXUP_VERBS,
		.v.verbs = (const struct hda_verb[]) {
			/* Enables internal speaker */
			{0x20, AC_VERB_SET_COEF_INDEX, 0x1f},
			{0x20, AC_VERB_SET_PROC_COEF, 0x00c0},
			{0x20, AC_VERB_SET_COEF_INDEX, 0x30},
			{0x20, AC_VERB_SET_PROC_COEF, 0x00b1},
			{}
		}
	},
	[ALC256_FIXUP_DELL_XPS_13_HEADPHONE_NOISE] = {
		.type = HDA_FIXUP_VERBS,
		.v.verbs = (const struct hda_verb[]) {
			/* Disable pass-through path for FRONT 14h */
			{0x20, AC_VERB_SET_COEF_INDEX, 0x36},
			{0x20, AC_VERB_SET_PROC_COEF, 0x1737},
			{}
		},
		.chained = true,
		.chain_id = ALC255_FIXUP_DELL1_MIC_NO_PRESENCE
	},
	[ALC293_FIXUP_LENOVO_SPK_NOISE] = {
		.type = HDA_FIXUP_FUNC,
		.v.func = alc_fixup_disable_aamix,
		.chained = true,
		.chain_id = ALC269_FIXUP_THINKPAD_ACPI
	},
	[ALC233_FIXUP_LENOVO_LINE2_MIC_HOTKEY] = {
		.type = HDA_FIXUP_FUNC,
		.v.func = alc233_fixup_lenovo_line2_mic_hotkey,
	},
	[ALC255_FIXUP_DELL_SPK_NOISE] = {
		.type = HDA_FIXUP_FUNC,
		.v.func = alc_fixup_disable_aamix,
		.chained = true,
		.chain_id = ALC255_FIXUP_DELL1_MIC_NO_PRESENCE
	},
	[ALC225_FIXUP_DELL1_MIC_NO_PRESENCE] = {
		.type = HDA_FIXUP_VERBS,
		.v.verbs = (const struct hda_verb[]) {
			/* Disable pass-through path for FRONT 14h */
			{ 0x20, AC_VERB_SET_COEF_INDEX, 0x36 },
			{ 0x20, AC_VERB_SET_PROC_COEF, 0x57d7 },
			{}
		},
		.chained = true,
		.chain_id = ALC269_FIXUP_DELL1_MIC_NO_PRESENCE
	},
	[ALC280_FIXUP_HP_HEADSET_MIC] = {
		.type = HDA_FIXUP_FUNC,
		.v.func = alc_fixup_disable_aamix,
		.chained = true,
		.chain_id = ALC269_FIXUP_HEADSET_MIC,
	},
	[ALC221_FIXUP_HP_FRONT_MIC] = {
		.type = HDA_FIXUP_PINS,
		.v.pins = (const struct hda_pintbl[]) {
			{ 0x19, 0x02a19020 }, /* Front Mic */
			{ }
		},
	},
	[ALC292_FIXUP_TPT460] = {
		.type = HDA_FIXUP_FUNC,
		.v.func = alc_fixup_tpt440_dock,
		.chained = true,
		.chain_id = ALC293_FIXUP_LENOVO_SPK_NOISE,
	},
	[ALC298_FIXUP_SPK_VOLUME] = {
		.type = HDA_FIXUP_FUNC,
		.v.func = alc298_fixup_speaker_volume,
		.chained = true,
		.chain_id = ALC298_FIXUP_DELL_AIO_MIC_NO_PRESENCE,
	},
	[ALC295_FIXUP_DISABLE_DAC3] = {
		.type = HDA_FIXUP_FUNC,
		.v.func = alc295_fixup_disable_dac3,
	},
	[ALC256_FIXUP_DELL_INSPIRON_7559_SUBWOOFER] = {
		.type = HDA_FIXUP_PINS,
		.v.pins = (const struct hda_pintbl[]) {
			{ 0x1b, 0x90170151 },
			{ }
		},
		.chained = true,
		.chain_id = ALC255_FIXUP_DELL1_MIC_NO_PRESENCE
	},
	[ALC269_FIXUP_ATIV_BOOK_8] = {
		.type = HDA_FIXUP_FUNC,
		.v.func = alc_fixup_auto_mute_via_amp,
		.chained = true,
		.chain_id = ALC269_FIXUP_NO_SHUTUP
	},
	[ALC221_FIXUP_HP_MIC_NO_PRESENCE] = {
		.type = HDA_FIXUP_PINS,
		.v.pins = (const struct hda_pintbl[]) {
			{ 0x18, 0x01a1913c }, /* use as headset mic, without its own jack detect */
			{ 0x1a, 0x01a1913d }, /* use as headphone mic, without its own jack detect */
			{ }
		},
		.chained = true,
		.chain_id = ALC269_FIXUP_HEADSET_MODE
	},
	[ALC256_FIXUP_ASUS_HEADSET_MODE] = {
		.type = HDA_FIXUP_FUNC,
		.v.func = alc_fixup_headset_mode,
	},
	[ALC256_FIXUP_ASUS_MIC] = {
		.type = HDA_FIXUP_PINS,
		.v.pins = (const struct hda_pintbl[]) {
			{ 0x13, 0x90a60160 }, /* use as internal mic */
			{ 0x19, 0x04a11120 }, /* use as headset mic, without its own jack detect */
			{ }
		},
		.chained = true,
		.chain_id = ALC256_FIXUP_ASUS_HEADSET_MODE
	},
	[ALC256_FIXUP_ASUS_AIO_GPIO2] = {
		.type = HDA_FIXUP_VERBS,
		.v.verbs = (const struct hda_verb[]) {
			/* Set up GPIO2 for the speaker amp */
			{ 0x01, AC_VERB_SET_GPIO_MASK, 0x04 },
			{ 0x01, AC_VERB_SET_GPIO_DIRECTION, 0x04 },
			{ 0x01, AC_VERB_SET_GPIO_DATA, 0x04 },
			{}
		},
	},
	[ALC256_FIXUP_ASUS_MIC_NO_PRESENCE] = {
		.type = HDA_FIXUP_PINS,
		.v.pins = (const struct hda_pintbl[]) {
			{ 0x19, 0x04a11120 }, /* use as headset mic, without its own jack detect */
			{ }
		},
		.chained = true,
		.chain_id = ALC256_FIXUP_ASUS_HEADSET_MODE
	},
	[ALC233_FIXUP_ASUS_MIC_NO_PRESENCE] = {
		.type = HDA_FIXUP_PINS,
		.v.pins = (const struct hda_pintbl[]) {
			{ 0x19, 0x01a1913c }, /* use as headset mic, without its own jack detect */
			{ }
		},
		.chained = true,
		.chain_id = ALC269_FIXUP_HEADSET_MIC
	},
	[ALC233_FIXUP_EAPD_COEF_AND_MIC_NO_PRESENCE] = {
		.type = HDA_FIXUP_VERBS,
		.v.verbs = (const struct hda_verb[]) {
			/* Enables internal speaker */
			{0x20, AC_VERB_SET_COEF_INDEX, 0x40},
			{0x20, AC_VERB_SET_PROC_COEF, 0x8800},
			{}
		},
		.chained = true,
		.chain_id = ALC233_FIXUP_ASUS_MIC_NO_PRESENCE
	},
	[ALC233_FIXUP_LENOVO_MULTI_CODECS] = {
		.type = HDA_FIXUP_FUNC,
		.v.func = alc233_alc662_fixup_lenovo_dual_codecs,
	},
	[ALC294_FIXUP_LENOVO_MIC_LOCATION] = {
		.type = HDA_FIXUP_PINS,
		.v.pins = (const struct hda_pintbl[]) {
			/* Change the mic location from front to right, otherwise there are
			   two front mics with the same name, pulseaudio can't handle them.
			   This is just a temporary workaround, after applying this fixup,
			   there will be one "Front Mic" and one "Mic" in this machine.
			 */
			{ 0x1a, 0x04a19040 },
			{ }
		},
	},
	[ALC225_FIXUP_DELL_WYSE_MIC_NO_PRESENCE] = {
		.type = HDA_FIXUP_PINS,
		.v.pins = (const struct hda_pintbl[]) {
			{ 0x16, 0x0101102f }, /* Rear Headset HP */
			{ 0x19, 0x02a1913c }, /* use as Front headset mic, without its own jack detect */
			{ 0x1a, 0x01a19030 }, /* Rear Headset MIC */
			{ 0x1b, 0x02011020 },
			{ }
		},
		.chained = true,
		.chain_id = ALC269_FIXUP_HEADSET_MODE_NO_HP_MIC
	},
	[ALC700_FIXUP_INTEL_REFERENCE] = {
		.type = HDA_FIXUP_VERBS,
		.v.verbs = (const struct hda_verb[]) {
			/* Enables internal speaker */
			{0x20, AC_VERB_SET_COEF_INDEX, 0x45},
			{0x20, AC_VERB_SET_PROC_COEF, 0x5289},
			{0x20, AC_VERB_SET_COEF_INDEX, 0x4A},
			{0x20, AC_VERB_SET_PROC_COEF, 0x001b},
			{0x58, AC_VERB_SET_COEF_INDEX, 0x00},
			{0x58, AC_VERB_SET_PROC_COEF, 0x3888},
			{0x20, AC_VERB_SET_COEF_INDEX, 0x6f},
			{0x20, AC_VERB_SET_PROC_COEF, 0x2c0b},
			{}
		}
	},
	[ALC274_FIXUP_DELL_BIND_DACS] = {
		.type = HDA_FIXUP_FUNC,
		.v.func = alc274_fixup_bind_dacs,
		.chained = true,
		.chain_id = ALC269_FIXUP_DELL1_MIC_NO_PRESENCE
	},
	[ALC274_FIXUP_DELL_AIO_LINEOUT_VERB] = {
		.type = HDA_FIXUP_PINS,
		.v.pins = (const struct hda_pintbl[]) {
			{ 0x1b, 0x0401102f },
			{ }
		},
		.chained = true,
		.chain_id = ALC274_FIXUP_DELL_BIND_DACS
	},
	[ALC298_FIXUP_TPT470_DOCK] = {
		.type = HDA_FIXUP_FUNC,
		.v.func = alc_fixup_tpt470_dock,
		.chained = true,
		.chain_id = ALC293_FIXUP_LENOVO_SPK_NOISE
	},
	[ALC255_FIXUP_DUMMY_LINEOUT_VERB] = {
		.type = HDA_FIXUP_PINS,
		.v.pins = (const struct hda_pintbl[]) {
			{ 0x14, 0x0201101f },
			{ }
		},
		.chained = true,
		.chain_id = ALC255_FIXUP_DELL1_MIC_NO_PRESENCE
	},
	[ALC255_FIXUP_DELL_HEADSET_MIC] = {
		.type = HDA_FIXUP_PINS,
		.v.pins = (const struct hda_pintbl[]) {
			{ 0x19, 0x01a1913c }, /* use as headset mic, without its own jack detect */
			{ }
		},
		.chained = true,
		.chain_id = ALC269_FIXUP_HEADSET_MIC
	},
	[ALC269VC_FIXUP_NL3_SECOND_JACK] = {
		.type = HDA_FIXUP_PINS,
		.v.pins = (const struct hda_pintbl[]) {
			{ 0x1a, 0x222140af },
			{ },
		},
		.chained = true,
		.chain_id = ALC269VC_FIXUP_NL3_AUTOMUTE
	},
	[ALC269VC_FIXUP_NL3_AUTOMUTE] = {
		.type = HDA_FIXUP_FUNC,
		.v.func = alc269vc_nl3_fixup_automute,
		.chained = true,
		.chain_id = ALC269_FIXUP_PINCFG_NO_HP_TO_LINEOUT
	},
	[ALC286_FIXUP_ACER_AIO_MIC_NO_PRESENCE] = {
                .type = HDA_FIXUP_PINS,
                .v.pins = (const struct hda_pintbl[]) {
                        { 0x18, 0x01a1913c }, /* use as headset mic, without its own jack detect */
                        { }
                },
                .chained = true,
                .chain_id = ALC269_FIXUP_HEADSET_MIC
        },
	[ALC294_FIXUP_ASUS_MIC] = {
		.type = HDA_FIXUP_PINS,
		.v.pins = (const struct hda_pintbl[]) {
			{ 0x13, 0x90a60160 }, /* use as internal mic */
			{ 0x19, 0x04a11120 }, /* use as headset mic, without its own jack detect */
			{ }
		},
		.chained = true,
		.chain_id = ALC256_FIXUP_ASUS_HEADSET_MODE
	},
        [ALC295_FIXUP_ASUS_MIC_NO_PRESENCE] = {
                .type = HDA_FIXUP_PINS,
                .v.pins = (const struct hda_pintbl[]) {
                        { 0x19, 0x01a1913c }, /* use as headset mic, without its own jack detect */
                        { }
                },
                .chained = true,
                .chain_id = ALC269_FIXUP_HEADSET_MODE
        },
        [ALC282_FIXUP_ACER_TRAVELMATE_PINS] = {
                .type = HDA_FIXUP_PINS,
                .v.pins = (const struct hda_pintbl[]) {
                        { 0x1b, 0x411111f0 },
                        { 0x18, 0x01a1913c }, /* use as headset mic, without its own jack detect */
                        { },
                },
                .chained = true,
                .chain_id = ALC269_FIXUP_HEADSET_MODE
        },
	[ALC255_FIXUP_ACER_LIMIT_INT_MIC_BOOST] = {
		.type = HDA_FIXUP_FUNC,
		.v.func = alc269_fixup_limit_int_mic_boost,
		.chained = true,
		.chain_id = ALC255_FIXUP_ACER_MIC_NO_PRESENCE,
	},
	[ALC269VC_FIXUP_ACER_VCOPPERBOX_PINS] = {
		.type = HDA_FIXUP_PINS,
		.v.pins = (const struct hda_pintbl[]) {
			{ 0x14, 0x90100120 }, /* use as internal speaker */
			{ 0x18, 0x02a111f0 }, /* use as headset mic */
			{ 0x1a, 0x01011020 }, /* use as line out, without its own jack detect */
			{ },
                },
		.chained = true,
		.chain_id = ALC269_FIXUP_HEADSET_MODE
	},
	[ALC295_FIXUP_HP_X360] = {
		.type = HDA_FIXUP_FUNC,
		.v.func = alc295_fixup_hp_top_speakers,
		.chained = true,
		.chain_id = ALC269_FIXUP_HP_MUTE_LED_MIC3
	},
	[ALC256_FIXUP_ACER_SWIFT_NO_MIC_PRESENCE] = {
		.type = HDA_FIXUP_PINS,
		.v.pins = (const struct hda_pintbl[]) {
			{ 0x19, 0x02a1113c }, /* use as headset mic, without its own jack detect */
			{ 0x1a, 0x90a1092f }, /* use as internal mic */
			{ },
		},
		.chained = true,
		.chain_id = ALC269_FIXUP_HEADSET_MODE_NO_HP_MIC
	},
	[ALC256_FIXUP_ACER_SWIFT_DISABLE_AAMIX] = {
		.type = HDA_FIXUP_FUNC,
		.v.func = alc_fixup_disable_aamix,
		.chained = true,
		.chain_id = ALC256_FIXUP_ACER_SWIFT_NO_MIC_PRESENCE
	},
	[ALC221_FIXUP_HP_HEADSET_MIC] = {
		.type = HDA_FIXUP_PINS,
		.v.pins = (const struct hda_pintbl[]) {
			{ 0x19, 0x0181313f},
			{ }
		},
		.chained = true,
		.chain_id = ALC269_FIXUP_HEADSET_MIC
	},
<<<<<<< HEAD
	[ALC294_FIXUP_ASUS_HEADSET_MIC] = {
		.type = HDA_FIXUP_PINS,
		.v.pins = (const struct hda_pintbl[]) {
			{ 0x19, 0x01a1103c }, /* use as headset mic */
			{ }
		},
		.chained = true,
		.chain_id = ALC269_FIXUP_HEADSET_MODE_NO_HP_MIC
	},
	[ALC294_FIXUP_ASUS_SPK] = {
		.type = HDA_FIXUP_VERBS,
		.v.verbs = (const struct hda_verb[]) {
			/* Set EAPD high */
			{0x20, AC_VERB_SET_COEF_INDEX, 0x40},
			{0x20, AC_VERB_SET_PROC_COEF, 0x8800},
			{}
		},
		.chained = true,
		.chain_id = ALC294_FIXUP_ASUS_HEADSET_MIC
	},
	[ALC269VC_FIXUP_ACER_HEADSET_MIC] = {
		.type = HDA_FIXUP_PINS,
		.v.pins = (const struct hda_pintbl[]) {
			{ 0x18, 0x02a11030 }, /* use as headset mic */
			{ }
		},
		.chained = true,
		.chain_id = ALC269_FIXUP_HEADSET_MODE_NO_HP_MIC
=======
	[ALC285_FIXUP_LENOVO_HEADPHONE_NOISE] = {
		.type = HDA_FIXUP_FUNC,
		.v.func = alc285_fixup_invalidate_dacs,
		.chained = true,
		.chain_id = ALC269_FIXUP_THINKPAD_ACPI
>>>>>>> d60f25ef
	},
};

static const struct snd_pci_quirk alc269_fixup_tbl[] = {
	SND_PCI_QUIRK(0x1025, 0x0283, "Acer TravelMate 8371", ALC269_FIXUP_INV_DMIC),
	SND_PCI_QUIRK(0x1025, 0x029b, "Acer 1810TZ", ALC269_FIXUP_INV_DMIC),
	SND_PCI_QUIRK(0x1025, 0x0349, "Acer AOD260", ALC269_FIXUP_INV_DMIC),
	SND_PCI_QUIRK(0x1025, 0x047c, "Acer AC700", ALC269_FIXUP_ACER_AC700),
	SND_PCI_QUIRK(0x1025, 0x072d, "Acer Aspire V5-571G", ALC269_FIXUP_ASPIRE_HEADSET_MIC),
	SND_PCI_QUIRK(0x1025, 0x080d, "Acer Aspire V5-122P", ALC269_FIXUP_ASPIRE_HEADSET_MIC),
	SND_PCI_QUIRK(0x1025, 0x0740, "Acer AO725", ALC271_FIXUP_HP_GATE_MIC_JACK),
	SND_PCI_QUIRK(0x1025, 0x0742, "Acer AO756", ALC271_FIXUP_HP_GATE_MIC_JACK),
	SND_PCI_QUIRK(0x1025, 0x0762, "Acer Aspire E1-472", ALC271_FIXUP_HP_GATE_MIC_JACK_E1_572),
	SND_PCI_QUIRK(0x1025, 0x0775, "Acer Aspire E1-572", ALC271_FIXUP_HP_GATE_MIC_JACK_E1_572),
	SND_PCI_QUIRK(0x1025, 0x079b, "Acer Aspire V5-573G", ALC282_FIXUP_ASPIRE_V5_PINS),
	SND_PCI_QUIRK(0x1025, 0x101c, "Acer Veriton N2510G", ALC269VC_FIXUP_NL3_SECOND_JACK),
	SND_PCI_QUIRK(0x1025, 0x102b, "Acer Aspire C24-860", ALC286_FIXUP_ACER_AIO_MIC_NO_PRESENCE),
	SND_PCI_QUIRK(0x1025, 0x1065, "Acer Aspire C20-820", ALC269VC_FIXUP_ACER_HEADSET_MIC),
	SND_PCI_QUIRK(0x1025, 0x106d, "Acer Cloudbook 14", ALC283_FIXUP_CHROME_BOOK),
	SND_PCI_QUIRK(0x1025, 0x1094, "Acer Aspire E5-575T", ALC255_FIXUP_ACER_LIMIT_INT_MIC_BOOST),
	SND_PCI_QUIRK(0x1025, 0x1099, "Acer Aspire E5-523G", ALC255_FIXUP_ACER_MIC_NO_PRESENCE),
	SND_PCI_QUIRK(0x1025, 0x110e, "Acer Aspire ES1-432", ALC255_FIXUP_ACER_MIC_NO_PRESENCE),
	SND_PCI_QUIRK(0x1025, 0x1166, "Acer Veriton N4640G", ALC269VC_FIXUP_NL3_SECOND_JACK),
	SND_PCI_QUIRK(0x1025, 0x1167, "Acer Veriton N6640G", ALC269VC_FIXUP_NL3_SECOND_JACK),
	SND_PCI_QUIRK(0x1025, 0x1247, "Acer vCopperbox", ALC269VC_FIXUP_ACER_VCOPPERBOX_PINS),
	SND_PCI_QUIRK(0x1025, 0x128f, "Acer Veriton Z6860G", ALC286_FIXUP_ACER_AIO_MIC_NO_PRESENCE),
	SND_PCI_QUIRK(0x1025, 0x1290, "Acer Veriton Z4860G", ALC286_FIXUP_ACER_AIO_MIC_NO_PRESENCE),
	SND_PCI_QUIRK(0x1025, 0x1291, "Acer Veriton Z4660G", ALC286_FIXUP_ACER_AIO_MIC_NO_PRESENCE),
	SND_PCI_QUIRK(0x1025, 0x129c, "Acer SWIFT SF314-55", ALC256_FIXUP_ACER_SWIFT_DISABLE_AAMIX),
	SND_PCI_QUIRK(0x1028, 0x0470, "Dell M101z", ALC269_FIXUP_DELL_M101Z),
	SND_PCI_QUIRK(0x1028, 0x054b, "Dell XPS one 2710", ALC275_FIXUP_DELL_XPS),
	SND_PCI_QUIRK(0x1028, 0x05bd, "Dell Latitude E6440", ALC292_FIXUP_DELL_E7X),
	SND_PCI_QUIRK(0x1028, 0x05be, "Dell Latitude E6540", ALC292_FIXUP_DELL_E7X),
	SND_PCI_QUIRK(0x1028, 0x05ca, "Dell Latitude E7240", ALC292_FIXUP_DELL_E7X),
	SND_PCI_QUIRK(0x1028, 0x05cb, "Dell Latitude E7440", ALC292_FIXUP_DELL_E7X),
	SND_PCI_QUIRK(0x1028, 0x05da, "Dell Vostro 5460", ALC290_FIXUP_SUBWOOFER),
	SND_PCI_QUIRK(0x1028, 0x05f4, "Dell", ALC269_FIXUP_DELL1_MIC_NO_PRESENCE),
	SND_PCI_QUIRK(0x1028, 0x05f5, "Dell", ALC269_FIXUP_DELL1_MIC_NO_PRESENCE),
	SND_PCI_QUIRK(0x1028, 0x05f6, "Dell", ALC269_FIXUP_DELL1_MIC_NO_PRESENCE),
	SND_PCI_QUIRK(0x1028, 0x0615, "Dell Vostro 5470", ALC290_FIXUP_SUBWOOFER_HSJACK),
	SND_PCI_QUIRK(0x1028, 0x0616, "Dell Vostro 5470", ALC290_FIXUP_SUBWOOFER_HSJACK),
	SND_PCI_QUIRK(0x1028, 0x062c, "Dell Latitude E5550", ALC292_FIXUP_DELL_E7X),
	SND_PCI_QUIRK(0x1028, 0x062e, "Dell Latitude E7450", ALC292_FIXUP_DELL_E7X),
	SND_PCI_QUIRK(0x1028, 0x0638, "Dell Inspiron 5439", ALC290_FIXUP_MONO_SPEAKERS_HSJACK),
	SND_PCI_QUIRK(0x1028, 0x064a, "Dell", ALC293_FIXUP_DELL1_MIC_NO_PRESENCE),
	SND_PCI_QUIRK(0x1028, 0x064b, "Dell", ALC293_FIXUP_DELL1_MIC_NO_PRESENCE),
	SND_PCI_QUIRK(0x1028, 0x0665, "Dell XPS 13", ALC288_FIXUP_DELL_XPS_13),
	SND_PCI_QUIRK(0x1028, 0x0669, "Dell Optiplex 9020m", ALC255_FIXUP_DELL1_MIC_NO_PRESENCE),
	SND_PCI_QUIRK(0x1028, 0x069a, "Dell Vostro 5480", ALC290_FIXUP_SUBWOOFER_HSJACK),
	SND_PCI_QUIRK(0x1028, 0x06c7, "Dell", ALC255_FIXUP_DELL1_MIC_NO_PRESENCE),
	SND_PCI_QUIRK(0x1028, 0x06d9, "Dell", ALC293_FIXUP_DELL1_MIC_NO_PRESENCE),
	SND_PCI_QUIRK(0x1028, 0x06da, "Dell", ALC293_FIXUP_DELL1_MIC_NO_PRESENCE),
	SND_PCI_QUIRK(0x1028, 0x06db, "Dell", ALC293_FIXUP_DISABLE_AAMIX_MULTIJACK),
	SND_PCI_QUIRK(0x1028, 0x06dd, "Dell", ALC293_FIXUP_DISABLE_AAMIX_MULTIJACK),
	SND_PCI_QUIRK(0x1028, 0x06de, "Dell", ALC293_FIXUP_DISABLE_AAMIX_MULTIJACK),
	SND_PCI_QUIRK(0x1028, 0x06df, "Dell", ALC293_FIXUP_DISABLE_AAMIX_MULTIJACK),
	SND_PCI_QUIRK(0x1028, 0x06e0, "Dell", ALC293_FIXUP_DISABLE_AAMIX_MULTIJACK),
	SND_PCI_QUIRK(0x1028, 0x0704, "Dell XPS 13 9350", ALC256_FIXUP_DELL_XPS_13_HEADPHONE_NOISE),
	SND_PCI_QUIRK(0x1028, 0x0706, "Dell Inspiron 7559", ALC256_FIXUP_DELL_INSPIRON_7559_SUBWOOFER),
	SND_PCI_QUIRK(0x1028, 0x0725, "Dell Inspiron 3162", ALC255_FIXUP_DELL_SPK_NOISE),
	SND_PCI_QUIRK(0x1028, 0x075b, "Dell XPS 13 9360", ALC256_FIXUP_DELL_XPS_13_HEADPHONE_NOISE),
	SND_PCI_QUIRK(0x1028, 0x075c, "Dell XPS 27 7760", ALC298_FIXUP_SPK_VOLUME),
	SND_PCI_QUIRK(0x1028, 0x075d, "Dell AIO", ALC298_FIXUP_SPK_VOLUME),
	SND_PCI_QUIRK(0x1028, 0x07b0, "Dell Precision 7520", ALC295_FIXUP_DISABLE_DAC3),
	SND_PCI_QUIRK(0x1028, 0x0798, "Dell Inspiron 17 7000 Gaming", ALC256_FIXUP_DELL_INSPIRON_7559_SUBWOOFER),
	SND_PCI_QUIRK(0x1028, 0x080c, "Dell WYSE", ALC225_FIXUP_DELL_WYSE_MIC_NO_PRESENCE),
	SND_PCI_QUIRK(0x1028, 0x082a, "Dell XPS 13 9360", ALC256_FIXUP_DELL_XPS_13_HEADPHONE_NOISE),
	SND_PCI_QUIRK(0x1028, 0x084b, "Dell", ALC274_FIXUP_DELL_AIO_LINEOUT_VERB),
	SND_PCI_QUIRK(0x1028, 0x084e, "Dell", ALC274_FIXUP_DELL_AIO_LINEOUT_VERB),
	SND_PCI_QUIRK(0x1028, 0x0871, "Dell Precision 3630", ALC255_FIXUP_DELL_HEADSET_MIC),
	SND_PCI_QUIRK(0x1028, 0x0872, "Dell Precision 3630", ALC255_FIXUP_DELL_HEADSET_MIC),
	SND_PCI_QUIRK(0x1028, 0x0873, "Dell Precision 3930", ALC255_FIXUP_DUMMY_LINEOUT_VERB),
	SND_PCI_QUIRK(0x1028, 0x0935, "Dell", ALC274_FIXUP_DELL_AIO_LINEOUT_VERB),
	SND_PCI_QUIRK(0x1028, 0x164a, "Dell", ALC293_FIXUP_DELL1_MIC_NO_PRESENCE),
	SND_PCI_QUIRK(0x1028, 0x164b, "Dell", ALC293_FIXUP_DELL1_MIC_NO_PRESENCE),
	SND_PCI_QUIRK(0x103c, 0x1586, "HP", ALC269_FIXUP_HP_MUTE_LED_MIC2),
	SND_PCI_QUIRK(0x103c, 0x18e6, "HP", ALC269_FIXUP_HP_GPIO_LED),
	SND_PCI_QUIRK(0x103c, 0x218b, "HP", ALC269_FIXUP_LIMIT_INT_MIC_BOOST_MUTE_LED),
	SND_PCI_QUIRK(0x103c, 0x225f, "HP", ALC280_FIXUP_HP_GPIO2_MIC_HOTKEY),
	/* ALC282 */
	SND_PCI_QUIRK(0x103c, 0x21f9, "HP", ALC269_FIXUP_HP_MUTE_LED_MIC1),
	SND_PCI_QUIRK(0x103c, 0x2210, "HP", ALC269_FIXUP_HP_MUTE_LED_MIC1),
	SND_PCI_QUIRK(0x103c, 0x2214, "HP", ALC269_FIXUP_HP_MUTE_LED_MIC1),
	SND_PCI_QUIRK(0x103c, 0x2236, "HP", ALC269_FIXUP_HP_LINE1_MIC1_LED),
	SND_PCI_QUIRK(0x103c, 0x2237, "HP", ALC269_FIXUP_HP_LINE1_MIC1_LED),
	SND_PCI_QUIRK(0x103c, 0x2238, "HP", ALC269_FIXUP_HP_LINE1_MIC1_LED),
	SND_PCI_QUIRK(0x103c, 0x2239, "HP", ALC269_FIXUP_HP_LINE1_MIC1_LED),
	SND_PCI_QUIRK(0x103c, 0x224b, "HP", ALC269_FIXUP_HP_LINE1_MIC1_LED),
	SND_PCI_QUIRK(0x103c, 0x2268, "HP", ALC269_FIXUP_HP_MUTE_LED_MIC1),
	SND_PCI_QUIRK(0x103c, 0x226a, "HP", ALC269_FIXUP_HP_MUTE_LED_MIC1),
	SND_PCI_QUIRK(0x103c, 0x226b, "HP", ALC269_FIXUP_HP_MUTE_LED_MIC1),
	SND_PCI_QUIRK(0x103c, 0x226e, "HP", ALC269_FIXUP_HP_MUTE_LED_MIC1),
	SND_PCI_QUIRK(0x103c, 0x2271, "HP", ALC286_FIXUP_HP_GPIO_LED),
	SND_PCI_QUIRK(0x103c, 0x2272, "HP", ALC280_FIXUP_HP_DOCK_PINS),
	SND_PCI_QUIRK(0x103c, 0x2273, "HP", ALC280_FIXUP_HP_DOCK_PINS),
	SND_PCI_QUIRK(0x103c, 0x229e, "HP", ALC269_FIXUP_HP_MUTE_LED_MIC1),
	SND_PCI_QUIRK(0x103c, 0x22b2, "HP", ALC269_FIXUP_HP_MUTE_LED_MIC1),
	SND_PCI_QUIRK(0x103c, 0x22b7, "HP", ALC269_FIXUP_HP_MUTE_LED_MIC1),
	SND_PCI_QUIRK(0x103c, 0x22bf, "HP", ALC269_FIXUP_HP_MUTE_LED_MIC1),
	SND_PCI_QUIRK(0x103c, 0x22cf, "HP", ALC269_FIXUP_HP_MUTE_LED_MIC1),
	SND_PCI_QUIRK(0x103c, 0x22db, "HP", ALC280_FIXUP_HP_9480M),
	SND_PCI_QUIRK(0x103c, 0x22dc, "HP", ALC269_FIXUP_HP_GPIO_MIC1_LED),
	SND_PCI_QUIRK(0x103c, 0x22fb, "HP", ALC269_FIXUP_HP_GPIO_MIC1_LED),
	/* ALC290 */
	SND_PCI_QUIRK(0x103c, 0x221b, "HP", ALC269_FIXUP_HP_GPIO_MIC1_LED),
	SND_PCI_QUIRK(0x103c, 0x2221, "HP", ALC269_FIXUP_HP_GPIO_MIC1_LED),
	SND_PCI_QUIRK(0x103c, 0x2225, "HP", ALC269_FIXUP_HP_GPIO_MIC1_LED),
	SND_PCI_QUIRK(0x103c, 0x2253, "HP", ALC269_FIXUP_HP_GPIO_MIC1_LED),
	SND_PCI_QUIRK(0x103c, 0x2254, "HP", ALC269_FIXUP_HP_GPIO_MIC1_LED),
	SND_PCI_QUIRK(0x103c, 0x2255, "HP", ALC269_FIXUP_HP_GPIO_MIC1_LED),
	SND_PCI_QUIRK(0x103c, 0x2256, "HP", ALC269_FIXUP_HP_GPIO_MIC1_LED),
	SND_PCI_QUIRK(0x103c, 0x2257, "HP", ALC269_FIXUP_HP_GPIO_MIC1_LED),
	SND_PCI_QUIRK(0x103c, 0x2259, "HP", ALC269_FIXUP_HP_GPIO_MIC1_LED),
	SND_PCI_QUIRK(0x103c, 0x225a, "HP", ALC269_FIXUP_HP_DOCK_GPIO_MIC1_LED),
	SND_PCI_QUIRK(0x103c, 0x2260, "HP", ALC269_FIXUP_HP_MUTE_LED_MIC1),
	SND_PCI_QUIRK(0x103c, 0x2263, "HP", ALC269_FIXUP_HP_MUTE_LED_MIC1),
	SND_PCI_QUIRK(0x103c, 0x2264, "HP", ALC269_FIXUP_HP_MUTE_LED_MIC1),
	SND_PCI_QUIRK(0x103c, 0x2265, "HP", ALC269_FIXUP_HP_MUTE_LED_MIC1),
	SND_PCI_QUIRK(0x103c, 0x2272, "HP", ALC269_FIXUP_HP_GPIO_MIC1_LED),
	SND_PCI_QUIRK(0x103c, 0x2273, "HP", ALC269_FIXUP_HP_GPIO_MIC1_LED),
	SND_PCI_QUIRK(0x103c, 0x2278, "HP", ALC269_FIXUP_HP_GPIO_MIC1_LED),
	SND_PCI_QUIRK(0x103c, 0x227f, "HP", ALC269_FIXUP_HP_MUTE_LED_MIC1),
	SND_PCI_QUIRK(0x103c, 0x2282, "HP", ALC269_FIXUP_HP_MUTE_LED_MIC1),
	SND_PCI_QUIRK(0x103c, 0x228b, "HP", ALC269_FIXUP_HP_MUTE_LED_MIC1),
	SND_PCI_QUIRK(0x103c, 0x228e, "HP", ALC269_FIXUP_HP_MUTE_LED_MIC1),
	SND_PCI_QUIRK(0x103c, 0x22c5, "HP", ALC269_FIXUP_HP_MUTE_LED_MIC1),
	SND_PCI_QUIRK(0x103c, 0x22c7, "HP", ALC269_FIXUP_HP_MUTE_LED_MIC1),
	SND_PCI_QUIRK(0x103c, 0x22c8, "HP", ALC269_FIXUP_HP_MUTE_LED_MIC1),
	SND_PCI_QUIRK(0x103c, 0x22c4, "HP", ALC269_FIXUP_HP_MUTE_LED_MIC1),
	SND_PCI_QUIRK(0x103c, 0x2334, "HP", ALC269_FIXUP_HP_MUTE_LED_MIC1),
	SND_PCI_QUIRK(0x103c, 0x2335, "HP", ALC269_FIXUP_HP_MUTE_LED_MIC1),
	SND_PCI_QUIRK(0x103c, 0x2336, "HP", ALC269_FIXUP_HP_MUTE_LED_MIC1),
	SND_PCI_QUIRK(0x103c, 0x2337, "HP", ALC269_FIXUP_HP_MUTE_LED_MIC1),
	SND_PCI_QUIRK(0x103c, 0x221c, "HP EliteBook 755 G2", ALC280_FIXUP_HP_HEADSET_MIC),
	SND_PCI_QUIRK(0x103c, 0x8256, "HP", ALC221_FIXUP_HP_FRONT_MIC),
	SND_PCI_QUIRK(0x103c, 0x827e, "HP x360", ALC295_FIXUP_HP_X360),
	SND_PCI_QUIRK(0x103c, 0x82bf, "HP", ALC221_FIXUP_HP_MIC_NO_PRESENCE),
	SND_PCI_QUIRK(0x103c, 0x82c0, "HP", ALC221_FIXUP_HP_MIC_NO_PRESENCE),
	SND_PCI_QUIRK(0x103c, 0x83b9, "HP Spectre x360", ALC269_FIXUP_HP_MUTE_LED_MIC3),
	SND_PCI_QUIRK(0x1043, 0x103e, "ASUS X540SA", ALC256_FIXUP_ASUS_MIC),
	SND_PCI_QUIRK(0x1043, 0x103f, "ASUS TX300", ALC282_FIXUP_ASUS_TX300),
	SND_PCI_QUIRK(0x1043, 0x106d, "Asus K53BE", ALC269_FIXUP_LIMIT_INT_MIC_BOOST),
	SND_PCI_QUIRK(0x1043, 0x10c0, "ASUS X540SA", ALC256_FIXUP_ASUS_MIC),
	SND_PCI_QUIRK(0x1043, 0x10d0, "ASUS X540LA/X540LJ", ALC255_FIXUP_ASUS_MIC_NO_PRESENCE),
	SND_PCI_QUIRK(0x1043, 0x115d, "Asus 1015E", ALC269_FIXUP_LIMIT_INT_MIC_BOOST),
	SND_PCI_QUIRK(0x1043, 0x11c0, "ASUS X556UR", ALC255_FIXUP_ASUS_MIC_NO_PRESENCE),
	SND_PCI_QUIRK(0x1043, 0x1271, "ASUS X430UN", ALC256_FIXUP_ASUS_MIC_NO_PRESENCE),
	SND_PCI_QUIRK(0x1043, 0x1290, "ASUS X441SA", ALC233_FIXUP_EAPD_COEF_AND_MIC_NO_PRESENCE),
	SND_PCI_QUIRK(0x1043, 0x12a0, "ASUS X441UV", ALC233_FIXUP_EAPD_COEF_AND_MIC_NO_PRESENCE),
	SND_PCI_QUIRK(0x1043, 0x12f0, "ASUS X541UV", ALC256_FIXUP_ASUS_MIC),
	SND_PCI_QUIRK(0x1043, 0x12e0, "ASUS X541SA", ALC256_FIXUP_ASUS_MIC),
	SND_PCI_QUIRK(0x1043, 0x13b0, "ASUS Z550SA", ALC256_FIXUP_ASUS_MIC),
	SND_PCI_QUIRK(0x1043, 0x1427, "Asus Zenbook UX31E", ALC269VB_FIXUP_ASUS_ZENBOOK),
	SND_PCI_QUIRK(0x1043, 0x1517, "Asus Zenbook UX31A", ALC269VB_FIXUP_ASUS_ZENBOOK_UX31A),
	SND_PCI_QUIRK(0x1043, 0x16e3, "ASUS UX50", ALC269_FIXUP_STEREO_DMIC),
	SND_PCI_QUIRK(0x1043, 0x1a13, "Asus G73Jw", ALC269_FIXUP_ASUS_G73JW),
	SND_PCI_QUIRK(0x1043, 0x1a30, "ASUS X705UD", ALC256_FIXUP_ASUS_MIC),
	SND_PCI_QUIRK(0x1043, 0x14a1, "ASUS UX533FD", ALC294_FIXUP_ASUS_SPK),
	SND_PCI_QUIRK(0x1043, 0x1b13, "Asus U41SV", ALC269_FIXUP_INV_DMIC),
	SND_PCI_QUIRK(0x1043, 0x1bbd, "ASUS Z550MA", ALC255_FIXUP_ASUS_MIC_NO_PRESENCE),
	SND_PCI_QUIRK(0x1043, 0x1c23, "Asus X55U", ALC269_FIXUP_LIMIT_INT_MIC_BOOST),
	SND_PCI_QUIRK(0x1043, 0x125e, "ASUS Q524UQK", ALC255_FIXUP_ASUS_MIC_NO_PRESENCE),
	SND_PCI_QUIRK(0x1043, 0x1ccd, "ASUS X555UB", ALC256_FIXUP_ASUS_MIC),
	SND_PCI_QUIRK(0x1043, 0x16de, "ASUS X705FD", ALC256_FIXUP_ASUS_MIC_NO_PRESENCE),
	SND_PCI_QUIRK(0x1043, 0x1df0, "ASUS X441MB", ALC256_FIXUP_ASUS_MIC_NO_PRESENCE),
	SND_PCI_QUIRK(0x1043, 0x3030, "ASUS ZN270IE", ALC256_FIXUP_ASUS_AIO_GPIO2),
	SND_PCI_QUIRK(0x1043, 0x831a, "ASUS P901", ALC269_FIXUP_STEREO_DMIC),
	SND_PCI_QUIRK(0x1043, 0x834a, "ASUS S101", ALC269_FIXUP_STEREO_DMIC),
	SND_PCI_QUIRK(0x1043, 0x8398, "ASUS P1005", ALC269_FIXUP_STEREO_DMIC),
	SND_PCI_QUIRK(0x1043, 0x83ce, "ASUS P1005", ALC269_FIXUP_STEREO_DMIC),
	SND_PCI_QUIRK(0x1043, 0x8516, "ASUS X101CH", ALC269_FIXUP_ASUS_X101),
	SND_PCI_QUIRK(0x104d, 0x90b5, "Sony VAIO Pro 11", ALC286_FIXUP_SONY_MIC_NO_PRESENCE),
	SND_PCI_QUIRK(0x104d, 0x90b6, "Sony VAIO Pro 13", ALC286_FIXUP_SONY_MIC_NO_PRESENCE),
	SND_PCI_QUIRK(0x104d, 0x9073, "Sony VAIO", ALC275_FIXUP_SONY_VAIO_GPIO2),
	SND_PCI_QUIRK(0x104d, 0x907b, "Sony VAIO", ALC275_FIXUP_SONY_HWEQ),
	SND_PCI_QUIRK(0x104d, 0x9084, "Sony VAIO", ALC275_FIXUP_SONY_HWEQ),
	SND_PCI_QUIRK(0x104d, 0x9099, "Sony VAIO S13", ALC275_FIXUP_SONY_DISABLE_AAMIX),
	SND_PCI_QUIRK(0x10cf, 0x1475, "Lifebook", ALC269_FIXUP_LIFEBOOK),
	SND_PCI_QUIRK(0x10cf, 0x159f, "Lifebook E780", ALC269_FIXUP_LIFEBOOK_NO_HP_TO_LINEOUT),
	SND_PCI_QUIRK(0x10cf, 0x15dc, "Lifebook T731", ALC269_FIXUP_LIFEBOOK_HP_PIN),
	SND_PCI_QUIRK(0x10cf, 0x1757, "Lifebook E752", ALC269_FIXUP_LIFEBOOK_HP_PIN),
	SND_PCI_QUIRK(0x10cf, 0x1629, "Lifebook U7x7", ALC255_FIXUP_LIFEBOOK_U7x7_HEADSET_MIC),
	SND_PCI_QUIRK(0x10cf, 0x1845, "Lifebook U904", ALC269_FIXUP_LIFEBOOK_EXTMIC),
	SND_PCI_QUIRK(0x10ec, 0x10f2, "Intel Reference board", ALC700_FIXUP_INTEL_REFERENCE),
	SND_PCI_QUIRK(0x10f7, 0x8338, "Panasonic CF-SZ6", ALC269_FIXUP_HEADSET_MODE),
	SND_PCI_QUIRK(0x144d, 0xc109, "Samsung Ativ book 9 (NP900X3G)", ALC269_FIXUP_INV_DMIC),
	SND_PCI_QUIRK(0x144d, 0xc740, "Samsung Ativ book 8 (NP870Z5G)", ALC269_FIXUP_ATIV_BOOK_8),
	SND_PCI_QUIRK(0x1458, 0xfa53, "Gigabyte BXBT-2807", ALC283_FIXUP_HEADSET_MIC),
	SND_PCI_QUIRK(0x1462, 0xb120, "MSI Cubi MS-B120", ALC283_FIXUP_HEADSET_MIC),
	SND_PCI_QUIRK(0x152d, 0x1082, "Quanta NL3", ALC269VC_FIXUP_NL3_SECOND_JACK),
	SND_PCI_QUIRK(0x17aa, 0x1036, "Lenovo P520", ALC233_FIXUP_LENOVO_MULTI_CODECS),
	SND_PCI_QUIRK(0x17aa, 0x20f2, "Thinkpad SL410/510", ALC269_FIXUP_SKU_IGNORE),
	SND_PCI_QUIRK(0x17aa, 0x215e, "Thinkpad L512", ALC269_FIXUP_SKU_IGNORE),
	SND_PCI_QUIRK(0x17aa, 0x21b8, "Thinkpad Edge 14", ALC269_FIXUP_SKU_IGNORE),
	SND_PCI_QUIRK(0x17aa, 0x21ca, "Thinkpad L412", ALC269_FIXUP_SKU_IGNORE),
	SND_PCI_QUIRK(0x17aa, 0x21e9, "Thinkpad Edge 15", ALC269_FIXUP_SKU_IGNORE),
	SND_PCI_QUIRK(0x17aa, 0x21f6, "Thinkpad T530", ALC269_FIXUP_LENOVO_DOCK),
	SND_PCI_QUIRK(0x17aa, 0x21fa, "Thinkpad X230", ALC269_FIXUP_LENOVO_DOCK),
	SND_PCI_QUIRK(0x17aa, 0x21f3, "Thinkpad T430", ALC269_FIXUP_LENOVO_DOCK),
	SND_PCI_QUIRK(0x17aa, 0x21fb, "Thinkpad T430s", ALC269_FIXUP_LENOVO_DOCK),
	SND_PCI_QUIRK(0x17aa, 0x2203, "Thinkpad X230 Tablet", ALC269_FIXUP_LENOVO_DOCK),
	SND_PCI_QUIRK(0x17aa, 0x2208, "Thinkpad T431s", ALC269_FIXUP_LENOVO_DOCK),
	SND_PCI_QUIRK(0x17aa, 0x220c, "Thinkpad T440s", ALC292_FIXUP_TPT440),
	SND_PCI_QUIRK(0x17aa, 0x220e, "Thinkpad T440p", ALC292_FIXUP_TPT440_DOCK),
	SND_PCI_QUIRK(0x17aa, 0x2210, "Thinkpad T540p", ALC292_FIXUP_TPT440_DOCK),
	SND_PCI_QUIRK(0x17aa, 0x2211, "Thinkpad W541", ALC292_FIXUP_TPT440_DOCK),
	SND_PCI_QUIRK(0x17aa, 0x2212, "Thinkpad T440", ALC292_FIXUP_TPT440_DOCK),
	SND_PCI_QUIRK(0x17aa, 0x2214, "Thinkpad X240", ALC292_FIXUP_TPT440_DOCK),
	SND_PCI_QUIRK(0x17aa, 0x2215, "Thinkpad", ALC269_FIXUP_LIMIT_INT_MIC_BOOST),
	SND_PCI_QUIRK(0x17aa, 0x2218, "Thinkpad X1 Carbon 2nd", ALC292_FIXUP_TPT440_DOCK),
	SND_PCI_QUIRK(0x17aa, 0x2223, "ThinkPad T550", ALC292_FIXUP_TPT440_DOCK),
	SND_PCI_QUIRK(0x17aa, 0x2226, "ThinkPad X250", ALC292_FIXUP_TPT440_DOCK),
	SND_PCI_QUIRK(0x17aa, 0x222d, "Thinkpad", ALC298_FIXUP_TPT470_DOCK),
	SND_PCI_QUIRK(0x17aa, 0x222e, "Thinkpad", ALC298_FIXUP_TPT470_DOCK),
	SND_PCI_QUIRK(0x17aa, 0x2231, "Thinkpad T560", ALC292_FIXUP_TPT460),
	SND_PCI_QUIRK(0x17aa, 0x2233, "Thinkpad", ALC292_FIXUP_TPT460),
	SND_PCI_QUIRK(0x17aa, 0x2245, "Thinkpad T470", ALC298_FIXUP_TPT470_DOCK),
	SND_PCI_QUIRK(0x17aa, 0x2246, "Thinkpad", ALC298_FIXUP_TPT470_DOCK),
	SND_PCI_QUIRK(0x17aa, 0x2247, "Thinkpad", ALC298_FIXUP_TPT470_DOCK),
	SND_PCI_QUIRK(0x17aa, 0x2249, "Thinkpad", ALC292_FIXUP_TPT460),
	SND_PCI_QUIRK(0x17aa, 0x224b, "Thinkpad", ALC298_FIXUP_TPT470_DOCK),
	SND_PCI_QUIRK(0x17aa, 0x224c, "Thinkpad", ALC298_FIXUP_TPT470_DOCK),
	SND_PCI_QUIRK(0x17aa, 0x224d, "Thinkpad", ALC298_FIXUP_TPT470_DOCK),
	SND_PCI_QUIRK(0x17aa, 0x225d, "Thinkpad T480", ALC269_FIXUP_LIMIT_INT_MIC_BOOST),
	SND_PCI_QUIRK(0x17aa, 0x30bb, "ThinkCentre AIO", ALC233_FIXUP_LENOVO_LINE2_MIC_HOTKEY),
	SND_PCI_QUIRK(0x17aa, 0x30e2, "ThinkCentre AIO", ALC233_FIXUP_LENOVO_LINE2_MIC_HOTKEY),
	SND_PCI_QUIRK(0x17aa, 0x310c, "ThinkCentre Station", ALC294_FIXUP_LENOVO_MIC_LOCATION),
	SND_PCI_QUIRK(0x17aa, 0x312a, "ThinkCentre Station", ALC294_FIXUP_LENOVO_MIC_LOCATION),
	SND_PCI_QUIRK(0x17aa, 0x312f, "ThinkCentre Station", ALC294_FIXUP_LENOVO_MIC_LOCATION),
	SND_PCI_QUIRK(0x17aa, 0x313c, "ThinkCentre Station", ALC294_FIXUP_LENOVO_MIC_LOCATION),
	SND_PCI_QUIRK(0x17aa, 0x3902, "Lenovo E50-80", ALC269_FIXUP_DMIC_THINKPAD_ACPI),
	SND_PCI_QUIRK(0x17aa, 0x3977, "IdeaPad S210", ALC283_FIXUP_INT_MIC),
	SND_PCI_QUIRK(0x17aa, 0x3978, "IdeaPad Y410P", ALC269_FIXUP_NO_SHUTUP),
	SND_PCI_QUIRK(0x17aa, 0x5013, "Thinkpad", ALC269_FIXUP_LIMIT_INT_MIC_BOOST),
	SND_PCI_QUIRK(0x17aa, 0x501a, "Thinkpad", ALC283_FIXUP_INT_MIC),
	SND_PCI_QUIRK(0x17aa, 0x501e, "Thinkpad L440", ALC292_FIXUP_TPT440_DOCK),
	SND_PCI_QUIRK(0x17aa, 0x5026, "Thinkpad", ALC269_FIXUP_LIMIT_INT_MIC_BOOST),
	SND_PCI_QUIRK(0x17aa, 0x5034, "Thinkpad T450", ALC292_FIXUP_TPT440_DOCK),
	SND_PCI_QUIRK(0x17aa, 0x5036, "Thinkpad T450s", ALC292_FIXUP_TPT440_DOCK),
	SND_PCI_QUIRK(0x17aa, 0x503c, "Thinkpad L450", ALC292_FIXUP_TPT440_DOCK),
	SND_PCI_QUIRK(0x17aa, 0x504a, "ThinkPad X260", ALC292_FIXUP_TPT440_DOCK),
	SND_PCI_QUIRK(0x17aa, 0x504b, "Thinkpad", ALC293_FIXUP_LENOVO_SPK_NOISE),
	SND_PCI_QUIRK(0x17aa, 0x5050, "Thinkpad T560p", ALC292_FIXUP_TPT460),
	SND_PCI_QUIRK(0x17aa, 0x5051, "Thinkpad L460", ALC292_FIXUP_TPT460),
	SND_PCI_QUIRK(0x17aa, 0x5053, "Thinkpad T460", ALC292_FIXUP_TPT460),
	SND_PCI_QUIRK(0x17aa, 0x505d, "Thinkpad", ALC298_FIXUP_TPT470_DOCK),
	SND_PCI_QUIRK(0x17aa, 0x505f, "Thinkpad", ALC298_FIXUP_TPT470_DOCK),
	SND_PCI_QUIRK(0x17aa, 0x5062, "Thinkpad", ALC298_FIXUP_TPT470_DOCK),
	SND_PCI_QUIRK(0x17aa, 0x5109, "Thinkpad", ALC269_FIXUP_LIMIT_INT_MIC_BOOST),
	SND_PCI_QUIRK(0x17aa, 0x511e, "Thinkpad", ALC298_FIXUP_TPT470_DOCK),
	SND_PCI_QUIRK(0x17aa, 0x511f, "Thinkpad", ALC298_FIXUP_TPT470_DOCK),
	SND_PCI_QUIRK(0x17aa, 0x3bf8, "Quanta FL1", ALC269_FIXUP_PCM_44K),
	SND_PCI_QUIRK(0x17aa, 0x9e54, "LENOVO NB", ALC269_FIXUP_LENOVO_EAPD),
	SND_PCI_QUIRK(0x1b7d, 0xa831, "Ordissimo EVE2 ", ALC269VB_FIXUP_ORDISSIMO_EVE2), /* Also known as Malata PC-B1303 */

#if 0
	/* Below is a quirk table taken from the old code.
	 * Basically the device should work as is without the fixup table.
	 * If BIOS doesn't give a proper info, enable the corresponding
	 * fixup entry.
	 */
	SND_PCI_QUIRK(0x1043, 0x8330, "ASUS Eeepc P703 P900A",
		      ALC269_FIXUP_AMIC),
	SND_PCI_QUIRK(0x1043, 0x1013, "ASUS N61Da", ALC269_FIXUP_AMIC),
	SND_PCI_QUIRK(0x1043, 0x1143, "ASUS B53f", ALC269_FIXUP_AMIC),
	SND_PCI_QUIRK(0x1043, 0x1133, "ASUS UJ20ft", ALC269_FIXUP_AMIC),
	SND_PCI_QUIRK(0x1043, 0x1183, "ASUS K72DR", ALC269_FIXUP_AMIC),
	SND_PCI_QUIRK(0x1043, 0x11b3, "ASUS K52DR", ALC269_FIXUP_AMIC),
	SND_PCI_QUIRK(0x1043, 0x11e3, "ASUS U33Jc", ALC269_FIXUP_AMIC),
	SND_PCI_QUIRK(0x1043, 0x1273, "ASUS UL80Jt", ALC269_FIXUP_AMIC),
	SND_PCI_QUIRK(0x1043, 0x1283, "ASUS U53Jc", ALC269_FIXUP_AMIC),
	SND_PCI_QUIRK(0x1043, 0x12b3, "ASUS N82JV", ALC269_FIXUP_AMIC),
	SND_PCI_QUIRK(0x1043, 0x12d3, "ASUS N61Jv", ALC269_FIXUP_AMIC),
	SND_PCI_QUIRK(0x1043, 0x13a3, "ASUS UL30Vt", ALC269_FIXUP_AMIC),
	SND_PCI_QUIRK(0x1043, 0x1373, "ASUS G73JX", ALC269_FIXUP_AMIC),
	SND_PCI_QUIRK(0x1043, 0x1383, "ASUS UJ30Jc", ALC269_FIXUP_AMIC),
	SND_PCI_QUIRK(0x1043, 0x13d3, "ASUS N61JA", ALC269_FIXUP_AMIC),
	SND_PCI_QUIRK(0x1043, 0x1413, "ASUS UL50", ALC269_FIXUP_AMIC),
	SND_PCI_QUIRK(0x1043, 0x1443, "ASUS UL30", ALC269_FIXUP_AMIC),
	SND_PCI_QUIRK(0x1043, 0x1453, "ASUS M60Jv", ALC269_FIXUP_AMIC),
	SND_PCI_QUIRK(0x1043, 0x1483, "ASUS UL80", ALC269_FIXUP_AMIC),
	SND_PCI_QUIRK(0x1043, 0x14f3, "ASUS F83Vf", ALC269_FIXUP_AMIC),
	SND_PCI_QUIRK(0x1043, 0x14e3, "ASUS UL20", ALC269_FIXUP_AMIC),
	SND_PCI_QUIRK(0x1043, 0x1513, "ASUS UX30", ALC269_FIXUP_AMIC),
	SND_PCI_QUIRK(0x1043, 0x1593, "ASUS N51Vn", ALC269_FIXUP_AMIC),
	SND_PCI_QUIRK(0x1043, 0x15a3, "ASUS N60Jv", ALC269_FIXUP_AMIC),
	SND_PCI_QUIRK(0x1043, 0x15b3, "ASUS N60Dp", ALC269_FIXUP_AMIC),
	SND_PCI_QUIRK(0x1043, 0x15c3, "ASUS N70De", ALC269_FIXUP_AMIC),
	SND_PCI_QUIRK(0x1043, 0x15e3, "ASUS F83T", ALC269_FIXUP_AMIC),
	SND_PCI_QUIRK(0x1043, 0x1643, "ASUS M60J", ALC269_FIXUP_AMIC),
	SND_PCI_QUIRK(0x1043, 0x1653, "ASUS U50", ALC269_FIXUP_AMIC),
	SND_PCI_QUIRK(0x1043, 0x1693, "ASUS F50N", ALC269_FIXUP_AMIC),
	SND_PCI_QUIRK(0x1043, 0x16a3, "ASUS F5Q", ALC269_FIXUP_AMIC),
	SND_PCI_QUIRK(0x1043, 0x1723, "ASUS P80", ALC269_FIXUP_AMIC),
	SND_PCI_QUIRK(0x1043, 0x1743, "ASUS U80", ALC269_FIXUP_AMIC),
	SND_PCI_QUIRK(0x1043, 0x1773, "ASUS U20A", ALC269_FIXUP_AMIC),
	SND_PCI_QUIRK(0x1043, 0x1883, "ASUS F81Se", ALC269_FIXUP_AMIC),
	SND_PCI_QUIRK(0x152d, 0x1778, "Quanta ON1", ALC269_FIXUP_DMIC),
	SND_PCI_QUIRK(0x17aa, 0x3be9, "Quanta Wistron", ALC269_FIXUP_AMIC),
	SND_PCI_QUIRK(0x17aa, 0x3bf8, "Quanta FL1", ALC269_FIXUP_AMIC),
	SND_PCI_QUIRK(0x17ff, 0x059a, "Quanta EL3", ALC269_FIXUP_DMIC),
	SND_PCI_QUIRK(0x17ff, 0x059b, "Quanta JR1", ALC269_FIXUP_DMIC),
#endif
	{}
};

static const struct snd_pci_quirk alc269_fixup_vendor_tbl[] = {
	SND_PCI_QUIRK_VENDOR(0x1025, "Acer Aspire", ALC271_FIXUP_DMIC),
	SND_PCI_QUIRK_VENDOR(0x103c, "HP", ALC269_FIXUP_HP_MUTE_LED),
	SND_PCI_QUIRK_VENDOR(0x104d, "Sony VAIO", ALC269_FIXUP_SONY_VAIO),
	SND_PCI_QUIRK_VENDOR(0x17aa, "Thinkpad", ALC269_FIXUP_THINKPAD_ACPI),
	{}
};

static const struct hda_model_fixup alc269_fixup_models[] = {
	{.id = ALC269_FIXUP_AMIC, .name = "laptop-amic"},
	{.id = ALC269_FIXUP_DMIC, .name = "laptop-dmic"},
	{.id = ALC269_FIXUP_STEREO_DMIC, .name = "alc269-dmic"},
	{.id = ALC271_FIXUP_DMIC, .name = "alc271-dmic"},
	{.id = ALC269_FIXUP_INV_DMIC, .name = "inv-dmic"},
	{.id = ALC269_FIXUP_HEADSET_MIC, .name = "headset-mic"},
	{.id = ALC269_FIXUP_HEADSET_MODE, .name = "headset-mode"},
	{.id = ALC269_FIXUP_HEADSET_MODE_NO_HP_MIC, .name = "headset-mode-no-hp-mic"},
	{.id = ALC269_FIXUP_LENOVO_DOCK, .name = "lenovo-dock"},
	{.id = ALC269_FIXUP_HP_GPIO_LED, .name = "hp-gpio-led"},
	{.id = ALC269_FIXUP_HP_DOCK_GPIO_MIC1_LED, .name = "hp-dock-gpio-mic1-led"},
	{.id = ALC269_FIXUP_DELL1_MIC_NO_PRESENCE, .name = "dell-headset-multi"},
	{.id = ALC269_FIXUP_DELL2_MIC_NO_PRESENCE, .name = "dell-headset-dock"},
	{.id = ALC283_FIXUP_CHROME_BOOK, .name = "alc283-dac-wcaps"},
	{.id = ALC283_FIXUP_SENSE_COMBO_JACK, .name = "alc283-sense-combo"},
	{.id = ALC292_FIXUP_TPT440_DOCK, .name = "tpt440-dock"},
	{.id = ALC292_FIXUP_TPT440, .name = "tpt440"},
	{.id = ALC292_FIXUP_TPT460, .name = "tpt460"},
	{.id = ALC233_FIXUP_LENOVO_MULTI_CODECS, .name = "dual-codecs"},
	{.id = ALC700_FIXUP_INTEL_REFERENCE, .name = "alc700-ref"},
	{}
};
#define ALC225_STANDARD_PINS \
	{0x21, 0x04211020}

#define ALC256_STANDARD_PINS \
	{0x12, 0x90a60140}, \
	{0x14, 0x90170110}, \
	{0x21, 0x02211020}

#define ALC282_STANDARD_PINS \
	{0x14, 0x90170110}

#define ALC290_STANDARD_PINS \
	{0x12, 0x99a30130}

#define ALC292_STANDARD_PINS \
	{0x14, 0x90170110}, \
	{0x15, 0x0221401f}

#define ALC295_STANDARD_PINS \
	{0x12, 0xb7a60130}, \
	{0x14, 0x90170110}, \
	{0x21, 0x04211020}

#define ALC298_STANDARD_PINS \
	{0x12, 0x90a60130}, \
	{0x21, 0x03211020}

static const struct snd_hda_pin_quirk alc269_pin_fixup_tbl[] = {
	SND_HDA_PIN_QUIRK(0x10ec0221, 0x103c, "HP Workstation", ALC221_FIXUP_HP_HEADSET_MIC,
		{0x14, 0x01014020},
		{0x17, 0x90170110},
		{0x18, 0x02a11030},
		{0x19, 0x0181303F},
		{0x21, 0x0221102f}),
	SND_HDA_PIN_QUIRK(0x10ec0255, 0x1025, "Acer", ALC255_FIXUP_ACER_MIC_NO_PRESENCE,
		{0x12, 0x90a601c0},
		{0x14, 0x90171120},
		{0x21, 0x02211030}),
	SND_HDA_PIN_QUIRK(0x10ec0255, 0x1043, "ASUS", ALC255_FIXUP_ASUS_MIC_NO_PRESENCE,
		{0x14, 0x90170110},
		{0x1b, 0x90a70130},
		{0x21, 0x03211020}),
	SND_HDA_PIN_QUIRK(0x10ec0255, 0x1043, "ASUS", ALC255_FIXUP_ASUS_MIC_NO_PRESENCE,
		{0x1a, 0x90a70130},
		{0x1b, 0x90170110},
		{0x21, 0x03211020}),
	SND_HDA_PIN_QUIRK(0x10ec0225, 0x1028, "Dell", ALC225_FIXUP_DELL1_MIC_NO_PRESENCE,
		ALC225_STANDARD_PINS,
		{0x12, 0xb7a60130},
		{0x14, 0x901701a0}),
	SND_HDA_PIN_QUIRK(0x10ec0225, 0x1028, "Dell", ALC225_FIXUP_DELL1_MIC_NO_PRESENCE,
		ALC225_STANDARD_PINS,
		{0x12, 0xb7a60130},
		{0x14, 0x901701b0}),
	SND_HDA_PIN_QUIRK(0x10ec0225, 0x1028, "Dell", ALC225_FIXUP_DELL1_MIC_NO_PRESENCE,
		ALC225_STANDARD_PINS,
		{0x12, 0xb7a60150},
		{0x14, 0x901701a0}),
	SND_HDA_PIN_QUIRK(0x10ec0225, 0x1028, "Dell", ALC225_FIXUP_DELL1_MIC_NO_PRESENCE,
		ALC225_STANDARD_PINS,
		{0x12, 0xb7a60150},
		{0x14, 0x901701b0}),
	SND_HDA_PIN_QUIRK(0x10ec0225, 0x1028, "Dell", ALC225_FIXUP_DELL1_MIC_NO_PRESENCE,
		ALC225_STANDARD_PINS,
		{0x12, 0xb7a60130},
		{0x1b, 0x90170110}),
	SND_HDA_PIN_QUIRK(0x10ec0233, 0x8086, "Intel NUC Skull Canyon", ALC269_FIXUP_DELL1_MIC_NO_PRESENCE,
		{0x1b, 0x01111010},
		{0x1e, 0x01451130},
		{0x21, 0x02211020}),
	SND_HDA_PIN_QUIRK(0x10ec0235, 0x17aa, "Lenovo", ALC233_FIXUP_LENOVO_LINE2_MIC_HOTKEY,
		{0x12, 0x90a60140},
		{0x14, 0x90170110},
		{0x19, 0x02a11030},
		{0x21, 0x02211020}),
	SND_HDA_PIN_QUIRK(0x10ec0235, 0x17aa, "Lenovo", ALC294_FIXUP_LENOVO_MIC_LOCATION,
		{0x14, 0x90170110},
		{0x19, 0x02a11030},
		{0x1a, 0x02a11040},
		{0x1b, 0x01014020},
		{0x21, 0x0221101f}),
	SND_HDA_PIN_QUIRK(0x10ec0235, 0x17aa, "Lenovo", ALC294_FIXUP_LENOVO_MIC_LOCATION,
		{0x14, 0x90170110},
		{0x19, 0x02a11030},
		{0x1a, 0x02a11040},
		{0x1b, 0x01011020},
		{0x21, 0x0221101f}),
	SND_HDA_PIN_QUIRK(0x10ec0235, 0x17aa, "Lenovo", ALC294_FIXUP_LENOVO_MIC_LOCATION,
		{0x14, 0x90170110},
		{0x19, 0x02a11020},
		{0x1a, 0x02a11030},
		{0x21, 0x0221101f}),
	SND_HDA_PIN_QUIRK(0x10ec0236, 0x1028, "Dell", ALC255_FIXUP_DELL1_MIC_NO_PRESENCE,
		{0x12, 0x90a60140},
		{0x14, 0x90170110},
		{0x21, 0x02211020}),
	SND_HDA_PIN_QUIRK(0x10ec0236, 0x1028, "Dell", ALC255_FIXUP_DELL1_MIC_NO_PRESENCE,
		{0x12, 0x90a60140},
		{0x14, 0x90170150},
		{0x21, 0x02211020}),
	SND_HDA_PIN_QUIRK(0x10ec0255, 0x1028, "Dell", ALC255_FIXUP_DELL2_MIC_NO_PRESENCE,
		{0x14, 0x90170110},
		{0x21, 0x02211020}),
	SND_HDA_PIN_QUIRK(0x10ec0255, 0x1028, "Dell", ALC255_FIXUP_DELL1_MIC_NO_PRESENCE,
		{0x14, 0x90170130},
		{0x21, 0x02211040}),
	SND_HDA_PIN_QUIRK(0x10ec0255, 0x1028, "Dell", ALC255_FIXUP_DELL1_MIC_NO_PRESENCE,
		{0x12, 0x90a60140},
		{0x14, 0x90170110},
		{0x21, 0x02211020}),
	SND_HDA_PIN_QUIRK(0x10ec0255, 0x1028, "Dell", ALC255_FIXUP_DELL1_MIC_NO_PRESENCE,
		{0x12, 0x90a60160},
		{0x14, 0x90170120},
		{0x21, 0x02211030}),
	SND_HDA_PIN_QUIRK(0x10ec0255, 0x1028, "Dell", ALC255_FIXUP_DELL1_MIC_NO_PRESENCE,
		{0x14, 0x90170110},
		{0x1b, 0x02011020},
		{0x21, 0x0221101f}),
	SND_HDA_PIN_QUIRK(0x10ec0255, 0x1028, "Dell", ALC255_FIXUP_DELL1_MIC_NO_PRESENCE,
		{0x14, 0x90170110},
		{0x1b, 0x01011020},
		{0x21, 0x0221101f}),
	SND_HDA_PIN_QUIRK(0x10ec0255, 0x1028, "Dell", ALC255_FIXUP_DELL1_MIC_NO_PRESENCE,
		{0x14, 0x90170130},
		{0x1b, 0x01014020},
		{0x21, 0x0221103f}),
	SND_HDA_PIN_QUIRK(0x10ec0255, 0x1028, "Dell", ALC255_FIXUP_DELL1_MIC_NO_PRESENCE,
		{0x14, 0x90170130},
		{0x1b, 0x01011020},
		{0x21, 0x0221103f}),
	SND_HDA_PIN_QUIRK(0x10ec0255, 0x1028, "Dell", ALC255_FIXUP_DELL1_MIC_NO_PRESENCE,
		{0x14, 0x90170130},
		{0x1b, 0x02011020},
		{0x21, 0x0221103f}),
	SND_HDA_PIN_QUIRK(0x10ec0255, 0x1028, "Dell", ALC255_FIXUP_DELL1_MIC_NO_PRESENCE,
		{0x14, 0x90170150},
		{0x1b, 0x02011020},
		{0x21, 0x0221105f}),
	SND_HDA_PIN_QUIRK(0x10ec0255, 0x1028, "Dell", ALC255_FIXUP_DELL1_MIC_NO_PRESENCE,
		{0x14, 0x90170110},
		{0x1b, 0x01014020},
		{0x21, 0x0221101f}),
	SND_HDA_PIN_QUIRK(0x10ec0255, 0x1028, "Dell", ALC255_FIXUP_DELL1_MIC_NO_PRESENCE,
		{0x12, 0x90a60160},
		{0x14, 0x90170120},
		{0x17, 0x90170140},
		{0x21, 0x0321102f}),
	SND_HDA_PIN_QUIRK(0x10ec0255, 0x1028, "Dell", ALC255_FIXUP_DELL1_MIC_NO_PRESENCE,
		{0x12, 0x90a60160},
		{0x14, 0x90170130},
		{0x21, 0x02211040}),
	SND_HDA_PIN_QUIRK(0x10ec0255, 0x1028, "Dell", ALC255_FIXUP_DELL1_MIC_NO_PRESENCE,
		{0x12, 0x90a60160},
		{0x14, 0x90170140},
		{0x21, 0x02211050}),
	SND_HDA_PIN_QUIRK(0x10ec0255, 0x1028, "Dell", ALC255_FIXUP_DELL1_MIC_NO_PRESENCE,
		{0x12, 0x90a60170},
		{0x14, 0x90170120},
		{0x21, 0x02211030}),
	SND_HDA_PIN_QUIRK(0x10ec0255, 0x1028, "Dell", ALC255_FIXUP_DELL1_MIC_NO_PRESENCE,
		{0x12, 0x90a60170},
		{0x14, 0x90170130},
		{0x21, 0x02211040}),
	SND_HDA_PIN_QUIRK(0x10ec0255, 0x1028, "Dell", ALC255_FIXUP_DELL1_MIC_NO_PRESENCE,
		{0x12, 0x90a60170},
		{0x14, 0x90171130},
		{0x21, 0x02211040}),
	SND_HDA_PIN_QUIRK(0x10ec0255, 0x1028, "Dell", ALC255_FIXUP_DELL1_MIC_NO_PRESENCE,
		{0x12, 0x90a60170},
		{0x14, 0x90170140},
		{0x21, 0x02211050}),
	SND_HDA_PIN_QUIRK(0x10ec0255, 0x1028, "Dell Inspiron 5548", ALC255_FIXUP_DELL1_MIC_NO_PRESENCE,
		{0x12, 0x90a60180},
		{0x14, 0x90170130},
		{0x21, 0x02211040}),
	SND_HDA_PIN_QUIRK(0x10ec0255, 0x1028, "Dell Inspiron 5565", ALC255_FIXUP_DELL1_MIC_NO_PRESENCE,
		{0x12, 0x90a60180},
		{0x14, 0x90170120},
		{0x21, 0x02211030}),
	SND_HDA_PIN_QUIRK(0x10ec0255, 0x1028, "Dell", ALC255_FIXUP_DELL1_MIC_NO_PRESENCE,
		{0x1b, 0x01011020},
		{0x21, 0x02211010}),
	SND_HDA_PIN_QUIRK(0x10ec0256, 0x1028, "Dell", ALC255_FIXUP_DELL1_MIC_NO_PRESENCE,
		{0x12, 0x90a60130},
		{0x14, 0x90170110},
		{0x1b, 0x01011020},
		{0x21, 0x0221101f}),
	SND_HDA_PIN_QUIRK(0x10ec0256, 0x1028, "Dell", ALC255_FIXUP_DELL1_MIC_NO_PRESENCE,
		{0x12, 0x90a60160},
		{0x14, 0x90170120},
		{0x21, 0x02211030}),
	SND_HDA_PIN_QUIRK(0x10ec0256, 0x1028, "Dell", ALC255_FIXUP_DELL1_MIC_NO_PRESENCE,
		{0x12, 0x90a60170},
		{0x14, 0x90170120},
		{0x21, 0x02211030}),
	SND_HDA_PIN_QUIRK(0x10ec0256, 0x1028, "Dell Inspiron 5468", ALC255_FIXUP_DELL1_MIC_NO_PRESENCE,
		{0x12, 0x90a60180},
		{0x14, 0x90170120},
		{0x21, 0x02211030}),
	SND_HDA_PIN_QUIRK(0x10ec0256, 0x1028, "Dell", ALC255_FIXUP_DELL1_MIC_NO_PRESENCE,
		{0x12, 0xb7a60130},
		{0x14, 0x90170110},
		{0x21, 0x02211020}),
	SND_HDA_PIN_QUIRK(0x10ec0256, 0x1028, "Dell", ALC255_FIXUP_DELL1_MIC_NO_PRESENCE,
		{0x12, 0x90a60130},
		{0x14, 0x90170110},
		{0x14, 0x01011020},
		{0x21, 0x0221101f}),
	SND_HDA_PIN_QUIRK(0x10ec0256, 0x1028, "Dell", ALC255_FIXUP_DELL1_MIC_NO_PRESENCE,
		ALC256_STANDARD_PINS),
	SND_HDA_PIN_QUIRK(0x10ec0256, 0x1043, "ASUS", ALC256_FIXUP_ASUS_MIC,
		{0x14, 0x90170110},
		{0x1b, 0x90a70130},
		{0x21, 0x04211020}),
	SND_HDA_PIN_QUIRK(0x10ec0256, 0x1043, "ASUS", ALC256_FIXUP_ASUS_MIC,
		{0x14, 0x90170110},
		{0x1b, 0x90a70130},
		{0x21, 0x03211020}),
	SND_HDA_PIN_QUIRK(0x10ec0256, 0x1043, "ASUS", ALC256_FIXUP_ASUS_MIC_NO_PRESENCE,
		{0x12, 0x90a60130},
		{0x14, 0x90170110},
		{0x21, 0x03211020}),
	SND_HDA_PIN_QUIRK(0x10ec0274, 0x1028, "Dell", ALC274_FIXUP_DELL_AIO_LINEOUT_VERB,
		{0x12, 0xb7a60130},
		{0x13, 0xb8a61140},
		{0x16, 0x90170110},
		{0x21, 0x04211020}),
	SND_HDA_PIN_QUIRK(0x10ec0280, 0x103c, "HP", ALC280_FIXUP_HP_GPIO4,
		{0x12, 0x90a60130},
		{0x14, 0x90170110},
		{0x15, 0x0421101f},
		{0x1a, 0x04a11020}),
	SND_HDA_PIN_QUIRK(0x10ec0280, 0x103c, "HP", ALC269_FIXUP_HP_GPIO_MIC1_LED,
		{0x12, 0x90a60140},
		{0x14, 0x90170110},
		{0x15, 0x0421101f},
		{0x18, 0x02811030},
		{0x1a, 0x04a1103f},
		{0x1b, 0x02011020}),
	SND_HDA_PIN_QUIRK(0x10ec0282, 0x103c, "HP 15 Touchsmart", ALC269_FIXUP_HP_MUTE_LED_MIC1,
		ALC282_STANDARD_PINS,
		{0x12, 0x99a30130},
		{0x19, 0x03a11020},
		{0x21, 0x0321101f}),
	SND_HDA_PIN_QUIRK(0x10ec0282, 0x103c, "HP", ALC269_FIXUP_HP_MUTE_LED_MIC1,
		ALC282_STANDARD_PINS,
		{0x12, 0x99a30130},
		{0x19, 0x03a11020},
		{0x21, 0x03211040}),
	SND_HDA_PIN_QUIRK(0x10ec0282, 0x103c, "HP", ALC269_FIXUP_HP_MUTE_LED_MIC1,
		ALC282_STANDARD_PINS,
		{0x12, 0x99a30130},
		{0x19, 0x03a11030},
		{0x21, 0x03211020}),
	SND_HDA_PIN_QUIRK(0x10ec0282, 0x103c, "HP", ALC269_FIXUP_HP_MUTE_LED_MIC1,
		ALC282_STANDARD_PINS,
		{0x12, 0x99a30130},
		{0x19, 0x04a11020},
		{0x21, 0x0421101f}),
	SND_HDA_PIN_QUIRK(0x10ec0282, 0x103c, "HP", ALC269_FIXUP_HP_LINE1_MIC1_LED,
		ALC282_STANDARD_PINS,
		{0x12, 0x90a60140},
		{0x19, 0x04a11030},
		{0x21, 0x04211020}),
	SND_HDA_PIN_QUIRK(0x10ec0283, 0x1028, "Dell", ALC269_FIXUP_DELL1_MIC_NO_PRESENCE,
		ALC282_STANDARD_PINS,
		{0x12, 0x90a60130},
		{0x21, 0x0321101f}),
	SND_HDA_PIN_QUIRK(0x10ec0283, 0x1028, "Dell", ALC269_FIXUP_DELL1_MIC_NO_PRESENCE,
		{0x12, 0x90a60160},
		{0x14, 0x90170120},
		{0x21, 0x02211030}),
	SND_HDA_PIN_QUIRK(0x10ec0283, 0x1028, "Dell", ALC269_FIXUP_DELL1_MIC_NO_PRESENCE,
		ALC282_STANDARD_PINS,
		{0x12, 0x90a60130},
		{0x19, 0x03a11020},
		{0x21, 0x0321101f}),
	SND_HDA_PIN_QUIRK(0x10ec0285, 0x17aa, "Lenovo", ALC285_FIXUP_LENOVO_HEADPHONE_NOISE,
		{0x12, 0x90a60130},
		{0x14, 0x90170110},
		{0x19, 0x04a11040},
		{0x21, 0x04211020}),
	SND_HDA_PIN_QUIRK(0x10ec0288, 0x1028, "Dell", ALC288_FIXUP_DELL_XPS_13_GPIO6,
		{0x12, 0x90a60120},
		{0x14, 0x90170110},
		{0x21, 0x0321101f}),
	SND_HDA_PIN_QUIRK(0x10ec0289, 0x1028, "Dell", ALC269_FIXUP_DELL4_MIC_NO_PRESENCE,
		{0x12, 0xb7a60130},
		{0x14, 0x90170110},
		{0x21, 0x04211020}),
	SND_HDA_PIN_QUIRK(0x10ec0290, 0x103c, "HP", ALC269_FIXUP_HP_MUTE_LED_MIC1,
		ALC290_STANDARD_PINS,
		{0x15, 0x04211040},
		{0x18, 0x90170112},
		{0x1a, 0x04a11020}),
	SND_HDA_PIN_QUIRK(0x10ec0290, 0x103c, "HP", ALC269_FIXUP_HP_MUTE_LED_MIC1,
		ALC290_STANDARD_PINS,
		{0x15, 0x04211040},
		{0x18, 0x90170110},
		{0x1a, 0x04a11020}),
	SND_HDA_PIN_QUIRK(0x10ec0290, 0x103c, "HP", ALC269_FIXUP_HP_MUTE_LED_MIC1,
		ALC290_STANDARD_PINS,
		{0x15, 0x0421101f},
		{0x1a, 0x04a11020}),
	SND_HDA_PIN_QUIRK(0x10ec0290, 0x103c, "HP", ALC269_FIXUP_HP_MUTE_LED_MIC1,
		ALC290_STANDARD_PINS,
		{0x15, 0x04211020},
		{0x1a, 0x04a11040}),
	SND_HDA_PIN_QUIRK(0x10ec0290, 0x103c, "HP", ALC269_FIXUP_HP_MUTE_LED_MIC1,
		ALC290_STANDARD_PINS,
		{0x14, 0x90170110},
		{0x15, 0x04211020},
		{0x1a, 0x04a11040}),
	SND_HDA_PIN_QUIRK(0x10ec0290, 0x103c, "HP", ALC269_FIXUP_HP_MUTE_LED_MIC1,
		ALC290_STANDARD_PINS,
		{0x14, 0x90170110},
		{0x15, 0x04211020},
		{0x1a, 0x04a11020}),
	SND_HDA_PIN_QUIRK(0x10ec0290, 0x103c, "HP", ALC269_FIXUP_HP_MUTE_LED_MIC1,
		ALC290_STANDARD_PINS,
		{0x14, 0x90170110},
		{0x15, 0x0421101f},
		{0x1a, 0x04a11020}),
	SND_HDA_PIN_QUIRK(0x10ec0292, 0x1028, "Dell", ALC269_FIXUP_DELL2_MIC_NO_PRESENCE,
		ALC292_STANDARD_PINS,
		{0x12, 0x90a60140},
		{0x16, 0x01014020},
		{0x19, 0x01a19030}),
	SND_HDA_PIN_QUIRK(0x10ec0292, 0x1028, "Dell", ALC269_FIXUP_DELL2_MIC_NO_PRESENCE,
		ALC292_STANDARD_PINS,
		{0x12, 0x90a60140},
		{0x16, 0x01014020},
		{0x18, 0x02a19031},
		{0x19, 0x01a1903e}),
	SND_HDA_PIN_QUIRK(0x10ec0292, 0x1028, "Dell", ALC269_FIXUP_DELL3_MIC_NO_PRESENCE,
		ALC292_STANDARD_PINS,
		{0x12, 0x90a60140}),
	SND_HDA_PIN_QUIRK(0x10ec0293, 0x1028, "Dell", ALC293_FIXUP_DELL1_MIC_NO_PRESENCE,
		ALC292_STANDARD_PINS,
		{0x13, 0x90a60140},
		{0x16, 0x21014020},
		{0x19, 0x21a19030}),
	SND_HDA_PIN_QUIRK(0x10ec0293, 0x1028, "Dell", ALC293_FIXUP_DELL1_MIC_NO_PRESENCE,
		ALC292_STANDARD_PINS,
		{0x13, 0x90a60140}),
	SND_HDA_PIN_QUIRK(0x10ec0295, 0x1028, "Dell", ALC269_FIXUP_DELL1_MIC_NO_PRESENCE,
		ALC295_STANDARD_PINS,
		{0x17, 0x21014020},
		{0x18, 0x21a19030}),
	SND_HDA_PIN_QUIRK(0x10ec0295, 0x1028, "Dell", ALC269_FIXUP_DELL1_MIC_NO_PRESENCE,
		ALC295_STANDARD_PINS,
		{0x17, 0x21014040},
		{0x18, 0x21a19050}),
	SND_HDA_PIN_QUIRK(0x10ec0295, 0x1028, "Dell", ALC269_FIXUP_DELL1_MIC_NO_PRESENCE,
		ALC295_STANDARD_PINS),
	SND_HDA_PIN_QUIRK(0x10ec0298, 0x1028, "Dell", ALC298_FIXUP_DELL1_MIC_NO_PRESENCE,
		ALC298_STANDARD_PINS,
		{0x17, 0x90170110}),
	SND_HDA_PIN_QUIRK(0x10ec0298, 0x1028, "Dell", ALC298_FIXUP_DELL1_MIC_NO_PRESENCE,
		ALC298_STANDARD_PINS,
		{0x17, 0x90170140}),
	SND_HDA_PIN_QUIRK(0x10ec0298, 0x1028, "Dell", ALC298_FIXUP_DELL1_MIC_NO_PRESENCE,
		ALC298_STANDARD_PINS,
		{0x17, 0x90170150}),
	SND_HDA_PIN_QUIRK(0x10ec0298, 0x1028, "Dell", ALC298_FIXUP_SPK_VOLUME,
		{0x12, 0xb7a60140},
		{0x13, 0xb7a60150},
		{0x17, 0x90170110},
		{0x1a, 0x03011020},
		{0x21, 0x03211030}),
	SND_HDA_PIN_QUIRK(0x10ec0299, 0x1028, "Dell", ALC269_FIXUP_DELL4_MIC_NO_PRESENCE,
		ALC225_STANDARD_PINS,
		{0x12, 0xb7a60130},
		{0x17, 0x90170110}),
	SND_HDA_PIN_QUIRK(0x10ec0294, 0x1043, "ASUS", ALC294_FIXUP_ASUS_MIC,
		{0x14, 0x90170110},
		{0x1b, 0x90a70130},
		{0x21, 0x04211020}),
	SND_HDA_PIN_QUIRK(0x10ec0286, 0x1025, "Acer", ALC286_FIXUP_ACER_AIO_MIC_NO_PRESENCE,
		{0x12, 0x90a60130},
		{0x17, 0x90170110},
		{0x21, 0x02211020}),
	SND_HDA_PIN_QUIRK(0x10ec0295, 0x1043, "ASUS", ALC295_FIXUP_ASUS_MIC_NO_PRESENCE,
		{0x12, 0x90a60120},
		{0x17, 0x90170110},
		{0x21, 0x04211030}),
	SND_HDA_PIN_QUIRK(0x10ec0295, 0x1043, "ASUS", ALC295_FIXUP_ASUS_MIC_NO_PRESENCE,
		{0x12, 0x90a60130},
		{0x17, 0x90170110},
		{0x21, 0x03211020}),
	SND_HDA_PIN_QUIRK(0x10ec0282, 0x1025, "Acer", ALC282_FIXUP_ACER_TRAVELMATE_PINS,
		{0x12, 0x90a609c0},
		{0x14, 0x90171110},
		{0x18, 0x03a11830},
		{0x19, 0x04a19831},
		{0x1a, 0x0481303f},
		{0x1b, 0x04211020},
		{0x1d, 0x598301f0},
		{0x21, 0x0321101f}),
	SND_HDA_PIN_QUIRK(0x10ec0282, 0x1025, "Acer", ALC282_FIXUP_ACER_TRAVELMATE_PINS,
		{0x12, 0x90a60940},
		{0x14, 0x90170110},
		{0x18, 0x03a11830},
		{0x19, 0x04a19831},
		{0x1a, 0x0481303f},
		{0x1b, 0x04211020},
		{0x1d, 0x598301f0},
		{0x21, 0x0321101f}),
	SND_HDA_PIN_QUIRK(0x10ec0294, 0x1043, "ASUS", ALC294_FIXUP_ASUS_SPK,
		{0x12, 0x90a60130},
		{0x17, 0x90170110},
		{0x21, 0x04211020}),
	{}
};

static void alc269_fill_coef(struct hda_codec *codec)
{
	struct alc_spec *spec = codec->spec;
	int val;

	if (spec->codec_variant != ALC269_TYPE_ALC269VB)
		return;

	if ((alc_get_coef0(codec) & 0x00ff) < 0x015) {
		alc_write_coef_idx(codec, 0xf, 0x960b);
		alc_write_coef_idx(codec, 0xe, 0x8817);
	}

	if ((alc_get_coef0(codec) & 0x00ff) == 0x016) {
		alc_write_coef_idx(codec, 0xf, 0x960b);
		alc_write_coef_idx(codec, 0xe, 0x8814);
	}

	if ((alc_get_coef0(codec) & 0x00ff) == 0x017) {
		/* Power up output pin */
		alc_update_coef_idx(codec, 0x04, 0, 1<<11);
	}

	if ((alc_get_coef0(codec) & 0x00ff) == 0x018) {
		val = alc_read_coef_idx(codec, 0xd);
		if (val != -1 && (val & 0x0c00) >> 10 != 0x1) {
			/* Capless ramp up clock control */
			alc_write_coef_idx(codec, 0xd, val | (1<<10));
		}
		val = alc_read_coef_idx(codec, 0x17);
		if (val != -1 && (val & 0x01c0) >> 6 != 0x4) {
			/* Class D power on reset */
			alc_write_coef_idx(codec, 0x17, val | (1<<7));
		}
	}

	/* HP */
	alc_update_coef_idx(codec, 0x4, 0, 1<<11);
}

static void alc294_hp_init(struct hda_codec *codec)
{
	struct alc_spec *spec = codec->spec;
	hda_nid_t hp_pin = spec->gen.autocfg.hp_pins[0];
	int i, val;

	if (!hp_pin)
		return;

	snd_hda_codec_write(codec, hp_pin, 0,
			    AC_VERB_SET_AMP_GAIN_MUTE, AMP_OUT_MUTE);

	msleep(100);

	snd_hda_codec_write(codec, hp_pin, 0,
			    AC_VERB_SET_PIN_WIDGET_CONTROL, 0x0);

	alc_update_coef_idx(codec, 0x6f, 0x000f, 0);/* Set HP depop to manual mode */
	alc_update_coefex_idx(codec, 0x58, 0x00, 0x8000, 0x8000); /* HP depop procedure start */

	/* Wait for depop procedure finish  */
	val = alc_read_coefex_idx(codec, 0x58, 0x01);
	for (i = 0; i < 20 && val & 0x0080; i++) {
		msleep(50);
		val = alc_read_coefex_idx(codec, 0x58, 0x01);
	}
	/* Set HP depop to auto mode */
	alc_update_coef_idx(codec, 0x6f, 0x000f, 0x000b);
	msleep(50);
}

/*
 */
static int patch_alc269(struct hda_codec *codec)
{
	struct alc_spec *spec;
	int err;

	err = alc_alloc_spec(codec, 0x0b);
	if (err < 0)
		return err;

	spec = codec->spec;
	spec->gen.shared_mic_vref_pin = 0x18;
	codec->power_save_node = 1;

#ifdef CONFIG_PM
	codec->patch_ops.suspend = alc269_suspend;
	codec->patch_ops.resume = alc269_resume;
#endif
	spec->shutup = alc_default_shutup;
	spec->init_hook = alc_default_init;

	snd_hda_pick_fixup(codec, alc269_fixup_models,
		       alc269_fixup_tbl, alc269_fixups);
	snd_hda_pick_pin_fixup(codec, alc269_pin_fixup_tbl, alc269_fixups);
	snd_hda_pick_fixup(codec, NULL,	alc269_fixup_vendor_tbl,
			   alc269_fixups);
	snd_hda_apply_fixup(codec, HDA_FIXUP_ACT_PRE_PROBE);

	alc_auto_parse_customize_define(codec);

	if (has_cdefine_beep(codec))
		spec->gen.beep_nid = 0x01;

	switch (codec->core.vendor_id) {
	case 0x10ec0269:
		spec->codec_variant = ALC269_TYPE_ALC269VA;
		switch (alc_get_coef0(codec) & 0x00f0) {
		case 0x0010:
			if (codec->bus->pci &&
			    codec->bus->pci->subsystem_vendor == 0x1025 &&
			    spec->cdefine.platform_type == 1)
				err = alc_codec_rename(codec, "ALC271X");
			spec->codec_variant = ALC269_TYPE_ALC269VB;
			break;
		case 0x0020:
			if (codec->bus->pci &&
			    codec->bus->pci->subsystem_vendor == 0x17aa &&
			    codec->bus->pci->subsystem_device == 0x21f3)
				err = alc_codec_rename(codec, "ALC3202");
			spec->codec_variant = ALC269_TYPE_ALC269VC;
			break;
		case 0x0030:
			spec->codec_variant = ALC269_TYPE_ALC269VD;
			break;
		default:
			alc_fix_pll_init(codec, 0x20, 0x04, 15);
		}
		if (err < 0)
			goto error;
		spec->shutup = alc269_shutup;
		spec->init_hook = alc269_fill_coef;
		alc269_fill_coef(codec);
		break;

	case 0x10ec0280:
	case 0x10ec0290:
		spec->codec_variant = ALC269_TYPE_ALC280;
		break;
	case 0x10ec0282:
		spec->codec_variant = ALC269_TYPE_ALC282;
		spec->shutup = alc282_shutup;
		spec->init_hook = alc282_init;
		break;
	case 0x10ec0233:
	case 0x10ec0283:
		spec->codec_variant = ALC269_TYPE_ALC283;
		spec->shutup = alc283_shutup;
		spec->init_hook = alc283_init;
		break;
	case 0x10ec0284:
	case 0x10ec0292:
		spec->codec_variant = ALC269_TYPE_ALC284;
		break;
	case 0x10ec0293:
		spec->codec_variant = ALC269_TYPE_ALC293;
		break;
	case 0x10ec0286:
	case 0x10ec0288:
		spec->codec_variant = ALC269_TYPE_ALC286;
		spec->shutup = alc286_shutup;
		break;
	case 0x10ec0298:
		spec->codec_variant = ALC269_TYPE_ALC298;
		break;
	case 0x10ec0235:
	case 0x10ec0255:
		spec->codec_variant = ALC269_TYPE_ALC255;
		spec->shutup = alc256_shutup;
		spec->init_hook = alc256_init;
		break;
	case 0x10ec0236:
	case 0x10ec0256:
		spec->codec_variant = ALC269_TYPE_ALC256;
		spec->shutup = alc256_shutup;
		spec->init_hook = alc256_init;
		spec->gen.mixer_nid = 0; /* ALC256 does not have any loopback mixer path */
		alc_update_coef_idx(codec, 0x36, 1 << 13, 1 << 5); /* Switch pcbeep path to Line in path*/
		break;
	case 0x10ec0257:
		spec->codec_variant = ALC269_TYPE_ALC257;
		spec->shutup = alc256_shutup;
		spec->init_hook = alc256_init;
		spec->gen.mixer_nid = 0;
		break;
	case 0x10ec0215:
	case 0x10ec0285:
	case 0x10ec0289:
		spec->codec_variant = ALC269_TYPE_ALC215;
		spec->shutup = alc225_shutup;
		spec->init_hook = alc225_init;
		spec->gen.mixer_nid = 0;
		break;
	case 0x10ec0225:
	case 0x10ec0295:
	case 0x10ec0299:
		spec->codec_variant = ALC269_TYPE_ALC225;
		spec->shutup = alc225_shutup;
		spec->init_hook = alc225_init;
		spec->gen.mixer_nid = 0; /* no loopback on ALC225, ALC295 and ALC299 */
		break;
	case 0x10ec0234:
	case 0x10ec0274:
	case 0x10ec0294:
		spec->codec_variant = ALC269_TYPE_ALC294;
		spec->gen.mixer_nid = 0; /* ALC2x4 does not have any loopback mixer path */
		alc_update_coef_idx(codec, 0x6b, 0x0018, (1<<4) | (1<<3)); /* UAJ MIC Vref control by verb */
		alc294_hp_init(codec);
		break;
	case 0x10ec0700:
	case 0x10ec0701:
	case 0x10ec0703:
		spec->codec_variant = ALC269_TYPE_ALC700;
		spec->gen.mixer_nid = 0; /* ALC700 does not have any loopback mixer path */
		alc_update_coef_idx(codec, 0x4a, 1 << 15, 0); /* Combo jack auto trigger control */
		alc294_hp_init(codec);
		break;

	}

	if (snd_hda_codec_read(codec, 0x51, 0, AC_VERB_PARAMETERS, 0) == 0x10ec5505) {
		spec->has_alc5505_dsp = 1;
		spec->init_hook = alc5505_dsp_init;
	}

	/* automatic parse from the BIOS config */
	err = alc269_parse_auto_config(codec);
	if (err < 0)
		goto error;

	if (!spec->gen.no_analog && spec->gen.beep_nid && spec->gen.mixer_nid)
		set_beep_amp(spec, spec->gen.mixer_nid, 0x04, HDA_INPUT);

	snd_hda_apply_fixup(codec, HDA_FIXUP_ACT_PROBE);

	return 0;

 error:
	alc_free(codec);
	return err;
}

/*
 * ALC861
 */

static int alc861_parse_auto_config(struct hda_codec *codec)
{
	static const hda_nid_t alc861_ignore[] = { 0x1d, 0 };
	static const hda_nid_t alc861_ssids[] = { 0x0e, 0x0f, 0x0b, 0 };
	return alc_parse_auto_config(codec, alc861_ignore, alc861_ssids);
}

/* Pin config fixes */
enum {
	ALC861_FIXUP_FSC_AMILO_PI1505,
	ALC861_FIXUP_AMP_VREF_0F,
	ALC861_FIXUP_NO_JACK_DETECT,
	ALC861_FIXUP_ASUS_A6RP,
	ALC660_FIXUP_ASUS_W7J,
};

/* On some laptops, VREF of pin 0x0f is abused for controlling the main amp */
static void alc861_fixup_asus_amp_vref_0f(struct hda_codec *codec,
			const struct hda_fixup *fix, int action)
{
	struct alc_spec *spec = codec->spec;
	unsigned int val;

	if (action != HDA_FIXUP_ACT_INIT)
		return;
	val = snd_hda_codec_get_pin_target(codec, 0x0f);
	if (!(val & (AC_PINCTL_IN_EN | AC_PINCTL_OUT_EN)))
		val |= AC_PINCTL_IN_EN;
	val |= AC_PINCTL_VREF_50;
	snd_hda_set_pin_ctl(codec, 0x0f, val);
	spec->gen.keep_vref_in_automute = 1;
}

/* suppress the jack-detection */
static void alc_fixup_no_jack_detect(struct hda_codec *codec,
				     const struct hda_fixup *fix, int action)
{
	if (action == HDA_FIXUP_ACT_PRE_PROBE)
		codec->no_jack_detect = 1;
}

static const struct hda_fixup alc861_fixups[] = {
	[ALC861_FIXUP_FSC_AMILO_PI1505] = {
		.type = HDA_FIXUP_PINS,
		.v.pins = (const struct hda_pintbl[]) {
			{ 0x0b, 0x0221101f }, /* HP */
			{ 0x0f, 0x90170310 }, /* speaker */
			{ }
		}
	},
	[ALC861_FIXUP_AMP_VREF_0F] = {
		.type = HDA_FIXUP_FUNC,
		.v.func = alc861_fixup_asus_amp_vref_0f,
	},
	[ALC861_FIXUP_NO_JACK_DETECT] = {
		.type = HDA_FIXUP_FUNC,
		.v.func = alc_fixup_no_jack_detect,
	},
	[ALC861_FIXUP_ASUS_A6RP] = {
		.type = HDA_FIXUP_FUNC,
		.v.func = alc861_fixup_asus_amp_vref_0f,
		.chained = true,
		.chain_id = ALC861_FIXUP_NO_JACK_DETECT,
	},
	[ALC660_FIXUP_ASUS_W7J] = {
		.type = HDA_FIXUP_VERBS,
		.v.verbs = (const struct hda_verb[]) {
			/* ASUS W7J needs a magic pin setup on unused NID 0x10
			 * for enabling outputs
			 */
			{0x10, AC_VERB_SET_PIN_WIDGET_CONTROL, 0x24},
			{ }
		},
	}
};

static const struct snd_pci_quirk alc861_fixup_tbl[] = {
	SND_PCI_QUIRK(0x1043, 0x1253, "ASUS W7J", ALC660_FIXUP_ASUS_W7J),
	SND_PCI_QUIRK(0x1043, 0x1263, "ASUS Z35HL", ALC660_FIXUP_ASUS_W7J),
	SND_PCI_QUIRK(0x1043, 0x1393, "ASUS A6Rp", ALC861_FIXUP_ASUS_A6RP),
	SND_PCI_QUIRK_VENDOR(0x1043, "ASUS laptop", ALC861_FIXUP_AMP_VREF_0F),
	SND_PCI_QUIRK(0x1462, 0x7254, "HP DX2200", ALC861_FIXUP_NO_JACK_DETECT),
	SND_PCI_QUIRK(0x1584, 0x2b01, "Haier W18", ALC861_FIXUP_AMP_VREF_0F),
	SND_PCI_QUIRK(0x1584, 0x0000, "Uniwill ECS M31EI", ALC861_FIXUP_AMP_VREF_0F),
	SND_PCI_QUIRK(0x1734, 0x10c7, "FSC Amilo Pi1505", ALC861_FIXUP_FSC_AMILO_PI1505),
	{}
};

/*
 */
static int patch_alc861(struct hda_codec *codec)
{
	struct alc_spec *spec;
	int err;

	err = alc_alloc_spec(codec, 0x15);
	if (err < 0)
		return err;

	spec = codec->spec;
	spec->gen.beep_nid = 0x23;

#ifdef CONFIG_PM
	spec->power_hook = alc_power_eapd;
#endif

	snd_hda_pick_fixup(codec, NULL, alc861_fixup_tbl, alc861_fixups);
	snd_hda_apply_fixup(codec, HDA_FIXUP_ACT_PRE_PROBE);

	/* automatic parse from the BIOS config */
	err = alc861_parse_auto_config(codec);
	if (err < 0)
		goto error;

	if (!spec->gen.no_analog)
		set_beep_amp(spec, 0x23, 0, HDA_OUTPUT);

	snd_hda_apply_fixup(codec, HDA_FIXUP_ACT_PROBE);

	return 0;

 error:
	alc_free(codec);
	return err;
}

/*
 * ALC861-VD support
 *
 * Based on ALC882
 *
 * In addition, an independent DAC
 */
static int alc861vd_parse_auto_config(struct hda_codec *codec)
{
	static const hda_nid_t alc861vd_ignore[] = { 0x1d, 0 };
	static const hda_nid_t alc861vd_ssids[] = { 0x15, 0x1b, 0x14, 0 };
	return alc_parse_auto_config(codec, alc861vd_ignore, alc861vd_ssids);
}

enum {
	ALC660VD_FIX_ASUS_GPIO1,
	ALC861VD_FIX_DALLAS,
};

/* exclude VREF80 */
static void alc861vd_fixup_dallas(struct hda_codec *codec,
				  const struct hda_fixup *fix, int action)
{
	if (action == HDA_FIXUP_ACT_PRE_PROBE) {
		snd_hda_override_pin_caps(codec, 0x18, 0x00000734);
		snd_hda_override_pin_caps(codec, 0x19, 0x0000073c);
	}
}

static const struct hda_fixup alc861vd_fixups[] = {
	[ALC660VD_FIX_ASUS_GPIO1] = {
		.type = HDA_FIXUP_VERBS,
		.v.verbs = (const struct hda_verb[]) {
			/* reset GPIO1 */
			{0x01, AC_VERB_SET_GPIO_MASK, 0x03},
			{0x01, AC_VERB_SET_GPIO_DIRECTION, 0x01},
			{0x01, AC_VERB_SET_GPIO_DATA, 0x01},
			{ }
		}
	},
	[ALC861VD_FIX_DALLAS] = {
		.type = HDA_FIXUP_FUNC,
		.v.func = alc861vd_fixup_dallas,
	},
};

static const struct snd_pci_quirk alc861vd_fixup_tbl[] = {
	SND_PCI_QUIRK(0x103c, 0x30bf, "HP TX1000", ALC861VD_FIX_DALLAS),
	SND_PCI_QUIRK(0x1043, 0x1339, "ASUS A7-K", ALC660VD_FIX_ASUS_GPIO1),
	SND_PCI_QUIRK(0x1179, 0xff31, "Toshiba L30-149", ALC861VD_FIX_DALLAS),
	{}
};

/*
 */
static int patch_alc861vd(struct hda_codec *codec)
{
	struct alc_spec *spec;
	int err;

	err = alc_alloc_spec(codec, 0x0b);
	if (err < 0)
		return err;

	spec = codec->spec;
	spec->gen.beep_nid = 0x23;

	spec->shutup = alc_eapd_shutup;

	snd_hda_pick_fixup(codec, NULL, alc861vd_fixup_tbl, alc861vd_fixups);
	snd_hda_apply_fixup(codec, HDA_FIXUP_ACT_PRE_PROBE);

	/* automatic parse from the BIOS config */
	err = alc861vd_parse_auto_config(codec);
	if (err < 0)
		goto error;

	if (!spec->gen.no_analog)
		set_beep_amp(spec, 0x0b, 0x05, HDA_INPUT);

	snd_hda_apply_fixup(codec, HDA_FIXUP_ACT_PROBE);

	return 0;

 error:
	alc_free(codec);
	return err;
}

/*
 * ALC662 support
 *
 * ALC662 is almost identical with ALC880 but has cleaner and more flexible
 * configuration.  Each pin widget can choose any input DACs and a mixer.
 * Each ADC is connected from a mixer of all inputs.  This makes possible
 * 6-channel independent captures.
 *
 * In addition, an independent DAC for the multi-playback (not used in this
 * driver yet).
 */

/*
 * BIOS auto configuration
 */

static int alc662_parse_auto_config(struct hda_codec *codec)
{
	static const hda_nid_t alc662_ignore[] = { 0x1d, 0 };
	static const hda_nid_t alc663_ssids[] = { 0x15, 0x1b, 0x14, 0x21 };
	static const hda_nid_t alc662_ssids[] = { 0x15, 0x1b, 0x14, 0 };
	const hda_nid_t *ssids;

	if (codec->core.vendor_id == 0x10ec0272 || codec->core.vendor_id == 0x10ec0663 ||
	    codec->core.vendor_id == 0x10ec0665 || codec->core.vendor_id == 0x10ec0670 ||
	    codec->core.vendor_id == 0x10ec0671)
		ssids = alc663_ssids;
	else
		ssids = alc662_ssids;
	return alc_parse_auto_config(codec, alc662_ignore, ssids);
}

static void alc272_fixup_mario(struct hda_codec *codec,
			       const struct hda_fixup *fix, int action)
{
	if (action != HDA_FIXUP_ACT_PRE_PROBE)
		return;
	if (snd_hda_override_amp_caps(codec, 0x2, HDA_OUTPUT,
				      (0x3b << AC_AMPCAP_OFFSET_SHIFT) |
				      (0x3b << AC_AMPCAP_NUM_STEPS_SHIFT) |
				      (0x03 << AC_AMPCAP_STEP_SIZE_SHIFT) |
				      (0 << AC_AMPCAP_MUTE_SHIFT)))
		codec_warn(codec, "failed to override amp caps for NID 0x2\n");
}

static const struct snd_pcm_chmap_elem asus_pcm_2_1_chmaps[] = {
	{ .channels = 2,
	  .map = { SNDRV_CHMAP_FL, SNDRV_CHMAP_FR } },
	{ .channels = 4,
	  .map = { SNDRV_CHMAP_FL, SNDRV_CHMAP_FR,
		   SNDRV_CHMAP_NA, SNDRV_CHMAP_LFE } }, /* LFE only on right */
	{ }
};

/* override the 2.1 chmap */
static void alc_fixup_bass_chmap(struct hda_codec *codec,
				    const struct hda_fixup *fix, int action)
{
	if (action == HDA_FIXUP_ACT_BUILD) {
		struct alc_spec *spec = codec->spec;
		spec->gen.pcm_rec[0]->stream[0].chmap = asus_pcm_2_1_chmaps;
	}
}

/* avoid D3 for keeping GPIO up */
static unsigned int gpio_led_power_filter(struct hda_codec *codec,
					  hda_nid_t nid,
					  unsigned int power_state)
{
	struct alc_spec *spec = codec->spec;
	if (nid == codec->core.afg && power_state == AC_PWRST_D3 && spec->gpio_led)
		return AC_PWRST_D0;
	return power_state;
}

static void alc662_fixup_led_gpio1(struct hda_codec *codec,
				   const struct hda_fixup *fix, int action)
{
	struct alc_spec *spec = codec->spec;
	static const struct hda_verb gpio_init[] = {
		{ 0x01, AC_VERB_SET_GPIO_MASK, 0x01 },
		{ 0x01, AC_VERB_SET_GPIO_DIRECTION, 0x01 },
		{}
	};

	if (action == HDA_FIXUP_ACT_PRE_PROBE) {
		spec->gen.vmaster_mute.hook = alc_fixup_gpio_mute_hook;
		spec->gpio_led = 0;
		spec->mute_led_polarity = 1;
		spec->gpio_mute_led_mask = 0x01;
		snd_hda_add_verbs(codec, gpio_init);
		codec->power_filter = gpio_led_power_filter;
	}
}

static void alc662_usi_automute_hook(struct hda_codec *codec,
					 struct hda_jack_callback *jack)
{
	struct alc_spec *spec = codec->spec;
	int vref;
	msleep(200);
	snd_hda_gen_hp_automute(codec, jack);

	vref = spec->gen.hp_jack_present ? PIN_VREF80 : 0;
	msleep(100);
	snd_hda_codec_write(codec, 0x19, 0, AC_VERB_SET_PIN_WIDGET_CONTROL,
			    vref);
}

static void alc662_fixup_usi_headset_mic(struct hda_codec *codec,
				     const struct hda_fixup *fix, int action)
{
	struct alc_spec *spec = codec->spec;
	if (action == HDA_FIXUP_ACT_PRE_PROBE) {
		spec->parse_flags |= HDA_PINCFG_HEADSET_MIC;
		spec->gen.hp_automute_hook = alc662_usi_automute_hook;
	}
}

static struct coef_fw alc668_coefs[] = {
	WRITE_COEF(0x01, 0xbebe), WRITE_COEF(0x02, 0xaaaa), WRITE_COEF(0x03,    0x0),
	WRITE_COEF(0x04, 0x0180), WRITE_COEF(0x06,    0x0), WRITE_COEF(0x07, 0x0f80),
	WRITE_COEF(0x08, 0x0031), WRITE_COEF(0x0a, 0x0060), WRITE_COEF(0x0b,    0x0),
	WRITE_COEF(0x0c, 0x7cf7), WRITE_COEF(0x0d, 0x1080), WRITE_COEF(0x0e, 0x7f7f),
	WRITE_COEF(0x0f, 0xcccc), WRITE_COEF(0x10, 0xddcc), WRITE_COEF(0x11, 0x0001),
	WRITE_COEF(0x13,    0x0), WRITE_COEF(0x14, 0x2aa0), WRITE_COEF(0x17, 0xa940),
	WRITE_COEF(0x19,    0x0), WRITE_COEF(0x1a,    0x0), WRITE_COEF(0x1b,    0x0),
	WRITE_COEF(0x1c,    0x0), WRITE_COEF(0x1d,    0x0), WRITE_COEF(0x1e, 0x7418),
	WRITE_COEF(0x1f, 0x0804), WRITE_COEF(0x20, 0x4200), WRITE_COEF(0x21, 0x0468),
	WRITE_COEF(0x22, 0x8ccc), WRITE_COEF(0x23, 0x0250), WRITE_COEF(0x24, 0x7418),
	WRITE_COEF(0x27,    0x0), WRITE_COEF(0x28, 0x8ccc), WRITE_COEF(0x2a, 0xff00),
	WRITE_COEF(0x2b, 0x8000), WRITE_COEF(0xa7, 0xff00), WRITE_COEF(0xa8, 0x8000),
	WRITE_COEF(0xaa, 0x2e17), WRITE_COEF(0xab, 0xa0c0), WRITE_COEF(0xac,    0x0),
	WRITE_COEF(0xad,    0x0), WRITE_COEF(0xae, 0x2ac6), WRITE_COEF(0xaf, 0xa480),
	WRITE_COEF(0xb0,    0x0), WRITE_COEF(0xb1,    0x0), WRITE_COEF(0xb2,    0x0),
	WRITE_COEF(0xb3,    0x0), WRITE_COEF(0xb4,    0x0), WRITE_COEF(0xb5, 0x1040),
	WRITE_COEF(0xb6, 0xd697), WRITE_COEF(0xb7, 0x902b), WRITE_COEF(0xb8, 0xd697),
	WRITE_COEF(0xb9, 0x902b), WRITE_COEF(0xba, 0xb8ba), WRITE_COEF(0xbb, 0xaaab),
	WRITE_COEF(0xbc, 0xaaaf), WRITE_COEF(0xbd, 0x6aaa), WRITE_COEF(0xbe, 0x1c02),
	WRITE_COEF(0xc0, 0x00ff), WRITE_COEF(0xc1, 0x0fa6),
	{}
};

static void alc668_restore_default_value(struct hda_codec *codec)
{
	alc_process_coef_fw(codec, alc668_coefs);
}

enum {
	ALC662_FIXUP_ASPIRE,
	ALC662_FIXUP_LED_GPIO1,
	ALC662_FIXUP_IDEAPAD,
	ALC272_FIXUP_MARIO,
	ALC662_FIXUP_CZC_P10T,
	ALC662_FIXUP_SKU_IGNORE,
	ALC662_FIXUP_HP_RP5800,
	ALC662_FIXUP_ASUS_MODE1,
	ALC662_FIXUP_ASUS_MODE2,
	ALC662_FIXUP_ASUS_MODE3,
	ALC662_FIXUP_ASUS_MODE4,
	ALC662_FIXUP_ASUS_MODE5,
	ALC662_FIXUP_ASUS_MODE6,
	ALC662_FIXUP_ASUS_MODE7,
	ALC662_FIXUP_ASUS_MODE8,
	ALC662_FIXUP_NO_JACK_DETECT,
	ALC662_FIXUP_ZOTAC_Z68,
	ALC662_FIXUP_INV_DMIC,
	ALC662_FIXUP_DELL_MIC_NO_PRESENCE,
	ALC668_FIXUP_DELL_MIC_NO_PRESENCE,
	ALC662_FIXUP_HEADSET_MODE,
	ALC668_FIXUP_HEADSET_MODE,
	ALC662_FIXUP_BASS_MODE4_CHMAP,
	ALC662_FIXUP_BASS_16,
	ALC662_FIXUP_BASS_1A,
	ALC662_FIXUP_BASS_CHMAP,
	ALC668_FIXUP_AUTO_MUTE,
	ALC668_FIXUP_DELL_DISABLE_AAMIX,
	ALC668_FIXUP_DELL_XPS13,
	ALC662_FIXUP_ASUS_Nx50,
	ALC668_FIXUP_ASUS_Nx51_HEADSET_MODE,
	ALC668_FIXUP_ASUS_Nx51,
	ALC668_FIXUP_MIC_COEF,
	ALC668_FIXUP_ASUS_G751,
	ALC891_FIXUP_HEADSET_MODE,
	ALC891_FIXUP_DELL_MIC_NO_PRESENCE,
	ALC662_FIXUP_ACER_VERITON,
	ALC892_FIXUP_ASROCK_MOBO,
	ALC662_FIXUP_USI_FUNC,
	ALC662_FIXUP_USI_HEADSET_MODE,
	ALC662_FIXUP_LENOVO_MULTI_CODECS,
	ALC662_FIXUP_ACER_X2660G_HEADSET_MODE,
};

static const struct hda_fixup alc662_fixups[] = {
	[ALC662_FIXUP_ASPIRE] = {
		.type = HDA_FIXUP_PINS,
		.v.pins = (const struct hda_pintbl[]) {
			{ 0x15, 0x99130112 }, /* subwoofer */
			{ }
		}
	},
	[ALC662_FIXUP_LED_GPIO1] = {
		.type = HDA_FIXUP_FUNC,
		.v.func = alc662_fixup_led_gpio1,
	},
	[ALC662_FIXUP_IDEAPAD] = {
		.type = HDA_FIXUP_PINS,
		.v.pins = (const struct hda_pintbl[]) {
			{ 0x17, 0x99130112 }, /* subwoofer */
			{ }
		},
		.chained = true,
		.chain_id = ALC662_FIXUP_LED_GPIO1,
	},
	[ALC272_FIXUP_MARIO] = {
		.type = HDA_FIXUP_FUNC,
		.v.func = alc272_fixup_mario,
	},
	[ALC662_FIXUP_CZC_P10T] = {
		.type = HDA_FIXUP_VERBS,
		.v.verbs = (const struct hda_verb[]) {
			{0x14, AC_VERB_SET_EAPD_BTLENABLE, 0},
			{}
		}
	},
	[ALC662_FIXUP_SKU_IGNORE] = {
		.type = HDA_FIXUP_FUNC,
		.v.func = alc_fixup_sku_ignore,
	},
	[ALC662_FIXUP_HP_RP5800] = {
		.type = HDA_FIXUP_PINS,
		.v.pins = (const struct hda_pintbl[]) {
			{ 0x14, 0x0221201f }, /* HP out */
			{ }
		},
		.chained = true,
		.chain_id = ALC662_FIXUP_SKU_IGNORE
	},
	[ALC662_FIXUP_ASUS_MODE1] = {
		.type = HDA_FIXUP_PINS,
		.v.pins = (const struct hda_pintbl[]) {
			{ 0x14, 0x99130110 }, /* speaker */
			{ 0x18, 0x01a19c20 }, /* mic */
			{ 0x19, 0x99a3092f }, /* int-mic */
			{ 0x21, 0x0121401f }, /* HP out */
			{ }
		},
		.chained = true,
		.chain_id = ALC662_FIXUP_SKU_IGNORE
	},
	[ALC662_FIXUP_ASUS_MODE2] = {
		.type = HDA_FIXUP_PINS,
		.v.pins = (const struct hda_pintbl[]) {
			{ 0x14, 0x99130110 }, /* speaker */
			{ 0x18, 0x01a19820 }, /* mic */
			{ 0x19, 0x99a3092f }, /* int-mic */
			{ 0x1b, 0x0121401f }, /* HP out */
			{ }
		},
		.chained = true,
		.chain_id = ALC662_FIXUP_SKU_IGNORE
	},
	[ALC662_FIXUP_ASUS_MODE3] = {
		.type = HDA_FIXUP_PINS,
		.v.pins = (const struct hda_pintbl[]) {
			{ 0x14, 0x99130110 }, /* speaker */
			{ 0x15, 0x0121441f }, /* HP */
			{ 0x18, 0x01a19840 }, /* mic */
			{ 0x19, 0x99a3094f }, /* int-mic */
			{ 0x21, 0x01211420 }, /* HP2 */
			{ }
		},
		.chained = true,
		.chain_id = ALC662_FIXUP_SKU_IGNORE
	},
	[ALC662_FIXUP_ASUS_MODE4] = {
		.type = HDA_FIXUP_PINS,
		.v.pins = (const struct hda_pintbl[]) {
			{ 0x14, 0x99130110 }, /* speaker */
			{ 0x16, 0x99130111 }, /* speaker */
			{ 0x18, 0x01a19840 }, /* mic */
			{ 0x19, 0x99a3094f }, /* int-mic */
			{ 0x21, 0x0121441f }, /* HP */
			{ }
		},
		.chained = true,
		.chain_id = ALC662_FIXUP_SKU_IGNORE
	},
	[ALC662_FIXUP_ASUS_MODE5] = {
		.type = HDA_FIXUP_PINS,
		.v.pins = (const struct hda_pintbl[]) {
			{ 0x14, 0x99130110 }, /* speaker */
			{ 0x15, 0x0121441f }, /* HP */
			{ 0x16, 0x99130111 }, /* speaker */
			{ 0x18, 0x01a19840 }, /* mic */
			{ 0x19, 0x99a3094f }, /* int-mic */
			{ }
		},
		.chained = true,
		.chain_id = ALC662_FIXUP_SKU_IGNORE
	},
	[ALC662_FIXUP_ASUS_MODE6] = {
		.type = HDA_FIXUP_PINS,
		.v.pins = (const struct hda_pintbl[]) {
			{ 0x14, 0x99130110 }, /* speaker */
			{ 0x15, 0x01211420 }, /* HP2 */
			{ 0x18, 0x01a19840 }, /* mic */
			{ 0x19, 0x99a3094f }, /* int-mic */
			{ 0x1b, 0x0121441f }, /* HP */
			{ }
		},
		.chained = true,
		.chain_id = ALC662_FIXUP_SKU_IGNORE
	},
	[ALC662_FIXUP_ASUS_MODE7] = {
		.type = HDA_FIXUP_PINS,
		.v.pins = (const struct hda_pintbl[]) {
			{ 0x14, 0x99130110 }, /* speaker */
			{ 0x17, 0x99130111 }, /* speaker */
			{ 0x18, 0x01a19840 }, /* mic */
			{ 0x19, 0x99a3094f }, /* int-mic */
			{ 0x1b, 0x01214020 }, /* HP */
			{ 0x21, 0x0121401f }, /* HP */
			{ }
		},
		.chained = true,
		.chain_id = ALC662_FIXUP_SKU_IGNORE
	},
	[ALC662_FIXUP_ASUS_MODE8] = {
		.type = HDA_FIXUP_PINS,
		.v.pins = (const struct hda_pintbl[]) {
			{ 0x14, 0x99130110 }, /* speaker */
			{ 0x12, 0x99a30970 }, /* int-mic */
			{ 0x15, 0x01214020 }, /* HP */
			{ 0x17, 0x99130111 }, /* speaker */
			{ 0x18, 0x01a19840 }, /* mic */
			{ 0x21, 0x0121401f }, /* HP */
			{ }
		},
		.chained = true,
		.chain_id = ALC662_FIXUP_SKU_IGNORE
	},
	[ALC662_FIXUP_NO_JACK_DETECT] = {
		.type = HDA_FIXUP_FUNC,
		.v.func = alc_fixup_no_jack_detect,
	},
	[ALC662_FIXUP_ZOTAC_Z68] = {
		.type = HDA_FIXUP_PINS,
		.v.pins = (const struct hda_pintbl[]) {
			{ 0x1b, 0x02214020 }, /* Front HP */
			{ }
		}
	},
	[ALC662_FIXUP_INV_DMIC] = {
		.type = HDA_FIXUP_FUNC,
		.v.func = alc_fixup_inv_dmic,
	},
	[ALC668_FIXUP_DELL_XPS13] = {
		.type = HDA_FIXUP_FUNC,
		.v.func = alc_fixup_dell_xps13,
		.chained = true,
		.chain_id = ALC668_FIXUP_DELL_DISABLE_AAMIX
	},
	[ALC668_FIXUP_DELL_DISABLE_AAMIX] = {
		.type = HDA_FIXUP_FUNC,
		.v.func = alc_fixup_disable_aamix,
		.chained = true,
		.chain_id = ALC668_FIXUP_DELL_MIC_NO_PRESENCE
	},
	[ALC668_FIXUP_AUTO_MUTE] = {
		.type = HDA_FIXUP_FUNC,
		.v.func = alc_fixup_auto_mute_via_amp,
		.chained = true,
		.chain_id = ALC668_FIXUP_DELL_MIC_NO_PRESENCE
	},
	[ALC662_FIXUP_DELL_MIC_NO_PRESENCE] = {
		.type = HDA_FIXUP_PINS,
		.v.pins = (const struct hda_pintbl[]) {
			{ 0x19, 0x03a1113c }, /* use as headset mic, without its own jack detect */
			/* headphone mic by setting pin control of 0x1b (headphone out) to in + vref_50 */
			{ }
		},
		.chained = true,
		.chain_id = ALC662_FIXUP_HEADSET_MODE
	},
	[ALC662_FIXUP_HEADSET_MODE] = {
		.type = HDA_FIXUP_FUNC,
		.v.func = alc_fixup_headset_mode_alc662,
	},
	[ALC668_FIXUP_DELL_MIC_NO_PRESENCE] = {
		.type = HDA_FIXUP_PINS,
		.v.pins = (const struct hda_pintbl[]) {
			{ 0x19, 0x03a1913d }, /* use as headphone mic, without its own jack detect */
			{ 0x1b, 0x03a1113c }, /* use as headset mic, without its own jack detect */
			{ }
		},
		.chained = true,
		.chain_id = ALC668_FIXUP_HEADSET_MODE
	},
	[ALC668_FIXUP_HEADSET_MODE] = {
		.type = HDA_FIXUP_FUNC,
		.v.func = alc_fixup_headset_mode_alc668,
	},
	[ALC662_FIXUP_BASS_MODE4_CHMAP] = {
		.type = HDA_FIXUP_FUNC,
		.v.func = alc_fixup_bass_chmap,
		.chained = true,
		.chain_id = ALC662_FIXUP_ASUS_MODE4
	},
	[ALC662_FIXUP_BASS_16] = {
		.type = HDA_FIXUP_PINS,
		.v.pins = (const struct hda_pintbl[]) {
			{0x16, 0x80106111}, /* bass speaker */
			{}
		},
		.chained = true,
		.chain_id = ALC662_FIXUP_BASS_CHMAP,
	},
	[ALC662_FIXUP_BASS_1A] = {
		.type = HDA_FIXUP_PINS,
		.v.pins = (const struct hda_pintbl[]) {
			{0x1a, 0x80106111}, /* bass speaker */
			{}
		},
		.chained = true,
		.chain_id = ALC662_FIXUP_BASS_CHMAP,
	},
	[ALC662_FIXUP_BASS_CHMAP] = {
		.type = HDA_FIXUP_FUNC,
		.v.func = alc_fixup_bass_chmap,
	},
	[ALC662_FIXUP_ASUS_Nx50] = {
		.type = HDA_FIXUP_FUNC,
		.v.func = alc_fixup_auto_mute_via_amp,
		.chained = true,
		.chain_id = ALC662_FIXUP_BASS_1A
	},
	[ALC668_FIXUP_ASUS_Nx51_HEADSET_MODE] = {
		.type = HDA_FIXUP_FUNC,
		.v.func = alc_fixup_headset_mode_alc668,
		.chain_id = ALC662_FIXUP_BASS_CHMAP
	},
	[ALC668_FIXUP_ASUS_Nx51] = {
		.type = HDA_FIXUP_PINS,
		.v.pins = (const struct hda_pintbl[]) {
			{ 0x19, 0x03a1913d }, /* use as headphone mic, without its own jack detect */
			{ 0x1a, 0x90170151 }, /* bass speaker */
			{ 0x1b, 0x03a1113c }, /* use as headset mic, without its own jack detect */
			{}
		},
		.chained = true,
		.chain_id = ALC668_FIXUP_ASUS_Nx51_HEADSET_MODE,
	},
	[ALC668_FIXUP_MIC_COEF] = {
		.type = HDA_FIXUP_VERBS,
		.v.verbs = (const struct hda_verb[]) {
			{ 0x20, AC_VERB_SET_COEF_INDEX, 0xc3 },
			{ 0x20, AC_VERB_SET_PROC_COEF, 0x4000 },
			{}
		},
	},
	[ALC668_FIXUP_ASUS_G751] = {
		.type = HDA_FIXUP_PINS,
		.v.pins = (const struct hda_pintbl[]) {
			{ 0x16, 0x0421101f }, /* HP */
			{}
		},
		.chained = true,
		.chain_id = ALC668_FIXUP_MIC_COEF
	},
	[ALC891_FIXUP_HEADSET_MODE] = {
		.type = HDA_FIXUP_FUNC,
		.v.func = alc_fixup_headset_mode,
	},
	[ALC891_FIXUP_DELL_MIC_NO_PRESENCE] = {
		.type = HDA_FIXUP_PINS,
		.v.pins = (const struct hda_pintbl[]) {
			{ 0x19, 0x03a1913d }, /* use as headphone mic, without its own jack detect */
			{ 0x1b, 0x03a1113c }, /* use as headset mic, without its own jack detect */
			{ }
		},
		.chained = true,
		.chain_id = ALC891_FIXUP_HEADSET_MODE
	},
	[ALC662_FIXUP_ACER_VERITON] = {
		.type = HDA_FIXUP_PINS,
		.v.pins = (const struct hda_pintbl[]) {
			{ 0x15, 0x50170120 }, /* no internal speaker */
			{ }
		}
	},
	[ALC892_FIXUP_ASROCK_MOBO] = {
		.type = HDA_FIXUP_PINS,
		.v.pins = (const struct hda_pintbl[]) {
			{ 0x15, 0x40f000f0 }, /* disabled */
			{ 0x16, 0x40f000f0 }, /* disabled */
			{ }
		}
	},
	[ALC662_FIXUP_USI_FUNC] = {
		.type = HDA_FIXUP_FUNC,
		.v.func = alc662_fixup_usi_headset_mic,
	},
	[ALC662_FIXUP_USI_HEADSET_MODE] = {
		.type = HDA_FIXUP_PINS,
		.v.pins = (const struct hda_pintbl[]) {
			{ 0x19, 0x02a1913c }, /* use as headset mic, without its own jack detect */
			{ 0x18, 0x01a1903d },
			{ }
		},
		.chained = true,
		.chain_id = ALC662_FIXUP_USI_FUNC
	},
	[ALC662_FIXUP_LENOVO_MULTI_CODECS] = {
		.type = HDA_FIXUP_FUNC,
		.v.func = alc233_alc662_fixup_lenovo_dual_codecs,
	},
	[ALC662_FIXUP_ACER_X2660G_HEADSET_MODE] = {
		.type = HDA_FIXUP_PINS,
		.v.pins = (const struct hda_pintbl[]) {
			{ 0x1a, 0x02a1113c }, /* use as headset mic, without its own jack detect */
			{ }
		},
		.chained = true,
		.chain_id = ALC662_FIXUP_USI_FUNC
	},
};

static const struct snd_pci_quirk alc662_fixup_tbl[] = {
	SND_PCI_QUIRK(0x1019, 0x9087, "ECS", ALC662_FIXUP_ASUS_MODE2),
	SND_PCI_QUIRK(0x1025, 0x022f, "Acer Aspire One", ALC662_FIXUP_INV_DMIC),
	SND_PCI_QUIRK(0x1025, 0x0241, "Packard Bell DOTS", ALC662_FIXUP_INV_DMIC),
	SND_PCI_QUIRK(0x1025, 0x0308, "Acer Aspire 8942G", ALC662_FIXUP_ASPIRE),
	SND_PCI_QUIRK(0x1025, 0x031c, "Gateway NV79", ALC662_FIXUP_SKU_IGNORE),
	SND_PCI_QUIRK(0x1025, 0x0349, "eMachines eM250", ALC662_FIXUP_INV_DMIC),
	SND_PCI_QUIRK(0x1025, 0x034a, "Gateway LT27", ALC662_FIXUP_INV_DMIC),
	SND_PCI_QUIRK(0x1025, 0x038b, "Acer Aspire 8943G", ALC662_FIXUP_ASPIRE),
	SND_PCI_QUIRK(0x1025, 0x124e, "Acer 2660G", ALC662_FIXUP_ACER_X2660G_HEADSET_MODE),
	SND_PCI_QUIRK(0x1028, 0x05d8, "Dell", ALC668_FIXUP_DELL_MIC_NO_PRESENCE),
	SND_PCI_QUIRK(0x1028, 0x05db, "Dell", ALC668_FIXUP_DELL_MIC_NO_PRESENCE),
	SND_PCI_QUIRK(0x1028, 0x05fe, "Dell XPS 15", ALC668_FIXUP_DELL_XPS13),
	SND_PCI_QUIRK(0x1028, 0x060a, "Dell XPS 13", ALC668_FIXUP_DELL_XPS13),
	SND_PCI_QUIRK(0x1028, 0x060d, "Dell M3800", ALC668_FIXUP_DELL_XPS13),
	SND_PCI_QUIRK(0x1028, 0x0625, "Dell", ALC668_FIXUP_DELL_MIC_NO_PRESENCE),
	SND_PCI_QUIRK(0x1028, 0x0626, "Dell", ALC668_FIXUP_DELL_MIC_NO_PRESENCE),
	SND_PCI_QUIRK(0x1028, 0x0696, "Dell", ALC668_FIXUP_DELL_MIC_NO_PRESENCE),
	SND_PCI_QUIRK(0x1028, 0x0698, "Dell", ALC668_FIXUP_DELL_MIC_NO_PRESENCE),
	SND_PCI_QUIRK(0x1028, 0x069f, "Dell", ALC668_FIXUP_DELL_MIC_NO_PRESENCE),
	SND_PCI_QUIRK(0x103c, 0x1632, "HP RP5800", ALC662_FIXUP_HP_RP5800),
	SND_PCI_QUIRK(0x1043, 0x1080, "Asus UX501VW", ALC668_FIXUP_HEADSET_MODE),
	SND_PCI_QUIRK(0x1043, 0x11cd, "Asus N550", ALC662_FIXUP_ASUS_Nx50),
	SND_PCI_QUIRK(0x1043, 0x13df, "Asus N550JX", ALC662_FIXUP_BASS_1A),
	SND_PCI_QUIRK(0x1043, 0x129d, "Asus N750", ALC662_FIXUP_ASUS_Nx50),
	SND_PCI_QUIRK(0x1043, 0x12ff, "ASUS G751", ALC668_FIXUP_ASUS_G751),
	SND_PCI_QUIRK(0x1043, 0x1477, "ASUS N56VZ", ALC662_FIXUP_BASS_MODE4_CHMAP),
	SND_PCI_QUIRK(0x1043, 0x15a7, "ASUS UX51VZH", ALC662_FIXUP_BASS_16),
	SND_PCI_QUIRK(0x1043, 0x177d, "ASUS N551", ALC668_FIXUP_ASUS_Nx51),
	SND_PCI_QUIRK(0x1043, 0x17bd, "ASUS N751", ALC668_FIXUP_ASUS_Nx51),
	SND_PCI_QUIRK(0x1043, 0x1963, "ASUS X71SL", ALC662_FIXUP_ASUS_MODE8),
	SND_PCI_QUIRK(0x1043, 0x1b73, "ASUS N55SF", ALC662_FIXUP_BASS_16),
	SND_PCI_QUIRK(0x1043, 0x1bf3, "ASUS N76VZ", ALC662_FIXUP_BASS_MODE4_CHMAP),
	SND_PCI_QUIRK(0x1043, 0x8469, "ASUS mobo", ALC662_FIXUP_NO_JACK_DETECT),
	SND_PCI_QUIRK(0x105b, 0x0cd6, "Foxconn", ALC662_FIXUP_ASUS_MODE2),
	SND_PCI_QUIRK(0x144d, 0xc051, "Samsung R720", ALC662_FIXUP_IDEAPAD),
	SND_PCI_QUIRK(0x14cd, 0x5003, "USI", ALC662_FIXUP_USI_HEADSET_MODE),
	SND_PCI_QUIRK(0x17aa, 0x1036, "Lenovo P520", ALC662_FIXUP_LENOVO_MULTI_CODECS),
	SND_PCI_QUIRK(0x17aa, 0x38af, "Lenovo Ideapad Y550P", ALC662_FIXUP_IDEAPAD),
	SND_PCI_QUIRK(0x17aa, 0x3a0d, "Lenovo Ideapad Y550", ALC662_FIXUP_IDEAPAD),
	SND_PCI_QUIRK(0x1849, 0x5892, "ASRock B150M", ALC892_FIXUP_ASROCK_MOBO),
	SND_PCI_QUIRK(0x19da, 0xa130, "Zotac Z68", ALC662_FIXUP_ZOTAC_Z68),
	SND_PCI_QUIRK(0x1b0a, 0x01b8, "ACER Veriton", ALC662_FIXUP_ACER_VERITON),
	SND_PCI_QUIRK(0x1b35, 0x2206, "CZC P10T", ALC662_FIXUP_CZC_P10T),

#if 0
	/* Below is a quirk table taken from the old code.
	 * Basically the device should work as is without the fixup table.
	 * If BIOS doesn't give a proper info, enable the corresponding
	 * fixup entry.
	 */
	SND_PCI_QUIRK(0x1043, 0x1000, "ASUS N50Vm", ALC662_FIXUP_ASUS_MODE1),
	SND_PCI_QUIRK(0x1043, 0x1092, "ASUS NB", ALC662_FIXUP_ASUS_MODE3),
	SND_PCI_QUIRK(0x1043, 0x1173, "ASUS K73Jn", ALC662_FIXUP_ASUS_MODE1),
	SND_PCI_QUIRK(0x1043, 0x11c3, "ASUS M70V", ALC662_FIXUP_ASUS_MODE3),
	SND_PCI_QUIRK(0x1043, 0x11d3, "ASUS NB", ALC662_FIXUP_ASUS_MODE1),
	SND_PCI_QUIRK(0x1043, 0x11f3, "ASUS NB", ALC662_FIXUP_ASUS_MODE2),
	SND_PCI_QUIRK(0x1043, 0x1203, "ASUS NB", ALC662_FIXUP_ASUS_MODE1),
	SND_PCI_QUIRK(0x1043, 0x1303, "ASUS G60J", ALC662_FIXUP_ASUS_MODE1),
	SND_PCI_QUIRK(0x1043, 0x1333, "ASUS G60Jx", ALC662_FIXUP_ASUS_MODE1),
	SND_PCI_QUIRK(0x1043, 0x1339, "ASUS NB", ALC662_FIXUP_ASUS_MODE2),
	SND_PCI_QUIRK(0x1043, 0x13e3, "ASUS N71JA", ALC662_FIXUP_ASUS_MODE7),
	SND_PCI_QUIRK(0x1043, 0x1463, "ASUS N71", ALC662_FIXUP_ASUS_MODE7),
	SND_PCI_QUIRK(0x1043, 0x14d3, "ASUS G72", ALC662_FIXUP_ASUS_MODE8),
	SND_PCI_QUIRK(0x1043, 0x1563, "ASUS N90", ALC662_FIXUP_ASUS_MODE3),
	SND_PCI_QUIRK(0x1043, 0x15d3, "ASUS N50SF F50SF", ALC662_FIXUP_ASUS_MODE1),
	SND_PCI_QUIRK(0x1043, 0x16c3, "ASUS NB", ALC662_FIXUP_ASUS_MODE2),
	SND_PCI_QUIRK(0x1043, 0x16f3, "ASUS K40C K50C", ALC662_FIXUP_ASUS_MODE2),
	SND_PCI_QUIRK(0x1043, 0x1733, "ASUS N81De", ALC662_FIXUP_ASUS_MODE1),
	SND_PCI_QUIRK(0x1043, 0x1753, "ASUS NB", ALC662_FIXUP_ASUS_MODE2),
	SND_PCI_QUIRK(0x1043, 0x1763, "ASUS NB", ALC662_FIXUP_ASUS_MODE6),
	SND_PCI_QUIRK(0x1043, 0x1765, "ASUS NB", ALC662_FIXUP_ASUS_MODE6),
	SND_PCI_QUIRK(0x1043, 0x1783, "ASUS NB", ALC662_FIXUP_ASUS_MODE2),
	SND_PCI_QUIRK(0x1043, 0x1793, "ASUS F50GX", ALC662_FIXUP_ASUS_MODE1),
	SND_PCI_QUIRK(0x1043, 0x17b3, "ASUS F70SL", ALC662_FIXUP_ASUS_MODE3),
	SND_PCI_QUIRK(0x1043, 0x17f3, "ASUS X58LE", ALC662_FIXUP_ASUS_MODE2),
	SND_PCI_QUIRK(0x1043, 0x1813, "ASUS NB", ALC662_FIXUP_ASUS_MODE2),
	SND_PCI_QUIRK(0x1043, 0x1823, "ASUS NB", ALC662_FIXUP_ASUS_MODE5),
	SND_PCI_QUIRK(0x1043, 0x1833, "ASUS NB", ALC662_FIXUP_ASUS_MODE6),
	SND_PCI_QUIRK(0x1043, 0x1843, "ASUS NB", ALC662_FIXUP_ASUS_MODE2),
	SND_PCI_QUIRK(0x1043, 0x1853, "ASUS F50Z", ALC662_FIXUP_ASUS_MODE1),
	SND_PCI_QUIRK(0x1043, 0x1864, "ASUS NB", ALC662_FIXUP_ASUS_MODE2),
	SND_PCI_QUIRK(0x1043, 0x1876, "ASUS NB", ALC662_FIXUP_ASUS_MODE2),
	SND_PCI_QUIRK(0x1043, 0x1893, "ASUS M50Vm", ALC662_FIXUP_ASUS_MODE3),
	SND_PCI_QUIRK(0x1043, 0x1894, "ASUS X55", ALC662_FIXUP_ASUS_MODE3),
	SND_PCI_QUIRK(0x1043, 0x18b3, "ASUS N80Vc", ALC662_FIXUP_ASUS_MODE1),
	SND_PCI_QUIRK(0x1043, 0x18c3, "ASUS VX5", ALC662_FIXUP_ASUS_MODE1),
	SND_PCI_QUIRK(0x1043, 0x18d3, "ASUS N81Te", ALC662_FIXUP_ASUS_MODE1),
	SND_PCI_QUIRK(0x1043, 0x18f3, "ASUS N505Tp", ALC662_FIXUP_ASUS_MODE1),
	SND_PCI_QUIRK(0x1043, 0x1903, "ASUS F5GL", ALC662_FIXUP_ASUS_MODE1),
	SND_PCI_QUIRK(0x1043, 0x1913, "ASUS NB", ALC662_FIXUP_ASUS_MODE2),
	SND_PCI_QUIRK(0x1043, 0x1933, "ASUS F80Q", ALC662_FIXUP_ASUS_MODE2),
	SND_PCI_QUIRK(0x1043, 0x1943, "ASUS Vx3V", ALC662_FIXUP_ASUS_MODE1),
	SND_PCI_QUIRK(0x1043, 0x1953, "ASUS NB", ALC662_FIXUP_ASUS_MODE1),
	SND_PCI_QUIRK(0x1043, 0x1963, "ASUS X71C", ALC662_FIXUP_ASUS_MODE3),
	SND_PCI_QUIRK(0x1043, 0x1983, "ASUS N5051A", ALC662_FIXUP_ASUS_MODE1),
	SND_PCI_QUIRK(0x1043, 0x1993, "ASUS N20", ALC662_FIXUP_ASUS_MODE1),
	SND_PCI_QUIRK(0x1043, 0x19b3, "ASUS F7Z", ALC662_FIXUP_ASUS_MODE1),
	SND_PCI_QUIRK(0x1043, 0x19c3, "ASUS F5Z/F6x", ALC662_FIXUP_ASUS_MODE2),
	SND_PCI_QUIRK(0x1043, 0x19e3, "ASUS NB", ALC662_FIXUP_ASUS_MODE1),
	SND_PCI_QUIRK(0x1043, 0x19f3, "ASUS NB", ALC662_FIXUP_ASUS_MODE4),
#endif
	{}
};

static const struct hda_model_fixup alc662_fixup_models[] = {
	{.id = ALC272_FIXUP_MARIO, .name = "mario"},
	{.id = ALC662_FIXUP_ASUS_MODE1, .name = "asus-mode1"},
	{.id = ALC662_FIXUP_ASUS_MODE2, .name = "asus-mode2"},
	{.id = ALC662_FIXUP_ASUS_MODE3, .name = "asus-mode3"},
	{.id = ALC662_FIXUP_ASUS_MODE4, .name = "asus-mode4"},
	{.id = ALC662_FIXUP_ASUS_MODE5, .name = "asus-mode5"},
	{.id = ALC662_FIXUP_ASUS_MODE6, .name = "asus-mode6"},
	{.id = ALC662_FIXUP_ASUS_MODE7, .name = "asus-mode7"},
	{.id = ALC662_FIXUP_ASUS_MODE8, .name = "asus-mode8"},
	{.id = ALC662_FIXUP_INV_DMIC, .name = "inv-dmic"},
	{.id = ALC668_FIXUP_DELL_MIC_NO_PRESENCE, .name = "dell-headset-multi"},
	{.id = ALC662_FIXUP_LENOVO_MULTI_CODECS, .name = "dual-codecs"},
	{}
};

static const struct snd_hda_pin_quirk alc662_pin_fixup_tbl[] = {
	SND_HDA_PIN_QUIRK(0x10ec0867, 0x1028, "Dell", ALC891_FIXUP_DELL_MIC_NO_PRESENCE,
		{0x17, 0x02211010},
		{0x18, 0x01a19030},
		{0x1a, 0x01813040},
		{0x21, 0x01014020}),
	SND_HDA_PIN_QUIRK(0x10ec0662, 0x1028, "Dell", ALC662_FIXUP_DELL_MIC_NO_PRESENCE,
		{0x14, 0x01014010},
		{0x18, 0x01a19020},
		{0x1a, 0x0181302f},
		{0x1b, 0x0221401f}),
	SND_HDA_PIN_QUIRK(0x10ec0668, 0x1028, "Dell", ALC668_FIXUP_AUTO_MUTE,
		{0x12, 0x99a30130},
		{0x14, 0x90170110},
		{0x15, 0x0321101f},
		{0x16, 0x03011020}),
	SND_HDA_PIN_QUIRK(0x10ec0668, 0x1028, "Dell", ALC668_FIXUP_AUTO_MUTE,
		{0x12, 0x99a30140},
		{0x14, 0x90170110},
		{0x15, 0x0321101f},
		{0x16, 0x03011020}),
	SND_HDA_PIN_QUIRK(0x10ec0668, 0x1028, "Dell", ALC668_FIXUP_AUTO_MUTE,
		{0x12, 0x99a30150},
		{0x14, 0x90170110},
		{0x15, 0x0321101f},
		{0x16, 0x03011020}),
	SND_HDA_PIN_QUIRK(0x10ec0668, 0x1028, "Dell", ALC668_FIXUP_AUTO_MUTE,
		{0x14, 0x90170110},
		{0x15, 0x0321101f},
		{0x16, 0x03011020}),
	SND_HDA_PIN_QUIRK(0x10ec0668, 0x1028, "Dell XPS 15", ALC668_FIXUP_AUTO_MUTE,
		{0x12, 0x90a60130},
		{0x14, 0x90170110},
		{0x15, 0x0321101f}),
	{}
};

/*
 */
static int patch_alc662(struct hda_codec *codec)
{
	struct alc_spec *spec;
	int err;

	err = alc_alloc_spec(codec, 0x0b);
	if (err < 0)
		return err;

	spec = codec->spec;

	spec->shutup = alc_eapd_shutup;

	/* handle multiple HPs as is */
	spec->parse_flags = HDA_PINCFG_NO_HP_FIXUP;

	alc_fix_pll_init(codec, 0x20, 0x04, 15);

	switch (codec->core.vendor_id) {
	case 0x10ec0668:
		spec->init_hook = alc668_restore_default_value;
		break;
	}

	snd_hda_pick_fixup(codec, alc662_fixup_models,
		       alc662_fixup_tbl, alc662_fixups);
	snd_hda_pick_pin_fixup(codec, alc662_pin_fixup_tbl, alc662_fixups);
	snd_hda_apply_fixup(codec, HDA_FIXUP_ACT_PRE_PROBE);

	alc_auto_parse_customize_define(codec);

	if (has_cdefine_beep(codec))
		spec->gen.beep_nid = 0x01;

	if ((alc_get_coef0(codec) & (1 << 14)) &&
	    codec->bus->pci && codec->bus->pci->subsystem_vendor == 0x1025 &&
	    spec->cdefine.platform_type == 1) {
		err = alc_codec_rename(codec, "ALC272X");
		if (err < 0)
			goto error;
	}

	/* automatic parse from the BIOS config */
	err = alc662_parse_auto_config(codec);
	if (err < 0)
		goto error;

	if (!spec->gen.no_analog && spec->gen.beep_nid) {
		switch (codec->core.vendor_id) {
		case 0x10ec0662:
			set_beep_amp(spec, 0x0b, 0x05, HDA_INPUT);
			break;
		case 0x10ec0272:
		case 0x10ec0663:
		case 0x10ec0665:
		case 0x10ec0668:
			set_beep_amp(spec, 0x0b, 0x04, HDA_INPUT);
			break;
		case 0x10ec0273:
			set_beep_amp(spec, 0x0b, 0x03, HDA_INPUT);
			break;
		}
	}

	snd_hda_apply_fixup(codec, HDA_FIXUP_ACT_PROBE);

	return 0;

 error:
	alc_free(codec);
	return err;
}

/*
 * ALC680 support
 */

static int alc680_parse_auto_config(struct hda_codec *codec)
{
	return alc_parse_auto_config(codec, NULL, NULL);
}

/*
 */
static int patch_alc680(struct hda_codec *codec)
{
	int err;

	/* ALC680 has no aa-loopback mixer */
	err = alc_alloc_spec(codec, 0);
	if (err < 0)
		return err;

	/* automatic parse from the BIOS config */
	err = alc680_parse_auto_config(codec);
	if (err < 0) {
		alc_free(codec);
		return err;
	}

	return 0;
}

/*
 * patch entries
 */
static const struct hda_device_id snd_hda_id_realtek[] = {
	HDA_CODEC_ENTRY(0x10ec0215, "ALC215", patch_alc269),
	HDA_CODEC_ENTRY(0x10ec0221, "ALC221", patch_alc269),
	HDA_CODEC_ENTRY(0x10ec0225, "ALC225", patch_alc269),
	HDA_CODEC_ENTRY(0x10ec0231, "ALC231", patch_alc269),
	HDA_CODEC_ENTRY(0x10ec0233, "ALC233", patch_alc269),
	HDA_CODEC_ENTRY(0x10ec0234, "ALC234", patch_alc269),
	HDA_CODEC_ENTRY(0x10ec0235, "ALC233", patch_alc269),
	HDA_CODEC_ENTRY(0x10ec0236, "ALC236", patch_alc269),
	HDA_CODEC_ENTRY(0x10ec0255, "ALC255", patch_alc269),
	HDA_CODEC_ENTRY(0x10ec0256, "ALC256", patch_alc269),
	HDA_CODEC_ENTRY(0x10ec0257, "ALC257", patch_alc269),
	HDA_CODEC_ENTRY(0x10ec0260, "ALC260", patch_alc260),
	HDA_CODEC_ENTRY(0x10ec0262, "ALC262", patch_alc262),
	HDA_CODEC_ENTRY(0x10ec0267, "ALC267", patch_alc268),
	HDA_CODEC_ENTRY(0x10ec0268, "ALC268", patch_alc268),
	HDA_CODEC_ENTRY(0x10ec0269, "ALC269", patch_alc269),
	HDA_CODEC_ENTRY(0x10ec0270, "ALC270", patch_alc269),
	HDA_CODEC_ENTRY(0x10ec0272, "ALC272", patch_alc662),
	HDA_CODEC_ENTRY(0x10ec0274, "ALC274", patch_alc269),
	HDA_CODEC_ENTRY(0x10ec0275, "ALC275", patch_alc269),
	HDA_CODEC_ENTRY(0x10ec0276, "ALC276", patch_alc269),
	HDA_CODEC_ENTRY(0x10ec0280, "ALC280", patch_alc269),
	HDA_CODEC_ENTRY(0x10ec0282, "ALC282", patch_alc269),
	HDA_CODEC_ENTRY(0x10ec0283, "ALC283", patch_alc269),
	HDA_CODEC_ENTRY(0x10ec0284, "ALC284", patch_alc269),
	HDA_CODEC_ENTRY(0x10ec0285, "ALC285", patch_alc269),
	HDA_CODEC_ENTRY(0x10ec0286, "ALC286", patch_alc269),
	HDA_CODEC_ENTRY(0x10ec0288, "ALC288", patch_alc269),
	HDA_CODEC_ENTRY(0x10ec0289, "ALC289", patch_alc269),
	HDA_CODEC_ENTRY(0x10ec0290, "ALC290", patch_alc269),
	HDA_CODEC_ENTRY(0x10ec0292, "ALC292", patch_alc269),
	HDA_CODEC_ENTRY(0x10ec0293, "ALC293", patch_alc269),
	HDA_CODEC_ENTRY(0x10ec0294, "ALC294", patch_alc269),
	HDA_CODEC_ENTRY(0x10ec0295, "ALC295", patch_alc269),
	HDA_CODEC_ENTRY(0x10ec0298, "ALC298", patch_alc269),
	HDA_CODEC_ENTRY(0x10ec0299, "ALC299", patch_alc269),
	HDA_CODEC_REV_ENTRY(0x10ec0861, 0x100340, "ALC660", patch_alc861),
	HDA_CODEC_ENTRY(0x10ec0660, "ALC660-VD", patch_alc861vd),
	HDA_CODEC_ENTRY(0x10ec0861, "ALC861", patch_alc861),
	HDA_CODEC_ENTRY(0x10ec0862, "ALC861-VD", patch_alc861vd),
	HDA_CODEC_REV_ENTRY(0x10ec0662, 0x100002, "ALC662 rev2", patch_alc882),
	HDA_CODEC_REV_ENTRY(0x10ec0662, 0x100101, "ALC662 rev1", patch_alc662),
	HDA_CODEC_REV_ENTRY(0x10ec0662, 0x100300, "ALC662 rev3", patch_alc662),
	HDA_CODEC_ENTRY(0x10ec0663, "ALC663", patch_alc662),
	HDA_CODEC_ENTRY(0x10ec0665, "ALC665", patch_alc662),
	HDA_CODEC_ENTRY(0x10ec0667, "ALC667", patch_alc662),
	HDA_CODEC_ENTRY(0x10ec0668, "ALC668", patch_alc662),
	HDA_CODEC_ENTRY(0x10ec0670, "ALC670", patch_alc662),
	HDA_CODEC_ENTRY(0x10ec0671, "ALC671", patch_alc662),
	HDA_CODEC_ENTRY(0x10ec0680, "ALC680", patch_alc680),
	HDA_CODEC_ENTRY(0x10ec0700, "ALC700", patch_alc269),
	HDA_CODEC_ENTRY(0x10ec0701, "ALC701", patch_alc269),
	HDA_CODEC_ENTRY(0x10ec0703, "ALC703", patch_alc269),
	HDA_CODEC_ENTRY(0x10ec0867, "ALC891", patch_alc662),
	HDA_CODEC_ENTRY(0x10ec0880, "ALC880", patch_alc880),
	HDA_CODEC_ENTRY(0x10ec0882, "ALC882", patch_alc882),
	HDA_CODEC_ENTRY(0x10ec0883, "ALC883", patch_alc882),
	HDA_CODEC_REV_ENTRY(0x10ec0885, 0x100101, "ALC889A", patch_alc882),
	HDA_CODEC_REV_ENTRY(0x10ec0885, 0x100103, "ALC889A", patch_alc882),
	HDA_CODEC_ENTRY(0x10ec0885, "ALC885", patch_alc882),
	HDA_CODEC_ENTRY(0x10ec0887, "ALC887", patch_alc882),
	HDA_CODEC_REV_ENTRY(0x10ec0888, 0x100101, "ALC1200", patch_alc882),
	HDA_CODEC_ENTRY(0x10ec0888, "ALC888", patch_alc882),
	HDA_CODEC_ENTRY(0x10ec0889, "ALC889", patch_alc882),
	HDA_CODEC_ENTRY(0x10ec0892, "ALC892", patch_alc662),
	HDA_CODEC_ENTRY(0x10ec0899, "ALC898", patch_alc882),
	HDA_CODEC_ENTRY(0x10ec0900, "ALC1150", patch_alc882),
	HDA_CODEC_ENTRY(0x10ec1168, "ALC1220", patch_alc882),
	HDA_CODEC_ENTRY(0x10ec1220, "ALC1220", patch_alc882),
	{} /* terminator */
};
MODULE_DEVICE_TABLE(hdaudio, snd_hda_id_realtek);

MODULE_LICENSE("GPL");
MODULE_DESCRIPTION("Realtek HD-audio codec");

static struct hda_codec_driver realtek_driver = {
	.id = snd_hda_id_realtek,
};

module_hda_codec_driver(realtek_driver);<|MERGE_RESOLUTION|>--- conflicted
+++ resolved
@@ -5600,13 +5600,10 @@
 	ALC256_FIXUP_ACER_SWIFT_NO_MIC_PRESENCE,
 	ALC256_FIXUP_ACER_SWIFT_DISABLE_AAMIX,
 	ALC221_FIXUP_HP_HEADSET_MIC,
-<<<<<<< HEAD
+	ALC285_FIXUP_LENOVO_HEADPHONE_NOISE,
 	ALC294_FIXUP_ASUS_HEADSET_MIC,
 	ALC294_FIXUP_ASUS_SPK,
 	ALC269VC_FIXUP_ACER_HEADSET_MIC,
-=======
-	ALC285_FIXUP_LENOVO_HEADPHONE_NOISE,
->>>>>>> d60f25ef
 };
 
 static const struct hda_fixup alc269_fixups[] = {
@@ -6590,7 +6587,12 @@
 		.chained = true,
 		.chain_id = ALC269_FIXUP_HEADSET_MIC
 	},
-<<<<<<< HEAD
+	[ALC285_FIXUP_LENOVO_HEADPHONE_NOISE] = {
+		.type = HDA_FIXUP_FUNC,
+		.v.func = alc285_fixup_invalidate_dacs,
+		.chained = true,
+		.chain_id = ALC269_FIXUP_THINKPAD_ACPI
+	},
 	[ALC294_FIXUP_ASUS_HEADSET_MIC] = {
 		.type = HDA_FIXUP_PINS,
 		.v.pins = (const struct hda_pintbl[]) {
@@ -6619,13 +6621,6 @@
 		},
 		.chained = true,
 		.chain_id = ALC269_FIXUP_HEADSET_MODE_NO_HP_MIC
-=======
-	[ALC285_FIXUP_LENOVO_HEADPHONE_NOISE] = {
-		.type = HDA_FIXUP_FUNC,
-		.v.func = alc285_fixup_invalidate_dacs,
-		.chained = true,
-		.chain_id = ALC269_FIXUP_THINKPAD_ACPI
->>>>>>> d60f25ef
 	},
 };
 
