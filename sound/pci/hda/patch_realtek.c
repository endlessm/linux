/*
 * Universal Interface for Intel High Definition Audio Codec
 *
 * HD audio interface patch for Realtek ALC codecs
 *
 * Copyright (c) 2004 Kailang Yang <kailang@realtek.com.tw>
 *                    PeiSen Hou <pshou@realtek.com.tw>
 *                    Takashi Iwai <tiwai@suse.de>
 *                    Jonathan Woithe <jwoithe@just42.net>
 *
 *  This driver is free software; you can redistribute it and/or modify
 *  it under the terms of the GNU General Public License as published by
 *  the Free Software Foundation; either version 2 of the License, or
 *  (at your option) any later version.
 *
 *  This driver is distributed in the hope that it will be useful,
 *  but WITHOUT ANY WARRANTY; without even the implied warranty of
 *  MERCHANTABILITY or FITNESS FOR A PARTICULAR PURPOSE.  See the
 *  GNU General Public License for more details.
 *
 *  You should have received a copy of the GNU General Public License
 *  along with this program; if not, write to the Free Software
 *  Foundation, Inc., 59 Temple Place, Suite 330, Boston, MA  02111-1307 USA
 */

#include <linux/init.h>
#include <linux/delay.h>
#include <linux/slab.h>
#include <linux/pci.h>
#include <linux/dmi.h>
#include <linux/module.h>
#include <linux/input.h>
#include <sound/core.h>
#include <sound/jack.h>
#include "hda_codec.h"
#include "hda_local.h"
#include "hda_auto_parser.h"
#include "hda_jack.h"
#include "hda_generic.h"

/* keep halting ALC5505 DSP, for power saving */
#define HALT_REALTEK_ALC5505

/* extra amp-initialization sequence types */
enum {
	ALC_INIT_NONE,
	ALC_INIT_DEFAULT,
	ALC_INIT_GPIO1,
	ALC_INIT_GPIO2,
	ALC_INIT_GPIO3,
};

enum {
	ALC_HEADSET_MODE_UNKNOWN,
	ALC_HEADSET_MODE_UNPLUGGED,
	ALC_HEADSET_MODE_HEADSET,
	ALC_HEADSET_MODE_MIC,
	ALC_HEADSET_MODE_HEADPHONE,
};

enum {
	ALC_HEADSET_TYPE_UNKNOWN,
	ALC_HEADSET_TYPE_CTIA,
	ALC_HEADSET_TYPE_OMTP,
};

enum {
	ALC_KEY_MICMUTE_INDEX,
};

struct alc_customize_define {
	unsigned int  sku_cfg;
	unsigned char port_connectivity;
	unsigned char check_sum;
	unsigned char customization;
	unsigned char external_amp;
	unsigned int  enable_pcbeep:1;
	unsigned int  platform_type:1;
	unsigned int  swap:1;
	unsigned int  override:1;
	unsigned int  fixup:1; /* Means that this sku is set by driver, not read from hw */
};

struct alc_spec {
	struct hda_gen_spec gen; /* must be at head */

	/* codec parameterization */
	const struct snd_kcontrol_new *mixers[5];	/* mixer arrays */
	unsigned int num_mixers;
	unsigned int beep_amp;	/* beep amp value, set via set_beep_amp() */

	struct alc_customize_define cdefine;
	unsigned int parse_flags; /* flag for snd_hda_parse_pin_defcfg() */

	/* mute LED for HP laptops, see alc269_fixup_mic_mute_hook() */
	int mute_led_polarity;
	hda_nid_t mute_led_nid;
	hda_nid_t cap_mute_led_nid;

	unsigned int gpio_led; /* used for alc269_fixup_hp_gpio_led() */
	unsigned int gpio_mute_led_mask;
	unsigned int gpio_mic_led_mask;

	hda_nid_t headset_mic_pin;
	hda_nid_t headphone_mic_pin;
	int current_headset_mode;
	int current_headset_type;

	/* hooks */
	void (*init_hook)(struct hda_codec *codec);
#ifdef CONFIG_PM
	void (*power_hook)(struct hda_codec *codec);
#endif
	void (*shutup)(struct hda_codec *codec);
	void (*reboot_notify)(struct hda_codec *codec);

	int init_amp;
	int codec_variant;	/* flag for other variants */
	unsigned int has_alc5505_dsp:1;
	unsigned int no_depop_delay:1;

	/* for PLL fix */
	hda_nid_t pll_nid;
	unsigned int pll_coef_idx, pll_coef_bit;
	unsigned int coef0;
	struct input_dev *kb_dev;
	u8 alc_mute_keycode_map[1];
};

/*
 * COEF access helper functions
 */

static int alc_read_coefex_idx(struct hda_codec *codec, hda_nid_t nid,
			       unsigned int coef_idx)
{
	unsigned int val;

	snd_hda_codec_write(codec, nid, 0, AC_VERB_SET_COEF_INDEX, coef_idx);
	val = snd_hda_codec_read(codec, nid, 0, AC_VERB_GET_PROC_COEF, 0);
	return val;
}

#define alc_read_coef_idx(codec, coef_idx) \
	alc_read_coefex_idx(codec, 0x20, coef_idx)

static void alc_write_coefex_idx(struct hda_codec *codec, hda_nid_t nid,
				 unsigned int coef_idx, unsigned int coef_val)
{
	snd_hda_codec_write(codec, nid, 0, AC_VERB_SET_COEF_INDEX, coef_idx);
	snd_hda_codec_write(codec, nid, 0, AC_VERB_SET_PROC_COEF, coef_val);
}

#define alc_write_coef_idx(codec, coef_idx, coef_val) \
	alc_write_coefex_idx(codec, 0x20, coef_idx, coef_val)

static void alc_update_coefex_idx(struct hda_codec *codec, hda_nid_t nid,
				  unsigned int coef_idx, unsigned int mask,
				  unsigned int bits_set)
{
	unsigned int val = alc_read_coefex_idx(codec, nid, coef_idx);

	if (val != -1)
		alc_write_coefex_idx(codec, nid, coef_idx,
				     (val & ~mask) | bits_set);
}

#define alc_update_coef_idx(codec, coef_idx, mask, bits_set)	\
	alc_update_coefex_idx(codec, 0x20, coef_idx, mask, bits_set)

/* a special bypass for COEF 0; read the cached value at the second time */
static unsigned int alc_get_coef0(struct hda_codec *codec)
{
	struct alc_spec *spec = codec->spec;

	if (!spec->coef0)
		spec->coef0 = alc_read_coef_idx(codec, 0);
	return spec->coef0;
}

/* coef writes/updates batch */
struct coef_fw {
	unsigned char nid;
	unsigned char idx;
	unsigned short mask;
	unsigned short val;
};

#define UPDATE_COEFEX(_nid, _idx, _mask, _val) \
	{ .nid = (_nid), .idx = (_idx), .mask = (_mask), .val = (_val) }
#define WRITE_COEFEX(_nid, _idx, _val) UPDATE_COEFEX(_nid, _idx, -1, _val)
#define WRITE_COEF(_idx, _val) WRITE_COEFEX(0x20, _idx, _val)
#define UPDATE_COEF(_idx, _mask, _val) UPDATE_COEFEX(0x20, _idx, _mask, _val)

static void alc_process_coef_fw(struct hda_codec *codec,
				const struct coef_fw *fw)
{
	for (; fw->nid; fw++) {
		if (fw->mask == (unsigned short)-1)
			alc_write_coefex_idx(codec, fw->nid, fw->idx, fw->val);
		else
			alc_update_coefex_idx(codec, fw->nid, fw->idx,
					      fw->mask, fw->val);
	}
}

/*
 * Append the given mixer and verb elements for the later use
 * The mixer array is referred in build_controls(), and init_verbs are
 * called in init().
 */
static void add_mixer(struct alc_spec *spec, const struct snd_kcontrol_new *mix)
{
	if (snd_BUG_ON(spec->num_mixers >= ARRAY_SIZE(spec->mixers)))
		return;
	spec->mixers[spec->num_mixers++] = mix;
}

/*
 * GPIO setup tables, used in initialization
 */
/* Enable GPIO mask and set output */
static const struct hda_verb alc_gpio1_init_verbs[] = {
	{0x01, AC_VERB_SET_GPIO_MASK, 0x01},
	{0x01, AC_VERB_SET_GPIO_DIRECTION, 0x01},
	{0x01, AC_VERB_SET_GPIO_DATA, 0x01},
	{ }
};

static const struct hda_verb alc_gpio2_init_verbs[] = {
	{0x01, AC_VERB_SET_GPIO_MASK, 0x02},
	{0x01, AC_VERB_SET_GPIO_DIRECTION, 0x02},
	{0x01, AC_VERB_SET_GPIO_DATA, 0x02},
	{ }
};

static const struct hda_verb alc_gpio3_init_verbs[] = {
	{0x01, AC_VERB_SET_GPIO_MASK, 0x03},
	{0x01, AC_VERB_SET_GPIO_DIRECTION, 0x03},
	{0x01, AC_VERB_SET_GPIO_DATA, 0x03},
	{ }
};

/*
 * Fix hardware PLL issue
 * On some codecs, the analog PLL gating control must be off while
 * the default value is 1.
 */
static void alc_fix_pll(struct hda_codec *codec)
{
	struct alc_spec *spec = codec->spec;

	if (spec->pll_nid)
		alc_update_coefex_idx(codec, spec->pll_nid, spec->pll_coef_idx,
				      1 << spec->pll_coef_bit, 0);
}

static void alc_fix_pll_init(struct hda_codec *codec, hda_nid_t nid,
			     unsigned int coef_idx, unsigned int coef_bit)
{
	struct alc_spec *spec = codec->spec;
	spec->pll_nid = nid;
	spec->pll_coef_idx = coef_idx;
	spec->pll_coef_bit = coef_bit;
	alc_fix_pll(codec);
}

/* update the master volume per volume-knob's unsol event */
static void alc_update_knob_master(struct hda_codec *codec,
				   struct hda_jack_callback *jack)
{
	unsigned int val;
	struct snd_kcontrol *kctl;
	struct snd_ctl_elem_value *uctl;

	kctl = snd_hda_find_mixer_ctl(codec, "Master Playback Volume");
	if (!kctl)
		return;
	uctl = kzalloc(sizeof(*uctl), GFP_KERNEL);
	if (!uctl)
		return;
	val = snd_hda_codec_read(codec, jack->nid, 0,
				 AC_VERB_GET_VOLUME_KNOB_CONTROL, 0);
	val &= HDA_AMP_VOLMASK;
	uctl->value.integer.value[0] = val;
	uctl->value.integer.value[1] = val;
	kctl->put(kctl, uctl);
	kfree(uctl);
}

static void alc880_unsol_event(struct hda_codec *codec, unsigned int res)
{
	/* For some reason, the res given from ALC880 is broken.
	   Here we adjust it properly. */
	snd_hda_jack_unsol_event(codec, res >> 2);
}

/* Change EAPD to verb control */
static void alc_fill_eapd_coef(struct hda_codec *codec)
{
	int coef;

	coef = alc_get_coef0(codec);

	switch (codec->core.vendor_id) {
	case 0x10ec0262:
		alc_update_coef_idx(codec, 0x7, 0, 1<<5);
		break;
	case 0x10ec0267:
	case 0x10ec0268:
		alc_update_coef_idx(codec, 0x7, 0, 1<<13);
		break;
	case 0x10ec0269:
		if ((coef & 0x00f0) == 0x0010)
			alc_update_coef_idx(codec, 0xd, 0, 1<<14);
		if ((coef & 0x00f0) == 0x0020)
			alc_update_coef_idx(codec, 0x4, 1<<15, 0);
		if ((coef & 0x00f0) == 0x0030)
			alc_update_coef_idx(codec, 0x10, 1<<9, 0);
		break;
	case 0x10ec0280:
	case 0x10ec0284:
	case 0x10ec0290:
	case 0x10ec0292:
		alc_update_coef_idx(codec, 0x4, 1<<15, 0);
		break;
	case 0x10ec0215:
	case 0x10ec0225:
	case 0x10ec0233:
	case 0x10ec0255:
	case 0x10ec0256:
	case 0x10ec0282:
	case 0x10ec0283:
	case 0x10ec0286:
	case 0x10ec0288:
	case 0x10ec0285:
	case 0x10ec0295:
	case 0x10ec0298:
	case 0x10ec0289:
	case 0x10ec0299:
		alc_update_coef_idx(codec, 0x10, 1<<9, 0);
		break;
	case 0x10ec0293:
		alc_update_coef_idx(codec, 0xa, 1<<13, 0);
		break;
	case 0x10ec0234:
	case 0x10ec0274:
	case 0x10ec0294:
	case 0x10ec0700:
	case 0x10ec0701:
	case 0x10ec0703:
		alc_update_coef_idx(codec, 0x10, 1<<15, 0);
		break;
	case 0x10ec0662:
		if ((coef & 0x00f0) == 0x0030)
			alc_update_coef_idx(codec, 0x4, 1<<10, 0); /* EAPD Ctrl */
		break;
	case 0x10ec0272:
	case 0x10ec0273:
	case 0x10ec0663:
	case 0x10ec0665:
	case 0x10ec0670:
	case 0x10ec0671:
	case 0x10ec0672:
		alc_update_coef_idx(codec, 0xd, 0, 1<<14); /* EAPD Ctrl */
		break;
	case 0x10ec0668:
		alc_update_coef_idx(codec, 0x7, 3<<13, 0);
		break;
	case 0x10ec0867:
		alc_update_coef_idx(codec, 0x4, 1<<10, 0);
		break;
	case 0x10ec0888:
		if ((coef & 0x00f0) == 0x0020 || (coef & 0x00f0) == 0x0030)
			alc_update_coef_idx(codec, 0x7, 1<<5, 0);
		break;
	case 0x10ec0892:
		alc_update_coef_idx(codec, 0x7, 1<<5, 0);
		break;
	case 0x10ec0899:
	case 0x10ec0900:
	case 0x10ec1168:
	case 0x10ec1220:
		alc_update_coef_idx(codec, 0x7, 1<<1, 0);
		break;
	}
}

/* additional initialization for ALC888 variants */
static void alc888_coef_init(struct hda_codec *codec)
{
	switch (alc_get_coef0(codec) & 0x00f0) {
	/* alc888-VA */
	case 0x00:
	/* alc888-VB */
	case 0x10:
		alc_update_coef_idx(codec, 7, 0, 0x2030); /* Turn EAPD to High */
		break;
	}
}

/* turn on/off EAPD control (only if available) */
static void set_eapd(struct hda_codec *codec, hda_nid_t nid, int on)
{
	if (get_wcaps_type(get_wcaps(codec, nid)) != AC_WID_PIN)
		return;
	if (snd_hda_query_pin_caps(codec, nid) & AC_PINCAP_EAPD)
		snd_hda_codec_write(codec, nid, 0, AC_VERB_SET_EAPD_BTLENABLE,
				    on ? 2 : 0);
}

/* turn on/off EAPD controls of the codec */
static void alc_auto_setup_eapd(struct hda_codec *codec, bool on)
{
	/* We currently only handle front, HP */
	static hda_nid_t pins[] = {
		0x0f, 0x10, 0x14, 0x15, 0x17, 0
	};
	hda_nid_t *p;
	for (p = pins; *p; p++)
		set_eapd(codec, *p, on);
}

/* generic shutup callback;
 * just turning off EAPD and a little pause for avoiding pop-noise
 */
static void alc_eapd_shutup(struct hda_codec *codec)
{
	struct alc_spec *spec = codec->spec;

	alc_auto_setup_eapd(codec, false);
	if (!spec->no_depop_delay)
		msleep(200);
	snd_hda_shutup_pins(codec);
}

/* generic EAPD initialization */
static void alc_auto_init_amp(struct hda_codec *codec, int type)
{
	alc_fill_eapd_coef(codec);
	alc_auto_setup_eapd(codec, true);
	switch (type) {
	case ALC_INIT_GPIO1:
		snd_hda_sequence_write(codec, alc_gpio1_init_verbs);
		break;
	case ALC_INIT_GPIO2:
		snd_hda_sequence_write(codec, alc_gpio2_init_verbs);
		break;
	case ALC_INIT_GPIO3:
		snd_hda_sequence_write(codec, alc_gpio3_init_verbs);
		break;
	case ALC_INIT_DEFAULT:
		switch (codec->core.vendor_id) {
		case 0x10ec0260:
			alc_update_coefex_idx(codec, 0x1a, 7, 0, 0x2010);
			break;
		case 0x10ec0880:
		case 0x10ec0882:
		case 0x10ec0883:
		case 0x10ec0885:
			alc_update_coef_idx(codec, 7, 0, 0x2030);
			break;
		case 0x10ec0888:
			alc888_coef_init(codec);
			break;
		}
		break;
	}
}


/*
 * Realtek SSID verification
 */

/* Could be any non-zero and even value. When used as fixup, tells
 * the driver to ignore any present sku defines.
 */
#define ALC_FIXUP_SKU_IGNORE (2)

static void alc_fixup_sku_ignore(struct hda_codec *codec,
				 const struct hda_fixup *fix, int action)
{
	struct alc_spec *spec = codec->spec;
	if (action == HDA_FIXUP_ACT_PRE_PROBE) {
		spec->cdefine.fixup = 1;
		spec->cdefine.sku_cfg = ALC_FIXUP_SKU_IGNORE;
	}
}

static void alc_fixup_no_depop_delay(struct hda_codec *codec,
				    const struct hda_fixup *fix, int action)
{
	struct alc_spec *spec = codec->spec;

	if (action == HDA_FIXUP_ACT_PROBE) {
		spec->no_depop_delay = 1;
		codec->depop_delay = 0;
	}
}

static int alc_auto_parse_customize_define(struct hda_codec *codec)
{
	unsigned int ass, tmp, i;
	unsigned nid = 0;
	struct alc_spec *spec = codec->spec;

	spec->cdefine.enable_pcbeep = 1; /* assume always enabled */

	if (spec->cdefine.fixup) {
		ass = spec->cdefine.sku_cfg;
		if (ass == ALC_FIXUP_SKU_IGNORE)
			return -1;
		goto do_sku;
	}

	if (!codec->bus->pci)
		return -1;
	ass = codec->core.subsystem_id & 0xffff;
	if (ass != codec->bus->pci->subsystem_device && (ass & 1))
		goto do_sku;

	nid = 0x1d;
	if (codec->core.vendor_id == 0x10ec0260)
		nid = 0x17;
	ass = snd_hda_codec_get_pincfg(codec, nid);

	if (!(ass & 1)) {
		codec_info(codec, "%s: SKU not ready 0x%08x\n",
			   codec->core.chip_name, ass);
		return -1;
	}

	/* check sum */
	tmp = 0;
	for (i = 1; i < 16; i++) {
		if ((ass >> i) & 1)
			tmp++;
	}
	if (((ass >> 16) & 0xf) != tmp)
		return -1;

	spec->cdefine.port_connectivity = ass >> 30;
	spec->cdefine.enable_pcbeep = (ass & 0x100000) >> 20;
	spec->cdefine.check_sum = (ass >> 16) & 0xf;
	spec->cdefine.customization = ass >> 8;
do_sku:
	spec->cdefine.sku_cfg = ass;
	spec->cdefine.external_amp = (ass & 0x38) >> 3;
	spec->cdefine.platform_type = (ass & 0x4) >> 2;
	spec->cdefine.swap = (ass & 0x2) >> 1;
	spec->cdefine.override = ass & 0x1;

	codec_dbg(codec, "SKU: Nid=0x%x sku_cfg=0x%08x\n",
		   nid, spec->cdefine.sku_cfg);
	codec_dbg(codec, "SKU: port_connectivity=0x%x\n",
		   spec->cdefine.port_connectivity);
	codec_dbg(codec, "SKU: enable_pcbeep=0x%x\n", spec->cdefine.enable_pcbeep);
	codec_dbg(codec, "SKU: check_sum=0x%08x\n", spec->cdefine.check_sum);
	codec_dbg(codec, "SKU: customization=0x%08x\n", spec->cdefine.customization);
	codec_dbg(codec, "SKU: external_amp=0x%x\n", spec->cdefine.external_amp);
	codec_dbg(codec, "SKU: platform_type=0x%x\n", spec->cdefine.platform_type);
	codec_dbg(codec, "SKU: swap=0x%x\n", spec->cdefine.swap);
	codec_dbg(codec, "SKU: override=0x%x\n", spec->cdefine.override);

	return 0;
}

/* return the position of NID in the list, or -1 if not found */
static int find_idx_in_nid_list(hda_nid_t nid, const hda_nid_t *list, int nums)
{
	int i;
	for (i = 0; i < nums; i++)
		if (list[i] == nid)
			return i;
	return -1;
}
/* return true if the given NID is found in the list */
static bool found_in_nid_list(hda_nid_t nid, const hda_nid_t *list, int nums)
{
	return find_idx_in_nid_list(nid, list, nums) >= 0;
}

/* check subsystem ID and set up device-specific initialization;
 * return 1 if initialized, 0 if invalid SSID
 */
/* 32-bit subsystem ID for BIOS loading in HD Audio codec.
 *	31 ~ 16 :	Manufacture ID
 *	15 ~ 8	:	SKU ID
 *	7  ~ 0	:	Assembly ID
 *	port-A --> pin 39/41, port-E --> pin 14/15, port-D --> pin 35/36
 */
static int alc_subsystem_id(struct hda_codec *codec, const hda_nid_t *ports)
{
	unsigned int ass, tmp, i;
	unsigned nid;
	struct alc_spec *spec = codec->spec;

	if (spec->cdefine.fixup) {
		ass = spec->cdefine.sku_cfg;
		if (ass == ALC_FIXUP_SKU_IGNORE)
			return 0;
		goto do_sku;
	}

	ass = codec->core.subsystem_id & 0xffff;
	if (codec->bus->pci &&
	    ass != codec->bus->pci->subsystem_device && (ass & 1))
		goto do_sku;

	/* invalid SSID, check the special NID pin defcfg instead */
	/*
	 * 31~30	: port connectivity
	 * 29~21	: reserve
	 * 20		: PCBEEP input
	 * 19~16	: Check sum (15:1)
	 * 15~1		: Custom
	 * 0		: override
	*/
	nid = 0x1d;
	if (codec->core.vendor_id == 0x10ec0260)
		nid = 0x17;
	ass = snd_hda_codec_get_pincfg(codec, nid);
	codec_dbg(codec,
		  "realtek: No valid SSID, checking pincfg 0x%08x for NID 0x%x\n",
		   ass, nid);
	if (!(ass & 1))
		return 0;
	if ((ass >> 30) != 1)	/* no physical connection */
		return 0;

	/* check sum */
	tmp = 0;
	for (i = 1; i < 16; i++) {
		if ((ass >> i) & 1)
			tmp++;
	}
	if (((ass >> 16) & 0xf) != tmp)
		return 0;
do_sku:
	codec_dbg(codec, "realtek: Enabling init ASM_ID=0x%04x CODEC_ID=%08x\n",
		   ass & 0xffff, codec->core.vendor_id);
	/*
	 * 0 : override
	 * 1 :	Swap Jack
	 * 2 : 0 --> Desktop, 1 --> Laptop
	 * 3~5 : External Amplifier control
	 * 7~6 : Reserved
	*/
	tmp = (ass & 0x38) >> 3;	/* external Amp control */
	switch (tmp) {
	case 1:
		spec->init_amp = ALC_INIT_GPIO1;
		break;
	case 3:
		spec->init_amp = ALC_INIT_GPIO2;
		break;
	case 7:
		spec->init_amp = ALC_INIT_GPIO3;
		break;
	case 5:
	default:
		spec->init_amp = ALC_INIT_DEFAULT;
		break;
	}

	/* is laptop or Desktop and enable the function "Mute internal speaker
	 * when the external headphone out jack is plugged"
	 */
	if (!(ass & 0x8000))
		return 1;
	/*
	 * 10~8 : Jack location
	 * 12~11: Headphone out -> 00: PortA, 01: PortE, 02: PortD, 03: Resvered
	 * 14~13: Resvered
	 * 15   : 1 --> enable the function "Mute internal speaker
	 *	        when the external headphone out jack is plugged"
	 */
	if (!spec->gen.autocfg.hp_pins[0] &&
	    !(spec->gen.autocfg.line_out_pins[0] &&
	      spec->gen.autocfg.line_out_type == AUTO_PIN_HP_OUT)) {
		hda_nid_t nid;
		tmp = (ass >> 11) & 0x3;	/* HP to chassis */
		nid = ports[tmp];
		if (found_in_nid_list(nid, spec->gen.autocfg.line_out_pins,
				      spec->gen.autocfg.line_outs))
			return 1;
		spec->gen.autocfg.hp_pins[0] = nid;
	}
	return 1;
}

/* Check the validity of ALC subsystem-id
 * ports contains an array of 4 pin NIDs for port-A, E, D and I */
static void alc_ssid_check(struct hda_codec *codec, const hda_nid_t *ports)
{
	if (!alc_subsystem_id(codec, ports)) {
		struct alc_spec *spec = codec->spec;
		codec_dbg(codec,
			  "realtek: Enable default setup for auto mode as fallback\n");
		spec->init_amp = ALC_INIT_DEFAULT;
	}
}

/*
 */

static void alc_fixup_inv_dmic(struct hda_codec *codec,
			       const struct hda_fixup *fix, int action)
{
	struct alc_spec *spec = codec->spec;

	spec->gen.inv_dmic_split = 1;
}


#ifdef CONFIG_SND_HDA_INPUT_BEEP
/* additional beep mixers; the actual parameters are overwritten at build */
static const struct snd_kcontrol_new alc_beep_mixer[] = {
	HDA_CODEC_VOLUME("Beep Playback Volume", 0, 0, HDA_INPUT),
	HDA_CODEC_MUTE_BEEP("Beep Playback Switch", 0, 0, HDA_INPUT),
	{ } /* end */
};
#endif

static int alc_build_controls(struct hda_codec *codec)
{
	struct alc_spec *spec = codec->spec;
	int i, err;

	err = snd_hda_gen_build_controls(codec);
	if (err < 0)
		return err;

	for (i = 0; i < spec->num_mixers; i++) {
		err = snd_hda_add_new_ctls(codec, spec->mixers[i]);
		if (err < 0)
			return err;
	}

#ifdef CONFIG_SND_HDA_INPUT_BEEP
	/* create beep controls if needed */
	if (spec->beep_amp) {
		const struct snd_kcontrol_new *knew;
		for (knew = alc_beep_mixer; knew->name; knew++) {
			struct snd_kcontrol *kctl;
			kctl = snd_ctl_new1(knew, codec);
			if (!kctl)
				return -ENOMEM;
			kctl->private_value = spec->beep_amp;
			err = snd_hda_ctl_add(codec, 0, kctl);
			if (err < 0)
				return err;
		}
	}
#endif

	snd_hda_apply_fixup(codec, HDA_FIXUP_ACT_BUILD);
	return 0;
}


/*
 * Common callbacks
 */

static int alc_init(struct hda_codec *codec)
{
	struct alc_spec *spec = codec->spec;

	if (spec->init_hook)
		spec->init_hook(codec);

	alc_fix_pll(codec);
	alc_auto_init_amp(codec, spec->init_amp);

	snd_hda_gen_init(codec);

	snd_hda_apply_fixup(codec, HDA_FIXUP_ACT_INIT);

	return 0;
}

static inline void alc_shutup(struct hda_codec *codec)
{
	struct alc_spec *spec = codec->spec;

	if (spec && spec->shutup)
		spec->shutup(codec);
	else
		snd_hda_shutup_pins(codec);
}

static void alc_reboot_notify(struct hda_codec *codec)
{
	struct alc_spec *spec = codec->spec;

	if (spec && spec->reboot_notify)
		spec->reboot_notify(codec);
	else
		alc_shutup(codec);
}

/* power down codec to D3 at reboot/shutdown; set as reboot_notify ops */
static void alc_d3_at_reboot(struct hda_codec *codec)
{
	snd_hda_codec_set_power_to_all(codec, codec->core.afg, AC_PWRST_D3);
	snd_hda_codec_write(codec, codec->core.afg, 0,
			    AC_VERB_SET_POWER_STATE, AC_PWRST_D3);
	msleep(10);
}

#define alc_free	snd_hda_gen_free

#ifdef CONFIG_PM
static void alc_power_eapd(struct hda_codec *codec)
{
	alc_auto_setup_eapd(codec, false);
}

static int alc_suspend(struct hda_codec *codec)
{
	struct alc_spec *spec = codec->spec;
	alc_shutup(codec);
	if (spec && spec->power_hook)
		spec->power_hook(codec);
	return 0;
}
#endif

#ifdef CONFIG_PM
static int alc_resume(struct hda_codec *codec)
{
	struct alc_spec *spec = codec->spec;

	if (!spec->no_depop_delay)
		msleep(150); /* to avoid pop noise */
	codec->patch_ops.init(codec);
	regcache_sync(codec->core.regmap);
	hda_call_check_power_status(codec, 0x01);
	return 0;
}
#endif

/*
 */
static const struct hda_codec_ops alc_patch_ops = {
	.build_controls = alc_build_controls,
	.build_pcms = snd_hda_gen_build_pcms,
	.init = alc_init,
	.free = alc_free,
	.unsol_event = snd_hda_jack_unsol_event,
#ifdef CONFIG_PM
	.resume = alc_resume,
	.suspend = alc_suspend,
	.check_power_status = snd_hda_gen_check_power_status,
#endif
	.reboot_notify = alc_reboot_notify,
};


#define alc_codec_rename(codec, name) snd_hda_codec_set_name(codec, name)

/*
 * Rename codecs appropriately from COEF value or subvendor id
 */
struct alc_codec_rename_table {
	unsigned int vendor_id;
	unsigned short coef_mask;
	unsigned short coef_bits;
	const char *name;
};

struct alc_codec_rename_pci_table {
	unsigned int codec_vendor_id;
	unsigned short pci_subvendor;
	unsigned short pci_subdevice;
	const char *name;
};

static struct alc_codec_rename_table rename_tbl[] = {
	{ 0x10ec0221, 0xf00f, 0x1003, "ALC231" },
	{ 0x10ec0269, 0xfff0, 0x3010, "ALC277" },
	{ 0x10ec0269, 0xf0f0, 0x2010, "ALC259" },
	{ 0x10ec0269, 0xf0f0, 0x3010, "ALC258" },
	{ 0x10ec0269, 0x00f0, 0x0010, "ALC269VB" },
	{ 0x10ec0269, 0xffff, 0xa023, "ALC259" },
	{ 0x10ec0269, 0xffff, 0x6023, "ALC281X" },
	{ 0x10ec0269, 0x00f0, 0x0020, "ALC269VC" },
	{ 0x10ec0269, 0x00f0, 0x0030, "ALC269VD" },
	{ 0x10ec0662, 0xffff, 0x4020, "ALC656" },
	{ 0x10ec0887, 0x00f0, 0x0030, "ALC887-VD" },
	{ 0x10ec0888, 0x00f0, 0x0030, "ALC888-VD" },
	{ 0x10ec0888, 0xf0f0, 0x3020, "ALC886" },
	{ 0x10ec0899, 0x2000, 0x2000, "ALC899" },
	{ 0x10ec0892, 0xffff, 0x8020, "ALC661" },
	{ 0x10ec0892, 0xffff, 0x8011, "ALC661" },
	{ 0x10ec0892, 0xffff, 0x4011, "ALC656" },
	{ } /* terminator */
};

static struct alc_codec_rename_pci_table rename_pci_tbl[] = {
	{ 0x10ec0280, 0x1028, 0, "ALC3220" },
	{ 0x10ec0282, 0x1028, 0, "ALC3221" },
	{ 0x10ec0283, 0x1028, 0, "ALC3223" },
	{ 0x10ec0288, 0x1028, 0, "ALC3263" },
	{ 0x10ec0292, 0x1028, 0, "ALC3226" },
	{ 0x10ec0293, 0x1028, 0, "ALC3235" },
	{ 0x10ec0255, 0x1028, 0, "ALC3234" },
	{ 0x10ec0668, 0x1028, 0, "ALC3661" },
	{ 0x10ec0275, 0x1028, 0, "ALC3260" },
	{ 0x10ec0899, 0x1028, 0, "ALC3861" },
	{ 0x10ec0298, 0x1028, 0, "ALC3266" },
	{ 0x10ec0256, 0x1028, 0, "ALC3246" },
	{ 0x10ec0225, 0x1028, 0, "ALC3253" },
	{ 0x10ec0295, 0x1028, 0, "ALC3254" },
	{ 0x10ec0299, 0x1028, 0, "ALC3271" },
	{ 0x10ec0670, 0x1025, 0, "ALC669X" },
	{ 0x10ec0676, 0x1025, 0, "ALC679X" },
	{ 0x10ec0282, 0x1043, 0, "ALC3229" },
	{ 0x10ec0233, 0x1043, 0, "ALC3236" },
	{ 0x10ec0280, 0x103c, 0, "ALC3228" },
	{ 0x10ec0282, 0x103c, 0, "ALC3227" },
	{ 0x10ec0286, 0x103c, 0, "ALC3242" },
	{ 0x10ec0290, 0x103c, 0, "ALC3241" },
	{ 0x10ec0668, 0x103c, 0, "ALC3662" },
	{ 0x10ec0283, 0x17aa, 0, "ALC3239" },
	{ 0x10ec0292, 0x17aa, 0, "ALC3232" },
	{ } /* terminator */
};

static int alc_codec_rename_from_preset(struct hda_codec *codec)
{
	const struct alc_codec_rename_table *p;
	const struct alc_codec_rename_pci_table *q;

	for (p = rename_tbl; p->vendor_id; p++) {
		if (p->vendor_id != codec->core.vendor_id)
			continue;
		if ((alc_get_coef0(codec) & p->coef_mask) == p->coef_bits)
			return alc_codec_rename(codec, p->name);
	}

	if (!codec->bus->pci)
		return 0;
	for (q = rename_pci_tbl; q->codec_vendor_id; q++) {
		if (q->codec_vendor_id != codec->core.vendor_id)
			continue;
		if (q->pci_subvendor != codec->bus->pci->subsystem_vendor)
			continue;
		if (!q->pci_subdevice ||
		    q->pci_subdevice == codec->bus->pci->subsystem_device)
			return alc_codec_rename(codec, q->name);
	}

	return 0;
}


/*
 * Digital-beep handlers
 */
#ifdef CONFIG_SND_HDA_INPUT_BEEP
#define set_beep_amp(spec, nid, idx, dir) \
	((spec)->beep_amp = HDA_COMPOSE_AMP_VAL(nid, 3, idx, dir))

static const struct snd_pci_quirk beep_white_list[] = {
	SND_PCI_QUIRK(0x1043, 0x103c, "ASUS", 1),
	SND_PCI_QUIRK(0x1043, 0x115d, "ASUS", 1),
	SND_PCI_QUIRK(0x1043, 0x829f, "ASUS", 1),
	SND_PCI_QUIRK(0x1043, 0x8376, "EeePC", 1),
	SND_PCI_QUIRK(0x1043, 0x83ce, "EeePC", 1),
	SND_PCI_QUIRK(0x1043, 0x831a, "EeePC", 1),
	SND_PCI_QUIRK(0x1043, 0x834a, "EeePC", 1),
	SND_PCI_QUIRK(0x1458, 0xa002, "GA-MA790X", 1),
	SND_PCI_QUIRK(0x8086, 0xd613, "Intel", 1),
	{}
};

static inline int has_cdefine_beep(struct hda_codec *codec)
{
	struct alc_spec *spec = codec->spec;
	const struct snd_pci_quirk *q;
	q = snd_pci_quirk_lookup(codec->bus->pci, beep_white_list);
	if (q)
		return q->value;
	return spec->cdefine.enable_pcbeep;
}
#else
#define set_beep_amp(spec, nid, idx, dir) /* NOP */
#define has_cdefine_beep(codec)		0
#endif

/* parse the BIOS configuration and set up the alc_spec */
/* return 1 if successful, 0 if the proper config is not found,
 * or a negative error code
 */
static int alc_parse_auto_config(struct hda_codec *codec,
				 const hda_nid_t *ignore_nids,
				 const hda_nid_t *ssid_nids)
{
	struct alc_spec *spec = codec->spec;
	struct auto_pin_cfg *cfg = &spec->gen.autocfg;
	int err;

	err = snd_hda_parse_pin_defcfg(codec, cfg, ignore_nids,
				       spec->parse_flags);
	if (err < 0)
		return err;

	if (ssid_nids)
		alc_ssid_check(codec, ssid_nids);

	err = snd_hda_gen_parse_auto_config(codec, cfg);
	if (err < 0)
		return err;

	return 1;
}

/* common preparation job for alc_spec */
static int alc_alloc_spec(struct hda_codec *codec, hda_nid_t mixer_nid)
{
	struct alc_spec *spec = kzalloc(sizeof(*spec), GFP_KERNEL);
	int err;

	if (!spec)
		return -ENOMEM;
	codec->spec = spec;
	snd_hda_gen_spec_init(&spec->gen);
	spec->gen.mixer_nid = mixer_nid;
	spec->gen.own_eapd_ctl = 1;
	codec->single_adc_amp = 1;
	/* FIXME: do we need this for all Realtek codec models? */
	codec->spdif_status_reset = 1;
	codec->patch_ops = alc_patch_ops;

	err = alc_codec_rename_from_preset(codec);
	if (err < 0) {
		kfree(spec);
		return err;
	}
	return 0;
}

static int alc880_parse_auto_config(struct hda_codec *codec)
{
	static const hda_nid_t alc880_ignore[] = { 0x1d, 0 };
	static const hda_nid_t alc880_ssids[] = { 0x15, 0x1b, 0x14, 0 };
	return alc_parse_auto_config(codec, alc880_ignore, alc880_ssids);
}

/*
 * ALC880 fix-ups
 */
enum {
	ALC880_FIXUP_GPIO1,
	ALC880_FIXUP_GPIO2,
	ALC880_FIXUP_MEDION_RIM,
	ALC880_FIXUP_LG,
	ALC880_FIXUP_LG_LW25,
	ALC880_FIXUP_W810,
	ALC880_FIXUP_EAPD_COEF,
	ALC880_FIXUP_TCL_S700,
	ALC880_FIXUP_VOL_KNOB,
	ALC880_FIXUP_FUJITSU,
	ALC880_FIXUP_F1734,
	ALC880_FIXUP_UNIWILL,
	ALC880_FIXUP_UNIWILL_DIG,
	ALC880_FIXUP_Z71V,
	ALC880_FIXUP_ASUS_W5A,
	ALC880_FIXUP_3ST_BASE,
	ALC880_FIXUP_3ST,
	ALC880_FIXUP_3ST_DIG,
	ALC880_FIXUP_5ST_BASE,
	ALC880_FIXUP_5ST,
	ALC880_FIXUP_5ST_DIG,
	ALC880_FIXUP_6ST_BASE,
	ALC880_FIXUP_6ST,
	ALC880_FIXUP_6ST_DIG,
	ALC880_FIXUP_6ST_AUTOMUTE,
};

/* enable the volume-knob widget support on NID 0x21 */
static void alc880_fixup_vol_knob(struct hda_codec *codec,
				  const struct hda_fixup *fix, int action)
{
	if (action == HDA_FIXUP_ACT_PROBE)
		snd_hda_jack_detect_enable_callback(codec, 0x21,
						    alc_update_knob_master);
}

static const struct hda_fixup alc880_fixups[] = {
	[ALC880_FIXUP_GPIO1] = {
		.type = HDA_FIXUP_VERBS,
		.v.verbs = alc_gpio1_init_verbs,
	},
	[ALC880_FIXUP_GPIO2] = {
		.type = HDA_FIXUP_VERBS,
		.v.verbs = alc_gpio2_init_verbs,
	},
	[ALC880_FIXUP_MEDION_RIM] = {
		.type = HDA_FIXUP_VERBS,
		.v.verbs = (const struct hda_verb[]) {
			{ 0x20, AC_VERB_SET_COEF_INDEX, 0x07 },
			{ 0x20, AC_VERB_SET_PROC_COEF,  0x3060 },
			{ }
		},
		.chained = true,
		.chain_id = ALC880_FIXUP_GPIO2,
	},
	[ALC880_FIXUP_LG] = {
		.type = HDA_FIXUP_PINS,
		.v.pins = (const struct hda_pintbl[]) {
			/* disable bogus unused pins */
			{ 0x16, 0x411111f0 },
			{ 0x18, 0x411111f0 },
			{ 0x1a, 0x411111f0 },
			{ }
		}
	},
	[ALC880_FIXUP_LG_LW25] = {
		.type = HDA_FIXUP_PINS,
		.v.pins = (const struct hda_pintbl[]) {
			{ 0x1a, 0x0181344f }, /* line-in */
			{ 0x1b, 0x0321403f }, /* headphone */
			{ }
		}
	},
	[ALC880_FIXUP_W810] = {
		.type = HDA_FIXUP_PINS,
		.v.pins = (const struct hda_pintbl[]) {
			/* disable bogus unused pins */
			{ 0x17, 0x411111f0 },
			{ }
		},
		.chained = true,
		.chain_id = ALC880_FIXUP_GPIO2,
	},
	[ALC880_FIXUP_EAPD_COEF] = {
		.type = HDA_FIXUP_VERBS,
		.v.verbs = (const struct hda_verb[]) {
			/* change to EAPD mode */
			{ 0x20, AC_VERB_SET_COEF_INDEX, 0x07 },
			{ 0x20, AC_VERB_SET_PROC_COEF,  0x3060 },
			{}
		},
	},
	[ALC880_FIXUP_TCL_S700] = {
		.type = HDA_FIXUP_VERBS,
		.v.verbs = (const struct hda_verb[]) {
			/* change to EAPD mode */
			{ 0x20, AC_VERB_SET_COEF_INDEX, 0x07 },
			{ 0x20, AC_VERB_SET_PROC_COEF,  0x3070 },
			{}
		},
		.chained = true,
		.chain_id = ALC880_FIXUP_GPIO2,
	},
	[ALC880_FIXUP_VOL_KNOB] = {
		.type = HDA_FIXUP_FUNC,
		.v.func = alc880_fixup_vol_knob,
	},
	[ALC880_FIXUP_FUJITSU] = {
		/* override all pins as BIOS on old Amilo is broken */
		.type = HDA_FIXUP_PINS,
		.v.pins = (const struct hda_pintbl[]) {
			{ 0x14, 0x0121401f }, /* HP */
			{ 0x15, 0x99030120 }, /* speaker */
			{ 0x16, 0x99030130 }, /* bass speaker */
			{ 0x17, 0x411111f0 }, /* N/A */
			{ 0x18, 0x411111f0 }, /* N/A */
			{ 0x19, 0x01a19950 }, /* mic-in */
			{ 0x1a, 0x411111f0 }, /* N/A */
			{ 0x1b, 0x411111f0 }, /* N/A */
			{ 0x1c, 0x411111f0 }, /* N/A */
			{ 0x1d, 0x411111f0 }, /* N/A */
			{ 0x1e, 0x01454140 }, /* SPDIF out */
			{ }
		},
		.chained = true,
		.chain_id = ALC880_FIXUP_VOL_KNOB,
	},
	[ALC880_FIXUP_F1734] = {
		/* almost compatible with FUJITSU, but no bass and SPDIF */
		.type = HDA_FIXUP_PINS,
		.v.pins = (const struct hda_pintbl[]) {
			{ 0x14, 0x0121401f }, /* HP */
			{ 0x15, 0x99030120 }, /* speaker */
			{ 0x16, 0x411111f0 }, /* N/A */
			{ 0x17, 0x411111f0 }, /* N/A */
			{ 0x18, 0x411111f0 }, /* N/A */
			{ 0x19, 0x01a19950 }, /* mic-in */
			{ 0x1a, 0x411111f0 }, /* N/A */
			{ 0x1b, 0x411111f0 }, /* N/A */
			{ 0x1c, 0x411111f0 }, /* N/A */
			{ 0x1d, 0x411111f0 }, /* N/A */
			{ 0x1e, 0x411111f0 }, /* N/A */
			{ }
		},
		.chained = true,
		.chain_id = ALC880_FIXUP_VOL_KNOB,
	},
	[ALC880_FIXUP_UNIWILL] = {
		/* need to fix HP and speaker pins to be parsed correctly */
		.type = HDA_FIXUP_PINS,
		.v.pins = (const struct hda_pintbl[]) {
			{ 0x14, 0x0121411f }, /* HP */
			{ 0x15, 0x99030120 }, /* speaker */
			{ 0x16, 0x99030130 }, /* bass speaker */
			{ }
		},
	},
	[ALC880_FIXUP_UNIWILL_DIG] = {
		.type = HDA_FIXUP_PINS,
		.v.pins = (const struct hda_pintbl[]) {
			/* disable bogus unused pins */
			{ 0x17, 0x411111f0 },
			{ 0x19, 0x411111f0 },
			{ 0x1b, 0x411111f0 },
			{ 0x1f, 0x411111f0 },
			{ }
		}
	},
	[ALC880_FIXUP_Z71V] = {
		.type = HDA_FIXUP_PINS,
		.v.pins = (const struct hda_pintbl[]) {
			/* set up the whole pins as BIOS is utterly broken */
			{ 0x14, 0x99030120 }, /* speaker */
			{ 0x15, 0x0121411f }, /* HP */
			{ 0x16, 0x411111f0 }, /* N/A */
			{ 0x17, 0x411111f0 }, /* N/A */
			{ 0x18, 0x01a19950 }, /* mic-in */
			{ 0x19, 0x411111f0 }, /* N/A */
			{ 0x1a, 0x01813031 }, /* line-in */
			{ 0x1b, 0x411111f0 }, /* N/A */
			{ 0x1c, 0x411111f0 }, /* N/A */
			{ 0x1d, 0x411111f0 }, /* N/A */
			{ 0x1e, 0x0144111e }, /* SPDIF */
			{ }
		}
	},
	[ALC880_FIXUP_ASUS_W5A] = {
		.type = HDA_FIXUP_PINS,
		.v.pins = (const struct hda_pintbl[]) {
			/* set up the whole pins as BIOS is utterly broken */
			{ 0x14, 0x0121411f }, /* HP */
			{ 0x15, 0x411111f0 }, /* N/A */
			{ 0x16, 0x411111f0 }, /* N/A */
			{ 0x17, 0x411111f0 }, /* N/A */
			{ 0x18, 0x90a60160 }, /* mic */
			{ 0x19, 0x411111f0 }, /* N/A */
			{ 0x1a, 0x411111f0 }, /* N/A */
			{ 0x1b, 0x411111f0 }, /* N/A */
			{ 0x1c, 0x411111f0 }, /* N/A */
			{ 0x1d, 0x411111f0 }, /* N/A */
			{ 0x1e, 0xb743111e }, /* SPDIF out */
			{ }
		},
		.chained = true,
		.chain_id = ALC880_FIXUP_GPIO1,
	},
	[ALC880_FIXUP_3ST_BASE] = {
		.type = HDA_FIXUP_PINS,
		.v.pins = (const struct hda_pintbl[]) {
			{ 0x14, 0x01014010 }, /* line-out */
			{ 0x15, 0x411111f0 }, /* N/A */
			{ 0x16, 0x411111f0 }, /* N/A */
			{ 0x17, 0x411111f0 }, /* N/A */
			{ 0x18, 0x01a19c30 }, /* mic-in */
			{ 0x19, 0x0121411f }, /* HP */
			{ 0x1a, 0x01813031 }, /* line-in */
			{ 0x1b, 0x02a19c40 }, /* front-mic */
			{ 0x1c, 0x411111f0 }, /* N/A */
			{ 0x1d, 0x411111f0 }, /* N/A */
			/* 0x1e is filled in below */
			{ 0x1f, 0x411111f0 }, /* N/A */
			{ }
		}
	},
	[ALC880_FIXUP_3ST] = {
		.type = HDA_FIXUP_PINS,
		.v.pins = (const struct hda_pintbl[]) {
			{ 0x1e, 0x411111f0 }, /* N/A */
			{ }
		},
		.chained = true,
		.chain_id = ALC880_FIXUP_3ST_BASE,
	},
	[ALC880_FIXUP_3ST_DIG] = {
		.type = HDA_FIXUP_PINS,
		.v.pins = (const struct hda_pintbl[]) {
			{ 0x1e, 0x0144111e }, /* SPDIF */
			{ }
		},
		.chained = true,
		.chain_id = ALC880_FIXUP_3ST_BASE,
	},
	[ALC880_FIXUP_5ST_BASE] = {
		.type = HDA_FIXUP_PINS,
		.v.pins = (const struct hda_pintbl[]) {
			{ 0x14, 0x01014010 }, /* front */
			{ 0x15, 0x411111f0 }, /* N/A */
			{ 0x16, 0x01011411 }, /* CLFE */
			{ 0x17, 0x01016412 }, /* surr */
			{ 0x18, 0x01a19c30 }, /* mic-in */
			{ 0x19, 0x0121411f }, /* HP */
			{ 0x1a, 0x01813031 }, /* line-in */
			{ 0x1b, 0x02a19c40 }, /* front-mic */
			{ 0x1c, 0x411111f0 }, /* N/A */
			{ 0x1d, 0x411111f0 }, /* N/A */
			/* 0x1e is filled in below */
			{ 0x1f, 0x411111f0 }, /* N/A */
			{ }
		}
	},
	[ALC880_FIXUP_5ST] = {
		.type = HDA_FIXUP_PINS,
		.v.pins = (const struct hda_pintbl[]) {
			{ 0x1e, 0x411111f0 }, /* N/A */
			{ }
		},
		.chained = true,
		.chain_id = ALC880_FIXUP_5ST_BASE,
	},
	[ALC880_FIXUP_5ST_DIG] = {
		.type = HDA_FIXUP_PINS,
		.v.pins = (const struct hda_pintbl[]) {
			{ 0x1e, 0x0144111e }, /* SPDIF */
			{ }
		},
		.chained = true,
		.chain_id = ALC880_FIXUP_5ST_BASE,
	},
	[ALC880_FIXUP_6ST_BASE] = {
		.type = HDA_FIXUP_PINS,
		.v.pins = (const struct hda_pintbl[]) {
			{ 0x14, 0x01014010 }, /* front */
			{ 0x15, 0x01016412 }, /* surr */
			{ 0x16, 0x01011411 }, /* CLFE */
			{ 0x17, 0x01012414 }, /* side */
			{ 0x18, 0x01a19c30 }, /* mic-in */
			{ 0x19, 0x02a19c40 }, /* front-mic */
			{ 0x1a, 0x01813031 }, /* line-in */
			{ 0x1b, 0x0121411f }, /* HP */
			{ 0x1c, 0x411111f0 }, /* N/A */
			{ 0x1d, 0x411111f0 }, /* N/A */
			/* 0x1e is filled in below */
			{ 0x1f, 0x411111f0 }, /* N/A */
			{ }
		}
	},
	[ALC880_FIXUP_6ST] = {
		.type = HDA_FIXUP_PINS,
		.v.pins = (const struct hda_pintbl[]) {
			{ 0x1e, 0x411111f0 }, /* N/A */
			{ }
		},
		.chained = true,
		.chain_id = ALC880_FIXUP_6ST_BASE,
	},
	[ALC880_FIXUP_6ST_DIG] = {
		.type = HDA_FIXUP_PINS,
		.v.pins = (const struct hda_pintbl[]) {
			{ 0x1e, 0x0144111e }, /* SPDIF */
			{ }
		},
		.chained = true,
		.chain_id = ALC880_FIXUP_6ST_BASE,
	},
	[ALC880_FIXUP_6ST_AUTOMUTE] = {
		.type = HDA_FIXUP_PINS,
		.v.pins = (const struct hda_pintbl[]) {
			{ 0x1b, 0x0121401f }, /* HP with jack detect */
			{ }
		},
		.chained_before = true,
		.chain_id = ALC880_FIXUP_6ST_BASE,
	},
};

static const struct snd_pci_quirk alc880_fixup_tbl[] = {
	SND_PCI_QUIRK(0x1019, 0x0f69, "Coeus G610P", ALC880_FIXUP_W810),
	SND_PCI_QUIRK(0x1043, 0x10c3, "ASUS W5A", ALC880_FIXUP_ASUS_W5A),
	SND_PCI_QUIRK(0x1043, 0x1964, "ASUS Z71V", ALC880_FIXUP_Z71V),
	SND_PCI_QUIRK_VENDOR(0x1043, "ASUS", ALC880_FIXUP_GPIO1),
	SND_PCI_QUIRK(0x147b, 0x1045, "ABit AA8XE", ALC880_FIXUP_6ST_AUTOMUTE),
	SND_PCI_QUIRK(0x1558, 0x5401, "Clevo GPIO2", ALC880_FIXUP_GPIO2),
	SND_PCI_QUIRK_VENDOR(0x1558, "Clevo", ALC880_FIXUP_EAPD_COEF),
	SND_PCI_QUIRK(0x1584, 0x9050, "Uniwill", ALC880_FIXUP_UNIWILL_DIG),
	SND_PCI_QUIRK(0x1584, 0x9054, "Uniwill", ALC880_FIXUP_F1734),
	SND_PCI_QUIRK(0x1584, 0x9070, "Uniwill", ALC880_FIXUP_UNIWILL),
	SND_PCI_QUIRK(0x1584, 0x9077, "Uniwill P53", ALC880_FIXUP_VOL_KNOB),
	SND_PCI_QUIRK(0x161f, 0x203d, "W810", ALC880_FIXUP_W810),
	SND_PCI_QUIRK(0x161f, 0x205d, "Medion Rim 2150", ALC880_FIXUP_MEDION_RIM),
	SND_PCI_QUIRK(0x1631, 0xe011, "PB 13201056", ALC880_FIXUP_6ST_AUTOMUTE),
	SND_PCI_QUIRK(0x1734, 0x107c, "FSC Amilo M1437", ALC880_FIXUP_FUJITSU),
	SND_PCI_QUIRK(0x1734, 0x1094, "FSC Amilo M1451G", ALC880_FIXUP_FUJITSU),
	SND_PCI_QUIRK(0x1734, 0x10ac, "FSC AMILO Xi 1526", ALC880_FIXUP_F1734),
	SND_PCI_QUIRK(0x1734, 0x10b0, "FSC Amilo Pi1556", ALC880_FIXUP_FUJITSU),
	SND_PCI_QUIRK(0x1854, 0x003b, "LG", ALC880_FIXUP_LG),
	SND_PCI_QUIRK(0x1854, 0x005f, "LG P1 Express", ALC880_FIXUP_LG),
	SND_PCI_QUIRK(0x1854, 0x0068, "LG w1", ALC880_FIXUP_LG),
	SND_PCI_QUIRK(0x1854, 0x0077, "LG LW25", ALC880_FIXUP_LG_LW25),
	SND_PCI_QUIRK(0x19db, 0x4188, "TCL S700", ALC880_FIXUP_TCL_S700),

	/* Below is the copied entries from alc880_quirks.c.
	 * It's not quite sure whether BIOS sets the correct pin-config table
	 * on these machines, thus they are kept to be compatible with
	 * the old static quirks.  Once when it's confirmed to work without
	 * these overrides, it'd be better to remove.
	 */
	SND_PCI_QUIRK(0x1019, 0xa880, "ECS", ALC880_FIXUP_5ST_DIG),
	SND_PCI_QUIRK(0x1019, 0xa884, "Acer APFV", ALC880_FIXUP_6ST),
	SND_PCI_QUIRK(0x1025, 0x0070, "ULI", ALC880_FIXUP_3ST_DIG),
	SND_PCI_QUIRK(0x1025, 0x0077, "ULI", ALC880_FIXUP_6ST_DIG),
	SND_PCI_QUIRK(0x1025, 0x0078, "ULI", ALC880_FIXUP_6ST_DIG),
	SND_PCI_QUIRK(0x1025, 0x0087, "ULI", ALC880_FIXUP_6ST_DIG),
	SND_PCI_QUIRK(0x1025, 0xe309, "ULI", ALC880_FIXUP_3ST_DIG),
	SND_PCI_QUIRK(0x1025, 0xe310, "ULI", ALC880_FIXUP_3ST),
	SND_PCI_QUIRK(0x1039, 0x1234, NULL, ALC880_FIXUP_6ST_DIG),
	SND_PCI_QUIRK(0x104d, 0x81a0, "Sony", ALC880_FIXUP_3ST),
	SND_PCI_QUIRK(0x104d, 0x81d6, "Sony", ALC880_FIXUP_3ST),
	SND_PCI_QUIRK(0x107b, 0x3032, "Gateway", ALC880_FIXUP_5ST),
	SND_PCI_QUIRK(0x107b, 0x3033, "Gateway", ALC880_FIXUP_5ST),
	SND_PCI_QUIRK(0x107b, 0x4039, "Gateway", ALC880_FIXUP_5ST),
	SND_PCI_QUIRK(0x1297, 0xc790, "Shuttle ST20G5", ALC880_FIXUP_6ST_DIG),
	SND_PCI_QUIRK(0x1458, 0xa102, "Gigabyte K8", ALC880_FIXUP_6ST_DIG),
	SND_PCI_QUIRK(0x1462, 0x1150, "MSI", ALC880_FIXUP_6ST_DIG),
	SND_PCI_QUIRK(0x1509, 0x925d, "FIC P4M", ALC880_FIXUP_6ST_DIG),
	SND_PCI_QUIRK(0x1565, 0x8202, "Biostar", ALC880_FIXUP_5ST_DIG),
	SND_PCI_QUIRK(0x1695, 0x400d, "EPoX", ALC880_FIXUP_5ST_DIG),
	SND_PCI_QUIRK(0x1695, 0x4012, "EPox EP-5LDA", ALC880_FIXUP_5ST_DIG),
	SND_PCI_QUIRK(0x2668, 0x8086, NULL, ALC880_FIXUP_6ST_DIG), /* broken BIOS */
	SND_PCI_QUIRK(0x8086, 0x2668, NULL, ALC880_FIXUP_6ST_DIG),
	SND_PCI_QUIRK(0x8086, 0xa100, "Intel mobo", ALC880_FIXUP_5ST_DIG),
	SND_PCI_QUIRK(0x8086, 0xd400, "Intel mobo", ALC880_FIXUP_5ST_DIG),
	SND_PCI_QUIRK(0x8086, 0xd401, "Intel mobo", ALC880_FIXUP_5ST_DIG),
	SND_PCI_QUIRK(0x8086, 0xd402, "Intel mobo", ALC880_FIXUP_3ST_DIG),
	SND_PCI_QUIRK(0x8086, 0xe224, "Intel mobo", ALC880_FIXUP_5ST_DIG),
	SND_PCI_QUIRK(0x8086, 0xe305, "Intel mobo", ALC880_FIXUP_3ST_DIG),
	SND_PCI_QUIRK(0x8086, 0xe308, "Intel mobo", ALC880_FIXUP_3ST_DIG),
	SND_PCI_QUIRK(0x8086, 0xe400, "Intel mobo", ALC880_FIXUP_5ST_DIG),
	SND_PCI_QUIRK(0x8086, 0xe401, "Intel mobo", ALC880_FIXUP_5ST_DIG),
	SND_PCI_QUIRK(0x8086, 0xe402, "Intel mobo", ALC880_FIXUP_5ST_DIG),
	/* default Intel */
	SND_PCI_QUIRK_VENDOR(0x8086, "Intel mobo", ALC880_FIXUP_3ST),
	SND_PCI_QUIRK(0xa0a0, 0x0560, "AOpen i915GMm-HFS", ALC880_FIXUP_5ST_DIG),
	SND_PCI_QUIRK(0xe803, 0x1019, NULL, ALC880_FIXUP_6ST_DIG),
	{}
};

static const struct hda_model_fixup alc880_fixup_models[] = {
	{.id = ALC880_FIXUP_3ST, .name = "3stack"},
	{.id = ALC880_FIXUP_3ST_DIG, .name = "3stack-digout"},
	{.id = ALC880_FIXUP_5ST, .name = "5stack"},
	{.id = ALC880_FIXUP_5ST_DIG, .name = "5stack-digout"},
	{.id = ALC880_FIXUP_6ST, .name = "6stack"},
	{.id = ALC880_FIXUP_6ST_DIG, .name = "6stack-digout"},
	{.id = ALC880_FIXUP_6ST_AUTOMUTE, .name = "6stack-automute"},
	{}
};


/*
 * OK, here we have finally the patch for ALC880
 */
static int patch_alc880(struct hda_codec *codec)
{
	struct alc_spec *spec;
	int err;

	err = alc_alloc_spec(codec, 0x0b);
	if (err < 0)
		return err;

	spec = codec->spec;
	spec->gen.need_dac_fix = 1;
	spec->gen.beep_nid = 0x01;

	codec->patch_ops.unsol_event = alc880_unsol_event;

	snd_hda_pick_fixup(codec, alc880_fixup_models, alc880_fixup_tbl,
		       alc880_fixups);
	snd_hda_apply_fixup(codec, HDA_FIXUP_ACT_PRE_PROBE);

	/* automatic parse from the BIOS config */
	err = alc880_parse_auto_config(codec);
	if (err < 0)
		goto error;

	if (!spec->gen.no_analog)
		set_beep_amp(spec, 0x0b, 0x05, HDA_INPUT);

	snd_hda_apply_fixup(codec, HDA_FIXUP_ACT_PROBE);

	return 0;

 error:
	alc_free(codec);
	return err;
}


/*
 * ALC260 support
 */
static int alc260_parse_auto_config(struct hda_codec *codec)
{
	static const hda_nid_t alc260_ignore[] = { 0x17, 0 };
	static const hda_nid_t alc260_ssids[] = { 0x10, 0x15, 0x0f, 0 };
	return alc_parse_auto_config(codec, alc260_ignore, alc260_ssids);
}

/*
 * Pin config fixes
 */
enum {
	ALC260_FIXUP_HP_DC5750,
	ALC260_FIXUP_HP_PIN_0F,
	ALC260_FIXUP_COEF,
	ALC260_FIXUP_GPIO1,
	ALC260_FIXUP_GPIO1_TOGGLE,
	ALC260_FIXUP_REPLACER,
	ALC260_FIXUP_HP_B1900,
	ALC260_FIXUP_KN1,
	ALC260_FIXUP_FSC_S7020,
	ALC260_FIXUP_FSC_S7020_JWSE,
	ALC260_FIXUP_VAIO_PINS,
};

static void alc260_gpio1_automute(struct hda_codec *codec)
{
	struct alc_spec *spec = codec->spec;
	snd_hda_codec_write(codec, 0x01, 0, AC_VERB_SET_GPIO_DATA,
			    spec->gen.hp_jack_present);
}

static void alc260_fixup_gpio1_toggle(struct hda_codec *codec,
				      const struct hda_fixup *fix, int action)
{
	struct alc_spec *spec = codec->spec;
	if (action == HDA_FIXUP_ACT_PROBE) {
		/* although the machine has only one output pin, we need to
		 * toggle GPIO1 according to the jack state
		 */
		spec->gen.automute_hook = alc260_gpio1_automute;
		spec->gen.detect_hp = 1;
		spec->gen.automute_speaker = 1;
		spec->gen.autocfg.hp_pins[0] = 0x0f; /* copy it for automute */
		snd_hda_jack_detect_enable_callback(codec, 0x0f,
						    snd_hda_gen_hp_automute);
		snd_hda_add_verbs(codec, alc_gpio1_init_verbs);
	}
}

static void alc260_fixup_kn1(struct hda_codec *codec,
			     const struct hda_fixup *fix, int action)
{
	struct alc_spec *spec = codec->spec;
	static const struct hda_pintbl pincfgs[] = {
		{ 0x0f, 0x02214000 }, /* HP/speaker */
		{ 0x12, 0x90a60160 }, /* int mic */
		{ 0x13, 0x02a19000 }, /* ext mic */
		{ 0x18, 0x01446000 }, /* SPDIF out */
		/* disable bogus I/O pins */
		{ 0x10, 0x411111f0 },
		{ 0x11, 0x411111f0 },
		{ 0x14, 0x411111f0 },
		{ 0x15, 0x411111f0 },
		{ 0x16, 0x411111f0 },
		{ 0x17, 0x411111f0 },
		{ 0x19, 0x411111f0 },
		{ }
	};

	switch (action) {
	case HDA_FIXUP_ACT_PRE_PROBE:
		snd_hda_apply_pincfgs(codec, pincfgs);
		break;
	case HDA_FIXUP_ACT_PROBE:
		spec->init_amp = ALC_INIT_NONE;
		break;
	}
}

static void alc260_fixup_fsc_s7020(struct hda_codec *codec,
				   const struct hda_fixup *fix, int action)
{
	struct alc_spec *spec = codec->spec;
	if (action == HDA_FIXUP_ACT_PROBE)
		spec->init_amp = ALC_INIT_NONE;
}

static void alc260_fixup_fsc_s7020_jwse(struct hda_codec *codec,
				   const struct hda_fixup *fix, int action)
{
	struct alc_spec *spec = codec->spec;
	if (action == HDA_FIXUP_ACT_PRE_PROBE) {
		spec->gen.add_jack_modes = 1;
		spec->gen.hp_mic = 1;
	}
}

static const struct hda_fixup alc260_fixups[] = {
	[ALC260_FIXUP_HP_DC5750] = {
		.type = HDA_FIXUP_PINS,
		.v.pins = (const struct hda_pintbl[]) {
			{ 0x11, 0x90130110 }, /* speaker */
			{ }
		}
	},
	[ALC260_FIXUP_HP_PIN_0F] = {
		.type = HDA_FIXUP_PINS,
		.v.pins = (const struct hda_pintbl[]) {
			{ 0x0f, 0x01214000 }, /* HP */
			{ }
		}
	},
	[ALC260_FIXUP_COEF] = {
		.type = HDA_FIXUP_VERBS,
		.v.verbs = (const struct hda_verb[]) {
			{ 0x1a, AC_VERB_SET_COEF_INDEX, 0x07 },
			{ 0x1a, AC_VERB_SET_PROC_COEF,  0x3040 },
			{ }
		},
	},
	[ALC260_FIXUP_GPIO1] = {
		.type = HDA_FIXUP_VERBS,
		.v.verbs = alc_gpio1_init_verbs,
	},
	[ALC260_FIXUP_GPIO1_TOGGLE] = {
		.type = HDA_FIXUP_FUNC,
		.v.func = alc260_fixup_gpio1_toggle,
		.chained = true,
		.chain_id = ALC260_FIXUP_HP_PIN_0F,
	},
	[ALC260_FIXUP_REPLACER] = {
		.type = HDA_FIXUP_VERBS,
		.v.verbs = (const struct hda_verb[]) {
			{ 0x1a, AC_VERB_SET_COEF_INDEX, 0x07 },
			{ 0x1a, AC_VERB_SET_PROC_COEF,  0x3050 },
			{ }
		},
		.chained = true,
		.chain_id = ALC260_FIXUP_GPIO1_TOGGLE,
	},
	[ALC260_FIXUP_HP_B1900] = {
		.type = HDA_FIXUP_FUNC,
		.v.func = alc260_fixup_gpio1_toggle,
		.chained = true,
		.chain_id = ALC260_FIXUP_COEF,
	},
	[ALC260_FIXUP_KN1] = {
		.type = HDA_FIXUP_FUNC,
		.v.func = alc260_fixup_kn1,
	},
	[ALC260_FIXUP_FSC_S7020] = {
		.type = HDA_FIXUP_FUNC,
		.v.func = alc260_fixup_fsc_s7020,
	},
	[ALC260_FIXUP_FSC_S7020_JWSE] = {
		.type = HDA_FIXUP_FUNC,
		.v.func = alc260_fixup_fsc_s7020_jwse,
		.chained = true,
		.chain_id = ALC260_FIXUP_FSC_S7020,
	},
	[ALC260_FIXUP_VAIO_PINS] = {
		.type = HDA_FIXUP_PINS,
		.v.pins = (const struct hda_pintbl[]) {
			/* Pin configs are missing completely on some VAIOs */
			{ 0x0f, 0x01211020 },
			{ 0x10, 0x0001003f },
			{ 0x11, 0x411111f0 },
			{ 0x12, 0x01a15930 },
			{ 0x13, 0x411111f0 },
			{ 0x14, 0x411111f0 },
			{ 0x15, 0x411111f0 },
			{ 0x16, 0x411111f0 },
			{ 0x17, 0x411111f0 },
			{ 0x18, 0x411111f0 },
			{ 0x19, 0x411111f0 },
			{ }
		}
	},
};

static const struct snd_pci_quirk alc260_fixup_tbl[] = {
	SND_PCI_QUIRK(0x1025, 0x007b, "Acer C20x", ALC260_FIXUP_GPIO1),
	SND_PCI_QUIRK(0x1025, 0x007f, "Acer Aspire 9500", ALC260_FIXUP_COEF),
	SND_PCI_QUIRK(0x1025, 0x008f, "Acer", ALC260_FIXUP_GPIO1),
	SND_PCI_QUIRK(0x103c, 0x280a, "HP dc5750", ALC260_FIXUP_HP_DC5750),
	SND_PCI_QUIRK(0x103c, 0x30ba, "HP Presario B1900", ALC260_FIXUP_HP_B1900),
	SND_PCI_QUIRK(0x104d, 0x81bb, "Sony VAIO", ALC260_FIXUP_VAIO_PINS),
	SND_PCI_QUIRK(0x104d, 0x81e2, "Sony VAIO TX", ALC260_FIXUP_HP_PIN_0F),
	SND_PCI_QUIRK(0x10cf, 0x1326, "FSC LifeBook S7020", ALC260_FIXUP_FSC_S7020),
	SND_PCI_QUIRK(0x1509, 0x4540, "Favorit 100XS", ALC260_FIXUP_GPIO1),
	SND_PCI_QUIRK(0x152d, 0x0729, "Quanta KN1", ALC260_FIXUP_KN1),
	SND_PCI_QUIRK(0x161f, 0x2057, "Replacer 672V", ALC260_FIXUP_REPLACER),
	SND_PCI_QUIRK(0x1631, 0xc017, "PB V7900", ALC260_FIXUP_COEF),
	{}
};

static const struct hda_model_fixup alc260_fixup_models[] = {
	{.id = ALC260_FIXUP_GPIO1, .name = "gpio1"},
	{.id = ALC260_FIXUP_COEF, .name = "coef"},
	{.id = ALC260_FIXUP_FSC_S7020, .name = "fujitsu"},
	{.id = ALC260_FIXUP_FSC_S7020_JWSE, .name = "fujitsu-jwse"},
	{}
};

/*
 */
static int patch_alc260(struct hda_codec *codec)
{
	struct alc_spec *spec;
	int err;

	err = alc_alloc_spec(codec, 0x07);
	if (err < 0)
		return err;

	spec = codec->spec;
	/* as quite a few machines require HP amp for speaker outputs,
	 * it's easier to enable it unconditionally; even if it's unneeded,
	 * it's almost harmless.
	 */
	spec->gen.prefer_hp_amp = 1;
	spec->gen.beep_nid = 0x01;

	spec->shutup = alc_eapd_shutup;

	snd_hda_pick_fixup(codec, alc260_fixup_models, alc260_fixup_tbl,
			   alc260_fixups);
	snd_hda_apply_fixup(codec, HDA_FIXUP_ACT_PRE_PROBE);

	/* automatic parse from the BIOS config */
	err = alc260_parse_auto_config(codec);
	if (err < 0)
		goto error;

	if (!spec->gen.no_analog)
		set_beep_amp(spec, 0x07, 0x05, HDA_INPUT);

	snd_hda_apply_fixup(codec, HDA_FIXUP_ACT_PROBE);

	return 0;

 error:
	alc_free(codec);
	return err;
}


/*
 * ALC882/883/885/888/889 support
 *
 * ALC882 is almost identical with ALC880 but has cleaner and more flexible
 * configuration.  Each pin widget can choose any input DACs and a mixer.
 * Each ADC is connected from a mixer of all inputs.  This makes possible
 * 6-channel independent captures.
 *
 * In addition, an independent DAC for the multi-playback (not used in this
 * driver yet).
 */

/*
 * Pin config fixes
 */
enum {
	ALC882_FIXUP_ABIT_AW9D_MAX,
	ALC882_FIXUP_LENOVO_Y530,
	ALC882_FIXUP_PB_M5210,
	ALC882_FIXUP_ACER_ASPIRE_7736,
	ALC882_FIXUP_ASUS_W90V,
	ALC889_FIXUP_CD,
	ALC889_FIXUP_FRONT_HP_NO_PRESENCE,
	ALC889_FIXUP_VAIO_TT,
	ALC888_FIXUP_EEE1601,
	ALC882_FIXUP_EAPD,
	ALC883_FIXUP_EAPD,
	ALC883_FIXUP_ACER_EAPD,
	ALC882_FIXUP_GPIO1,
	ALC882_FIXUP_GPIO2,
	ALC882_FIXUP_GPIO3,
	ALC889_FIXUP_COEF,
	ALC882_FIXUP_ASUS_W2JC,
	ALC882_FIXUP_ACER_ASPIRE_4930G,
	ALC882_FIXUP_ACER_ASPIRE_8930G,
	ALC882_FIXUP_ASPIRE_8930G_VERBS,
	ALC885_FIXUP_MACPRO_GPIO,
	ALC889_FIXUP_DAC_ROUTE,
	ALC889_FIXUP_MBP_VREF,
	ALC889_FIXUP_IMAC91_VREF,
	ALC889_FIXUP_MBA11_VREF,
	ALC889_FIXUP_MBA21_VREF,
	ALC889_FIXUP_MP11_VREF,
	ALC889_FIXUP_MP41_VREF,
	ALC882_FIXUP_INV_DMIC,
	ALC882_FIXUP_NO_PRIMARY_HP,
	ALC887_FIXUP_ASUS_BASS,
	ALC887_FIXUP_BASS_CHMAP,
	ALC1220_FIXUP_GB_DUAL_CODECS,
};

static void alc889_fixup_coef(struct hda_codec *codec,
			      const struct hda_fixup *fix, int action)
{
	if (action != HDA_FIXUP_ACT_INIT)
		return;
	alc_update_coef_idx(codec, 7, 0, 0x2030);
}

/* toggle speaker-output according to the hp-jack state */
static void alc882_gpio_mute(struct hda_codec *codec, int pin, int muted)
{
	unsigned int gpiostate, gpiomask, gpiodir;

	gpiostate = snd_hda_codec_read(codec, codec->core.afg, 0,
				       AC_VERB_GET_GPIO_DATA, 0);

	if (!muted)
		gpiostate |= (1 << pin);
	else
		gpiostate &= ~(1 << pin);

	gpiomask = snd_hda_codec_read(codec, codec->core.afg, 0,
				      AC_VERB_GET_GPIO_MASK, 0);
	gpiomask |= (1 << pin);

	gpiodir = snd_hda_codec_read(codec, codec->core.afg, 0,
				     AC_VERB_GET_GPIO_DIRECTION, 0);
	gpiodir |= (1 << pin);


	snd_hda_codec_write(codec, codec->core.afg, 0,
			    AC_VERB_SET_GPIO_MASK, gpiomask);
	snd_hda_codec_write(codec, codec->core.afg, 0,
			    AC_VERB_SET_GPIO_DIRECTION, gpiodir);

	msleep(1);

	snd_hda_codec_write(codec, codec->core.afg, 0,
			    AC_VERB_SET_GPIO_DATA, gpiostate);
}

/* set up GPIO at initialization */
static void alc885_fixup_macpro_gpio(struct hda_codec *codec,
				     const struct hda_fixup *fix, int action)
{
	if (action != HDA_FIXUP_ACT_INIT)
		return;
	alc882_gpio_mute(codec, 0, 0);
	alc882_gpio_mute(codec, 1, 0);
}

/* Fix the connection of some pins for ALC889:
 * At least, Acer Aspire 5935 shows the connections to DAC3/4 don't
 * work correctly (bko#42740)
 */
static void alc889_fixup_dac_route(struct hda_codec *codec,
				   const struct hda_fixup *fix, int action)
{
	if (action == HDA_FIXUP_ACT_PRE_PROBE) {
		/* fake the connections during parsing the tree */
		hda_nid_t conn1[2] = { 0x0c, 0x0d };
		hda_nid_t conn2[2] = { 0x0e, 0x0f };
		snd_hda_override_conn_list(codec, 0x14, 2, conn1);
		snd_hda_override_conn_list(codec, 0x15, 2, conn1);
		snd_hda_override_conn_list(codec, 0x18, 2, conn2);
		snd_hda_override_conn_list(codec, 0x1a, 2, conn2);
	} else if (action == HDA_FIXUP_ACT_PROBE) {
		/* restore the connections */
		hda_nid_t conn[5] = { 0x0c, 0x0d, 0x0e, 0x0f, 0x26 };
		snd_hda_override_conn_list(codec, 0x14, 5, conn);
		snd_hda_override_conn_list(codec, 0x15, 5, conn);
		snd_hda_override_conn_list(codec, 0x18, 5, conn);
		snd_hda_override_conn_list(codec, 0x1a, 5, conn);
	}
}

/* Set VREF on HP pin */
static void alc889_fixup_mbp_vref(struct hda_codec *codec,
				  const struct hda_fixup *fix, int action)
{
	struct alc_spec *spec = codec->spec;
	static hda_nid_t nids[3] = { 0x14, 0x15, 0x19 };
	int i;

	if (action != HDA_FIXUP_ACT_INIT)
		return;
	for (i = 0; i < ARRAY_SIZE(nids); i++) {
		unsigned int val = snd_hda_codec_get_pincfg(codec, nids[i]);
		if (get_defcfg_device(val) != AC_JACK_HP_OUT)
			continue;
		val = snd_hda_codec_get_pin_target(codec, nids[i]);
		val |= AC_PINCTL_VREF_80;
		snd_hda_set_pin_ctl(codec, nids[i], val);
		spec->gen.keep_vref_in_automute = 1;
		break;
	}
}

static void alc889_fixup_mac_pins(struct hda_codec *codec,
				  const hda_nid_t *nids, int num_nids)
{
	struct alc_spec *spec = codec->spec;
	int i;

	for (i = 0; i < num_nids; i++) {
		unsigned int val;
		val = snd_hda_codec_get_pin_target(codec, nids[i]);
		val |= AC_PINCTL_VREF_50;
		snd_hda_set_pin_ctl(codec, nids[i], val);
	}
	spec->gen.keep_vref_in_automute = 1;
}

/* Set VREF on speaker pins on imac91 */
static void alc889_fixup_imac91_vref(struct hda_codec *codec,
				     const struct hda_fixup *fix, int action)
{
	static hda_nid_t nids[2] = { 0x18, 0x1a };

	if (action == HDA_FIXUP_ACT_INIT)
		alc889_fixup_mac_pins(codec, nids, ARRAY_SIZE(nids));
}

/* Set VREF on speaker pins on mba11 */
static void alc889_fixup_mba11_vref(struct hda_codec *codec,
				    const struct hda_fixup *fix, int action)
{
	static hda_nid_t nids[1] = { 0x18 };

	if (action == HDA_FIXUP_ACT_INIT)
		alc889_fixup_mac_pins(codec, nids, ARRAY_SIZE(nids));
}

/* Set VREF on speaker pins on mba21 */
static void alc889_fixup_mba21_vref(struct hda_codec *codec,
				    const struct hda_fixup *fix, int action)
{
	static hda_nid_t nids[2] = { 0x18, 0x19 };

	if (action == HDA_FIXUP_ACT_INIT)
		alc889_fixup_mac_pins(codec, nids, ARRAY_SIZE(nids));
}

/* Don't take HP output as primary
 * Strangely, the speaker output doesn't work on Vaio Z and some Vaio
 * all-in-one desktop PCs (for example VGC-LN51JGB) through DAC 0x05
 */
static void alc882_fixup_no_primary_hp(struct hda_codec *codec,
				       const struct hda_fixup *fix, int action)
{
	struct alc_spec *spec = codec->spec;
	if (action == HDA_FIXUP_ACT_PRE_PROBE) {
		spec->gen.no_primary_hp = 1;
		spec->gen.no_multi_io = 1;
	}
}

static void alc_fixup_bass_chmap(struct hda_codec *codec,
				 const struct hda_fixup *fix, int action);

/* For dual-codec configuration, we need to disable some features to avoid
 * conflicts of kctls and PCM streams
 */
static void alc_fixup_dual_codecs(struct hda_codec *codec,
				  const struct hda_fixup *fix, int action)
{
	struct alc_spec *spec = codec->spec;

	if (action != HDA_FIXUP_ACT_PRE_PROBE)
		return;
	/* disable vmaster */
	spec->gen.suppress_vmaster = 1;
	/* auto-mute and auto-mic switch don't work with multiple codecs */
	spec->gen.suppress_auto_mute = 1;
	spec->gen.suppress_auto_mic = 1;
	/* disable aamix as well */
	spec->gen.mixer_nid = 0;
	/* add location prefix to avoid conflicts */
	codec->force_pin_prefix = 1;
}

static void rename_ctl(struct hda_codec *codec, const char *oldname,
		       const char *newname)
{
	struct snd_kcontrol *kctl;

	kctl = snd_hda_find_mixer_ctl(codec, oldname);
	if (kctl)
		strcpy(kctl->id.name, newname);
}

static void alc1220_fixup_gb_dual_codecs(struct hda_codec *codec,
					 const struct hda_fixup *fix,
					 int action)
{
	alc_fixup_dual_codecs(codec, fix, action);
	switch (action) {
	case HDA_FIXUP_ACT_PRE_PROBE:
		/* override card longname to provide a unique UCM profile */
		strcpy(codec->card->longname, "HDAudio-Gigabyte-ALC1220DualCodecs");
		break;
	case HDA_FIXUP_ACT_BUILD:
		/* rename Capture controls depending on the codec */
		rename_ctl(codec, "Capture Volume",
			   codec->addr == 0 ?
			   "Rear-Panel Capture Volume" :
			   "Front-Panel Capture Volume");
		rename_ctl(codec, "Capture Switch",
			   codec->addr == 0 ?
			   "Rear-Panel Capture Switch" :
			   "Front-Panel Capture Switch");
		break;
	}
}

static const struct hda_fixup alc882_fixups[] = {
	[ALC882_FIXUP_ABIT_AW9D_MAX] = {
		.type = HDA_FIXUP_PINS,
		.v.pins = (const struct hda_pintbl[]) {
			{ 0x15, 0x01080104 }, /* side */
			{ 0x16, 0x01011012 }, /* rear */
			{ 0x17, 0x01016011 }, /* clfe */
			{ }
		}
	},
	[ALC882_FIXUP_LENOVO_Y530] = {
		.type = HDA_FIXUP_PINS,
		.v.pins = (const struct hda_pintbl[]) {
			{ 0x15, 0x99130112 }, /* rear int speakers */
			{ 0x16, 0x99130111 }, /* subwoofer */
			{ }
		}
	},
	[ALC882_FIXUP_PB_M5210] = {
		.type = HDA_FIXUP_PINCTLS,
		.v.pins = (const struct hda_pintbl[]) {
			{ 0x19, PIN_VREF50 },
			{}
		}
	},
	[ALC882_FIXUP_ACER_ASPIRE_7736] = {
		.type = HDA_FIXUP_FUNC,
		.v.func = alc_fixup_sku_ignore,
	},
	[ALC882_FIXUP_ASUS_W90V] = {
		.type = HDA_FIXUP_PINS,
		.v.pins = (const struct hda_pintbl[]) {
			{ 0x16, 0x99130110 }, /* fix sequence for CLFE */
			{ }
		}
	},
	[ALC889_FIXUP_CD] = {
		.type = HDA_FIXUP_PINS,
		.v.pins = (const struct hda_pintbl[]) {
			{ 0x1c, 0x993301f0 }, /* CD */
			{ }
		}
	},
	[ALC889_FIXUP_FRONT_HP_NO_PRESENCE] = {
		.type = HDA_FIXUP_PINS,
		.v.pins = (const struct hda_pintbl[]) {
			{ 0x1b, 0x02214120 }, /* Front HP jack is flaky, disable jack detect */
			{ }
		},
		.chained = true,
		.chain_id = ALC889_FIXUP_CD,
	},
	[ALC889_FIXUP_VAIO_TT] = {
		.type = HDA_FIXUP_PINS,
		.v.pins = (const struct hda_pintbl[]) {
			{ 0x17, 0x90170111 }, /* hidden surround speaker */
			{ }
		}
	},
	[ALC888_FIXUP_EEE1601] = {
		.type = HDA_FIXUP_VERBS,
		.v.verbs = (const struct hda_verb[]) {
			{ 0x20, AC_VERB_SET_COEF_INDEX, 0x0b },
			{ 0x20, AC_VERB_SET_PROC_COEF,  0x0838 },
			{ }
		}
	},
	[ALC882_FIXUP_EAPD] = {
		.type = HDA_FIXUP_VERBS,
		.v.verbs = (const struct hda_verb[]) {
			/* change to EAPD mode */
			{ 0x20, AC_VERB_SET_COEF_INDEX, 0x07 },
			{ 0x20, AC_VERB_SET_PROC_COEF, 0x3060 },
			{ }
		}
	},
	[ALC883_FIXUP_EAPD] = {
		.type = HDA_FIXUP_VERBS,
		.v.verbs = (const struct hda_verb[]) {
			/* change to EAPD mode */
			{ 0x20, AC_VERB_SET_COEF_INDEX, 0x07 },
			{ 0x20, AC_VERB_SET_PROC_COEF, 0x3070 },
			{ }
		}
	},
	[ALC883_FIXUP_ACER_EAPD] = {
		.type = HDA_FIXUP_VERBS,
		.v.verbs = (const struct hda_verb[]) {
			/* eanable EAPD on Acer laptops */
			{ 0x20, AC_VERB_SET_COEF_INDEX, 0x07 },
			{ 0x20, AC_VERB_SET_PROC_COEF, 0x3050 },
			{ }
		}
	},
	[ALC882_FIXUP_GPIO1] = {
		.type = HDA_FIXUP_VERBS,
		.v.verbs = alc_gpio1_init_verbs,
	},
	[ALC882_FIXUP_GPIO2] = {
		.type = HDA_FIXUP_VERBS,
		.v.verbs = alc_gpio2_init_verbs,
	},
	[ALC882_FIXUP_GPIO3] = {
		.type = HDA_FIXUP_VERBS,
		.v.verbs = alc_gpio3_init_verbs,
	},
	[ALC882_FIXUP_ASUS_W2JC] = {
		.type = HDA_FIXUP_VERBS,
		.v.verbs = alc_gpio1_init_verbs,
		.chained = true,
		.chain_id = ALC882_FIXUP_EAPD,
	},
	[ALC889_FIXUP_COEF] = {
		.type = HDA_FIXUP_FUNC,
		.v.func = alc889_fixup_coef,
	},
	[ALC882_FIXUP_ACER_ASPIRE_4930G] = {
		.type = HDA_FIXUP_PINS,
		.v.pins = (const struct hda_pintbl[]) {
			{ 0x16, 0x99130111 }, /* CLFE speaker */
			{ 0x17, 0x99130112 }, /* surround speaker */
			{ }
		},
		.chained = true,
		.chain_id = ALC882_FIXUP_GPIO1,
	},
	[ALC882_FIXUP_ACER_ASPIRE_8930G] = {
		.type = HDA_FIXUP_PINS,
		.v.pins = (const struct hda_pintbl[]) {
			{ 0x16, 0x99130111 }, /* CLFE speaker */
			{ 0x1b, 0x99130112 }, /* surround speaker */
			{ }
		},
		.chained = true,
		.chain_id = ALC882_FIXUP_ASPIRE_8930G_VERBS,
	},
	[ALC882_FIXUP_ASPIRE_8930G_VERBS] = {
		/* additional init verbs for Acer Aspire 8930G */
		.type = HDA_FIXUP_VERBS,
		.v.verbs = (const struct hda_verb[]) {
			/* Enable all DACs */
			/* DAC DISABLE/MUTE 1? */
			/*  setting bits 1-5 disables DAC nids 0x02-0x06
			 *  apparently. Init=0x38 */
			{ 0x20, AC_VERB_SET_COEF_INDEX, 0x03 },
			{ 0x20, AC_VERB_SET_PROC_COEF, 0x0000 },
			/* DAC DISABLE/MUTE 2? */
			/*  some bit here disables the other DACs.
			 *  Init=0x4900 */
			{ 0x20, AC_VERB_SET_COEF_INDEX, 0x08 },
			{ 0x20, AC_VERB_SET_PROC_COEF, 0x0000 },
			/* DMIC fix
			 * This laptop has a stereo digital microphone.
			 * The mics are only 1cm apart which makes the stereo
			 * useless. However, either the mic or the ALC889
			 * makes the signal become a difference/sum signal
			 * instead of standard stereo, which is annoying.
			 * So instead we flip this bit which makes the
			 * codec replicate the sum signal to both channels,
			 * turning it into a normal mono mic.
			 */
			/* DMIC_CONTROL? Init value = 0x0001 */
			{ 0x20, AC_VERB_SET_COEF_INDEX, 0x0b },
			{ 0x20, AC_VERB_SET_PROC_COEF, 0x0003 },
			{ 0x20, AC_VERB_SET_COEF_INDEX, 0x07 },
			{ 0x20, AC_VERB_SET_PROC_COEF, 0x3050 },
			{ }
		},
		.chained = true,
		.chain_id = ALC882_FIXUP_GPIO1,
	},
	[ALC885_FIXUP_MACPRO_GPIO] = {
		.type = HDA_FIXUP_FUNC,
		.v.func = alc885_fixup_macpro_gpio,
	},
	[ALC889_FIXUP_DAC_ROUTE] = {
		.type = HDA_FIXUP_FUNC,
		.v.func = alc889_fixup_dac_route,
	},
	[ALC889_FIXUP_MBP_VREF] = {
		.type = HDA_FIXUP_FUNC,
		.v.func = alc889_fixup_mbp_vref,
		.chained = true,
		.chain_id = ALC882_FIXUP_GPIO1,
	},
	[ALC889_FIXUP_IMAC91_VREF] = {
		.type = HDA_FIXUP_FUNC,
		.v.func = alc889_fixup_imac91_vref,
		.chained = true,
		.chain_id = ALC882_FIXUP_GPIO1,
	},
	[ALC889_FIXUP_MBA11_VREF] = {
		.type = HDA_FIXUP_FUNC,
		.v.func = alc889_fixup_mba11_vref,
		.chained = true,
		.chain_id = ALC889_FIXUP_MBP_VREF,
	},
	[ALC889_FIXUP_MBA21_VREF] = {
		.type = HDA_FIXUP_FUNC,
		.v.func = alc889_fixup_mba21_vref,
		.chained = true,
		.chain_id = ALC889_FIXUP_MBP_VREF,
	},
	[ALC889_FIXUP_MP11_VREF] = {
		.type = HDA_FIXUP_FUNC,
		.v.func = alc889_fixup_mba11_vref,
		.chained = true,
		.chain_id = ALC885_FIXUP_MACPRO_GPIO,
	},
	[ALC889_FIXUP_MP41_VREF] = {
		.type = HDA_FIXUP_FUNC,
		.v.func = alc889_fixup_mbp_vref,
		.chained = true,
		.chain_id = ALC885_FIXUP_MACPRO_GPIO,
	},
	[ALC882_FIXUP_INV_DMIC] = {
		.type = HDA_FIXUP_FUNC,
		.v.func = alc_fixup_inv_dmic,
	},
	[ALC882_FIXUP_NO_PRIMARY_HP] = {
		.type = HDA_FIXUP_FUNC,
		.v.func = alc882_fixup_no_primary_hp,
	},
	[ALC887_FIXUP_ASUS_BASS] = {
		.type = HDA_FIXUP_PINS,
		.v.pins = (const struct hda_pintbl[]) {
			{0x16, 0x99130130}, /* bass speaker */
			{}
		},
		.chained = true,
		.chain_id = ALC887_FIXUP_BASS_CHMAP,
	},
	[ALC887_FIXUP_BASS_CHMAP] = {
		.type = HDA_FIXUP_FUNC,
		.v.func = alc_fixup_bass_chmap,
	},
	[ALC1220_FIXUP_GB_DUAL_CODECS] = {
		.type = HDA_FIXUP_FUNC,
		.v.func = alc1220_fixup_gb_dual_codecs,
	},
};

static const struct snd_pci_quirk alc882_fixup_tbl[] = {
	SND_PCI_QUIRK(0x1025, 0x006c, "Acer Aspire 9810", ALC883_FIXUP_ACER_EAPD),
	SND_PCI_QUIRK(0x1025, 0x0090, "Acer Aspire", ALC883_FIXUP_ACER_EAPD),
	SND_PCI_QUIRK(0x1025, 0x0107, "Acer Aspire", ALC883_FIXUP_ACER_EAPD),
	SND_PCI_QUIRK(0x1025, 0x010a, "Acer Ferrari 5000", ALC883_FIXUP_ACER_EAPD),
	SND_PCI_QUIRK(0x1025, 0x0110, "Acer Aspire", ALC883_FIXUP_ACER_EAPD),
	SND_PCI_QUIRK(0x1025, 0x0112, "Acer Aspire 9303", ALC883_FIXUP_ACER_EAPD),
	SND_PCI_QUIRK(0x1025, 0x0121, "Acer Aspire 5920G", ALC883_FIXUP_ACER_EAPD),
	SND_PCI_QUIRK(0x1025, 0x013e, "Acer Aspire 4930G",
		      ALC882_FIXUP_ACER_ASPIRE_4930G),
	SND_PCI_QUIRK(0x1025, 0x013f, "Acer Aspire 5930G",
		      ALC882_FIXUP_ACER_ASPIRE_4930G),
	SND_PCI_QUIRK(0x1025, 0x0145, "Acer Aspire 8930G",
		      ALC882_FIXUP_ACER_ASPIRE_8930G),
	SND_PCI_QUIRK(0x1025, 0x0146, "Acer Aspire 6935G",
		      ALC882_FIXUP_ACER_ASPIRE_8930G),
	SND_PCI_QUIRK(0x1025, 0x015e, "Acer Aspire 6930G",
		      ALC882_FIXUP_ACER_ASPIRE_4930G),
	SND_PCI_QUIRK(0x1025, 0x0166, "Acer Aspire 6530G",
		      ALC882_FIXUP_ACER_ASPIRE_4930G),
	SND_PCI_QUIRK(0x1025, 0x0142, "Acer Aspire 7730G",
		      ALC882_FIXUP_ACER_ASPIRE_4930G),
	SND_PCI_QUIRK(0x1025, 0x0155, "Packard-Bell M5120", ALC882_FIXUP_PB_M5210),
	SND_PCI_QUIRK(0x1025, 0x021e, "Acer Aspire 5739G",
		      ALC882_FIXUP_ACER_ASPIRE_4930G),
	SND_PCI_QUIRK(0x1025, 0x0259, "Acer Aspire 5935", ALC889_FIXUP_DAC_ROUTE),
	SND_PCI_QUIRK(0x1025, 0x026b, "Acer Aspire 8940G", ALC882_FIXUP_ACER_ASPIRE_8930G),
	SND_PCI_QUIRK(0x1025, 0x0296, "Acer Aspire 7736z", ALC882_FIXUP_ACER_ASPIRE_7736),
	SND_PCI_QUIRK(0x1043, 0x13c2, "Asus A7M", ALC882_FIXUP_EAPD),
	SND_PCI_QUIRK(0x1043, 0x1873, "ASUS W90V", ALC882_FIXUP_ASUS_W90V),
	SND_PCI_QUIRK(0x1043, 0x1971, "Asus W2JC", ALC882_FIXUP_ASUS_W2JC),
	SND_PCI_QUIRK(0x1043, 0x835f, "Asus Eee 1601", ALC888_FIXUP_EEE1601),
	SND_PCI_QUIRK(0x1043, 0x84bc, "ASUS ET2700", ALC887_FIXUP_ASUS_BASS),
	SND_PCI_QUIRK(0x1043, 0x8691, "ASUS ROG Ranger VIII", ALC882_FIXUP_GPIO3),
	SND_PCI_QUIRK(0x104d, 0x9047, "Sony Vaio TT", ALC889_FIXUP_VAIO_TT),
	SND_PCI_QUIRK(0x104d, 0x905a, "Sony Vaio Z", ALC882_FIXUP_NO_PRIMARY_HP),
	SND_PCI_QUIRK(0x104d, 0x9060, "Sony Vaio VPCL14M1R", ALC882_FIXUP_NO_PRIMARY_HP),
	SND_PCI_QUIRK(0x104d, 0x9043, "Sony Vaio VGC-LN51JGB", ALC882_FIXUP_NO_PRIMARY_HP),
	SND_PCI_QUIRK(0x104d, 0x9044, "Sony VAIO AiO", ALC882_FIXUP_NO_PRIMARY_HP),

	/* All Apple entries are in codec SSIDs */
	SND_PCI_QUIRK(0x106b, 0x00a0, "MacBookPro 3,1", ALC889_FIXUP_MBP_VREF),
	SND_PCI_QUIRK(0x106b, 0x00a1, "Macbook", ALC889_FIXUP_MBP_VREF),
	SND_PCI_QUIRK(0x106b, 0x00a4, "MacbookPro 4,1", ALC889_FIXUP_MBP_VREF),
	SND_PCI_QUIRK(0x106b, 0x0c00, "Mac Pro", ALC889_FIXUP_MP11_VREF),
	SND_PCI_QUIRK(0x106b, 0x1000, "iMac 24", ALC885_FIXUP_MACPRO_GPIO),
	SND_PCI_QUIRK(0x106b, 0x2800, "AppleTV", ALC885_FIXUP_MACPRO_GPIO),
	SND_PCI_QUIRK(0x106b, 0x2c00, "MacbookPro rev3", ALC889_FIXUP_MBP_VREF),
	SND_PCI_QUIRK(0x106b, 0x3000, "iMac", ALC889_FIXUP_MBP_VREF),
	SND_PCI_QUIRK(0x106b, 0x3200, "iMac 7,1 Aluminum", ALC882_FIXUP_EAPD),
	SND_PCI_QUIRK(0x106b, 0x3400, "MacBookAir 1,1", ALC889_FIXUP_MBA11_VREF),
	SND_PCI_QUIRK(0x106b, 0x3500, "MacBookAir 2,1", ALC889_FIXUP_MBA21_VREF),
	SND_PCI_QUIRK(0x106b, 0x3600, "Macbook 3,1", ALC889_FIXUP_MBP_VREF),
	SND_PCI_QUIRK(0x106b, 0x3800, "MacbookPro 4,1", ALC889_FIXUP_MBP_VREF),
	SND_PCI_QUIRK(0x106b, 0x3e00, "iMac 24 Aluminum", ALC885_FIXUP_MACPRO_GPIO),
	SND_PCI_QUIRK(0x106b, 0x3f00, "Macbook 5,1", ALC889_FIXUP_IMAC91_VREF),
	SND_PCI_QUIRK(0x106b, 0x4000, "MacbookPro 5,1", ALC889_FIXUP_IMAC91_VREF),
	SND_PCI_QUIRK(0x106b, 0x4100, "Macmini 3,1", ALC889_FIXUP_IMAC91_VREF),
	SND_PCI_QUIRK(0x106b, 0x4200, "Mac Pro 4,1/5,1", ALC889_FIXUP_MP41_VREF),
	SND_PCI_QUIRK(0x106b, 0x4300, "iMac 9,1", ALC889_FIXUP_IMAC91_VREF),
	SND_PCI_QUIRK(0x106b, 0x4600, "MacbookPro 5,2", ALC889_FIXUP_IMAC91_VREF),
	SND_PCI_QUIRK(0x106b, 0x4900, "iMac 9,1 Aluminum", ALC889_FIXUP_IMAC91_VREF),
	SND_PCI_QUIRK(0x106b, 0x4a00, "Macbook 5,2", ALC889_FIXUP_MBA11_VREF),

	SND_PCI_QUIRK(0x1071, 0x8258, "Evesham Voyaeger", ALC882_FIXUP_EAPD),
	SND_PCI_QUIRK(0x1458, 0xa002, "Gigabyte EP45-DS3/Z87X-UD3H", ALC889_FIXUP_FRONT_HP_NO_PRESENCE),
	SND_PCI_QUIRK(0x1458, 0xa0b8, "Gigabyte AZ370-Gaming", ALC1220_FIXUP_GB_DUAL_CODECS),
	SND_PCI_QUIRK(0x1462, 0x7350, "MSI-7350", ALC889_FIXUP_CD),
	SND_PCI_QUIRK(0x1462, 0xda57, "MSI Z270-Gaming", ALC1220_FIXUP_GB_DUAL_CODECS),
	SND_PCI_QUIRK_VENDOR(0x1462, "MSI", ALC882_FIXUP_GPIO3),
	SND_PCI_QUIRK(0x147b, 0x107a, "Abit AW9D-MAX", ALC882_FIXUP_ABIT_AW9D_MAX),
	SND_PCI_QUIRK_VENDOR(0x1558, "Clevo laptop", ALC882_FIXUP_EAPD),
	SND_PCI_QUIRK(0x161f, 0x2054, "Medion laptop", ALC883_FIXUP_EAPD),
	SND_PCI_QUIRK(0x17aa, 0x3a0d, "Lenovo Y530", ALC882_FIXUP_LENOVO_Y530),
	SND_PCI_QUIRK(0x8086, 0x0022, "DX58SO", ALC889_FIXUP_COEF),
	{}
};

static const struct hda_model_fixup alc882_fixup_models[] = {
	{.id = ALC882_FIXUP_ACER_ASPIRE_4930G, .name = "acer-aspire-4930g"},
	{.id = ALC882_FIXUP_ACER_ASPIRE_8930G, .name = "acer-aspire-8930g"},
	{.id = ALC883_FIXUP_ACER_EAPD, .name = "acer-aspire"},
	{.id = ALC882_FIXUP_INV_DMIC, .name = "inv-dmic"},
	{.id = ALC882_FIXUP_NO_PRIMARY_HP, .name = "no-primary-hp"},
	{.id = ALC1220_FIXUP_GB_DUAL_CODECS, .name = "dual-codecs"},
	{}
};

/*
 * BIOS auto configuration
 */
/* almost identical with ALC880 parser... */
static int alc882_parse_auto_config(struct hda_codec *codec)
{
	static const hda_nid_t alc882_ignore[] = { 0x1d, 0 };
	static const hda_nid_t alc882_ssids[] = { 0x15, 0x1b, 0x14, 0 };
	return alc_parse_auto_config(codec, alc882_ignore, alc882_ssids);
}

/*
 */
static int patch_alc882(struct hda_codec *codec)
{
	struct alc_spec *spec;
	int err;

	err = alc_alloc_spec(codec, 0x0b);
	if (err < 0)
		return err;

	spec = codec->spec;

	switch (codec->core.vendor_id) {
	case 0x10ec0882:
	case 0x10ec0885:
	case 0x10ec0900:
	case 0x10ec1220:
		break;
	default:
		/* ALC883 and variants */
		alc_fix_pll_init(codec, 0x20, 0x0a, 10);
		break;
	}

	snd_hda_pick_fixup(codec, alc882_fixup_models, alc882_fixup_tbl,
		       alc882_fixups);
	snd_hda_apply_fixup(codec, HDA_FIXUP_ACT_PRE_PROBE);

	alc_auto_parse_customize_define(codec);

	if (has_cdefine_beep(codec))
		spec->gen.beep_nid = 0x01;

	/* automatic parse from the BIOS config */
	err = alc882_parse_auto_config(codec);
	if (err < 0)
		goto error;

	if (!spec->gen.no_analog && spec->gen.beep_nid)
		set_beep_amp(spec, 0x0b, 0x05, HDA_INPUT);

	snd_hda_apply_fixup(codec, HDA_FIXUP_ACT_PROBE);

	return 0;

 error:
	alc_free(codec);
	return err;
}


/*
 * ALC262 support
 */
static int alc262_parse_auto_config(struct hda_codec *codec)
{
	static const hda_nid_t alc262_ignore[] = { 0x1d, 0 };
	static const hda_nid_t alc262_ssids[] = { 0x15, 0x1b, 0x14, 0 };
	return alc_parse_auto_config(codec, alc262_ignore, alc262_ssids);
}

/*
 * Pin config fixes
 */
enum {
	ALC262_FIXUP_FSC_H270,
	ALC262_FIXUP_FSC_S7110,
	ALC262_FIXUP_HP_Z200,
	ALC262_FIXUP_TYAN,
	ALC262_FIXUP_LENOVO_3000,
	ALC262_FIXUP_BENQ,
	ALC262_FIXUP_BENQ_T31,
	ALC262_FIXUP_INV_DMIC,
	ALC262_FIXUP_INTEL_BAYLEYBAY,
};

static const struct hda_fixup alc262_fixups[] = {
	[ALC262_FIXUP_FSC_H270] = {
		.type = HDA_FIXUP_PINS,
		.v.pins = (const struct hda_pintbl[]) {
			{ 0x14, 0x99130110 }, /* speaker */
			{ 0x15, 0x0221142f }, /* front HP */
			{ 0x1b, 0x0121141f }, /* rear HP */
			{ }
		}
	},
	[ALC262_FIXUP_FSC_S7110] = {
		.type = HDA_FIXUP_PINS,
		.v.pins = (const struct hda_pintbl[]) {
			{ 0x15, 0x90170110 }, /* speaker */
			{ }
		},
		.chained = true,
		.chain_id = ALC262_FIXUP_BENQ,
	},
	[ALC262_FIXUP_HP_Z200] = {
		.type = HDA_FIXUP_PINS,
		.v.pins = (const struct hda_pintbl[]) {
			{ 0x16, 0x99130120 }, /* internal speaker */
			{ }
		}
	},
	[ALC262_FIXUP_TYAN] = {
		.type = HDA_FIXUP_PINS,
		.v.pins = (const struct hda_pintbl[]) {
			{ 0x14, 0x1993e1f0 }, /* int AUX */
			{ }
		}
	},
	[ALC262_FIXUP_LENOVO_3000] = {
		.type = HDA_FIXUP_PINCTLS,
		.v.pins = (const struct hda_pintbl[]) {
			{ 0x19, PIN_VREF50 },
			{}
		},
		.chained = true,
		.chain_id = ALC262_FIXUP_BENQ,
	},
	[ALC262_FIXUP_BENQ] = {
		.type = HDA_FIXUP_VERBS,
		.v.verbs = (const struct hda_verb[]) {
			{ 0x20, AC_VERB_SET_COEF_INDEX, 0x07 },
			{ 0x20, AC_VERB_SET_PROC_COEF, 0x3070 },
			{}
		}
	},
	[ALC262_FIXUP_BENQ_T31] = {
		.type = HDA_FIXUP_VERBS,
		.v.verbs = (const struct hda_verb[]) {
			{ 0x20, AC_VERB_SET_COEF_INDEX, 0x07 },
			{ 0x20, AC_VERB_SET_PROC_COEF, 0x3050 },
			{}
		}
	},
	[ALC262_FIXUP_INV_DMIC] = {
		.type = HDA_FIXUP_FUNC,
		.v.func = alc_fixup_inv_dmic,
	},
	[ALC262_FIXUP_INTEL_BAYLEYBAY] = {
		.type = HDA_FIXUP_FUNC,
		.v.func = alc_fixup_no_depop_delay,
	},
};

static const struct snd_pci_quirk alc262_fixup_tbl[] = {
	SND_PCI_QUIRK(0x103c, 0x170b, "HP Z200", ALC262_FIXUP_HP_Z200),
	SND_PCI_QUIRK(0x10cf, 0x1397, "Fujitsu Lifebook S7110", ALC262_FIXUP_FSC_S7110),
	SND_PCI_QUIRK(0x10cf, 0x142d, "Fujitsu Lifebook E8410", ALC262_FIXUP_BENQ),
	SND_PCI_QUIRK(0x10f1, 0x2915, "Tyan Thunder n6650W", ALC262_FIXUP_TYAN),
	SND_PCI_QUIRK(0x1734, 0x1147, "FSC Celsius H270", ALC262_FIXUP_FSC_H270),
	SND_PCI_QUIRK(0x17aa, 0x384e, "Lenovo 3000", ALC262_FIXUP_LENOVO_3000),
	SND_PCI_QUIRK(0x17ff, 0x0560, "Benq ED8", ALC262_FIXUP_BENQ),
	SND_PCI_QUIRK(0x17ff, 0x058d, "Benq T31-16", ALC262_FIXUP_BENQ_T31),
	SND_PCI_QUIRK(0x8086, 0x7270, "BayleyBay", ALC262_FIXUP_INTEL_BAYLEYBAY),
	{}
};

static const struct hda_model_fixup alc262_fixup_models[] = {
	{.id = ALC262_FIXUP_INV_DMIC, .name = "inv-dmic"},
	{}
};

/*
 */
static int patch_alc262(struct hda_codec *codec)
{
	struct alc_spec *spec;
	int err;

	err = alc_alloc_spec(codec, 0x0b);
	if (err < 0)
		return err;

	spec = codec->spec;
	spec->gen.shared_mic_vref_pin = 0x18;

	spec->shutup = alc_eapd_shutup;

#if 0
	/* pshou 07/11/05  set a zero PCM sample to DAC when FIFO is
	 * under-run
	 */
	alc_update_coefex_idx(codec, 0x1a, 7, 0, 0x80);
#endif
	alc_fix_pll_init(codec, 0x20, 0x0a, 10);

	snd_hda_pick_fixup(codec, alc262_fixup_models, alc262_fixup_tbl,
		       alc262_fixups);
	snd_hda_apply_fixup(codec, HDA_FIXUP_ACT_PRE_PROBE);

	alc_auto_parse_customize_define(codec);

	if (has_cdefine_beep(codec))
		spec->gen.beep_nid = 0x01;

	/* automatic parse from the BIOS config */
	err = alc262_parse_auto_config(codec);
	if (err < 0)
		goto error;

	if (!spec->gen.no_analog && spec->gen.beep_nid)
		set_beep_amp(spec, 0x0b, 0x05, HDA_INPUT);

	snd_hda_apply_fixup(codec, HDA_FIXUP_ACT_PROBE);

	return 0;

 error:
	alc_free(codec);
	return err;
}

/*
 *  ALC268
 */
/* bind Beep switches of both NID 0x0f and 0x10 */
static int alc268_beep_switch_put(struct snd_kcontrol *kcontrol,
				  struct snd_ctl_elem_value *ucontrol)
{
	struct hda_codec *codec = snd_kcontrol_chip(kcontrol);
	unsigned long pval;
	int err;

	mutex_lock(&codec->control_mutex);
	pval = kcontrol->private_value;
	kcontrol->private_value = (pval & ~0xff) | 0x0f;
	err = snd_hda_mixer_amp_switch_put(kcontrol, ucontrol);
	if (err >= 0) {
		kcontrol->private_value = (pval & ~0xff) | 0x10;
		err = snd_hda_mixer_amp_switch_put(kcontrol, ucontrol);
	}
	kcontrol->private_value = pval;
	mutex_unlock(&codec->control_mutex);
	return err;
}

static const struct snd_kcontrol_new alc268_beep_mixer[] = {
	HDA_CODEC_VOLUME("Beep Playback Volume", 0x1d, 0x0, HDA_INPUT),
	{
		.iface = SNDRV_CTL_ELEM_IFACE_MIXER,
		.name = "Beep Playback Switch",
		.subdevice = HDA_SUBDEV_AMP_FLAG,
		.info = snd_hda_mixer_amp_switch_info,
		.get = snd_hda_mixer_amp_switch_get,
		.put = alc268_beep_switch_put,
		.private_value = HDA_COMPOSE_AMP_VAL(0x0f, 3, 1, HDA_INPUT)
	},
	{ }
};

/* set PCBEEP vol = 0, mute connections */
static const struct hda_verb alc268_beep_init_verbs[] = {
	{0x1d, AC_VERB_SET_AMP_GAIN_MUTE, AMP_IN_UNMUTE(0)},
	{0x0f, AC_VERB_SET_AMP_GAIN_MUTE, AMP_IN_MUTE(1)},
	{0x10, AC_VERB_SET_AMP_GAIN_MUTE, AMP_IN_MUTE(1)},
	{ }
};

enum {
	ALC268_FIXUP_INV_DMIC,
	ALC268_FIXUP_HP_EAPD,
	ALC268_FIXUP_SPDIF,
};

static const struct hda_fixup alc268_fixups[] = {
	[ALC268_FIXUP_INV_DMIC] = {
		.type = HDA_FIXUP_FUNC,
		.v.func = alc_fixup_inv_dmic,
	},
	[ALC268_FIXUP_HP_EAPD] = {
		.type = HDA_FIXUP_VERBS,
		.v.verbs = (const struct hda_verb[]) {
			{0x15, AC_VERB_SET_EAPD_BTLENABLE, 0},
			{}
		}
	},
	[ALC268_FIXUP_SPDIF] = {
		.type = HDA_FIXUP_PINS,
		.v.pins = (const struct hda_pintbl[]) {
			{ 0x1e, 0x014b1180 }, /* enable SPDIF out */
			{}
		}
	},
};

static const struct hda_model_fixup alc268_fixup_models[] = {
	{.id = ALC268_FIXUP_INV_DMIC, .name = "inv-dmic"},
	{.id = ALC268_FIXUP_HP_EAPD, .name = "hp-eapd"},
	{}
};

static const struct snd_pci_quirk alc268_fixup_tbl[] = {
	SND_PCI_QUIRK(0x1025, 0x0139, "Acer TravelMate 6293", ALC268_FIXUP_SPDIF),
	SND_PCI_QUIRK(0x1025, 0x015b, "Acer AOA 150 (ZG5)", ALC268_FIXUP_INV_DMIC),
	/* below is codec SSID since multiple Toshiba laptops have the
	 * same PCI SSID 1179:ff00
	 */
	SND_PCI_QUIRK(0x1179, 0xff06, "Toshiba P200", ALC268_FIXUP_HP_EAPD),
	{}
};

/*
 * BIOS auto configuration
 */
static int alc268_parse_auto_config(struct hda_codec *codec)
{
	static const hda_nid_t alc268_ssids[] = { 0x15, 0x1b, 0x14, 0 };
	return alc_parse_auto_config(codec, NULL, alc268_ssids);
}

/*
 */
static int patch_alc268(struct hda_codec *codec)
{
	struct alc_spec *spec;
	int err;

	/* ALC268 has no aa-loopback mixer */
	err = alc_alloc_spec(codec, 0);
	if (err < 0)
		return err;

	spec = codec->spec;
	spec->gen.beep_nid = 0x01;

	spec->shutup = alc_eapd_shutup;

	snd_hda_pick_fixup(codec, alc268_fixup_models, alc268_fixup_tbl, alc268_fixups);
	snd_hda_apply_fixup(codec, HDA_FIXUP_ACT_PRE_PROBE);

	/* automatic parse from the BIOS config */
	err = alc268_parse_auto_config(codec);
	if (err < 0)
		goto error;

	if (err > 0 && !spec->gen.no_analog &&
	    spec->gen.autocfg.speaker_pins[0] != 0x1d) {
		add_mixer(spec, alc268_beep_mixer);
		snd_hda_add_verbs(codec, alc268_beep_init_verbs);
		if (!query_amp_caps(codec, 0x1d, HDA_INPUT))
			/* override the amp caps for beep generator */
			snd_hda_override_amp_caps(codec, 0x1d, HDA_INPUT,
					  (0x0c << AC_AMPCAP_OFFSET_SHIFT) |
					  (0x0c << AC_AMPCAP_NUM_STEPS_SHIFT) |
					  (0x07 << AC_AMPCAP_STEP_SIZE_SHIFT) |
					  (0 << AC_AMPCAP_MUTE_SHIFT));
	}

	snd_hda_apply_fixup(codec, HDA_FIXUP_ACT_PROBE);

	return 0;

 error:
	alc_free(codec);
	return err;
}

/*
 * ALC269
 */

static const struct hda_pcm_stream alc269_44k_pcm_analog_playback = {
	.rates = SNDRV_PCM_RATE_44100, /* fixed rate */
};

static const struct hda_pcm_stream alc269_44k_pcm_analog_capture = {
	.rates = SNDRV_PCM_RATE_44100, /* fixed rate */
};

/* different alc269-variants */
enum {
	ALC269_TYPE_ALC269VA,
	ALC269_TYPE_ALC269VB,
	ALC269_TYPE_ALC269VC,
	ALC269_TYPE_ALC269VD,
	ALC269_TYPE_ALC280,
	ALC269_TYPE_ALC282,
	ALC269_TYPE_ALC283,
	ALC269_TYPE_ALC284,
	ALC269_TYPE_ALC293,
	ALC269_TYPE_ALC286,
	ALC269_TYPE_ALC298,
	ALC269_TYPE_ALC255,
	ALC269_TYPE_ALC256,
	ALC269_TYPE_ALC215,
	ALC269_TYPE_ALC225,
	ALC269_TYPE_ALC294,
	ALC269_TYPE_ALC700,
};

/*
 * BIOS auto configuration
 */
static int alc269_parse_auto_config(struct hda_codec *codec)
{
	static const hda_nid_t alc269_ignore[] = { 0x1d, 0 };
	static const hda_nid_t alc269_ssids[] = { 0, 0x1b, 0x14, 0x21 };
	static const hda_nid_t alc269va_ssids[] = { 0x15, 0x1b, 0x14, 0 };
	struct alc_spec *spec = codec->spec;
	const hda_nid_t *ssids;

	switch (spec->codec_variant) {
	case ALC269_TYPE_ALC269VA:
	case ALC269_TYPE_ALC269VC:
	case ALC269_TYPE_ALC280:
	case ALC269_TYPE_ALC284:
	case ALC269_TYPE_ALC293:
		ssids = alc269va_ssids;
		break;
	case ALC269_TYPE_ALC269VB:
	case ALC269_TYPE_ALC269VD:
	case ALC269_TYPE_ALC282:
	case ALC269_TYPE_ALC283:
	case ALC269_TYPE_ALC286:
	case ALC269_TYPE_ALC298:
	case ALC269_TYPE_ALC255:
	case ALC269_TYPE_ALC256:
	case ALC269_TYPE_ALC215:
	case ALC269_TYPE_ALC225:
	case ALC269_TYPE_ALC294:
	case ALC269_TYPE_ALC700:
		ssids = alc269_ssids;
		break;
	default:
		ssids = alc269_ssids;
		break;
	}

	return alc_parse_auto_config(codec, alc269_ignore, ssids);
}

static int find_ext_mic_pin(struct hda_codec *codec);

static void alc286_shutup(struct hda_codec *codec)
{
	int i;
	int mic_pin = find_ext_mic_pin(codec);
	/* don't shut up pins when unloading the driver; otherwise it breaks
	 * the default pin setup at the next load of the driver
	 */
	if (codec->bus->shutdown)
		return;
	for (i = 0; i < codec->init_pins.used; i++) {
		struct hda_pincfg *pin = snd_array_elem(&codec->init_pins, i);
		/* use read here for syncing after issuing each verb */
		if (pin->nid != mic_pin)
			snd_hda_codec_read(codec, pin->nid, 0,
					AC_VERB_SET_PIN_WIDGET_CONTROL, 0);
	}
	codec->pins_shutup = 1;
}

static void alc269vb_toggle_power_output(struct hda_codec *codec, int power_up)
{
	alc_update_coef_idx(codec, 0x04, 1 << 11, power_up ? (1 << 11) : 0);
}

static void alc269_shutup(struct hda_codec *codec)
{
	struct alc_spec *spec = codec->spec;

	if (spec->codec_variant == ALC269_TYPE_ALC269VB)
		alc269vb_toggle_power_output(codec, 0);
	if (spec->codec_variant == ALC269_TYPE_ALC269VB &&
			(alc_get_coef0(codec) & 0x00ff) == 0x018) {
		msleep(150);
	}
	snd_hda_shutup_pins(codec);
}

static struct coef_fw alc282_coefs[] = {
	WRITE_COEF(0x03, 0x0002), /* Power Down Control */
	UPDATE_COEF(0x05, 0xff3f, 0x0700), /* FIFO and filter clock */
	WRITE_COEF(0x07, 0x0200), /* DMIC control */
	UPDATE_COEF(0x06, 0x00f0, 0), /* Analog clock */
	UPDATE_COEF(0x08, 0xfffc, 0x0c2c), /* JD */
	WRITE_COEF(0x0a, 0xcccc), /* JD offset1 */
	WRITE_COEF(0x0b, 0xcccc), /* JD offset2 */
	WRITE_COEF(0x0e, 0x6e00), /* LDO1/2/3, DAC/ADC */
	UPDATE_COEF(0x0f, 0xf800, 0x1000), /* JD */
	UPDATE_COEF(0x10, 0xfc00, 0x0c00), /* Capless */
	WRITE_COEF(0x6f, 0x0), /* Class D test 4 */
	UPDATE_COEF(0x0c, 0xfe00, 0), /* IO power down directly */
	WRITE_COEF(0x34, 0xa0c0), /* ANC */
	UPDATE_COEF(0x16, 0x0008, 0), /* AGC MUX */
	UPDATE_COEF(0x1d, 0x00e0, 0), /* DAC simple content protection */
	UPDATE_COEF(0x1f, 0x00e0, 0), /* ADC simple content protection */
	WRITE_COEF(0x21, 0x8804), /* DAC ADC Zero Detection */
	WRITE_COEF(0x63, 0x2902), /* PLL */
	WRITE_COEF(0x68, 0xa080), /* capless control 2 */
	WRITE_COEF(0x69, 0x3400), /* capless control 3 */
	WRITE_COEF(0x6a, 0x2f3e), /* capless control 4 */
	WRITE_COEF(0x6b, 0x0), /* capless control 5 */
	UPDATE_COEF(0x6d, 0x0fff, 0x0900), /* class D test 2 */
	WRITE_COEF(0x6e, 0x110a), /* class D test 3 */
	UPDATE_COEF(0x70, 0x00f8, 0x00d8), /* class D test 5 */
	WRITE_COEF(0x71, 0x0014), /* class D test 6 */
	WRITE_COEF(0x72, 0xc2ba), /* classD OCP */
	UPDATE_COEF(0x77, 0x0f80, 0), /* classD pure DC test */
	WRITE_COEF(0x6c, 0xfc06), /* Class D amp control */
	{}
};

static void alc282_restore_default_value(struct hda_codec *codec)
{
	alc_process_coef_fw(codec, alc282_coefs);
}

static void alc282_init(struct hda_codec *codec)
{
	struct alc_spec *spec = codec->spec;
	hda_nid_t hp_pin = spec->gen.autocfg.hp_pins[0];
	bool hp_pin_sense;
	int coef78;

	alc282_restore_default_value(codec);

	if (!hp_pin)
		return;
	hp_pin_sense = snd_hda_jack_detect(codec, hp_pin);
	coef78 = alc_read_coef_idx(codec, 0x78);

	/* Index 0x78 Direct Drive HP AMP LPM Control 1 */
	/* Headphone capless set to high power mode */
	alc_write_coef_idx(codec, 0x78, 0x9004);

	if (hp_pin_sense)
		msleep(2);

	snd_hda_codec_write(codec, hp_pin, 0,
			    AC_VERB_SET_AMP_GAIN_MUTE, AMP_OUT_MUTE);

	if (hp_pin_sense)
		msleep(85);

	snd_hda_codec_write(codec, hp_pin, 0,
			    AC_VERB_SET_PIN_WIDGET_CONTROL, PIN_OUT);

	if (hp_pin_sense)
		msleep(100);

	/* Headphone capless set to normal mode */
	alc_write_coef_idx(codec, 0x78, coef78);
}

static void alc282_shutup(struct hda_codec *codec)
{
	struct alc_spec *spec = codec->spec;
	hda_nid_t hp_pin = spec->gen.autocfg.hp_pins[0];
	bool hp_pin_sense;
	int coef78;

	if (!hp_pin) {
		alc269_shutup(codec);
		return;
	}

	hp_pin_sense = snd_hda_jack_detect(codec, hp_pin);
	coef78 = alc_read_coef_idx(codec, 0x78);
	alc_write_coef_idx(codec, 0x78, 0x9004);

	if (hp_pin_sense)
		msleep(2);

	snd_hda_codec_write(codec, hp_pin, 0,
			    AC_VERB_SET_AMP_GAIN_MUTE, AMP_OUT_MUTE);

	if (hp_pin_sense)
		msleep(85);

	snd_hda_codec_write(codec, hp_pin, 0,
			    AC_VERB_SET_PIN_WIDGET_CONTROL, 0x0);

	if (hp_pin_sense)
		msleep(100);

	alc_auto_setup_eapd(codec, false);
	snd_hda_shutup_pins(codec);
	alc_write_coef_idx(codec, 0x78, coef78);
}

static struct coef_fw alc283_coefs[] = {
	WRITE_COEF(0x03, 0x0002), /* Power Down Control */
	UPDATE_COEF(0x05, 0xff3f, 0x0700), /* FIFO and filter clock */
	WRITE_COEF(0x07, 0x0200), /* DMIC control */
	UPDATE_COEF(0x06, 0x00f0, 0), /* Analog clock */
	UPDATE_COEF(0x08, 0xfffc, 0x0c2c), /* JD */
	WRITE_COEF(0x0a, 0xcccc), /* JD offset1 */
	WRITE_COEF(0x0b, 0xcccc), /* JD offset2 */
	WRITE_COEF(0x0e, 0x6fc0), /* LDO1/2/3, DAC/ADC */
	UPDATE_COEF(0x0f, 0xf800, 0x1000), /* JD */
	UPDATE_COEF(0x10, 0xfc00, 0x0c00), /* Capless */
	WRITE_COEF(0x3a, 0x0), /* Class D test 4 */
	UPDATE_COEF(0x0c, 0xfe00, 0x0), /* IO power down directly */
	WRITE_COEF(0x22, 0xa0c0), /* ANC */
	UPDATE_COEFEX(0x53, 0x01, 0x000f, 0x0008), /* AGC MUX */
	UPDATE_COEF(0x1d, 0x00e0, 0), /* DAC simple content protection */
	UPDATE_COEF(0x1f, 0x00e0, 0), /* ADC simple content protection */
	WRITE_COEF(0x21, 0x8804), /* DAC ADC Zero Detection */
	WRITE_COEF(0x2e, 0x2902), /* PLL */
	WRITE_COEF(0x33, 0xa080), /* capless control 2 */
	WRITE_COEF(0x34, 0x3400), /* capless control 3 */
	WRITE_COEF(0x35, 0x2f3e), /* capless control 4 */
	WRITE_COEF(0x36, 0x0), /* capless control 5 */
	UPDATE_COEF(0x38, 0x0fff, 0x0900), /* class D test 2 */
	WRITE_COEF(0x39, 0x110a), /* class D test 3 */
	UPDATE_COEF(0x3b, 0x00f8, 0x00d8), /* class D test 5 */
	WRITE_COEF(0x3c, 0x0014), /* class D test 6 */
	WRITE_COEF(0x3d, 0xc2ba), /* classD OCP */
	UPDATE_COEF(0x42, 0x0f80, 0x0), /* classD pure DC test */
	WRITE_COEF(0x49, 0x0), /* test mode */
	UPDATE_COEF(0x40, 0xf800, 0x9800), /* Class D DC enable */
	UPDATE_COEF(0x42, 0xf000, 0x2000), /* DC offset */
	WRITE_COEF(0x37, 0xfc06), /* Class D amp control */
	UPDATE_COEF(0x1b, 0x8000, 0), /* HP JD control */
	{}
};

static void alc283_restore_default_value(struct hda_codec *codec)
{
	alc_process_coef_fw(codec, alc283_coefs);
}

static void alc283_init(struct hda_codec *codec)
{
	struct alc_spec *spec = codec->spec;
	hda_nid_t hp_pin = spec->gen.autocfg.hp_pins[0];
	bool hp_pin_sense;

	if (!spec->gen.autocfg.hp_outs) {
		if (spec->gen.autocfg.line_out_type == AC_JACK_HP_OUT)
			hp_pin = spec->gen.autocfg.line_out_pins[0];
	}

	alc283_restore_default_value(codec);

	if (!hp_pin)
		return;

	msleep(30);
	hp_pin_sense = snd_hda_jack_detect(codec, hp_pin);

	/* Index 0x43 Direct Drive HP AMP LPM Control 1 */
	/* Headphone capless set to high power mode */
	alc_write_coef_idx(codec, 0x43, 0x9004);

	snd_hda_codec_write(codec, hp_pin, 0,
			    AC_VERB_SET_AMP_GAIN_MUTE, AMP_OUT_MUTE);

	if (hp_pin_sense)
		msleep(85);

	snd_hda_codec_write(codec, hp_pin, 0,
			    AC_VERB_SET_PIN_WIDGET_CONTROL, PIN_OUT);

	if (hp_pin_sense)
		msleep(85);
	/* Index 0x46 Combo jack auto switch control 2 */
	/* 3k pull low control for Headset jack. */
	alc_update_coef_idx(codec, 0x46, 3 << 12, 0);
	/* Headphone capless set to normal mode */
	alc_write_coef_idx(codec, 0x43, 0x9614);
}

static void alc283_shutup(struct hda_codec *codec)
{
	struct alc_spec *spec = codec->spec;
	hda_nid_t hp_pin = spec->gen.autocfg.hp_pins[0];
	bool hp_pin_sense;

	if (!spec->gen.autocfg.hp_outs) {
		if (spec->gen.autocfg.line_out_type == AC_JACK_HP_OUT)
			hp_pin = spec->gen.autocfg.line_out_pins[0];
	}

	if (!hp_pin) {
		alc269_shutup(codec);
		return;
	}

	hp_pin_sense = snd_hda_jack_detect(codec, hp_pin);

	alc_write_coef_idx(codec, 0x43, 0x9004);

	/*depop hp during suspend*/
	alc_write_coef_idx(codec, 0x06, 0x2100);

	snd_hda_codec_write(codec, hp_pin, 0,
			    AC_VERB_SET_AMP_GAIN_MUTE, AMP_OUT_MUTE);

	if (hp_pin_sense)
		msleep(100);

	snd_hda_codec_write(codec, hp_pin, 0,
			    AC_VERB_SET_PIN_WIDGET_CONTROL, 0x0);

	alc_update_coef_idx(codec, 0x46, 0, 3 << 12);

	if (hp_pin_sense)
		msleep(100);
	alc_auto_setup_eapd(codec, false);
	snd_hda_shutup_pins(codec);
	alc_write_coef_idx(codec, 0x43, 0x9614);
}

static void alc256_init(struct hda_codec *codec)
{
	struct alc_spec *spec = codec->spec;
	hda_nid_t hp_pin = spec->gen.autocfg.hp_pins[0];
	bool hp_pin_sense;

	if (!hp_pin)
		return;

	msleep(30);

	hp_pin_sense = snd_hda_jack_detect(codec, hp_pin);

	if (hp_pin_sense)
		msleep(2);

	alc_update_coefex_idx(codec, 0x57, 0x04, 0x0007, 0x1); /* Low power */

	snd_hda_codec_write(codec, hp_pin, 0,
			    AC_VERB_SET_AMP_GAIN_MUTE, AMP_OUT_MUTE);

	if (hp_pin_sense)
		msleep(85);

	snd_hda_codec_write(codec, hp_pin, 0,
			    AC_VERB_SET_PIN_WIDGET_CONTROL, PIN_OUT);

	if (hp_pin_sense)
		msleep(100);

	alc_update_coef_idx(codec, 0x46, 3 << 12, 0);
	alc_update_coefex_idx(codec, 0x57, 0x04, 0x0007, 0x4); /* Hight power */
}

static void alc256_shutup(struct hda_codec *codec)
{
	struct alc_spec *spec = codec->spec;
	hda_nid_t hp_pin = spec->gen.autocfg.hp_pins[0];
	bool hp_pin_sense;

	if (!hp_pin) {
		alc269_shutup(codec);
		return;
	}

	hp_pin_sense = snd_hda_jack_detect(codec, hp_pin);

	if (hp_pin_sense)
		msleep(2);

	snd_hda_codec_write(codec, hp_pin, 0,
			    AC_VERB_SET_AMP_GAIN_MUTE, AMP_OUT_MUTE);

	if (hp_pin_sense)
		msleep(85);

	snd_hda_codec_write(codec, hp_pin, 0,
			    AC_VERB_SET_PIN_WIDGET_CONTROL, 0x0);

	alc_update_coef_idx(codec, 0x46, 0, 3 << 12); /* 3k pull low control for Headset jack. */

	if (hp_pin_sense)
		msleep(100);

	alc_auto_setup_eapd(codec, false);
	snd_hda_shutup_pins(codec);
}

static void alc_default_init(struct hda_codec *codec)
{
	struct alc_spec *spec = codec->spec;
	hda_nid_t hp_pin = spec->gen.autocfg.hp_pins[0];
	bool hp_pin_sense;

	if (!hp_pin)
		return;

	msleep(30);

	hp_pin_sense = snd_hda_jack_detect(codec, hp_pin);

	if (hp_pin_sense)
		msleep(2);

	snd_hda_codec_write(codec, hp_pin, 0,
			    AC_VERB_SET_AMP_GAIN_MUTE, AMP_OUT_MUTE);

	if (hp_pin_sense)
		msleep(85);

	snd_hda_codec_write(codec, hp_pin, 0,
			    AC_VERB_SET_PIN_WIDGET_CONTROL, PIN_OUT);

	if (hp_pin_sense)
		msleep(100);
}

static void alc_default_shutup(struct hda_codec *codec)
{
	struct alc_spec *spec = codec->spec;
	hda_nid_t hp_pin = spec->gen.autocfg.hp_pins[0];
	bool hp_pin_sense;

	if (!hp_pin) {
		alc269_shutup(codec);
		return;
	}

	hp_pin_sense = snd_hda_jack_detect(codec, hp_pin);

	if (hp_pin_sense)
		msleep(2);

	snd_hda_codec_write(codec, hp_pin, 0,
			    AC_VERB_SET_AMP_GAIN_MUTE, AMP_OUT_MUTE);

	if (hp_pin_sense)
		msleep(85);

	snd_hda_codec_write(codec, hp_pin, 0,
			    AC_VERB_SET_PIN_WIDGET_CONTROL, 0x0);

	if (hp_pin_sense)
		msleep(100);

	alc_auto_setup_eapd(codec, false);
	snd_hda_shutup_pins(codec);
}

static void alc5505_coef_set(struct hda_codec *codec, unsigned int index_reg,
			     unsigned int val)
{
	snd_hda_codec_write(codec, 0x51, 0, AC_VERB_SET_COEF_INDEX, index_reg >> 1);
	snd_hda_codec_write(codec, 0x51, 0, AC_VERB_SET_PROC_COEF, val & 0xffff); /* LSB */
	snd_hda_codec_write(codec, 0x51, 0, AC_VERB_SET_PROC_COEF, val >> 16); /* MSB */
}

static int alc5505_coef_get(struct hda_codec *codec, unsigned int index_reg)
{
	unsigned int val;

	snd_hda_codec_write(codec, 0x51, 0, AC_VERB_SET_COEF_INDEX, index_reg >> 1);
	val = snd_hda_codec_read(codec, 0x51, 0, AC_VERB_GET_PROC_COEF, 0)
		& 0xffff;
	val |= snd_hda_codec_read(codec, 0x51, 0, AC_VERB_GET_PROC_COEF, 0)
		<< 16;
	return val;
}

static void alc5505_dsp_halt(struct hda_codec *codec)
{
	unsigned int val;

	alc5505_coef_set(codec, 0x3000, 0x000c); /* DSP CPU stop */
	alc5505_coef_set(codec, 0x880c, 0x0008); /* DDR enter self refresh */
	alc5505_coef_set(codec, 0x61c0, 0x11110080); /* Clock control for PLL and CPU */
	alc5505_coef_set(codec, 0x6230, 0xfc0d4011); /* Disable Input OP */
	alc5505_coef_set(codec, 0x61b4, 0x040a2b03); /* Stop PLL2 */
	alc5505_coef_set(codec, 0x61b0, 0x00005b17); /* Stop PLL1 */
	alc5505_coef_set(codec, 0x61b8, 0x04133303); /* Stop PLL3 */
	val = alc5505_coef_get(codec, 0x6220);
	alc5505_coef_set(codec, 0x6220, (val | 0x3000)); /* switch Ringbuffer clock to DBUS clock */
}

static void alc5505_dsp_back_from_halt(struct hda_codec *codec)
{
	alc5505_coef_set(codec, 0x61b8, 0x04133302);
	alc5505_coef_set(codec, 0x61b0, 0x00005b16);
	alc5505_coef_set(codec, 0x61b4, 0x040a2b02);
	alc5505_coef_set(codec, 0x6230, 0xf80d4011);
	alc5505_coef_set(codec, 0x6220, 0x2002010f);
	alc5505_coef_set(codec, 0x880c, 0x00000004);
}

static void alc5505_dsp_init(struct hda_codec *codec)
{
	unsigned int val;

	alc5505_dsp_halt(codec);
	alc5505_dsp_back_from_halt(codec);
	alc5505_coef_set(codec, 0x61b0, 0x5b14); /* PLL1 control */
	alc5505_coef_set(codec, 0x61b0, 0x5b16);
	alc5505_coef_set(codec, 0x61b4, 0x04132b00); /* PLL2 control */
	alc5505_coef_set(codec, 0x61b4, 0x04132b02);
	alc5505_coef_set(codec, 0x61b8, 0x041f3300); /* PLL3 control*/
	alc5505_coef_set(codec, 0x61b8, 0x041f3302);
	snd_hda_codec_write(codec, 0x51, 0, AC_VERB_SET_CODEC_RESET, 0); /* Function reset */
	alc5505_coef_set(codec, 0x61b8, 0x041b3302);
	alc5505_coef_set(codec, 0x61b8, 0x04173302);
	alc5505_coef_set(codec, 0x61b8, 0x04163302);
	alc5505_coef_set(codec, 0x8800, 0x348b328b); /* DRAM control */
	alc5505_coef_set(codec, 0x8808, 0x00020022); /* DRAM control */
	alc5505_coef_set(codec, 0x8818, 0x00000400); /* DRAM control */

	val = alc5505_coef_get(codec, 0x6200) >> 16; /* Read revision ID */
	if (val <= 3)
		alc5505_coef_set(codec, 0x6220, 0x2002010f); /* I/O PAD Configuration */
	else
		alc5505_coef_set(codec, 0x6220, 0x6002018f);

	alc5505_coef_set(codec, 0x61ac, 0x055525f0); /**/
	alc5505_coef_set(codec, 0x61c0, 0x12230080); /* Clock control */
	alc5505_coef_set(codec, 0x61b4, 0x040e2b02); /* PLL2 control */
	alc5505_coef_set(codec, 0x61bc, 0x010234f8); /* OSC Control */
	alc5505_coef_set(codec, 0x880c, 0x00000004); /* DRAM Function control */
	alc5505_coef_set(codec, 0x880c, 0x00000003);
	alc5505_coef_set(codec, 0x880c, 0x00000010);

#ifdef HALT_REALTEK_ALC5505
	alc5505_dsp_halt(codec);
#endif
}

#ifdef HALT_REALTEK_ALC5505
#define alc5505_dsp_suspend(codec)	/* NOP */
#define alc5505_dsp_resume(codec)	/* NOP */
#else
#define alc5505_dsp_suspend(codec)	alc5505_dsp_halt(codec)
#define alc5505_dsp_resume(codec)	alc5505_dsp_back_from_halt(codec)
#endif

#ifdef CONFIG_PM
static int alc269_suspend(struct hda_codec *codec)
{
	struct alc_spec *spec = codec->spec;

	if (spec->has_alc5505_dsp)
		alc5505_dsp_suspend(codec);
	return alc_suspend(codec);
}

static int alc269_resume(struct hda_codec *codec)
{
	struct alc_spec *spec = codec->spec;

	if (spec->codec_variant == ALC269_TYPE_ALC269VB)
		alc269vb_toggle_power_output(codec, 0);
	if (spec->codec_variant == ALC269_TYPE_ALC269VB &&
			(alc_get_coef0(codec) & 0x00ff) == 0x018) {
		msleep(150);
	}

	codec->patch_ops.init(codec);

	if (spec->codec_variant == ALC269_TYPE_ALC269VB)
		alc269vb_toggle_power_output(codec, 1);
	if (spec->codec_variant == ALC269_TYPE_ALC269VB &&
			(alc_get_coef0(codec) & 0x00ff) == 0x017) {
		msleep(200);
	}

	regcache_sync(codec->core.regmap);
	hda_call_check_power_status(codec, 0x01);

	/* on some machine, the BIOS will clear the codec gpio data when enter
	 * suspend, and won't restore the data after resume, so we restore it
	 * in the driver.
	 */
	if (spec->gpio_led)
		snd_hda_codec_write(codec, codec->core.afg, 0, AC_VERB_SET_GPIO_DATA,
			    spec->gpio_led);

	if (spec->has_alc5505_dsp)
		alc5505_dsp_resume(codec);

	return 0;
}
#endif /* CONFIG_PM */

static void alc269_fixup_pincfg_no_hp_to_lineout(struct hda_codec *codec,
						 const struct hda_fixup *fix, int action)
{
	struct alc_spec *spec = codec->spec;

	if (action == HDA_FIXUP_ACT_PRE_PROBE)
		spec->parse_flags = HDA_PINCFG_NO_HP_FIXUP;
}

static void alc269_fixup_hweq(struct hda_codec *codec,
			       const struct hda_fixup *fix, int action)
{
	if (action == HDA_FIXUP_ACT_INIT)
		alc_update_coef_idx(codec, 0x1e, 0, 0x80);
}

static void alc269_fixup_headset_mic(struct hda_codec *codec,
				       const struct hda_fixup *fix, int action)
{
	struct alc_spec *spec = codec->spec;

	if (action == HDA_FIXUP_ACT_PRE_PROBE)
		spec->parse_flags |= HDA_PINCFG_HEADSET_MIC;
}

static void alc271_fixup_dmic(struct hda_codec *codec,
			      const struct hda_fixup *fix, int action)
{
	static const struct hda_verb verbs[] = {
		{0x20, AC_VERB_SET_COEF_INDEX, 0x0d},
		{0x20, AC_VERB_SET_PROC_COEF, 0x4000},
		{}
	};
	unsigned int cfg;

	if (strcmp(codec->core.chip_name, "ALC271X") &&
	    strcmp(codec->core.chip_name, "ALC269VB"))
		return;
	cfg = snd_hda_codec_get_pincfg(codec, 0x12);
	if (get_defcfg_connect(cfg) == AC_JACK_PORT_FIXED)
		snd_hda_sequence_write(codec, verbs);
}

static void alc269_fixup_pcm_44k(struct hda_codec *codec,
				 const struct hda_fixup *fix, int action)
{
	struct alc_spec *spec = codec->spec;

	if (action != HDA_FIXUP_ACT_PROBE)
		return;

	/* Due to a hardware problem on Lenovo Ideadpad, we need to
	 * fix the sample rate of analog I/O to 44.1kHz
	 */
	spec->gen.stream_analog_playback = &alc269_44k_pcm_analog_playback;
	spec->gen.stream_analog_capture = &alc269_44k_pcm_analog_capture;
}

static void alc269_fixup_stereo_dmic(struct hda_codec *codec,
				     const struct hda_fixup *fix, int action)
{
	/* The digital-mic unit sends PDM (differential signal) instead of
	 * the standard PCM, thus you can't record a valid mono stream as is.
	 * Below is a workaround specific to ALC269 to control the dmic
	 * signal source as mono.
	 */
	if (action == HDA_FIXUP_ACT_INIT)
		alc_update_coef_idx(codec, 0x07, 0, 0x80);
}

static void alc269_quanta_automute(struct hda_codec *codec)
{
	snd_hda_gen_update_outputs(codec);

	alc_write_coef_idx(codec, 0x0c, 0x680);
	alc_write_coef_idx(codec, 0x0c, 0x480);
}

static void alc269_fixup_quanta_mute(struct hda_codec *codec,
				     const struct hda_fixup *fix, int action)
{
	struct alc_spec *spec = codec->spec;
	if (action != HDA_FIXUP_ACT_PROBE)
		return;
	spec->gen.automute_hook = alc269_quanta_automute;
}

static void alc269_x101_hp_automute_hook(struct hda_codec *codec,
					 struct hda_jack_callback *jack)
{
	struct alc_spec *spec = codec->spec;
	int vref;
	msleep(200);
	snd_hda_gen_hp_automute(codec, jack);

	vref = spec->gen.hp_jack_present ? PIN_VREF80 : 0;
	msleep(100);
	snd_hda_codec_write(codec, 0x18, 0, AC_VERB_SET_PIN_WIDGET_CONTROL,
			    vref);
	msleep(500);
	snd_hda_codec_write(codec, 0x18, 0, AC_VERB_SET_PIN_WIDGET_CONTROL,
			    vref);
}

static void alc269_fixup_x101_headset_mic(struct hda_codec *codec,
				     const struct hda_fixup *fix, int action)
{
	struct alc_spec *spec = codec->spec;
	if (action == HDA_FIXUP_ACT_PRE_PROBE) {
		spec->parse_flags |= HDA_PINCFG_HEADSET_MIC;
		spec->gen.hp_automute_hook = alc269_x101_hp_automute_hook;
	}
}


/* update mute-LED according to the speaker mute state via mic VREF pin */
static void alc269_fixup_mic_mute_hook(void *private_data, int enabled)
{
	struct hda_codec *codec = private_data;
	struct alc_spec *spec = codec->spec;
	unsigned int pinval;

	if (spec->mute_led_polarity)
		enabled = !enabled;
	pinval = snd_hda_codec_get_pin_target(codec, spec->mute_led_nid);
	pinval &= ~AC_PINCTL_VREFEN;
	pinval |= enabled ? AC_PINCTL_VREF_HIZ : AC_PINCTL_VREF_80;
	if (spec->mute_led_nid)
		snd_hda_set_pin_ctl_cache(codec, spec->mute_led_nid, pinval);
}

/* Make sure the led works even in runtime suspend */
static unsigned int led_power_filter(struct hda_codec *codec,
						  hda_nid_t nid,
						  unsigned int power_state)
{
	struct alc_spec *spec = codec->spec;

	if (power_state != AC_PWRST_D3 || nid == 0 ||
	    (nid != spec->mute_led_nid && nid != spec->cap_mute_led_nid))
		return power_state;

	/* Set pin ctl again, it might have just been set to 0 */
	snd_hda_set_pin_ctl(codec, nid,
			    snd_hda_codec_get_pin_target(codec, nid));

	return snd_hda_gen_path_power_filter(codec, nid, power_state);
}

static void alc269_fixup_hp_mute_led(struct hda_codec *codec,
				     const struct hda_fixup *fix, int action)
{
	struct alc_spec *spec = codec->spec;
	const struct dmi_device *dev = NULL;

	if (action != HDA_FIXUP_ACT_PRE_PROBE)
		return;

	while ((dev = dmi_find_device(DMI_DEV_TYPE_OEM_STRING, NULL, dev))) {
		int pol, pin;
		if (sscanf(dev->name, "HP_Mute_LED_%d_%x", &pol, &pin) != 2)
			continue;
		if (pin < 0x0a || pin >= 0x10)
			break;
		spec->mute_led_polarity = pol;
		spec->mute_led_nid = pin - 0x0a + 0x18;
		spec->gen.vmaster_mute.hook = alc269_fixup_mic_mute_hook;
		spec->gen.vmaster_mute_enum = 1;
		codec->power_filter = led_power_filter;
		codec_dbg(codec,
			  "Detected mute LED for %x:%d\n", spec->mute_led_nid,
			   spec->mute_led_polarity);
		break;
	}
}

static void alc269_fixup_hp_mute_led_mic1(struct hda_codec *codec,
				const struct hda_fixup *fix, int action)
{
	struct alc_spec *spec = codec->spec;
	if (action == HDA_FIXUP_ACT_PRE_PROBE) {
		spec->mute_led_polarity = 0;
		spec->mute_led_nid = 0x18;
		spec->gen.vmaster_mute.hook = alc269_fixup_mic_mute_hook;
		spec->gen.vmaster_mute_enum = 1;
		codec->power_filter = led_power_filter;
	}
}

static void alc269_fixup_hp_mute_led_mic2(struct hda_codec *codec,
				const struct hda_fixup *fix, int action)
{
	struct alc_spec *spec = codec->spec;
	if (action == HDA_FIXUP_ACT_PRE_PROBE) {
		spec->mute_led_polarity = 0;
		spec->mute_led_nid = 0x19;
		spec->gen.vmaster_mute.hook = alc269_fixup_mic_mute_hook;
		spec->gen.vmaster_mute_enum = 1;
		codec->power_filter = led_power_filter;
	}
}

/* update LED status via GPIO */
static void alc_update_gpio_led(struct hda_codec *codec, unsigned int mask,
				bool enabled)
{
	struct alc_spec *spec = codec->spec;
	unsigned int oldval = spec->gpio_led;

	if (spec->mute_led_polarity)
		enabled = !enabled;

	if (enabled)
		spec->gpio_led &= ~mask;
	else
		spec->gpio_led |= mask;
	if (spec->gpio_led != oldval)
		snd_hda_codec_write(codec, 0x01, 0, AC_VERB_SET_GPIO_DATA,
				    spec->gpio_led);
}

/* turn on/off mute LED via GPIO per vmaster hook */
static void alc_fixup_gpio_mute_hook(void *private_data, int enabled)
{
	struct hda_codec *codec = private_data;
	struct alc_spec *spec = codec->spec;

	alc_update_gpio_led(codec, spec->gpio_mute_led_mask, enabled);
}

/* turn on/off mic-mute LED via GPIO per capture hook */
static void alc_fixup_gpio_mic_mute_hook(struct hda_codec *codec,
					 struct snd_kcontrol *kcontrol,
					 struct snd_ctl_elem_value *ucontrol)
{
	struct alc_spec *spec = codec->spec;

	if (ucontrol)
		alc_update_gpio_led(codec, spec->gpio_mic_led_mask,
				    ucontrol->value.integer.value[0] ||
				    ucontrol->value.integer.value[1]);
}

static void alc269_fixup_hp_gpio_led(struct hda_codec *codec,
				const struct hda_fixup *fix, int action)
{
	struct alc_spec *spec = codec->spec;
	static const struct hda_verb gpio_init[] = {
		{ 0x01, AC_VERB_SET_GPIO_MASK, 0x18 },
		{ 0x01, AC_VERB_SET_GPIO_DIRECTION, 0x18 },
		{}
	};

	if (action == HDA_FIXUP_ACT_PRE_PROBE) {
		spec->gen.vmaster_mute.hook = alc_fixup_gpio_mute_hook;
		spec->gen.cap_sync_hook = alc_fixup_gpio_mic_mute_hook;
		spec->gpio_led = 0;
		spec->mute_led_polarity = 0;
		spec->gpio_mute_led_mask = 0x08;
		spec->gpio_mic_led_mask = 0x10;
		snd_hda_add_verbs(codec, gpio_init);
	}
}

static void alc286_fixup_hp_gpio_led(struct hda_codec *codec,
				const struct hda_fixup *fix, int action)
{
	struct alc_spec *spec = codec->spec;
	static const struct hda_verb gpio_init[] = {
		{ 0x01, AC_VERB_SET_GPIO_MASK, 0x22 },
		{ 0x01, AC_VERB_SET_GPIO_DIRECTION, 0x22 },
		{}
	};

	if (action == HDA_FIXUP_ACT_PRE_PROBE) {
		spec->gen.vmaster_mute.hook = alc_fixup_gpio_mute_hook;
		spec->gen.cap_sync_hook = alc_fixup_gpio_mic_mute_hook;
		spec->gpio_led = 0;
		spec->mute_led_polarity = 0;
		spec->gpio_mute_led_mask = 0x02;
		spec->gpio_mic_led_mask = 0x20;
		snd_hda_add_verbs(codec, gpio_init);
	}
}

/* turn on/off mic-mute LED per capture hook */
static void alc269_fixup_hp_cap_mic_mute_hook(struct hda_codec *codec,
					       struct snd_kcontrol *kcontrol,
					       struct snd_ctl_elem_value *ucontrol)
{
	struct alc_spec *spec = codec->spec;
	unsigned int pinval, enable, disable;

	pinval = snd_hda_codec_get_pin_target(codec, spec->cap_mute_led_nid);
	pinval &= ~AC_PINCTL_VREFEN;
	enable  = pinval | AC_PINCTL_VREF_80;
	disable = pinval | AC_PINCTL_VREF_HIZ;

	if (!ucontrol)
		return;

	if (ucontrol->value.integer.value[0] ||
	    ucontrol->value.integer.value[1])
		pinval = disable;
	else
		pinval = enable;

	if (spec->cap_mute_led_nid)
		snd_hda_set_pin_ctl_cache(codec, spec->cap_mute_led_nid, pinval);
}

static void alc269_fixup_hp_gpio_mic1_led(struct hda_codec *codec,
				const struct hda_fixup *fix, int action)
{
	struct alc_spec *spec = codec->spec;
	static const struct hda_verb gpio_init[] = {
		{ 0x01, AC_VERB_SET_GPIO_MASK, 0x08 },
		{ 0x01, AC_VERB_SET_GPIO_DIRECTION, 0x08 },
		{}
	};

	if (action == HDA_FIXUP_ACT_PRE_PROBE) {
		spec->gen.vmaster_mute.hook = alc_fixup_gpio_mute_hook;
		spec->gen.cap_sync_hook = alc269_fixup_hp_cap_mic_mute_hook;
		spec->gpio_led = 0;
		spec->mute_led_polarity = 0;
		spec->gpio_mute_led_mask = 0x08;
		spec->cap_mute_led_nid = 0x18;
		snd_hda_add_verbs(codec, gpio_init);
		codec->power_filter = led_power_filter;
	}
}

static void alc280_fixup_hp_gpio4(struct hda_codec *codec,
				   const struct hda_fixup *fix, int action)
{
	/* Like hp_gpio_mic1_led, but also needs GPIO4 low to enable headphone amp */
	struct alc_spec *spec = codec->spec;
	static const struct hda_verb gpio_init[] = {
		{ 0x01, AC_VERB_SET_GPIO_MASK, 0x18 },
		{ 0x01, AC_VERB_SET_GPIO_DIRECTION, 0x18 },
		{}
	};

	if (action == HDA_FIXUP_ACT_PRE_PROBE) {
		spec->gen.vmaster_mute.hook = alc_fixup_gpio_mute_hook;
		spec->gen.cap_sync_hook = alc269_fixup_hp_cap_mic_mute_hook;
		spec->gpio_led = 0;
		spec->mute_led_polarity = 0;
		spec->gpio_mute_led_mask = 0x08;
		spec->cap_mute_led_nid = 0x18;
		snd_hda_add_verbs(codec, gpio_init);
		codec->power_filter = led_power_filter;
	}
}

static void gpio2_mic_hotkey_event(struct hda_codec *codec,
				   struct hda_jack_callback *event)
{
	struct alc_spec *spec = codec->spec;

	/* GPIO2 just toggles on a keypress/keyrelease cycle. Therefore
	   send both key on and key off event for every interrupt. */
	input_report_key(spec->kb_dev, spec->alc_mute_keycode_map[ALC_KEY_MICMUTE_INDEX], 1);
	input_sync(spec->kb_dev);
	input_report_key(spec->kb_dev, spec->alc_mute_keycode_map[ALC_KEY_MICMUTE_INDEX], 0);
	input_sync(spec->kb_dev);
}

static int alc_register_micmute_input_device(struct hda_codec *codec)
{
	struct alc_spec *spec = codec->spec;
	int i;

	spec->kb_dev = input_allocate_device();
	if (!spec->kb_dev) {
		codec_err(codec, "Out of memory (input_allocate_device)\n");
		return -ENOMEM;
	}

	spec->alc_mute_keycode_map[ALC_KEY_MICMUTE_INDEX] = KEY_MICMUTE;

	spec->kb_dev->name = "Microphone Mute Button";
	spec->kb_dev->evbit[0] = BIT_MASK(EV_KEY);
	spec->kb_dev->keycodesize = sizeof(spec->alc_mute_keycode_map[0]);
	spec->kb_dev->keycodemax = ARRAY_SIZE(spec->alc_mute_keycode_map);
	spec->kb_dev->keycode = spec->alc_mute_keycode_map;
	for (i = 0; i < ARRAY_SIZE(spec->alc_mute_keycode_map); i++)
		set_bit(spec->alc_mute_keycode_map[i], spec->kb_dev->keybit);

	if (input_register_device(spec->kb_dev)) {
		codec_err(codec, "input_register_device failed\n");
		input_free_device(spec->kb_dev);
		spec->kb_dev = NULL;
		return -ENOMEM;
	}

	return 0;
}

static void alc280_fixup_hp_gpio2_mic_hotkey(struct hda_codec *codec,
					     const struct hda_fixup *fix, int action)
{
	/* GPIO1 = set according to SKU external amp
	   GPIO2 = mic mute hotkey
	   GPIO3 = mute LED
	   GPIO4 = mic mute LED */
	static const struct hda_verb gpio_init[] = {
		{ 0x01, AC_VERB_SET_GPIO_MASK, 0x1e },
		{ 0x01, AC_VERB_SET_GPIO_DIRECTION, 0x1a },
		{ 0x01, AC_VERB_SET_GPIO_DATA, 0x02 },
		{}
	};

	struct alc_spec *spec = codec->spec;

	if (action == HDA_FIXUP_ACT_PRE_PROBE) {
		if (alc_register_micmute_input_device(codec) != 0)
			return;

		snd_hda_add_verbs(codec, gpio_init);
		snd_hda_codec_write_cache(codec, codec->core.afg, 0,
					  AC_VERB_SET_GPIO_UNSOLICITED_RSP_MASK, 0x04);
		snd_hda_jack_detect_enable_callback(codec, codec->core.afg,
						    gpio2_mic_hotkey_event);

		spec->gen.vmaster_mute.hook = alc_fixup_gpio_mute_hook;
		spec->gen.cap_sync_hook = alc_fixup_gpio_mic_mute_hook;
		spec->gpio_led = 0;
		spec->mute_led_polarity = 0;
		spec->gpio_mute_led_mask = 0x08;
		spec->gpio_mic_led_mask = 0x10;
		return;
	}

	if (!spec->kb_dev)
		return;

	switch (action) {
	case HDA_FIXUP_ACT_PROBE:
		spec->init_amp = ALC_INIT_DEFAULT;
		break;
	case HDA_FIXUP_ACT_FREE:
		input_unregister_device(spec->kb_dev);
		spec->kb_dev = NULL;
	}
}

static void alc233_fixup_lenovo_line2_mic_hotkey(struct hda_codec *codec,
					     const struct hda_fixup *fix, int action)
{
	/* Line2 = mic mute hotkey
	   GPIO2 = mic mute LED */
	static const struct hda_verb gpio_init[] = {
		{ 0x01, AC_VERB_SET_GPIO_MASK, 0x04 },
		{ 0x01, AC_VERB_SET_GPIO_DIRECTION, 0x04 },
		{}
	};

	struct alc_spec *spec = codec->spec;

	if (action == HDA_FIXUP_ACT_PRE_PROBE) {
		if (alc_register_micmute_input_device(codec) != 0)
			return;

		snd_hda_add_verbs(codec, gpio_init);
		snd_hda_jack_detect_enable_callback(codec, 0x1b,
						    gpio2_mic_hotkey_event);

		spec->gen.cap_sync_hook = alc_fixup_gpio_mic_mute_hook;
		spec->gpio_led = 0;
		spec->mute_led_polarity = 0;
		spec->gpio_mic_led_mask = 0x04;
		return;
	}

	if (!spec->kb_dev)
		return;

	switch (action) {
	case HDA_FIXUP_ACT_PROBE:
		spec->init_amp = ALC_INIT_DEFAULT;
		break;
	case HDA_FIXUP_ACT_FREE:
		input_unregister_device(spec->kb_dev);
		spec->kb_dev = NULL;
	}
}

static void alc269_fixup_hp_line1_mic1_led(struct hda_codec *codec,
				const struct hda_fixup *fix, int action)
{
	struct alc_spec *spec = codec->spec;

	if (action == HDA_FIXUP_ACT_PRE_PROBE) {
		spec->gen.vmaster_mute.hook = alc269_fixup_mic_mute_hook;
		spec->gen.cap_sync_hook = alc269_fixup_hp_cap_mic_mute_hook;
		spec->mute_led_polarity = 0;
		spec->mute_led_nid = 0x1a;
		spec->cap_mute_led_nid = 0x18;
		spec->gen.vmaster_mute_enum = 1;
		codec->power_filter = led_power_filter;
	}
}

static struct coef_fw alc225_pre_hsmode[] = {
	UPDATE_COEF(0x4a, 1<<8, 0),
	UPDATE_COEFEX(0x57, 0x05, 1<<14, 0),
	UPDATE_COEF(0x63, 3<<14, 3<<14),
	UPDATE_COEF(0x4a, 3<<4, 2<<4),
	UPDATE_COEF(0x4a, 3<<10, 3<<10),
	UPDATE_COEF(0x45, 0x3f<<10, 0x34<<10),
	UPDATE_COEF(0x4a, 3<<10, 0),
	{}
};

static void alc_headset_mode_unplugged(struct hda_codec *codec)
{
	static struct coef_fw coef0255[] = {
		WRITE_COEF(0x45, 0xd089), /* UAJ function set to menual mode */
		UPDATE_COEFEX(0x57, 0x05, 1<<14, 0), /* Direct Drive HP Amp control(Set to verb control)*/
		WRITE_COEF(0x06, 0x6104), /* Set MIC2 Vref gate with HP */
		WRITE_COEFEX(0x57, 0x03, 0x8aa6), /* Direct Drive HP Amp control */
		{}
	};
	static struct coef_fw coef0255_1[] = {
		WRITE_COEF(0x1b, 0x0c0b), /* LDO and MISC control */
		{}
	};
	static struct coef_fw coef0256[] = {
		WRITE_COEF(0x1b, 0x0c4b), /* LDO and MISC control */
		{}
	};
	static struct coef_fw coef0233[] = {
		WRITE_COEF(0x1b, 0x0c0b),
		WRITE_COEF(0x45, 0xc429),
		UPDATE_COEF(0x35, 0x4000, 0),
		WRITE_COEF(0x06, 0x2104),
		WRITE_COEF(0x1a, 0x0001),
		WRITE_COEF(0x26, 0x0004),
		WRITE_COEF(0x32, 0x42a3),
		{}
	};
	static struct coef_fw coef0288[] = {
		UPDATE_COEF(0x4f, 0xfcc0, 0xc400),
		UPDATE_COEF(0x50, 0x2000, 0x2000),
		UPDATE_COEF(0x56, 0x0006, 0x0006),
		UPDATE_COEF(0x66, 0x0008, 0),
		UPDATE_COEF(0x67, 0x2000, 0),
		{}
	};
	static struct coef_fw coef0298[] = {
		UPDATE_COEF(0x19, 0x1300, 0x0300),
		{}
	};
	static struct coef_fw coef0292[] = {
		WRITE_COEF(0x76, 0x000e),
		WRITE_COEF(0x6c, 0x2400),
		WRITE_COEF(0x18, 0x7308),
		WRITE_COEF(0x6b, 0xc429),
		{}
	};
	static struct coef_fw coef0293[] = {
		UPDATE_COEF(0x10, 7<<8, 6<<8), /* SET Line1 JD to 0 */
		UPDATE_COEFEX(0x57, 0x05, 1<<15|1<<13, 0x0), /* SET charge pump by verb */
		UPDATE_COEFEX(0x57, 0x03, 1<<10, 1<<10), /* SET EN_OSW to 1 */
		UPDATE_COEF(0x1a, 1<<3, 1<<3), /* Combo JD gating with LINE1-VREFO */
		WRITE_COEF(0x45, 0xc429), /* Set to TRS type */
		UPDATE_COEF(0x4a, 0x000f, 0x000e), /* Combo Jack auto detect */
		{}
	};
	static struct coef_fw coef0668[] = {
		WRITE_COEF(0x15, 0x0d40),
		WRITE_COEF(0xb7, 0x802b),
		{}
	};
	static struct coef_fw coef0225[] = {
		UPDATE_COEF(0x63, 3<<14, 0),
		{}
	};
	static struct coef_fw coef0274[] = {
		UPDATE_COEF(0x4a, 0x0100, 0),
		UPDATE_COEFEX(0x57, 0x05, 0x4000, 0),
		UPDATE_COEF(0x6b, 0xf000, 0x5000),
		UPDATE_COEF(0x4a, 0x0010, 0),
		UPDATE_COEF(0x4a, 0x0c00, 0x0c00),
		WRITE_COEF(0x45, 0x5289),
		UPDATE_COEF(0x4a, 0x0c00, 0),
		{}
	};

	switch (codec->core.vendor_id) {
	case 0x10ec0255:
		alc_process_coef_fw(codec, coef0255_1);
		alc_process_coef_fw(codec, coef0255);
		break;
	case 0x10ec0256:
		alc_process_coef_fw(codec, coef0256);
		alc_process_coef_fw(codec, coef0255);
		break;
	case 0x10ec0234:
	case 0x10ec0274:
	case 0x10ec0294:
		alc_process_coef_fw(codec, coef0274);
		break;
	case 0x10ec0233:
	case 0x10ec0283:
		alc_process_coef_fw(codec, coef0233);
		break;
	case 0x10ec0286:
	case 0x10ec0288:
		alc_process_coef_fw(codec, coef0288);
		break;
	case 0x10ec0298:
		alc_process_coef_fw(codec, coef0298);
		alc_process_coef_fw(codec, coef0288);
		break;
	case 0x10ec0292:
		alc_process_coef_fw(codec, coef0292);
		break;
	case 0x10ec0293:
		alc_process_coef_fw(codec, coef0293);
		break;
	case 0x10ec0668:
		alc_process_coef_fw(codec, coef0668);
		break;
	case 0x10ec0225:
	case 0x10ec0295:
	case 0x10ec0299:
		alc_process_coef_fw(codec, coef0225);
		break;
	case 0x10ec0867:
		alc_update_coefex_idx(codec, 0x57, 0x5, 1<<14, 0);
		break;
	}
	codec_dbg(codec, "Headset jack set to unplugged mode.\n");
}


static void alc_headset_mode_mic_in(struct hda_codec *codec, hda_nid_t hp_pin,
				    hda_nid_t mic_pin)
{
	static struct coef_fw coef0255[] = {
		WRITE_COEFEX(0x57, 0x03, 0x8aa6),
		WRITE_COEF(0x06, 0x6100), /* Set MIC2 Vref gate to normal */
		{}
	};
	static struct coef_fw coef0233[] = {
		UPDATE_COEF(0x35, 0, 1<<14),
		WRITE_COEF(0x06, 0x2100),
		WRITE_COEF(0x1a, 0x0021),
		WRITE_COEF(0x26, 0x008c),
		{}
	};
	static struct coef_fw coef0288[] = {
		UPDATE_COEF(0x4f, 0x00c0, 0),
		UPDATE_COEF(0x50, 0x2000, 0),
		UPDATE_COEF(0x56, 0x0006, 0),
		UPDATE_COEF(0x4f, 0xfcc0, 0xc400),
		UPDATE_COEF(0x66, 0x0008, 0x0008),
		UPDATE_COEF(0x67, 0x2000, 0x2000),
		{}
	};
	static struct coef_fw coef0292[] = {
		WRITE_COEF(0x19, 0xa208),
		WRITE_COEF(0x2e, 0xacf0),
		{}
	};
	static struct coef_fw coef0293[] = {
		UPDATE_COEFEX(0x57, 0x05, 0, 1<<15|1<<13), /* SET charge pump by verb */
		UPDATE_COEFEX(0x57, 0x03, 1<<10, 0), /* SET EN_OSW to 0 */
		UPDATE_COEF(0x1a, 1<<3, 0), /* Combo JD gating without LINE1-VREFO */
		{}
	};
	static struct coef_fw coef0688[] = {
		WRITE_COEF(0xb7, 0x802b),
		WRITE_COEF(0xb5, 0x1040),
		UPDATE_COEF(0xc3, 0, 1<<12),
		{}
	};
	static struct coef_fw coef0225[] = {
		UPDATE_COEFEX(0x57, 0x05, 1<<14, 1<<14),
		UPDATE_COEF(0x4a, 3<<4, 2<<4),
		UPDATE_COEF(0x63, 3<<14, 0),
		{}
	};
	static struct coef_fw coef0274[] = {
		UPDATE_COEFEX(0x57, 0x05, 0x4000, 0x4000),
		UPDATE_COEF(0x4a, 0x0010, 0),
		UPDATE_COEF(0x6b, 0xf000, 0),
		{}
	};

	switch (codec->core.vendor_id) {
	case 0x10ec0255:
	case 0x10ec0256:
		alc_write_coef_idx(codec, 0x45, 0xc489);
		snd_hda_set_pin_ctl_cache(codec, hp_pin, 0);
		alc_process_coef_fw(codec, coef0255);
		snd_hda_set_pin_ctl_cache(codec, mic_pin, PIN_VREF50);
		break;
	case 0x10ec0234:
	case 0x10ec0274:
	case 0x10ec0294:
		alc_write_coef_idx(codec, 0x45, 0x4689);
		snd_hda_set_pin_ctl_cache(codec, hp_pin, 0);
		alc_process_coef_fw(codec, coef0274);
		snd_hda_set_pin_ctl_cache(codec, mic_pin, PIN_VREF50);
		break;
	case 0x10ec0233:
	case 0x10ec0283:
		alc_write_coef_idx(codec, 0x45, 0xc429);
		snd_hda_set_pin_ctl_cache(codec, hp_pin, 0);
		alc_process_coef_fw(codec, coef0233);
		snd_hda_set_pin_ctl_cache(codec, mic_pin, PIN_VREF50);
		break;
	case 0x10ec0286:
	case 0x10ec0288:
	case 0x10ec0298:
		snd_hda_set_pin_ctl_cache(codec, hp_pin, 0);
		alc_process_coef_fw(codec, coef0288);
		snd_hda_set_pin_ctl_cache(codec, mic_pin, PIN_VREF50);
		break;
	case 0x10ec0292:
		snd_hda_set_pin_ctl_cache(codec, hp_pin, 0);
		alc_process_coef_fw(codec, coef0292);
		break;
	case 0x10ec0293:
		/* Set to TRS mode */
		alc_write_coef_idx(codec, 0x45, 0xc429);
		snd_hda_set_pin_ctl_cache(codec, hp_pin, 0);
		alc_process_coef_fw(codec, coef0293);
		snd_hda_set_pin_ctl_cache(codec, mic_pin, PIN_VREF50);
		break;
	case 0x10ec0867:
		alc_update_coefex_idx(codec, 0x57, 0x5, 0, 1<<14);
		/* fallthru */
	case 0x10ec0221:
	case 0x10ec0662:
		snd_hda_set_pin_ctl_cache(codec, hp_pin, 0);
		snd_hda_set_pin_ctl_cache(codec, mic_pin, PIN_VREF50);
		break;
	case 0x10ec0668:
		alc_write_coef_idx(codec, 0x11, 0x0001);
		snd_hda_set_pin_ctl_cache(codec, hp_pin, 0);
		alc_process_coef_fw(codec, coef0688);
		snd_hda_set_pin_ctl_cache(codec, mic_pin, PIN_VREF50);
		break;
	case 0x10ec0225:
	case 0x10ec0295:
	case 0x10ec0299:
		alc_process_coef_fw(codec, alc225_pre_hsmode);
		alc_update_coef_idx(codec, 0x45, 0x3f<<10, 0x31<<10);
		snd_hda_set_pin_ctl_cache(codec, hp_pin, 0);
		alc_process_coef_fw(codec, coef0225);
		snd_hda_set_pin_ctl_cache(codec, mic_pin, PIN_VREF50);
		break;
	}
	codec_dbg(codec, "Headset jack set to mic-in mode.\n");
}

static void alc_headset_mode_default(struct hda_codec *codec)
{
	static struct coef_fw coef0225[] = {
		UPDATE_COEF(0x45, 0x3f<<10, 0x30<<10),
		UPDATE_COEF(0x45, 0x3f<<10, 0x31<<10),
		UPDATE_COEF(0x49, 3<<8, 0<<8),
		UPDATE_COEF(0x4a, 3<<4, 3<<4),
		UPDATE_COEF(0x63, 3<<14, 0),
		UPDATE_COEF(0x67, 0xf000, 0x3000),
		{}
	};
	static struct coef_fw coef0255[] = {
		WRITE_COEF(0x45, 0xc089),
		WRITE_COEF(0x45, 0xc489),
		WRITE_COEFEX(0x57, 0x03, 0x8ea6),
		WRITE_COEF(0x49, 0x0049),
		{}
	};
	static struct coef_fw coef0233[] = {
		WRITE_COEF(0x06, 0x2100),
		WRITE_COEF(0x32, 0x4ea3),
		{}
	};
	static struct coef_fw coef0288[] = {
		UPDATE_COEF(0x4f, 0xfcc0, 0xc400), /* Set to TRS type */
		UPDATE_COEF(0x50, 0x2000, 0x2000),
		UPDATE_COEF(0x56, 0x0006, 0x0006),
		UPDATE_COEF(0x66, 0x0008, 0),
		UPDATE_COEF(0x67, 0x2000, 0),
		{}
	};
	static struct coef_fw coef0292[] = {
		WRITE_COEF(0x76, 0x000e),
		WRITE_COEF(0x6c, 0x2400),
		WRITE_COEF(0x6b, 0xc429),
		WRITE_COEF(0x18, 0x7308),
		{}
	};
	static struct coef_fw coef0293[] = {
		UPDATE_COEF(0x4a, 0x000f, 0x000e), /* Combo Jack auto detect */
		WRITE_COEF(0x45, 0xC429), /* Set to TRS type */
		UPDATE_COEF(0x1a, 1<<3, 0), /* Combo JD gating without LINE1-VREFO */
		{}
	};
	static struct coef_fw coef0688[] = {
		WRITE_COEF(0x11, 0x0041),
		WRITE_COEF(0x15, 0x0d40),
		WRITE_COEF(0xb7, 0x802b),
		{}
	};
	static struct coef_fw coef0274[] = {
		WRITE_COEF(0x45, 0x4289),
		UPDATE_COEF(0x4a, 0x0010, 0x0010),
		UPDATE_COEF(0x6b, 0x0f00, 0),
		UPDATE_COEF(0x49, 0x0300, 0x0300),
		{}
	};

	switch (codec->core.vendor_id) {
	case 0x10ec0225:
	case 0x10ec0295:
	case 0x10ec0299:
		alc_process_coef_fw(codec, alc225_pre_hsmode);
		alc_process_coef_fw(codec, coef0225);
		break;
	case 0x10ec0255:
	case 0x10ec0256:
		alc_process_coef_fw(codec, coef0255);
		break;
	case 0x10ec0234:
	case 0x10ec0274:
	case 0x10ec0294:
		alc_process_coef_fw(codec, coef0274);
		break;
	case 0x10ec0233:
	case 0x10ec0283:
		alc_process_coef_fw(codec, coef0233);
		break;
	case 0x10ec0286:
	case 0x10ec0288:
	case 0x10ec0298:
		alc_process_coef_fw(codec, coef0288);
		break;
	case 0x10ec0292:
		alc_process_coef_fw(codec, coef0292);
		break;
	case 0x10ec0293:
		alc_process_coef_fw(codec, coef0293);
		break;
	case 0x10ec0668:
		alc_process_coef_fw(codec, coef0688);
		break;
	case 0x10ec0867:
		alc_update_coefex_idx(codec, 0x57, 0x5, 1<<14, 0);
		break;
	}
	codec_dbg(codec, "Headset jack set to headphone (default) mode.\n");
}

/* Iphone type */
static void alc_headset_mode_ctia(struct hda_codec *codec)
{
	int val;

	static struct coef_fw coef0255[] = {
		WRITE_COEF(0x45, 0xd489), /* Set to CTIA type */
		WRITE_COEF(0x1b, 0x0c2b),
		WRITE_COEFEX(0x57, 0x03, 0x8ea6),
		{}
	};
	static struct coef_fw coef0256[] = {
		WRITE_COEF(0x45, 0xd489), /* Set to CTIA type */
		WRITE_COEF(0x1b, 0x0c6b),
		WRITE_COEFEX(0x57, 0x03, 0x8ea6),
		{}
	};
	static struct coef_fw coef0233[] = {
		WRITE_COEF(0x45, 0xd429),
		WRITE_COEF(0x1b, 0x0c2b),
		WRITE_COEF(0x32, 0x4ea3),
		{}
	};
	static struct coef_fw coef0288[] = {
		UPDATE_COEF(0x50, 0x2000, 0x2000),
		UPDATE_COEF(0x56, 0x0006, 0x0006),
		UPDATE_COEF(0x66, 0x0008, 0),
		UPDATE_COEF(0x67, 0x2000, 0),
		{}
	};
	static struct coef_fw coef0292[] = {
		WRITE_COEF(0x6b, 0xd429),
		WRITE_COEF(0x76, 0x0008),
		WRITE_COEF(0x18, 0x7388),
		{}
	};
	static struct coef_fw coef0293[] = {
		WRITE_COEF(0x45, 0xd429), /* Set to ctia type */
		UPDATE_COEF(0x10, 7<<8, 7<<8), /* SET Line1 JD to 1 */
		{}
	};
	static struct coef_fw coef0688[] = {
		WRITE_COEF(0x11, 0x0001),
		WRITE_COEF(0x15, 0x0d60),
		WRITE_COEF(0xc3, 0x0000),
		{}
	};
	static struct coef_fw coef0225_1[] = {
		UPDATE_COEF(0x45, 0x3f<<10, 0x35<<10),
		UPDATE_COEF(0x63, 3<<14, 2<<14),
		{}
	};
	static struct coef_fw coef0225_2[] = {
		UPDATE_COEF(0x45, 0x3f<<10, 0x35<<10),
		UPDATE_COEF(0x63, 3<<14, 1<<14),
		{}
	};

	switch (codec->core.vendor_id) {
	case 0x10ec0255:
		alc_process_coef_fw(codec, coef0255);
		break;
	case 0x10ec0256:
		alc_process_coef_fw(codec, coef0256);
		break;
	case 0x10ec0234:
	case 0x10ec0274:
	case 0x10ec0294:
		alc_write_coef_idx(codec, 0x45, 0xd689);
		break;
	case 0x10ec0233:
	case 0x10ec0283:
		alc_process_coef_fw(codec, coef0233);
		break;
	case 0x10ec0298:
		val = alc_read_coef_idx(codec, 0x50);
		if (val & (1 << 12)) {
			alc_update_coef_idx(codec, 0x8e, 0x0070, 0x0020);
			alc_update_coef_idx(codec, 0x4f, 0xfcc0, 0xd400);
			msleep(300);
		} else {
			alc_update_coef_idx(codec, 0x8e, 0x0070, 0x0010);
			alc_update_coef_idx(codec, 0x4f, 0xfcc0, 0xd400);
			msleep(300);
		}
		break;
	case 0x10ec0286:
	case 0x10ec0288:
		alc_update_coef_idx(codec, 0x4f, 0xfcc0, 0xd400);
		msleep(300);
		alc_process_coef_fw(codec, coef0288);
		break;
	case 0x10ec0292:
		alc_process_coef_fw(codec, coef0292);
		break;
	case 0x10ec0293:
		alc_process_coef_fw(codec, coef0293);
		break;
	case 0x10ec0668:
		alc_process_coef_fw(codec, coef0688);
		break;
	case 0x10ec0225:
	case 0x10ec0295:
	case 0x10ec0299:
		val = alc_read_coef_idx(codec, 0x45);
		if (val & (1 << 9))
			alc_process_coef_fw(codec, coef0225_2);
		else
			alc_process_coef_fw(codec, coef0225_1);
		break;
	case 0x10ec0867:
		alc_update_coefex_idx(codec, 0x57, 0x5, 1<<14, 0);
		break;
	}
	codec_dbg(codec, "Headset jack set to iPhone-style headset mode.\n");
}

/* Nokia type */
static void alc_headset_mode_omtp(struct hda_codec *codec)
{
	static struct coef_fw coef0255[] = {
		WRITE_COEF(0x45, 0xe489), /* Set to OMTP Type */
		WRITE_COEF(0x1b, 0x0c2b),
		WRITE_COEFEX(0x57, 0x03, 0x8ea6),
		{}
	};
	static struct coef_fw coef0256[] = {
		WRITE_COEF(0x45, 0xe489), /* Set to OMTP Type */
		WRITE_COEF(0x1b, 0x0c6b),
		WRITE_COEFEX(0x57, 0x03, 0x8ea6),
		{}
	};
	static struct coef_fw coef0233[] = {
		WRITE_COEF(0x45, 0xe429),
		WRITE_COEF(0x1b, 0x0c2b),
		WRITE_COEF(0x32, 0x4ea3),
		{}
	};
	static struct coef_fw coef0288[] = {
		UPDATE_COEF(0x50, 0x2000, 0x2000),
		UPDATE_COEF(0x56, 0x0006, 0x0006),
		UPDATE_COEF(0x66, 0x0008, 0),
		UPDATE_COEF(0x67, 0x2000, 0),
		{}
	};
	static struct coef_fw coef0292[] = {
		WRITE_COEF(0x6b, 0xe429),
		WRITE_COEF(0x76, 0x0008),
		WRITE_COEF(0x18, 0x7388),
		{}
	};
	static struct coef_fw coef0293[] = {
		WRITE_COEF(0x45, 0xe429), /* Set to omtp type */
		UPDATE_COEF(0x10, 7<<8, 7<<8), /* SET Line1 JD to 1 */
		{}
	};
	static struct coef_fw coef0688[] = {
		WRITE_COEF(0x11, 0x0001),
		WRITE_COEF(0x15, 0x0d50),
		WRITE_COEF(0xc3, 0x0000),
		{}
	};
	static struct coef_fw coef0225[] = {
		UPDATE_COEF(0x45, 0x3f<<10, 0x39<<10),
		UPDATE_COEF(0x63, 3<<14, 2<<14),
		{}
	};

	switch (codec->core.vendor_id) {
	case 0x10ec0255:
		alc_process_coef_fw(codec, coef0255);
		break;
	case 0x10ec0256:
		alc_process_coef_fw(codec, coef0256);
		break;
	case 0x10ec0234:
	case 0x10ec0274:
	case 0x10ec0294:
		alc_write_coef_idx(codec, 0x45, 0xe689);
		break;
	case 0x10ec0233:
	case 0x10ec0283:
		alc_process_coef_fw(codec, coef0233);
		break;
	case 0x10ec0298:
		alc_update_coef_idx(codec, 0x8e, 0x0070, 0x0010);/* Headset output enable */
		alc_update_coef_idx(codec, 0x4f, 0xfcc0, 0xe400);
		msleep(300);
		break;
	case 0x10ec0286:
	case 0x10ec0288:
		alc_update_coef_idx(codec, 0x4f, 0xfcc0, 0xe400);
		msleep(300);
		alc_process_coef_fw(codec, coef0288);
		break;
	case 0x10ec0292:
		alc_process_coef_fw(codec, coef0292);
		break;
	case 0x10ec0293:
		alc_process_coef_fw(codec, coef0293);
		break;
	case 0x10ec0668:
		alc_process_coef_fw(codec, coef0688);
		break;
	case 0x10ec0225:
	case 0x10ec0295:
	case 0x10ec0299:
		alc_process_coef_fw(codec, coef0225);
		break;
	}
	codec_dbg(codec, "Headset jack set to Nokia-style headset mode.\n");
}

static void alc_determine_headset_type(struct hda_codec *codec)
{
	int val;
	bool is_ctia = false;
	struct alc_spec *spec = codec->spec;
	static struct coef_fw coef0255[] = {
		WRITE_COEF(0x45, 0xd089), /* combo jack auto switch control(Check type)*/
		WRITE_COEF(0x49, 0x0149), /* combo jack auto switch control(Vref
 conteol) */
		{}
	};
	static struct coef_fw coef0288[] = {
		UPDATE_COEF(0x4f, 0xfcc0, 0xd400), /* Check Type */
		{}
	};
	static struct coef_fw coef0298[] = {
		UPDATE_COEF(0x50, 0x2000, 0x2000),
		UPDATE_COEF(0x56, 0x0006, 0x0006),
		UPDATE_COEF(0x66, 0x0008, 0),
		UPDATE_COEF(0x67, 0x2000, 0),
		UPDATE_COEF(0x19, 0x1300, 0x1300),
		{}
	};
	static struct coef_fw coef0293[] = {
		UPDATE_COEF(0x4a, 0x000f, 0x0008), /* Combo Jack auto detect */
		WRITE_COEF(0x45, 0xD429), /* Set to ctia type */
		{}
	};
	static struct coef_fw coef0688[] = {
		WRITE_COEF(0x11, 0x0001),
		WRITE_COEF(0xb7, 0x802b),
		WRITE_COEF(0x15, 0x0d60),
		WRITE_COEF(0xc3, 0x0c00),
		{}
	};
	static struct coef_fw coef0274[] = {
		UPDATE_COEF(0x4a, 0x0010, 0),
		UPDATE_COEF(0x4a, 0x8000, 0),
		WRITE_COEF(0x45, 0xd289),
		UPDATE_COEF(0x49, 0x0300, 0x0300),
		{}
	};

	switch (codec->core.vendor_id) {
	case 0x10ec0255:
	case 0x10ec0256:
		alc_process_coef_fw(codec, coef0255);
		msleep(300);
		val = alc_read_coef_idx(codec, 0x46);
		is_ctia = (val & 0x0070) == 0x0070;
		break;
	case 0x10ec0234:
	case 0x10ec0274:
	case 0x10ec0294:
		alc_process_coef_fw(codec, coef0274);
		msleep(80);
		val = alc_read_coef_idx(codec, 0x46);
		is_ctia = (val & 0x00f0) == 0x00f0;
		break;
	case 0x10ec0233:
	case 0x10ec0283:
		alc_write_coef_idx(codec, 0x45, 0xd029);
		msleep(300);
		val = alc_read_coef_idx(codec, 0x46);
		is_ctia = (val & 0x0070) == 0x0070;
		break;
	case 0x10ec0298:
		snd_hda_codec_write(codec, 0x21, 0,
			    AC_VERB_SET_AMP_GAIN_MUTE, AMP_OUT_MUTE);
		msleep(100);
		snd_hda_codec_write(codec, 0x21, 0,
			    AC_VERB_SET_PIN_WIDGET_CONTROL, 0x0);
		msleep(200);

		val = alc_read_coef_idx(codec, 0x50);
		if (val & (1 << 12)) {
			alc_update_coef_idx(codec, 0x8e, 0x0070, 0x0020);
			alc_process_coef_fw(codec, coef0288);
			msleep(350);
			val = alc_read_coef_idx(codec, 0x50);
			is_ctia = (val & 0x0070) == 0x0070;
		} else {
			alc_update_coef_idx(codec, 0x8e, 0x0070, 0x0010);
			alc_process_coef_fw(codec, coef0288);
			msleep(350);
			val = alc_read_coef_idx(codec, 0x50);
			is_ctia = (val & 0x0070) == 0x0070;
		}
		alc_process_coef_fw(codec, coef0298);
		snd_hda_codec_write(codec, 0x21, 0,
			    AC_VERB_SET_PIN_WIDGET_CONTROL, PIN_HP);
		msleep(75);
		snd_hda_codec_write(codec, 0x21, 0,
			    AC_VERB_SET_AMP_GAIN_MUTE, AMP_OUT_UNMUTE);
		break;
	case 0x10ec0286:
	case 0x10ec0288:
		alc_process_coef_fw(codec, coef0288);
		msleep(350);
		val = alc_read_coef_idx(codec, 0x50);
		is_ctia = (val & 0x0070) == 0x0070;
		break;
	case 0x10ec0292:
		alc_write_coef_idx(codec, 0x6b, 0xd429);
		msleep(300);
		val = alc_read_coef_idx(codec, 0x6c);
		is_ctia = (val & 0x001c) == 0x001c;
		break;
	case 0x10ec0293:
		alc_process_coef_fw(codec, coef0293);
		msleep(300);
		val = alc_read_coef_idx(codec, 0x46);
		is_ctia = (val & 0x0070) == 0x0070;
		break;
	case 0x10ec0668:
		alc_process_coef_fw(codec, coef0688);
		msleep(300);
		val = alc_read_coef_idx(codec, 0xbe);
		is_ctia = (val & 0x1c02) == 0x1c02;
		break;
	case 0x10ec0225:
	case 0x10ec0295:
	case 0x10ec0299:
		alc_process_coef_fw(codec, alc225_pre_hsmode);
		alc_update_coef_idx(codec, 0x67, 0xf000, 0x1000);
		val = alc_read_coef_idx(codec, 0x45);
		if (val & (1 << 9)) {
			alc_update_coef_idx(codec, 0x45, 0x3f<<10, 0x34<<10);
			alc_update_coef_idx(codec, 0x49, 3<<8, 2<<8);
			msleep(800);
			val = alc_read_coef_idx(codec, 0x46);
			is_ctia = (val & 0x00f0) == 0x00f0;
		} else {
			alc_update_coef_idx(codec, 0x45, 0x3f<<10, 0x34<<10);
			alc_update_coef_idx(codec, 0x49, 3<<8, 1<<8);
			msleep(800);
			val = alc_read_coef_idx(codec, 0x46);
			is_ctia = (val & 0x00f0) == 0x00f0;
		}
		alc_update_coef_idx(codec, 0x4a, 7<<6, 7<<6);
		alc_update_coef_idx(codec, 0x4a, 3<<4, 3<<4);
		alc_update_coef_idx(codec, 0x67, 0xf000, 0x3000);
		break;
	case 0x10ec0867:
		is_ctia = true;
		break;
	}

	codec_dbg(codec, "Headset jack detected iPhone-style headset: %s\n",
		    is_ctia ? "yes" : "no");
	spec->current_headset_type = is_ctia ? ALC_HEADSET_TYPE_CTIA : ALC_HEADSET_TYPE_OMTP;
}

static void alc_update_headset_mode(struct hda_codec *codec)
{
	struct alc_spec *spec = codec->spec;

	hda_nid_t mux_pin = spec->gen.imux_pins[spec->gen.cur_mux[0]];
	hda_nid_t hp_pin = spec->gen.autocfg.hp_pins[0];

	int new_headset_mode;

	if (!snd_hda_jack_detect(codec, hp_pin))
		new_headset_mode = ALC_HEADSET_MODE_UNPLUGGED;
	else if (mux_pin == spec->headset_mic_pin)
		new_headset_mode = ALC_HEADSET_MODE_HEADSET;
	else if (mux_pin == spec->headphone_mic_pin)
		new_headset_mode = ALC_HEADSET_MODE_MIC;
	else
		new_headset_mode = ALC_HEADSET_MODE_HEADPHONE;

	if (new_headset_mode == spec->current_headset_mode) {
		snd_hda_gen_update_outputs(codec);
		return;
	}

	switch (new_headset_mode) {
	case ALC_HEADSET_MODE_UNPLUGGED:
		alc_headset_mode_unplugged(codec);
		spec->gen.hp_jack_present = false;
		break;
	case ALC_HEADSET_MODE_HEADSET:
		if (spec->current_headset_type == ALC_HEADSET_TYPE_UNKNOWN)
			alc_determine_headset_type(codec);
		if (spec->current_headset_type == ALC_HEADSET_TYPE_CTIA)
			alc_headset_mode_ctia(codec);
		else if (spec->current_headset_type == ALC_HEADSET_TYPE_OMTP)
			alc_headset_mode_omtp(codec);
		spec->gen.hp_jack_present = true;
		break;
	case ALC_HEADSET_MODE_MIC:
		alc_headset_mode_mic_in(codec, hp_pin, spec->headphone_mic_pin);
		spec->gen.hp_jack_present = false;
		break;
	case ALC_HEADSET_MODE_HEADPHONE:
		alc_headset_mode_default(codec);
		spec->gen.hp_jack_present = true;
		break;
	}
	if (new_headset_mode != ALC_HEADSET_MODE_MIC) {
		snd_hda_set_pin_ctl_cache(codec, hp_pin,
					  AC_PINCTL_OUT_EN | AC_PINCTL_HP_EN);
		if (spec->headphone_mic_pin && spec->headphone_mic_pin != hp_pin)
			snd_hda_set_pin_ctl_cache(codec, spec->headphone_mic_pin,
						  PIN_VREFHIZ);
	}
	spec->current_headset_mode = new_headset_mode;

	snd_hda_gen_update_outputs(codec);
}

static void alc_update_headset_mode_hook(struct hda_codec *codec,
					 struct snd_kcontrol *kcontrol,
					 struct snd_ctl_elem_value *ucontrol)
{
	alc_update_headset_mode(codec);
}

static void alc_update_headset_jack_cb(struct hda_codec *codec,
				       struct hda_jack_callback *jack)
{
	struct alc_spec *spec = codec->spec;
	spec->current_headset_type = ALC_HEADSET_TYPE_UNKNOWN;
	snd_hda_gen_hp_automute(codec, jack);
}

static void alc_probe_headset_mode(struct hda_codec *codec)
{
	int i;
	struct alc_spec *spec = codec->spec;
	struct auto_pin_cfg *cfg = &spec->gen.autocfg;

	/* Find mic pins */
	for (i = 0; i < cfg->num_inputs; i++) {
		if (cfg->inputs[i].is_headset_mic && !spec->headset_mic_pin)
			spec->headset_mic_pin = cfg->inputs[i].pin;
		if (cfg->inputs[i].is_headphone_mic && !spec->headphone_mic_pin)
			spec->headphone_mic_pin = cfg->inputs[i].pin;
	}

	spec->gen.cap_sync_hook = alc_update_headset_mode_hook;
	spec->gen.automute_hook = alc_update_headset_mode;
	spec->gen.hp_automute_hook = alc_update_headset_jack_cb;
}

static void alc_fixup_headset_mode(struct hda_codec *codec,
				const struct hda_fixup *fix, int action)
{
	struct alc_spec *spec = codec->spec;

	switch (action) {
	case HDA_FIXUP_ACT_PRE_PROBE:
		spec->parse_flags |= HDA_PINCFG_HEADSET_MIC | HDA_PINCFG_HEADPHONE_MIC;
		break;
	case HDA_FIXUP_ACT_PROBE:
		alc_probe_headset_mode(codec);
		break;
	case HDA_FIXUP_ACT_INIT:
		spec->current_headset_mode = 0;
		alc_update_headset_mode(codec);
		break;
	}
}

static void alc_fixup_headset_mode_no_hp_mic(struct hda_codec *codec,
				const struct hda_fixup *fix, int action)
{
	if (action == HDA_FIXUP_ACT_PRE_PROBE) {
		struct alc_spec *spec = codec->spec;
		spec->parse_flags |= HDA_PINCFG_HEADSET_MIC;
	}
	else
		alc_fixup_headset_mode(codec, fix, action);
}

static void alc255_set_default_jack_type(struct hda_codec *codec)
{
	/* Set to iphone type */
	static struct coef_fw alc255fw[] = {
		WRITE_COEF(0x1b, 0x880b),
		WRITE_COEF(0x45, 0xd089),
		WRITE_COEF(0x1b, 0x080b),
		WRITE_COEF(0x46, 0x0004),
		WRITE_COEF(0x1b, 0x0c0b),
		{}
	};
	static struct coef_fw alc256fw[] = {
		WRITE_COEF(0x1b, 0x884b),
		WRITE_COEF(0x45, 0xd089),
		WRITE_COEF(0x1b, 0x084b),
		WRITE_COEF(0x46, 0x0004),
		WRITE_COEF(0x1b, 0x0c4b),
		{}
	};
	switch (codec->core.vendor_id) {
	case 0x10ec0255:
		alc_process_coef_fw(codec, alc255fw);
		break;
	case 0x10ec0256:
		alc_process_coef_fw(codec, alc256fw);
		break;
	}
	msleep(30);
}

static void alc_fixup_headset_mode_alc255(struct hda_codec *codec,
				const struct hda_fixup *fix, int action)
{
	if (action == HDA_FIXUP_ACT_PRE_PROBE) {
		alc255_set_default_jack_type(codec);
	}
	alc_fixup_headset_mode(codec, fix, action);
}

static void alc_fixup_headset_mode_alc255_no_hp_mic(struct hda_codec *codec,
				const struct hda_fixup *fix, int action)
{
	if (action == HDA_FIXUP_ACT_PRE_PROBE) {
		struct alc_spec *spec = codec->spec;
		spec->parse_flags |= HDA_PINCFG_HEADSET_MIC;
		alc255_set_default_jack_type(codec);
	} 
	else
		alc_fixup_headset_mode(codec, fix, action);
}

static void alc288_update_headset_jack_cb(struct hda_codec *codec,
				       struct hda_jack_callback *jack)
{
	struct alc_spec *spec = codec->spec;
	int present;

	alc_update_headset_jack_cb(codec, jack);
	/* Headset Mic enable or disable, only for Dell Dino */
	present = spec->gen.hp_jack_present ? 0x40 : 0;
	snd_hda_codec_write(codec, 0x01, 0, AC_VERB_SET_GPIO_DATA,
				present);
}

static void alc_fixup_headset_mode_dell_alc288(struct hda_codec *codec,
				const struct hda_fixup *fix, int action)
{
	alc_fixup_headset_mode(codec, fix, action);
	if (action == HDA_FIXUP_ACT_PROBE) {
		struct alc_spec *spec = codec->spec;
		spec->gen.hp_automute_hook = alc288_update_headset_jack_cb;
	}
}

static void alc_fixup_auto_mute_via_amp(struct hda_codec *codec,
					const struct hda_fixup *fix, int action)
{
	if (action == HDA_FIXUP_ACT_PRE_PROBE) {
		struct alc_spec *spec = codec->spec;
		spec->gen.auto_mute_via_amp = 1;
	}
}

static void alc_no_shutup(struct hda_codec *codec)
{
}

static void alc_fixup_no_shutup(struct hda_codec *codec,
				const struct hda_fixup *fix, int action)
{
	if (action == HDA_FIXUP_ACT_PROBE) {
		struct alc_spec *spec = codec->spec;
		spec->shutup = alc_no_shutup;
	}
}

static void alc_fixup_disable_aamix(struct hda_codec *codec,
				    const struct hda_fixup *fix, int action)
{
	if (action == HDA_FIXUP_ACT_PRE_PROBE) {
		struct alc_spec *spec = codec->spec;
		/* Disable AA-loopback as it causes white noise */
		spec->gen.mixer_nid = 0;
	}
}

/* fixup for Thinkpad docks: add dock pins, avoid HP parser fixup */
static void alc_fixup_tpt440_dock(struct hda_codec *codec,
				  const struct hda_fixup *fix, int action)
{
	static const struct hda_pintbl pincfgs[] = {
		{ 0x16, 0x21211010 }, /* dock headphone */
		{ 0x19, 0x21a11010 }, /* dock mic */
		{ }
	};
	struct alc_spec *spec = codec->spec;

	if (action == HDA_FIXUP_ACT_PRE_PROBE) {
		spec->shutup = alc_no_shutup; /* reduce click noise */
		spec->reboot_notify = alc_d3_at_reboot; /* reduce noise */
		spec->parse_flags = HDA_PINCFG_NO_HP_FIXUP;
		codec->power_save_node = 0; /* avoid click noises */
		snd_hda_apply_pincfgs(codec, pincfgs);
	}
}

static void alc_shutup_dell_xps13(struct hda_codec *codec)
{
	struct alc_spec *spec = codec->spec;
	int hp_pin = spec->gen.autocfg.hp_pins[0];

	/* Prevent pop noises when headphones are plugged in */
	snd_hda_codec_write(codec, hp_pin, 0,
			    AC_VERB_SET_AMP_GAIN_MUTE, AMP_OUT_MUTE);
	msleep(20);
}

static void alc_fixup_dell_xps13(struct hda_codec *codec,
				const struct hda_fixup *fix, int action)
{
	struct alc_spec *spec = codec->spec;
	struct hda_input_mux *imux = &spec->gen.input_mux;
	int i;

	switch (action) {
	case HDA_FIXUP_ACT_PRE_PROBE:
		/* mic pin 0x19 must be initialized with Vref Hi-Z, otherwise
		 * it causes a click noise at start up
		 */
		snd_hda_codec_set_pin_target(codec, 0x19, PIN_VREFHIZ);
		break;
	case HDA_FIXUP_ACT_PROBE:
		spec->shutup = alc_shutup_dell_xps13;

		/* Make the internal mic the default input source. */
		for (i = 0; i < imux->num_items; i++) {
			if (spec->gen.imux_pins[i] == 0x12) {
				spec->gen.cur_mux[0] = i;
				break;
			}
		}
		break;
	}
}

static void alc_fixup_headset_mode_alc662(struct hda_codec *codec,
				const struct hda_fixup *fix, int action)
{
	struct alc_spec *spec = codec->spec;

	if (action == HDA_FIXUP_ACT_PRE_PROBE) {
		spec->parse_flags |= HDA_PINCFG_HEADSET_MIC;
		spec->gen.hp_mic = 1; /* Mic-in is same pin as headphone */

		/* Disable boost for mic-in permanently. (This code is only called
		   from quirks that guarantee that the headphone is at NID 0x1b.) */
		snd_hda_codec_write(codec, 0x1b, 0, AC_VERB_SET_AMP_GAIN_MUTE, 0x7000);
		snd_hda_override_wcaps(codec, 0x1b, get_wcaps(codec, 0x1b) & ~AC_WCAP_IN_AMP);
	} else
		alc_fixup_headset_mode(codec, fix, action);
}

static void alc_fixup_headset_mode_alc668(struct hda_codec *codec,
				const struct hda_fixup *fix, int action)
{
	if (action == HDA_FIXUP_ACT_PRE_PROBE) {
		alc_write_coef_idx(codec, 0xc4, 0x8000);
		alc_update_coef_idx(codec, 0xc2, ~0xfe, 0);
		snd_hda_set_pin_ctl_cache(codec, 0x18, 0);
	}
	alc_fixup_headset_mode(codec, fix, action);
}

/* Returns the nid of the external mic input pin, or 0 if it cannot be found. */
static int find_ext_mic_pin(struct hda_codec *codec)
{
	struct alc_spec *spec = codec->spec;
	struct auto_pin_cfg *cfg = &spec->gen.autocfg;
	hda_nid_t nid;
	unsigned int defcfg;
	int i;

	for (i = 0; i < cfg->num_inputs; i++) {
		if (cfg->inputs[i].type != AUTO_PIN_MIC)
			continue;
		nid = cfg->inputs[i].pin;
		defcfg = snd_hda_codec_get_pincfg(codec, nid);
		if (snd_hda_get_input_pin_attr(defcfg) == INPUT_PIN_ATTR_INT)
			continue;
		return nid;
	}

	return 0;
}

static void alc271_hp_gate_mic_jack(struct hda_codec *codec,
				    const struct hda_fixup *fix,
				    int action)
{
	struct alc_spec *spec = codec->spec;

	if (action == HDA_FIXUP_ACT_PROBE) {
		int mic_pin = find_ext_mic_pin(codec);
		int hp_pin = spec->gen.autocfg.hp_pins[0];

		if (snd_BUG_ON(!mic_pin || !hp_pin))
			return;
		snd_hda_jack_set_gating_jack(codec, mic_pin, hp_pin);
	}
}

static void alc269_fixup_limit_int_mic_boost(struct hda_codec *codec,
					     const struct hda_fixup *fix,
					     int action)
{
	struct alc_spec *spec = codec->spec;
	struct auto_pin_cfg *cfg = &spec->gen.autocfg;
	int i;

	/* The mic boosts on level 2 and 3 are too noisy
	   on the internal mic input.
	   Therefore limit the boost to 0 or 1. */

	if (action != HDA_FIXUP_ACT_PROBE)
		return;

	for (i = 0; i < cfg->num_inputs; i++) {
		hda_nid_t nid = cfg->inputs[i].pin;
		unsigned int defcfg;
		if (cfg->inputs[i].type != AUTO_PIN_MIC)
			continue;
		defcfg = snd_hda_codec_get_pincfg(codec, nid);
		if (snd_hda_get_input_pin_attr(defcfg) != INPUT_PIN_ATTR_INT)
			continue;

		snd_hda_override_amp_caps(codec, nid, HDA_INPUT,
					  (0x00 << AC_AMPCAP_OFFSET_SHIFT) |
					  (0x01 << AC_AMPCAP_NUM_STEPS_SHIFT) |
					  (0x2f << AC_AMPCAP_STEP_SIZE_SHIFT) |
					  (0 << AC_AMPCAP_MUTE_SHIFT));
	}
}

static void alc283_hp_automute_hook(struct hda_codec *codec,
				    struct hda_jack_callback *jack)
{
	struct alc_spec *spec = codec->spec;
	int vref;

	msleep(200);
	snd_hda_gen_hp_automute(codec, jack);

	vref = spec->gen.hp_jack_present ? PIN_VREF80 : 0;

	msleep(600);
	snd_hda_codec_write(codec, 0x19, 0, AC_VERB_SET_PIN_WIDGET_CONTROL,
			    vref);
}

static void alc283_fixup_chromebook(struct hda_codec *codec,
				    const struct hda_fixup *fix, int action)
{
	struct alc_spec *spec = codec->spec;

	switch (action) {
	case HDA_FIXUP_ACT_PRE_PROBE:
		snd_hda_override_wcaps(codec, 0x03, 0);
		/* Disable AA-loopback as it causes white noise */
		spec->gen.mixer_nid = 0;
		break;
	case HDA_FIXUP_ACT_INIT:
		/* MIC2-VREF control */
		/* Set to manual mode */
		alc_update_coef_idx(codec, 0x06, 0x000c, 0);
		/* Enable Line1 input control by verb */
		alc_update_coef_idx(codec, 0x1a, 0, 1 << 4);
		break;
	}
}

static void alc283_fixup_sense_combo_jack(struct hda_codec *codec,
				    const struct hda_fixup *fix, int action)
{
	struct alc_spec *spec = codec->spec;

	switch (action) {
	case HDA_FIXUP_ACT_PRE_PROBE:
		spec->gen.hp_automute_hook = alc283_hp_automute_hook;
		break;
	case HDA_FIXUP_ACT_INIT:
		/* MIC2-VREF control */
		/* Set to manual mode */
		alc_update_coef_idx(codec, 0x06, 0x000c, 0);
		break;
	}
}

/* mute tablet speaker pin (0x14) via dock plugging in addition */
static void asus_tx300_automute(struct hda_codec *codec)
{
	struct alc_spec *spec = codec->spec;
	snd_hda_gen_update_outputs(codec);
	if (snd_hda_jack_detect(codec, 0x1b))
		spec->gen.mute_bits |= (1ULL << 0x14);
}

static void alc282_fixup_asus_tx300(struct hda_codec *codec,
				    const struct hda_fixup *fix, int action)
{
	struct alc_spec *spec = codec->spec;
	/* TX300 needs to set up GPIO2 for the speaker amp */
	static const struct hda_verb gpio2_verbs[] = {
		{ 0x01, AC_VERB_SET_GPIO_MASK, 0x04 },
		{ 0x01, AC_VERB_SET_GPIO_DIRECTION, 0x04 },
		{ 0x01, AC_VERB_SET_GPIO_DATA, 0x04 },
		{}
	};
	static const struct hda_pintbl dock_pins[] = {
		{ 0x1b, 0x21114000 }, /* dock speaker pin */
		{}
	};

	switch (action) {
	case HDA_FIXUP_ACT_PRE_PROBE:
		snd_hda_add_verbs(codec, gpio2_verbs);
		snd_hda_apply_pincfgs(codec, dock_pins);
		spec->gen.auto_mute_via_amp = 1;
		spec->gen.automute_hook = asus_tx300_automute;
		snd_hda_jack_detect_enable_callback(codec, 0x1b,
						    snd_hda_gen_hp_automute);
		break;
	case HDA_FIXUP_ACT_BUILD:
		/* this is a bit tricky; give more sane names for the main
		 * (tablet) speaker and the dock speaker, respectively
		 */
		rename_ctl(codec, "Speaker Playback Switch",
			   "Dock Speaker Playback Switch");
		rename_ctl(codec, "Bass Speaker Playback Switch",
			   "Speaker Playback Switch");
		break;
	}
}

static void alc290_fixup_mono_speakers(struct hda_codec *codec,
				       const struct hda_fixup *fix, int action)
{
	if (action == HDA_FIXUP_ACT_PRE_PROBE) {
		/* DAC node 0x03 is giving mono output. We therefore want to
		   make sure 0x14 (front speaker) and 0x15 (headphones) use the
		   stereo DAC, while leaving 0x17 (bass speaker) for node 0x03. */
		hda_nid_t conn1[2] = { 0x0c };
		snd_hda_override_conn_list(codec, 0x14, 1, conn1);
		snd_hda_override_conn_list(codec, 0x15, 1, conn1);
	}
}

static void alc298_fixup_speaker_volume(struct hda_codec *codec,
					const struct hda_fixup *fix, int action)
{
	if (action == HDA_FIXUP_ACT_PRE_PROBE) {
		/* The speaker is routed to the Node 0x06 by a mistake, as a result
		   we can't adjust the speaker's volume since this node does not has
		   Amp-out capability. we change the speaker's route to:
		   Node 0x02 (Audio Output) -> Node 0x0c (Audio Mixer) -> Node 0x17 (
		   Pin Complex), since Node 0x02 has Amp-out caps, we can adjust
		   speaker's volume now. */

		hda_nid_t conn1[1] = { 0x0c };
		snd_hda_override_conn_list(codec, 0x17, 1, conn1);
	}
}

/* Hook to update amp GPIO4 for automute */
static void alc280_hp_gpio4_automute_hook(struct hda_codec *codec,
					  struct hda_jack_callback *jack)
{
	struct alc_spec *spec = codec->spec;

	snd_hda_gen_hp_automute(codec, jack);
	/* mute_led_polarity is set to 0, so we pass inverted value here */
	alc_update_gpio_led(codec, 0x10, !spec->gen.hp_jack_present);
}

/* Manage GPIOs for HP EliteBook Folio 9480m.
 *
 * GPIO4 is the headphone amplifier power control
 * GPIO3 is the audio output mute indicator LED
 */

static void alc280_fixup_hp_9480m(struct hda_codec *codec,
				  const struct hda_fixup *fix,
				  int action)
{
	struct alc_spec *spec = codec->spec;
	static const struct hda_verb gpio_init[] = {
		{ 0x01, AC_VERB_SET_GPIO_MASK, 0x18 },
		{ 0x01, AC_VERB_SET_GPIO_DIRECTION, 0x18 },
		{}
	};

	if (action == HDA_FIXUP_ACT_PRE_PROBE) {
		/* Set the hooks to turn the headphone amp on/off
		 * as needed
		 */
		spec->gen.vmaster_mute.hook = alc_fixup_gpio_mute_hook;
		spec->gen.hp_automute_hook = alc280_hp_gpio4_automute_hook;

		/* The GPIOs are currently off */
		spec->gpio_led = 0;

		/* GPIO3 is connected to the output mute LED,
		 * high is on, low is off
		 */
		spec->mute_led_polarity = 0;
		spec->gpio_mute_led_mask = 0x08;

		/* Initialize GPIO configuration */
		snd_hda_add_verbs(codec, gpio_init);
	}
}

static void alc233_alc662_fixup_lenovo_dual_codecs(struct hda_codec *codec,
					 const struct hda_fixup *fix,
					 int action)
{
	alc_fixup_dual_codecs(codec, fix, action);
	switch (action) {
	case HDA_FIXUP_ACT_PRE_PROBE:
		/* override card longname to provide a unique UCM profile */
		strcpy(codec->card->longname, "HDAudio-Lenovo-DualCodecs");
		break;
	case HDA_FIXUP_ACT_BUILD:
		/* rename Capture controls depending on the codec */
		rename_ctl(codec, "Capture Volume",
			   codec->addr == 0 ?
			   "Rear-Panel Capture Volume" :
			   "Front-Panel Capture Volume");
		rename_ctl(codec, "Capture Switch",
			   codec->addr == 0 ?
			   "Rear-Panel Capture Switch" :
			   "Front-Panel Capture Switch");
		break;
	}
}

/* for hda_fixup_thinkpad_acpi() */
#include "thinkpad_helper.c"

/* for dell wmi mic mute led */
#include "dell_wmi_helper.c"

static void alc269vc_nl3_fixup_automute(struct hda_codec *codec,
					const struct hda_fixup *fix, int action)
{
	struct snd_kcontrol *kctl;
	struct snd_ctl_elem_value *uctl;

	kctl = snd_hda_find_mixer_ctl(codec, "Auto-Mute Mode");
	if (!kctl)
		return;
	uctl = kzalloc(sizeof(*uctl), GFP_KERNEL);
	if (!uctl)
		return;
	uctl->value.enumerated.item[0] = 1;
	kctl->put(kctl, uctl);
	kfree(uctl);
}

enum {
	ALC269_FIXUP_SONY_VAIO,
	ALC275_FIXUP_SONY_VAIO_GPIO2,
	ALC269_FIXUP_DELL_M101Z,
	ALC269_FIXUP_SKU_IGNORE,
	ALC269_FIXUP_ASUS_G73JW,
	ALC269_FIXUP_LENOVO_EAPD,
	ALC275_FIXUP_SONY_HWEQ,
	ALC275_FIXUP_SONY_DISABLE_AAMIX,
	ALC271_FIXUP_DMIC,
	ALC269_FIXUP_PCM_44K,
	ALC269_FIXUP_STEREO_DMIC,
	ALC269_FIXUP_HEADSET_MIC,
	ALC269_FIXUP_QUANTA_MUTE,
	ALC269_FIXUP_LIFEBOOK,
	ALC269_FIXUP_LIFEBOOK_EXTMIC,
	ALC269_FIXUP_LIFEBOOK_HP_PIN,
	ALC269_FIXUP_LIFEBOOK_NO_HP_TO_LINEOUT,
	ALC269_FIXUP_AMIC,
	ALC269_FIXUP_DMIC,
	ALC269VB_FIXUP_AMIC,
	ALC269VB_FIXUP_DMIC,
	ALC269_FIXUP_HP_MUTE_LED,
	ALC269_FIXUP_HP_MUTE_LED_MIC1,
	ALC269_FIXUP_HP_MUTE_LED_MIC2,
	ALC269_FIXUP_HP_GPIO_LED,
	ALC269_FIXUP_HP_GPIO_MIC1_LED,
	ALC269_FIXUP_HP_LINE1_MIC1_LED,
	ALC269_FIXUP_INV_DMIC,
	ALC269_FIXUP_LENOVO_DOCK,
	ALC269_FIXUP_NO_SHUTUP,
	ALC286_FIXUP_SONY_MIC_NO_PRESENCE,
	ALC269_FIXUP_PINCFG_NO_HP_TO_LINEOUT,
	ALC269_FIXUP_DELL1_MIC_NO_PRESENCE,
	ALC269_FIXUP_DELL2_MIC_NO_PRESENCE,
	ALC269_FIXUP_DELL3_MIC_NO_PRESENCE,
	ALC269_FIXUP_DELL4_MIC_NO_PRESENCE,
	ALC269_FIXUP_HEADSET_MODE,
	ALC269_FIXUP_HEADSET_MODE_NO_HP_MIC,
	ALC269_FIXUP_ASPIRE_HEADSET_MIC,
	ALC269_FIXUP_ASUS_X101_FUNC,
	ALC269_FIXUP_ASUS_X101_VERB,
	ALC269_FIXUP_ASUS_X101,
	ALC271_FIXUP_AMIC_MIC2,
	ALC271_FIXUP_HP_GATE_MIC_JACK,
	ALC271_FIXUP_HP_GATE_MIC_JACK_E1_572,
	ALC269_FIXUP_ACER_AC700,
	ALC269_FIXUP_LIMIT_INT_MIC_BOOST,
	ALC269VB_FIXUP_ASUS_ZENBOOK,
	ALC269VB_FIXUP_ASUS_ZENBOOK_UX31A,
	ALC269_FIXUP_LIMIT_INT_MIC_BOOST_MUTE_LED,
	ALC269VB_FIXUP_ORDISSIMO_EVE2,
	ALC283_FIXUP_CHROME_BOOK,
	ALC283_FIXUP_SENSE_COMBO_JACK,
	ALC282_FIXUP_ASUS_TX300,
	ALC283_FIXUP_INT_MIC,
	ALC290_FIXUP_MONO_SPEAKERS,
	ALC290_FIXUP_MONO_SPEAKERS_HSJACK,
	ALC290_FIXUP_SUBWOOFER,
	ALC290_FIXUP_SUBWOOFER_HSJACK,
	ALC269_FIXUP_THINKPAD_ACPI,
	ALC269_FIXUP_DMIC_THINKPAD_ACPI,
	ALC255_FIXUP_ACER_MIC_NO_PRESENCE,
	ALC255_FIXUP_ASUS_MIC_NO_PRESENCE,
	ALC255_FIXUP_DELL1_MIC_NO_PRESENCE,
	ALC255_FIXUP_DELL2_MIC_NO_PRESENCE,
	ALC255_FIXUP_HEADSET_MODE,
	ALC255_FIXUP_HEADSET_MODE_NO_HP_MIC,
	ALC293_FIXUP_DELL1_MIC_NO_PRESENCE,
	ALC292_FIXUP_TPT440_DOCK,
	ALC292_FIXUP_TPT440,
	ALC283_FIXUP_HEADSET_MIC,
	ALC255_FIXUP_DELL_WMI_MIC_MUTE_LED,
	ALC282_FIXUP_ASPIRE_V5_PINS,
	ALC280_FIXUP_HP_GPIO4,
	ALC286_FIXUP_HP_GPIO_LED,
	ALC280_FIXUP_HP_GPIO2_MIC_HOTKEY,
	ALC280_FIXUP_HP_DOCK_PINS,
	ALC269_FIXUP_HP_DOCK_GPIO_MIC1_LED,
	ALC280_FIXUP_HP_9480M,
	ALC288_FIXUP_DELL_HEADSET_MODE,
	ALC288_FIXUP_DELL1_MIC_NO_PRESENCE,
	ALC288_FIXUP_DELL_XPS_13_GPIO6,
	ALC288_FIXUP_DELL_XPS_13,
	ALC288_FIXUP_DISABLE_AAMIX,
	ALC292_FIXUP_DELL_E7X,
	ALC292_FIXUP_DISABLE_AAMIX,
	ALC293_FIXUP_DISABLE_AAMIX_MULTIJACK,
	ALC298_FIXUP_DELL1_MIC_NO_PRESENCE,
	ALC298_FIXUP_DELL_AIO_MIC_NO_PRESENCE,
	ALC275_FIXUP_DELL_XPS,
	ALC256_FIXUP_DELL_XPS_13_HEADPHONE_NOISE,
	ALC293_FIXUP_LENOVO_SPK_NOISE,
	ALC233_FIXUP_LENOVO_LINE2_MIC_HOTKEY,
	ALC255_FIXUP_DELL_SPK_NOISE,
	ALC225_FIXUP_DELL1_MIC_NO_PRESENCE,
	ALC280_FIXUP_HP_HEADSET_MIC,
	ALC221_FIXUP_HP_FRONT_MIC,
	ALC292_FIXUP_TPT460,
	ALC298_FIXUP_SPK_VOLUME,
	ALC256_FIXUP_DELL_INSPIRON_7559_SUBWOOFER,
	ALC269_FIXUP_ATIV_BOOK_8,
	ALC221_FIXUP_HP_MIC_NO_PRESENCE,
	ALC256_FIXUP_ASUS_HEADSET_MODE,
	ALC256_FIXUP_ASUS_MIC,
	ALC256_FIXUP_ASUS_AIO_GPIO2,
	ALC233_FIXUP_ASUS_MIC_NO_PRESENCE,
	ALC233_FIXUP_EAPD_COEF_AND_MIC_NO_PRESENCE,
	ALC233_FIXUP_LENOVO_MULTI_CODECS,
	ALC294_FIXUP_LENOVO_MIC_LOCATION,
<<<<<<< HEAD
	ALC269VC_FIXUP_NL3_SECOND_JACK,
	ALC269VC_FIXUP_NL3_AUTOMUTE,
	ALC286_FIXUP_ACER_AIO_MIC_NO_PRESENCE,
	ALC294_FIXUP_ASUS_MIC,
	ALC295_FIXUP_ASUS_MIC_NO_PRESENCE,
	ALC282_FIXUP_ACER_TRAVELMATE_PINS,
	ALC255_FIXUP_ACER_LIMIT_INT_MIC_BOOST,
=======
	ALC225_FIXUP_DELL_WYSE_MIC_NO_PRESENCE,
>>>>>>> f8995fa6
};

static const struct hda_fixup alc269_fixups[] = {
	[ALC269_FIXUP_SONY_VAIO] = {
		.type = HDA_FIXUP_PINCTLS,
		.v.pins = (const struct hda_pintbl[]) {
			{0x19, PIN_VREFGRD},
			{}
		}
	},
	[ALC275_FIXUP_SONY_VAIO_GPIO2] = {
		.type = HDA_FIXUP_VERBS,
		.v.verbs = (const struct hda_verb[]) {
			{0x01, AC_VERB_SET_GPIO_MASK, 0x04},
			{0x01, AC_VERB_SET_GPIO_DIRECTION, 0x04},
			{0x01, AC_VERB_SET_GPIO_DATA, 0x00},
			{ }
		},
		.chained = true,
		.chain_id = ALC269_FIXUP_SONY_VAIO
	},
	[ALC269_FIXUP_DELL_M101Z] = {
		.type = HDA_FIXUP_VERBS,
		.v.verbs = (const struct hda_verb[]) {
			/* Enables internal speaker */
			{0x20, AC_VERB_SET_COEF_INDEX, 13},
			{0x20, AC_VERB_SET_PROC_COEF, 0x4040},
			{}
		}
	},
	[ALC269_FIXUP_SKU_IGNORE] = {
		.type = HDA_FIXUP_FUNC,
		.v.func = alc_fixup_sku_ignore,
	},
	[ALC269_FIXUP_ASUS_G73JW] = {
		.type = HDA_FIXUP_PINS,
		.v.pins = (const struct hda_pintbl[]) {
			{ 0x17, 0x99130111 }, /* subwoofer */
			{ }
		}
	},
	[ALC269_FIXUP_LENOVO_EAPD] = {
		.type = HDA_FIXUP_VERBS,
		.v.verbs = (const struct hda_verb[]) {
			{0x14, AC_VERB_SET_EAPD_BTLENABLE, 0},
			{}
		}
	},
	[ALC275_FIXUP_SONY_HWEQ] = {
		.type = HDA_FIXUP_FUNC,
		.v.func = alc269_fixup_hweq,
		.chained = true,
		.chain_id = ALC275_FIXUP_SONY_VAIO_GPIO2
	},
	[ALC275_FIXUP_SONY_DISABLE_AAMIX] = {
		.type = HDA_FIXUP_FUNC,
		.v.func = alc_fixup_disable_aamix,
		.chained = true,
		.chain_id = ALC269_FIXUP_SONY_VAIO
	},
	[ALC271_FIXUP_DMIC] = {
		.type = HDA_FIXUP_FUNC,
		.v.func = alc271_fixup_dmic,
	},
	[ALC269_FIXUP_PCM_44K] = {
		.type = HDA_FIXUP_FUNC,
		.v.func = alc269_fixup_pcm_44k,
		.chained = true,
		.chain_id = ALC269_FIXUP_QUANTA_MUTE
	},
	[ALC269_FIXUP_STEREO_DMIC] = {
		.type = HDA_FIXUP_FUNC,
		.v.func = alc269_fixup_stereo_dmic,
	},
	[ALC269_FIXUP_HEADSET_MIC] = {
		.type = HDA_FIXUP_FUNC,
		.v.func = alc269_fixup_headset_mic,
	},
	[ALC269_FIXUP_QUANTA_MUTE] = {
		.type = HDA_FIXUP_FUNC,
		.v.func = alc269_fixup_quanta_mute,
	},
	[ALC269_FIXUP_LIFEBOOK] = {
		.type = HDA_FIXUP_PINS,
		.v.pins = (const struct hda_pintbl[]) {
			{ 0x1a, 0x2101103f }, /* dock line-out */
			{ 0x1b, 0x23a11040 }, /* dock mic-in */
			{ }
		},
		.chained = true,
		.chain_id = ALC269_FIXUP_QUANTA_MUTE
	},
	[ALC269_FIXUP_LIFEBOOK_EXTMIC] = {
		.type = HDA_FIXUP_PINS,
		.v.pins = (const struct hda_pintbl[]) {
			{ 0x19, 0x01a1903c }, /* headset mic, with jack detect */
			{ }
		},
	},
	[ALC269_FIXUP_LIFEBOOK_HP_PIN] = {
		.type = HDA_FIXUP_PINS,
		.v.pins = (const struct hda_pintbl[]) {
			{ 0x21, 0x0221102f }, /* HP out */
			{ }
		},
	},
	[ALC269_FIXUP_LIFEBOOK_NO_HP_TO_LINEOUT] = {
		.type = HDA_FIXUP_FUNC,
		.v.func = alc269_fixup_pincfg_no_hp_to_lineout,
	},
	[ALC269_FIXUP_AMIC] = {
		.type = HDA_FIXUP_PINS,
		.v.pins = (const struct hda_pintbl[]) {
			{ 0x14, 0x99130110 }, /* speaker */
			{ 0x15, 0x0121401f }, /* HP out */
			{ 0x18, 0x01a19c20 }, /* mic */
			{ 0x19, 0x99a3092f }, /* int-mic */
			{ }
		},
	},
	[ALC269_FIXUP_DMIC] = {
		.type = HDA_FIXUP_PINS,
		.v.pins = (const struct hda_pintbl[]) {
			{ 0x12, 0x99a3092f }, /* int-mic */
			{ 0x14, 0x99130110 }, /* speaker */
			{ 0x15, 0x0121401f }, /* HP out */
			{ 0x18, 0x01a19c20 }, /* mic */
			{ }
		},
	},
	[ALC269VB_FIXUP_AMIC] = {
		.type = HDA_FIXUP_PINS,
		.v.pins = (const struct hda_pintbl[]) {
			{ 0x14, 0x99130110 }, /* speaker */
			{ 0x18, 0x01a19c20 }, /* mic */
			{ 0x19, 0x99a3092f }, /* int-mic */
			{ 0x21, 0x0121401f }, /* HP out */
			{ }
		},
	},
	[ALC269VB_FIXUP_DMIC] = {
		.type = HDA_FIXUP_PINS,
		.v.pins = (const struct hda_pintbl[]) {
			{ 0x12, 0x99a3092f }, /* int-mic */
			{ 0x14, 0x99130110 }, /* speaker */
			{ 0x18, 0x01a19c20 }, /* mic */
			{ 0x21, 0x0121401f }, /* HP out */
			{ }
		},
	},
	[ALC269_FIXUP_HP_MUTE_LED] = {
		.type = HDA_FIXUP_FUNC,
		.v.func = alc269_fixup_hp_mute_led,
	},
	[ALC269_FIXUP_HP_MUTE_LED_MIC1] = {
		.type = HDA_FIXUP_FUNC,
		.v.func = alc269_fixup_hp_mute_led_mic1,
	},
	[ALC269_FIXUP_HP_MUTE_LED_MIC2] = {
		.type = HDA_FIXUP_FUNC,
		.v.func = alc269_fixup_hp_mute_led_mic2,
	},
	[ALC269_FIXUP_HP_GPIO_LED] = {
		.type = HDA_FIXUP_FUNC,
		.v.func = alc269_fixup_hp_gpio_led,
	},
	[ALC269_FIXUP_HP_GPIO_MIC1_LED] = {
		.type = HDA_FIXUP_FUNC,
		.v.func = alc269_fixup_hp_gpio_mic1_led,
	},
	[ALC269_FIXUP_HP_LINE1_MIC1_LED] = {
		.type = HDA_FIXUP_FUNC,
		.v.func = alc269_fixup_hp_line1_mic1_led,
	},
	[ALC269_FIXUP_INV_DMIC] = {
		.type = HDA_FIXUP_FUNC,
		.v.func = alc_fixup_inv_dmic,
	},
	[ALC269_FIXUP_NO_SHUTUP] = {
		.type = HDA_FIXUP_FUNC,
		.v.func = alc_fixup_no_shutup,
	},
	[ALC269_FIXUP_LENOVO_DOCK] = {
		.type = HDA_FIXUP_PINS,
		.v.pins = (const struct hda_pintbl[]) {
			{ 0x19, 0x23a11040 }, /* dock mic */
			{ 0x1b, 0x2121103f }, /* dock headphone */
			{ }
		},
		.chained = true,
		.chain_id = ALC269_FIXUP_PINCFG_NO_HP_TO_LINEOUT
	},
	[ALC269_FIXUP_PINCFG_NO_HP_TO_LINEOUT] = {
		.type = HDA_FIXUP_FUNC,
		.v.func = alc269_fixup_pincfg_no_hp_to_lineout,
		.chained = true,
		.chain_id = ALC269_FIXUP_THINKPAD_ACPI,
	},
	[ALC269_FIXUP_DELL1_MIC_NO_PRESENCE] = {
		.type = HDA_FIXUP_PINS,
		.v.pins = (const struct hda_pintbl[]) {
			{ 0x19, 0x01a1913c }, /* use as headset mic, without its own jack detect */
			{ 0x1a, 0x01a1913d }, /* use as headphone mic, without its own jack detect */
			{ }
		},
		.chained = true,
		.chain_id = ALC269_FIXUP_HEADSET_MODE
	},
	[ALC269_FIXUP_DELL2_MIC_NO_PRESENCE] = {
		.type = HDA_FIXUP_PINS,
		.v.pins = (const struct hda_pintbl[]) {
			{ 0x16, 0x21014020 }, /* dock line out */
			{ 0x19, 0x21a19030 }, /* dock mic */
			{ 0x1a, 0x01a1913c }, /* use as headset mic, without its own jack detect */
			{ }
		},
		.chained = true,
		.chain_id = ALC269_FIXUP_HEADSET_MODE_NO_HP_MIC
	},
	[ALC269_FIXUP_DELL3_MIC_NO_PRESENCE] = {
		.type = HDA_FIXUP_PINS,
		.v.pins = (const struct hda_pintbl[]) {
			{ 0x1a, 0x01a1913c }, /* use as headset mic, without its own jack detect */
			{ }
		},
		.chained = true,
		.chain_id = ALC269_FIXUP_HEADSET_MODE_NO_HP_MIC
	},
	[ALC269_FIXUP_DELL4_MIC_NO_PRESENCE] = {
		.type = HDA_FIXUP_PINS,
		.v.pins = (const struct hda_pintbl[]) {
			{ 0x19, 0x01a1913c }, /* use as headset mic, without its own jack detect */
			{ 0x1b, 0x01a1913d }, /* use as headphone mic, without its own jack detect */
			{ }
		},
		.chained = true,
		.chain_id = ALC269_FIXUP_HEADSET_MODE
	},
	[ALC269_FIXUP_HEADSET_MODE] = {
		.type = HDA_FIXUP_FUNC,
		.v.func = alc_fixup_headset_mode,
		.chained = true,
		.chain_id = ALC255_FIXUP_DELL_WMI_MIC_MUTE_LED
	},
	[ALC269_FIXUP_HEADSET_MODE_NO_HP_MIC] = {
		.type = HDA_FIXUP_FUNC,
		.v.func = alc_fixup_headset_mode_no_hp_mic,
	},
	[ALC269_FIXUP_ASPIRE_HEADSET_MIC] = {
		.type = HDA_FIXUP_PINS,
		.v.pins = (const struct hda_pintbl[]) {
			{ 0x19, 0x01a1913c }, /* headset mic w/o jack detect */
			{ }
		},
		.chained = true,
		.chain_id = ALC269_FIXUP_HEADSET_MODE,
	},
	[ALC286_FIXUP_SONY_MIC_NO_PRESENCE] = {
		.type = HDA_FIXUP_PINS,
		.v.pins = (const struct hda_pintbl[]) {
			{ 0x18, 0x01a1913c }, /* use as headset mic, without its own jack detect */
			{ }
		},
		.chained = true,
		.chain_id = ALC269_FIXUP_HEADSET_MIC
	},
	[ALC269_FIXUP_ASUS_X101_FUNC] = {
		.type = HDA_FIXUP_FUNC,
		.v.func = alc269_fixup_x101_headset_mic,
	},
	[ALC269_FIXUP_ASUS_X101_VERB] = {
		.type = HDA_FIXUP_VERBS,
		.v.verbs = (const struct hda_verb[]) {
			{0x18, AC_VERB_SET_PIN_WIDGET_CONTROL, 0},
			{0x20, AC_VERB_SET_COEF_INDEX, 0x08},
			{0x20, AC_VERB_SET_PROC_COEF,  0x0310},
			{ }
		},
		.chained = true,
		.chain_id = ALC269_FIXUP_ASUS_X101_FUNC
	},
	[ALC269_FIXUP_ASUS_X101] = {
		.type = HDA_FIXUP_PINS,
		.v.pins = (const struct hda_pintbl[]) {
			{ 0x18, 0x04a1182c }, /* Headset mic */
			{ }
		},
		.chained = true,
		.chain_id = ALC269_FIXUP_ASUS_X101_VERB
	},
	[ALC271_FIXUP_AMIC_MIC2] = {
		.type = HDA_FIXUP_PINS,
		.v.pins = (const struct hda_pintbl[]) {
			{ 0x14, 0x99130110 }, /* speaker */
			{ 0x19, 0x01a19c20 }, /* mic */
			{ 0x1b, 0x99a7012f }, /* int-mic */
			{ 0x21, 0x0121401f }, /* HP out */
			{ }
		},
	},
	[ALC271_FIXUP_HP_GATE_MIC_JACK] = {
		.type = HDA_FIXUP_FUNC,
		.v.func = alc271_hp_gate_mic_jack,
		.chained = true,
		.chain_id = ALC271_FIXUP_AMIC_MIC2,
	},
	[ALC271_FIXUP_HP_GATE_MIC_JACK_E1_572] = {
		.type = HDA_FIXUP_FUNC,
		.v.func = alc269_fixup_limit_int_mic_boost,
		.chained = true,
		.chain_id = ALC271_FIXUP_HP_GATE_MIC_JACK,
	},
	[ALC269_FIXUP_ACER_AC700] = {
		.type = HDA_FIXUP_PINS,
		.v.pins = (const struct hda_pintbl[]) {
			{ 0x12, 0x99a3092f }, /* int-mic */
			{ 0x14, 0x99130110 }, /* speaker */
			{ 0x18, 0x03a11c20 }, /* mic */
			{ 0x1e, 0x0346101e }, /* SPDIF1 */
			{ 0x21, 0x0321101f }, /* HP out */
			{ }
		},
		.chained = true,
		.chain_id = ALC271_FIXUP_DMIC,
	},
	[ALC269_FIXUP_LIMIT_INT_MIC_BOOST] = {
		.type = HDA_FIXUP_FUNC,
		.v.func = alc269_fixup_limit_int_mic_boost,
		.chained = true,
		.chain_id = ALC269_FIXUP_THINKPAD_ACPI,
	},
	[ALC269VB_FIXUP_ASUS_ZENBOOK] = {
		.type = HDA_FIXUP_FUNC,
		.v.func = alc269_fixup_limit_int_mic_boost,
		.chained = true,
		.chain_id = ALC269VB_FIXUP_DMIC,
	},
	[ALC269VB_FIXUP_ASUS_ZENBOOK_UX31A] = {
		.type = HDA_FIXUP_VERBS,
		.v.verbs = (const struct hda_verb[]) {
			/* class-D output amp +5dB */
			{ 0x20, AC_VERB_SET_COEF_INDEX, 0x12 },
			{ 0x20, AC_VERB_SET_PROC_COEF, 0x2800 },
			{}
		},
		.chained = true,
		.chain_id = ALC269VB_FIXUP_ASUS_ZENBOOK,
	},
	[ALC269_FIXUP_LIMIT_INT_MIC_BOOST_MUTE_LED] = {
		.type = HDA_FIXUP_FUNC,
		.v.func = alc269_fixup_limit_int_mic_boost,
		.chained = true,
		.chain_id = ALC269_FIXUP_HP_MUTE_LED_MIC1,
	},
	[ALC269VB_FIXUP_ORDISSIMO_EVE2] = {
		.type = HDA_FIXUP_PINS,
		.v.pins = (const struct hda_pintbl[]) {
			{ 0x12, 0x99a3092f }, /* int-mic */
			{ 0x18, 0x03a11d20 }, /* mic */
			{ 0x19, 0x411111f0 }, /* Unused bogus pin */
			{ }
		},
	},
	[ALC283_FIXUP_CHROME_BOOK] = {
		.type = HDA_FIXUP_FUNC,
		.v.func = alc283_fixup_chromebook,
	},
	[ALC283_FIXUP_SENSE_COMBO_JACK] = {
		.type = HDA_FIXUP_FUNC,
		.v.func = alc283_fixup_sense_combo_jack,
		.chained = true,
		.chain_id = ALC283_FIXUP_CHROME_BOOK,
	},
	[ALC282_FIXUP_ASUS_TX300] = {
		.type = HDA_FIXUP_FUNC,
		.v.func = alc282_fixup_asus_tx300,
	},
	[ALC283_FIXUP_INT_MIC] = {
		.type = HDA_FIXUP_VERBS,
		.v.verbs = (const struct hda_verb[]) {
			{0x20, AC_VERB_SET_COEF_INDEX, 0x1a},
			{0x20, AC_VERB_SET_PROC_COEF, 0x0011},
			{ }
		},
		.chained = true,
		.chain_id = ALC269_FIXUP_LIMIT_INT_MIC_BOOST
	},
	[ALC290_FIXUP_SUBWOOFER_HSJACK] = {
		.type = HDA_FIXUP_PINS,
		.v.pins = (const struct hda_pintbl[]) {
			{ 0x17, 0x90170112 }, /* subwoofer */
			{ }
		},
		.chained = true,
		.chain_id = ALC290_FIXUP_MONO_SPEAKERS_HSJACK,
	},
	[ALC290_FIXUP_SUBWOOFER] = {
		.type = HDA_FIXUP_PINS,
		.v.pins = (const struct hda_pintbl[]) {
			{ 0x17, 0x90170112 }, /* subwoofer */
			{ }
		},
		.chained = true,
		.chain_id = ALC290_FIXUP_MONO_SPEAKERS,
	},
	[ALC290_FIXUP_MONO_SPEAKERS] = {
		.type = HDA_FIXUP_FUNC,
		.v.func = alc290_fixup_mono_speakers,
	},
	[ALC290_FIXUP_MONO_SPEAKERS_HSJACK] = {
		.type = HDA_FIXUP_FUNC,
		.v.func = alc290_fixup_mono_speakers,
		.chained = true,
		.chain_id = ALC269_FIXUP_DELL3_MIC_NO_PRESENCE,
	},
	[ALC269_FIXUP_THINKPAD_ACPI] = {
		.type = HDA_FIXUP_FUNC,
		.v.func = hda_fixup_thinkpad_acpi,
		.chained = true,
		.chain_id = ALC269_FIXUP_SKU_IGNORE,
	},
	[ALC269_FIXUP_DMIC_THINKPAD_ACPI] = {
		.type = HDA_FIXUP_FUNC,
		.v.func = alc_fixup_inv_dmic,
		.chained = true,
		.chain_id = ALC269_FIXUP_THINKPAD_ACPI,
	},
	[ALC255_FIXUP_ACER_MIC_NO_PRESENCE] = {
		.type = HDA_FIXUP_PINS,
		.v.pins = (const struct hda_pintbl[]) {
			{ 0x19, 0x01a1913c }, /* use as headset mic, without its own jack detect */
			{ }
		},
		.chained = true,
		.chain_id = ALC255_FIXUP_HEADSET_MODE
	},
	[ALC255_FIXUP_ASUS_MIC_NO_PRESENCE] = {
		.type = HDA_FIXUP_PINS,
		.v.pins = (const struct hda_pintbl[]) {
			{ 0x19, 0x01a1913c }, /* use as headset mic, without its own jack detect */
			{ }
		},
		.chained = true,
		.chain_id = ALC255_FIXUP_HEADSET_MODE
	},
	[ALC255_FIXUP_DELL1_MIC_NO_PRESENCE] = {
		.type = HDA_FIXUP_PINS,
		.v.pins = (const struct hda_pintbl[]) {
			{ 0x19, 0x01a1913c }, /* use as headset mic, without its own jack detect */
			{ 0x1a, 0x01a1913d }, /* use as headphone mic, without its own jack detect */
			{ }
		},
		.chained = true,
		.chain_id = ALC255_FIXUP_HEADSET_MODE
	},
	[ALC255_FIXUP_DELL2_MIC_NO_PRESENCE] = {
		.type = HDA_FIXUP_PINS,
		.v.pins = (const struct hda_pintbl[]) {
			{ 0x19, 0x01a1913c }, /* use as headset mic, without its own jack detect */
			{ }
		},
		.chained = true,
		.chain_id = ALC255_FIXUP_HEADSET_MODE_NO_HP_MIC
	},
	[ALC255_FIXUP_HEADSET_MODE] = {
		.type = HDA_FIXUP_FUNC,
		.v.func = alc_fixup_headset_mode_alc255,
		.chained = true,
		.chain_id = ALC255_FIXUP_DELL_WMI_MIC_MUTE_LED
	},
	[ALC255_FIXUP_HEADSET_MODE_NO_HP_MIC] = {
		.type = HDA_FIXUP_FUNC,
		.v.func = alc_fixup_headset_mode_alc255_no_hp_mic,
	},
	[ALC293_FIXUP_DELL1_MIC_NO_PRESENCE] = {
		.type = HDA_FIXUP_PINS,
		.v.pins = (const struct hda_pintbl[]) {
			{ 0x18, 0x01a1913d }, /* use as headphone mic, without its own jack detect */
			{ 0x1a, 0x01a1913c }, /* use as headset mic, without its own jack detect */
			{ }
		},
		.chained = true,
		.chain_id = ALC269_FIXUP_HEADSET_MODE
	},
	[ALC292_FIXUP_TPT440_DOCK] = {
		.type = HDA_FIXUP_FUNC,
		.v.func = alc_fixup_tpt440_dock,
		.chained = true,
		.chain_id = ALC269_FIXUP_LIMIT_INT_MIC_BOOST
	},
	[ALC292_FIXUP_TPT440] = {
		.type = HDA_FIXUP_FUNC,
		.v.func = alc_fixup_disable_aamix,
		.chained = true,
		.chain_id = ALC292_FIXUP_TPT440_DOCK,
	},
	[ALC283_FIXUP_HEADSET_MIC] = {
		.type = HDA_FIXUP_PINS,
		.v.pins = (const struct hda_pintbl[]) {
			{ 0x19, 0x04a110f0 },
			{ },
		},
	},
	[ALC255_FIXUP_DELL_WMI_MIC_MUTE_LED] = {
		.type = HDA_FIXUP_FUNC,
		.v.func = alc_fixup_dell_wmi,
	},
	[ALC282_FIXUP_ASPIRE_V5_PINS] = {
		.type = HDA_FIXUP_PINS,
		.v.pins = (const struct hda_pintbl[]) {
			{ 0x12, 0x90a60130 },
			{ 0x14, 0x90170110 },
			{ 0x17, 0x40000008 },
			{ 0x18, 0x411111f0 },
			{ 0x19, 0x01a1913c },
			{ 0x1a, 0x411111f0 },
			{ 0x1b, 0x411111f0 },
			{ 0x1d, 0x40f89b2d },
			{ 0x1e, 0x411111f0 },
			{ 0x21, 0x0321101f },
			{ },
		},
	},
	[ALC280_FIXUP_HP_GPIO4] = {
		.type = HDA_FIXUP_FUNC,
		.v.func = alc280_fixup_hp_gpio4,
	},
	[ALC286_FIXUP_HP_GPIO_LED] = {
		.type = HDA_FIXUP_FUNC,
		.v.func = alc286_fixup_hp_gpio_led,
	},
	[ALC280_FIXUP_HP_GPIO2_MIC_HOTKEY] = {
		.type = HDA_FIXUP_FUNC,
		.v.func = alc280_fixup_hp_gpio2_mic_hotkey,
	},
	[ALC280_FIXUP_HP_DOCK_PINS] = {
		.type = HDA_FIXUP_PINS,
		.v.pins = (const struct hda_pintbl[]) {
			{ 0x1b, 0x21011020 }, /* line-out */
			{ 0x1a, 0x01a1903c }, /* headset mic */
			{ 0x18, 0x2181103f }, /* line-in */
			{ },
		},
		.chained = true,
		.chain_id = ALC280_FIXUP_HP_GPIO4
	},
	[ALC269_FIXUP_HP_DOCK_GPIO_MIC1_LED] = {
		.type = HDA_FIXUP_PINS,
		.v.pins = (const struct hda_pintbl[]) {
			{ 0x1b, 0x21011020 }, /* line-out */
			{ 0x18, 0x2181103f }, /* line-in */
			{ },
		},
		.chained = true,
		.chain_id = ALC269_FIXUP_HP_GPIO_MIC1_LED
	},
	[ALC280_FIXUP_HP_9480M] = {
		.type = HDA_FIXUP_FUNC,
		.v.func = alc280_fixup_hp_9480m,
	},
	[ALC288_FIXUP_DELL_HEADSET_MODE] = {
		.type = HDA_FIXUP_FUNC,
		.v.func = alc_fixup_headset_mode_dell_alc288,
		.chained = true,
		.chain_id = ALC255_FIXUP_DELL_WMI_MIC_MUTE_LED
	},
	[ALC288_FIXUP_DELL1_MIC_NO_PRESENCE] = {
		.type = HDA_FIXUP_PINS,
		.v.pins = (const struct hda_pintbl[]) {
			{ 0x18, 0x01a1913c }, /* use as headset mic, without its own jack detect */
			{ 0x1a, 0x01a1913d }, /* use as headphone mic, without its own jack detect */
			{ }
		},
		.chained = true,
		.chain_id = ALC288_FIXUP_DELL_HEADSET_MODE
	},
	[ALC288_FIXUP_DELL_XPS_13_GPIO6] = {
		.type = HDA_FIXUP_VERBS,
		.v.verbs = (const struct hda_verb[]) {
			{0x01, AC_VERB_SET_GPIO_MASK, 0x40},
			{0x01, AC_VERB_SET_GPIO_DIRECTION, 0x40},
			{0x01, AC_VERB_SET_GPIO_DATA, 0x00},
			{ }
		},
		.chained = true,
		.chain_id = ALC288_FIXUP_DELL1_MIC_NO_PRESENCE
	},
	[ALC288_FIXUP_DISABLE_AAMIX] = {
		.type = HDA_FIXUP_FUNC,
		.v.func = alc_fixup_disable_aamix,
		.chained = true,
		.chain_id = ALC288_FIXUP_DELL_XPS_13_GPIO6
	},
	[ALC288_FIXUP_DELL_XPS_13] = {
		.type = HDA_FIXUP_FUNC,
		.v.func = alc_fixup_dell_xps13,
		.chained = true,
		.chain_id = ALC288_FIXUP_DISABLE_AAMIX
	},
	[ALC292_FIXUP_DISABLE_AAMIX] = {
		.type = HDA_FIXUP_FUNC,
		.v.func = alc_fixup_disable_aamix,
		.chained = true,
		.chain_id = ALC269_FIXUP_DELL2_MIC_NO_PRESENCE
	},
	[ALC293_FIXUP_DISABLE_AAMIX_MULTIJACK] = {
		.type = HDA_FIXUP_FUNC,
		.v.func = alc_fixup_disable_aamix,
		.chained = true,
		.chain_id = ALC293_FIXUP_DELL1_MIC_NO_PRESENCE
	},
	[ALC292_FIXUP_DELL_E7X] = {
		.type = HDA_FIXUP_FUNC,
		.v.func = alc_fixup_dell_xps13,
		.chained = true,
		.chain_id = ALC292_FIXUP_DISABLE_AAMIX
	},
	[ALC298_FIXUP_DELL1_MIC_NO_PRESENCE] = {
		.type = HDA_FIXUP_PINS,
		.v.pins = (const struct hda_pintbl[]) {
			{ 0x18, 0x01a1913c }, /* use as headset mic, without its own jack detect */
			{ 0x1a, 0x01a1913d }, /* use as headphone mic, without its own jack detect */
			{ }
		},
		.chained = true,
		.chain_id = ALC269_FIXUP_HEADSET_MODE
	},
	[ALC298_FIXUP_DELL_AIO_MIC_NO_PRESENCE] = {
		.type = HDA_FIXUP_PINS,
		.v.pins = (const struct hda_pintbl[]) {
			{ 0x18, 0x01a1913c }, /* use as headset mic, without its own jack detect */
			{ }
		},
		.chained = true,
		.chain_id = ALC269_FIXUP_HEADSET_MODE
	},
	[ALC275_FIXUP_DELL_XPS] = {
		.type = HDA_FIXUP_VERBS,
		.v.verbs = (const struct hda_verb[]) {
			/* Enables internal speaker */
			{0x20, AC_VERB_SET_COEF_INDEX, 0x1f},
			{0x20, AC_VERB_SET_PROC_COEF, 0x00c0},
			{0x20, AC_VERB_SET_COEF_INDEX, 0x30},
			{0x20, AC_VERB_SET_PROC_COEF, 0x00b1},
			{}
		}
	},
	[ALC256_FIXUP_DELL_XPS_13_HEADPHONE_NOISE] = {
		.type = HDA_FIXUP_VERBS,
		.v.verbs = (const struct hda_verb[]) {
			/* Disable pass-through path for FRONT 14h */
			{0x20, AC_VERB_SET_COEF_INDEX, 0x36},
			{0x20, AC_VERB_SET_PROC_COEF, 0x1737},
			{}
		},
		.chained = true,
		.chain_id = ALC255_FIXUP_DELL1_MIC_NO_PRESENCE
	},
	[ALC293_FIXUP_LENOVO_SPK_NOISE] = {
		.type = HDA_FIXUP_FUNC,
		.v.func = alc_fixup_disable_aamix,
		.chained = true,
		.chain_id = ALC269_FIXUP_THINKPAD_ACPI
	},
	[ALC233_FIXUP_LENOVO_LINE2_MIC_HOTKEY] = {
		.type = HDA_FIXUP_FUNC,
		.v.func = alc233_fixup_lenovo_line2_mic_hotkey,
	},
	[ALC255_FIXUP_DELL_SPK_NOISE] = {
		.type = HDA_FIXUP_FUNC,
		.v.func = alc_fixup_disable_aamix,
		.chained = true,
		.chain_id = ALC255_FIXUP_DELL1_MIC_NO_PRESENCE
	},
	[ALC225_FIXUP_DELL1_MIC_NO_PRESENCE] = {
		.type = HDA_FIXUP_VERBS,
		.v.verbs = (const struct hda_verb[]) {
			/* Disable pass-through path for FRONT 14h */
			{ 0x20, AC_VERB_SET_COEF_INDEX, 0x36 },
			{ 0x20, AC_VERB_SET_PROC_COEF, 0x57d7 },
			{}
		},
		.chained = true,
		.chain_id = ALC269_FIXUP_DELL1_MIC_NO_PRESENCE
	},
	[ALC280_FIXUP_HP_HEADSET_MIC] = {
		.type = HDA_FIXUP_FUNC,
		.v.func = alc_fixup_disable_aamix,
		.chained = true,
		.chain_id = ALC269_FIXUP_HEADSET_MIC,
	},
	[ALC221_FIXUP_HP_FRONT_MIC] = {
		.type = HDA_FIXUP_PINS,
		.v.pins = (const struct hda_pintbl[]) {
			{ 0x19, 0x02a19020 }, /* Front Mic */
			{ }
		},
	},
	[ALC292_FIXUP_TPT460] = {
		.type = HDA_FIXUP_FUNC,
		.v.func = alc_fixup_tpt440_dock,
		.chained = true,
		.chain_id = ALC293_FIXUP_LENOVO_SPK_NOISE,
	},
	[ALC298_FIXUP_SPK_VOLUME] = {
		.type = HDA_FIXUP_FUNC,
		.v.func = alc298_fixup_speaker_volume,
		.chained = true,
		.chain_id = ALC298_FIXUP_DELL_AIO_MIC_NO_PRESENCE,
	},
	[ALC256_FIXUP_DELL_INSPIRON_7559_SUBWOOFER] = {
		.type = HDA_FIXUP_PINS,
		.v.pins = (const struct hda_pintbl[]) {
			{ 0x1b, 0x90170151 },
			{ }
		},
		.chained = true,
		.chain_id = ALC255_FIXUP_DELL1_MIC_NO_PRESENCE
	},
	[ALC269_FIXUP_ATIV_BOOK_8] = {
		.type = HDA_FIXUP_FUNC,
		.v.func = alc_fixup_auto_mute_via_amp,
		.chained = true,
		.chain_id = ALC269_FIXUP_NO_SHUTUP
	},
	[ALC221_FIXUP_HP_MIC_NO_PRESENCE] = {
		.type = HDA_FIXUP_PINS,
		.v.pins = (const struct hda_pintbl[]) {
			{ 0x18, 0x01a1913c }, /* use as headset mic, without its own jack detect */
			{ 0x1a, 0x01a1913d }, /* use as headphone mic, without its own jack detect */
			{ }
		},
		.chained = true,
		.chain_id = ALC269_FIXUP_HEADSET_MODE
	},
	[ALC256_FIXUP_ASUS_HEADSET_MODE] = {
		.type = HDA_FIXUP_FUNC,
		.v.func = alc_fixup_headset_mode,
	},
	[ALC256_FIXUP_ASUS_MIC] = {
		.type = HDA_FIXUP_PINS,
		.v.pins = (const struct hda_pintbl[]) {
			{ 0x13, 0x90a60160 }, /* use as internal mic */
			{ 0x19, 0x04a11120 }, /* use as headset mic, without its own jack detect */
			{ }
		},
		.chained = true,
		.chain_id = ALC256_FIXUP_ASUS_HEADSET_MODE
	},
	[ALC256_FIXUP_ASUS_AIO_GPIO2] = {
		.type = HDA_FIXUP_VERBS,
		.v.verbs = (const struct hda_verb[]) {
			/* Set up GPIO2 for the speaker amp */
			{ 0x01, AC_VERB_SET_GPIO_MASK, 0x04 },
			{ 0x01, AC_VERB_SET_GPIO_DIRECTION, 0x04 },
			{ 0x01, AC_VERB_SET_GPIO_DATA, 0x04 },
			{}
		},
	},
	[ALC233_FIXUP_ASUS_MIC_NO_PRESENCE] = {
		.type = HDA_FIXUP_PINS,
		.v.pins = (const struct hda_pintbl[]) {
			{ 0x19, 0x01a1913c }, /* use as headset mic, without its own jack detect */
			{ }
		},
		.chained = true,
		.chain_id = ALC269_FIXUP_HEADSET_MIC
	},
	[ALC233_FIXUP_EAPD_COEF_AND_MIC_NO_PRESENCE] = {
		.type = HDA_FIXUP_VERBS,
		.v.verbs = (const struct hda_verb[]) {
			/* Enables internal speaker */
			{0x20, AC_VERB_SET_COEF_INDEX, 0x40},
			{0x20, AC_VERB_SET_PROC_COEF, 0x8800},
			{}
		},
		.chained = true,
		.chain_id = ALC233_FIXUP_ASUS_MIC_NO_PRESENCE
	},
	[ALC233_FIXUP_LENOVO_MULTI_CODECS] = {
		.type = HDA_FIXUP_FUNC,
		.v.func = alc233_alc662_fixup_lenovo_dual_codecs,
	},
	[ALC294_FIXUP_LENOVO_MIC_LOCATION] = {
		.type = HDA_FIXUP_PINS,
		.v.pins = (const struct hda_pintbl[]) {
			/* Change the mic location from front to right, otherwise there are
			   two front mics with the same name, pulseaudio can't handle them.
			   This is just a temporary workaround, after applying this fixup,
			   there will be one "Front Mic" and one "Mic" in this machine.
			 */
			{ 0x1a, 0x04a19040 },
			{ }
		},
	},
<<<<<<< HEAD
	[ALC269VC_FIXUP_NL3_SECOND_JACK] = {
		.type = HDA_FIXUP_PINS,
		.v.pins = (const struct hda_pintbl[]) {
			{ 0x1a, 0x222140af },
			{ },
		},
		.chained = true,
		.chain_id = ALC269VC_FIXUP_NL3_AUTOMUTE
	},
	[ALC269VC_FIXUP_NL3_AUTOMUTE] = {
		.type = HDA_FIXUP_FUNC,
		.v.func = alc269vc_nl3_fixup_automute,
		.chained = true,
		.chain_id = ALC269_FIXUP_PINCFG_NO_HP_TO_LINEOUT
	},
	[ALC286_FIXUP_ACER_AIO_MIC_NO_PRESENCE] = {
                .type = HDA_FIXUP_PINS,
                .v.pins = (const struct hda_pintbl[]) {
                        { 0x18, 0x01a1913c }, /* use as headset mic, without its own jack detect */
                        { }
                },
                .chained = true,
                .chain_id = ALC269_FIXUP_HEADSET_MIC
        },
	[ALC294_FIXUP_ASUS_MIC] = {
		.type = HDA_FIXUP_PINS,
		.v.pins = (const struct hda_pintbl[]) {
			{ 0x13, 0x90a60160 }, /* use as internal mic */
			{ 0x19, 0x04a11120 }, /* use as headset mic, without its own jack detect */
			{ }
		},
		.chained = true,
		.chain_id = ALC256_FIXUP_ASUS_HEADSET_MODE
	},
        [ALC295_FIXUP_ASUS_MIC_NO_PRESENCE] = {
                .type = HDA_FIXUP_PINS,
                .v.pins = (const struct hda_pintbl[]) {
                        { 0x19, 0x01a1913c }, /* use as headset mic, without its own jack detect */
                        { }
                },
                .chained = true,
                .chain_id = ALC269_FIXUP_HEADSET_MODE
        },
        [ALC282_FIXUP_ACER_TRAVELMATE_PINS] = {
                .type = HDA_FIXUP_PINS,
                .v.pins = (const struct hda_pintbl[]) {
                        { 0x1b, 0x411111f0 },
                        { 0x18, 0x01a1913c }, /* use as headset mic, without its own jack detect */
                        { },
                },
                .chained = true,
                .chain_id = ALC269_FIXUP_HEADSET_MODE
        },
	[ALC255_FIXUP_ACER_LIMIT_INT_MIC_BOOST] = {
		.type = HDA_FIXUP_FUNC,
		.v.func = alc269_fixup_limit_int_mic_boost,
		.chained = true,
		.chain_id = ALC255_FIXUP_ACER_MIC_NO_PRESENCE,
=======
	[ALC225_FIXUP_DELL_WYSE_MIC_NO_PRESENCE] = {
		.type = HDA_FIXUP_PINS,
		.v.pins = (const struct hda_pintbl[]) {
			{ 0x16, 0x0101102f }, /* Rear Headset HP */
			{ 0x19, 0x02a1913c }, /* use as Front headset mic, without its own jack detect */
			{ 0x1a, 0x01a19030 }, /* Rear Headset MIC */
			{ }
		},
		.chained = true,
		.chain_id = ALC269_FIXUP_HEADSET_MODE_NO_HP_MIC
>>>>>>> f8995fa6
	},
};

static const struct snd_pci_quirk alc269_fixup_tbl[] = {
	SND_PCI_QUIRK(0x1025, 0x0283, "Acer TravelMate 8371", ALC269_FIXUP_INV_DMIC),
	SND_PCI_QUIRK(0x1025, 0x029b, "Acer 1810TZ", ALC269_FIXUP_INV_DMIC),
	SND_PCI_QUIRK(0x1025, 0x0349, "Acer AOD260", ALC269_FIXUP_INV_DMIC),
	SND_PCI_QUIRK(0x1025, 0x047c, "Acer AC700", ALC269_FIXUP_ACER_AC700),
	SND_PCI_QUIRK(0x1025, 0x072d, "Acer Aspire V5-571G", ALC269_FIXUP_ASPIRE_HEADSET_MIC),
	SND_PCI_QUIRK(0x1025, 0x080d, "Acer Aspire V5-122P", ALC269_FIXUP_ASPIRE_HEADSET_MIC),
	SND_PCI_QUIRK(0x1025, 0x0740, "Acer AO725", ALC271_FIXUP_HP_GATE_MIC_JACK),
	SND_PCI_QUIRK(0x1025, 0x0742, "Acer AO756", ALC271_FIXUP_HP_GATE_MIC_JACK),
	SND_PCI_QUIRK(0x1025, 0x0762, "Acer Aspire E1-472", ALC271_FIXUP_HP_GATE_MIC_JACK_E1_572),
	SND_PCI_QUIRK(0x1025, 0x0775, "Acer Aspire E1-572", ALC271_FIXUP_HP_GATE_MIC_JACK_E1_572),
	SND_PCI_QUIRK(0x1025, 0x079b, "Acer Aspire V5-573G", ALC282_FIXUP_ASPIRE_V5_PINS),
	SND_PCI_QUIRK(0x1025, 0x102b, "Acer Aspire C24-860", ALC286_FIXUP_ACER_AIO_MIC_NO_PRESENCE),
	SND_PCI_QUIRK(0x1025, 0x106d, "Acer Cloudbook 14", ALC283_FIXUP_CHROME_BOOK),
	SND_PCI_QUIRK(0x1025, 0x1094, "Acer Aspire E5-575T", ALC255_FIXUP_ACER_LIMIT_INT_MIC_BOOST),
	SND_PCI_QUIRK(0x1025, 0x1099, "Acer Aspire E5-523G", ALC255_FIXUP_ACER_MIC_NO_PRESENCE),
	SND_PCI_QUIRK(0x1025, 0x110e, "Acer Aspire ES1-432", ALC255_FIXUP_ACER_MIC_NO_PRESENCE),
	SND_PCI_QUIRK(0x1025, 0x1166, "Acer Veriton N4640G", ALC269VC_FIXUP_NL3_SECOND_JACK),
	SND_PCI_QUIRK(0x1025, 0x1167, "Acer Veriton N6640G", ALC269VC_FIXUP_NL3_SECOND_JACK),
	SND_PCI_QUIRK(0x1028, 0x0470, "Dell M101z", ALC269_FIXUP_DELL_M101Z),
	SND_PCI_QUIRK(0x1028, 0x054b, "Dell XPS one 2710", ALC275_FIXUP_DELL_XPS),
	SND_PCI_QUIRK(0x1028, 0x05bd, "Dell Latitude E6440", ALC292_FIXUP_DELL_E7X),
	SND_PCI_QUIRK(0x1028, 0x05be, "Dell Latitude E6540", ALC292_FIXUP_DELL_E7X),
	SND_PCI_QUIRK(0x1028, 0x05ca, "Dell Latitude E7240", ALC292_FIXUP_DELL_E7X),
	SND_PCI_QUIRK(0x1028, 0x05cb, "Dell Latitude E7440", ALC292_FIXUP_DELL_E7X),
	SND_PCI_QUIRK(0x1028, 0x05da, "Dell Vostro 5460", ALC290_FIXUP_SUBWOOFER),
	SND_PCI_QUIRK(0x1028, 0x05f4, "Dell", ALC269_FIXUP_DELL1_MIC_NO_PRESENCE),
	SND_PCI_QUIRK(0x1028, 0x05f5, "Dell", ALC269_FIXUP_DELL1_MIC_NO_PRESENCE),
	SND_PCI_QUIRK(0x1028, 0x05f6, "Dell", ALC269_FIXUP_DELL1_MIC_NO_PRESENCE),
	SND_PCI_QUIRK(0x1028, 0x0615, "Dell Vostro 5470", ALC290_FIXUP_SUBWOOFER_HSJACK),
	SND_PCI_QUIRK(0x1028, 0x0616, "Dell Vostro 5470", ALC290_FIXUP_SUBWOOFER_HSJACK),
	SND_PCI_QUIRK(0x1028, 0x062c, "Dell Latitude E5550", ALC292_FIXUP_DELL_E7X),
	SND_PCI_QUIRK(0x1028, 0x062e, "Dell Latitude E7450", ALC292_FIXUP_DELL_E7X),
	SND_PCI_QUIRK(0x1028, 0x0638, "Dell Inspiron 5439", ALC290_FIXUP_MONO_SPEAKERS_HSJACK),
	SND_PCI_QUIRK(0x1028, 0x064a, "Dell", ALC293_FIXUP_DELL1_MIC_NO_PRESENCE),
	SND_PCI_QUIRK(0x1028, 0x064b, "Dell", ALC293_FIXUP_DELL1_MIC_NO_PRESENCE),
	SND_PCI_QUIRK(0x1028, 0x0665, "Dell XPS 13", ALC288_FIXUP_DELL_XPS_13),
	SND_PCI_QUIRK(0x1028, 0x0669, "Dell Optiplex 9020m", ALC255_FIXUP_DELL1_MIC_NO_PRESENCE),
	SND_PCI_QUIRK(0x1028, 0x069a, "Dell Vostro 5480", ALC290_FIXUP_SUBWOOFER_HSJACK),
	SND_PCI_QUIRK(0x1028, 0x06c7, "Dell", ALC255_FIXUP_DELL1_MIC_NO_PRESENCE),
	SND_PCI_QUIRK(0x1028, 0x06d9, "Dell", ALC293_FIXUP_DELL1_MIC_NO_PRESENCE),
	SND_PCI_QUIRK(0x1028, 0x06da, "Dell", ALC293_FIXUP_DELL1_MIC_NO_PRESENCE),
	SND_PCI_QUIRK(0x1028, 0x06db, "Dell", ALC293_FIXUP_DISABLE_AAMIX_MULTIJACK),
	SND_PCI_QUIRK(0x1028, 0x06dd, "Dell", ALC293_FIXUP_DISABLE_AAMIX_MULTIJACK),
	SND_PCI_QUIRK(0x1028, 0x06de, "Dell", ALC293_FIXUP_DISABLE_AAMIX_MULTIJACK),
	SND_PCI_QUIRK(0x1028, 0x06df, "Dell", ALC293_FIXUP_DISABLE_AAMIX_MULTIJACK),
	SND_PCI_QUIRK(0x1028, 0x06e0, "Dell", ALC293_FIXUP_DISABLE_AAMIX_MULTIJACK),
	SND_PCI_QUIRK(0x1028, 0x0704, "Dell XPS 13 9350", ALC256_FIXUP_DELL_XPS_13_HEADPHONE_NOISE),
	SND_PCI_QUIRK(0x1028, 0x0706, "Dell Inspiron 7559", ALC256_FIXUP_DELL_INSPIRON_7559_SUBWOOFER),
	SND_PCI_QUIRK(0x1028, 0x0725, "Dell Inspiron 3162", ALC255_FIXUP_DELL_SPK_NOISE),
	SND_PCI_QUIRK(0x1028, 0x075b, "Dell XPS 13 9360", ALC256_FIXUP_DELL_XPS_13_HEADPHONE_NOISE),
	SND_PCI_QUIRK(0x1028, 0x075d, "Dell AIO", ALC298_FIXUP_SPK_VOLUME),
	SND_PCI_QUIRK(0x1028, 0x0798, "Dell Inspiron 17 7000 Gaming", ALC256_FIXUP_DELL_INSPIRON_7559_SUBWOOFER),
	SND_PCI_QUIRK(0x1028, 0x080c, "Dell WYSE", ALC225_FIXUP_DELL_WYSE_MIC_NO_PRESENCE),
	SND_PCI_QUIRK(0x1028, 0x164a, "Dell", ALC293_FIXUP_DELL1_MIC_NO_PRESENCE),
	SND_PCI_QUIRK(0x1028, 0x164b, "Dell", ALC293_FIXUP_DELL1_MIC_NO_PRESENCE),
	SND_PCI_QUIRK(0x103c, 0x1586, "HP", ALC269_FIXUP_HP_MUTE_LED_MIC2),
	SND_PCI_QUIRK(0x103c, 0x18e6, "HP", ALC269_FIXUP_HP_GPIO_LED),
	SND_PCI_QUIRK(0x103c, 0x218b, "HP", ALC269_FIXUP_LIMIT_INT_MIC_BOOST_MUTE_LED),
	SND_PCI_QUIRK(0x103c, 0x225f, "HP", ALC280_FIXUP_HP_GPIO2_MIC_HOTKEY),
	/* ALC282 */
	SND_PCI_QUIRK(0x103c, 0x21f9, "HP", ALC269_FIXUP_HP_MUTE_LED_MIC1),
	SND_PCI_QUIRK(0x103c, 0x2210, "HP", ALC269_FIXUP_HP_MUTE_LED_MIC1),
	SND_PCI_QUIRK(0x103c, 0x2214, "HP", ALC269_FIXUP_HP_MUTE_LED_MIC1),
	SND_PCI_QUIRK(0x103c, 0x2236, "HP", ALC269_FIXUP_HP_LINE1_MIC1_LED),
	SND_PCI_QUIRK(0x103c, 0x2237, "HP", ALC269_FIXUP_HP_LINE1_MIC1_LED),
	SND_PCI_QUIRK(0x103c, 0x2238, "HP", ALC269_FIXUP_HP_LINE1_MIC1_LED),
	SND_PCI_QUIRK(0x103c, 0x2239, "HP", ALC269_FIXUP_HP_LINE1_MIC1_LED),
	SND_PCI_QUIRK(0x103c, 0x224b, "HP", ALC269_FIXUP_HP_LINE1_MIC1_LED),
	SND_PCI_QUIRK(0x103c, 0x2268, "HP", ALC269_FIXUP_HP_MUTE_LED_MIC1),
	SND_PCI_QUIRK(0x103c, 0x226a, "HP", ALC269_FIXUP_HP_MUTE_LED_MIC1),
	SND_PCI_QUIRK(0x103c, 0x226b, "HP", ALC269_FIXUP_HP_MUTE_LED_MIC1),
	SND_PCI_QUIRK(0x103c, 0x226e, "HP", ALC269_FIXUP_HP_MUTE_LED_MIC1),
	SND_PCI_QUIRK(0x103c, 0x2271, "HP", ALC286_FIXUP_HP_GPIO_LED),
	SND_PCI_QUIRK(0x103c, 0x2272, "HP", ALC280_FIXUP_HP_DOCK_PINS),
	SND_PCI_QUIRK(0x103c, 0x2273, "HP", ALC280_FIXUP_HP_DOCK_PINS),
	SND_PCI_QUIRK(0x103c, 0x229e, "HP", ALC269_FIXUP_HP_MUTE_LED_MIC1),
	SND_PCI_QUIRK(0x103c, 0x22b2, "HP", ALC269_FIXUP_HP_MUTE_LED_MIC1),
	SND_PCI_QUIRK(0x103c, 0x22b7, "HP", ALC269_FIXUP_HP_MUTE_LED_MIC1),
	SND_PCI_QUIRK(0x103c, 0x22bf, "HP", ALC269_FIXUP_HP_MUTE_LED_MIC1),
	SND_PCI_QUIRK(0x103c, 0x22cf, "HP", ALC269_FIXUP_HP_MUTE_LED_MIC1),
	SND_PCI_QUIRK(0x103c, 0x22db, "HP", ALC280_FIXUP_HP_9480M),
	SND_PCI_QUIRK(0x103c, 0x22dc, "HP", ALC269_FIXUP_HP_GPIO_MIC1_LED),
	SND_PCI_QUIRK(0x103c, 0x22fb, "HP", ALC269_FIXUP_HP_GPIO_MIC1_LED),
	/* ALC290 */
	SND_PCI_QUIRK(0x103c, 0x221b, "HP", ALC269_FIXUP_HP_GPIO_MIC1_LED),
	SND_PCI_QUIRK(0x103c, 0x2221, "HP", ALC269_FIXUP_HP_GPIO_MIC1_LED),
	SND_PCI_QUIRK(0x103c, 0x2225, "HP", ALC269_FIXUP_HP_GPIO_MIC1_LED),
	SND_PCI_QUIRK(0x103c, 0x2253, "HP", ALC269_FIXUP_HP_GPIO_MIC1_LED),
	SND_PCI_QUIRK(0x103c, 0x2254, "HP", ALC269_FIXUP_HP_GPIO_MIC1_LED),
	SND_PCI_QUIRK(0x103c, 0x2255, "HP", ALC269_FIXUP_HP_GPIO_MIC1_LED),
	SND_PCI_QUIRK(0x103c, 0x2256, "HP", ALC269_FIXUP_HP_GPIO_MIC1_LED),
	SND_PCI_QUIRK(0x103c, 0x2257, "HP", ALC269_FIXUP_HP_GPIO_MIC1_LED),
	SND_PCI_QUIRK(0x103c, 0x2259, "HP", ALC269_FIXUP_HP_GPIO_MIC1_LED),
	SND_PCI_QUIRK(0x103c, 0x225a, "HP", ALC269_FIXUP_HP_DOCK_GPIO_MIC1_LED),
	SND_PCI_QUIRK(0x103c, 0x2260, "HP", ALC269_FIXUP_HP_MUTE_LED_MIC1),
	SND_PCI_QUIRK(0x103c, 0x2263, "HP", ALC269_FIXUP_HP_MUTE_LED_MIC1),
	SND_PCI_QUIRK(0x103c, 0x2264, "HP", ALC269_FIXUP_HP_MUTE_LED_MIC1),
	SND_PCI_QUIRK(0x103c, 0x2265, "HP", ALC269_FIXUP_HP_MUTE_LED_MIC1),
	SND_PCI_QUIRK(0x103c, 0x2272, "HP", ALC269_FIXUP_HP_GPIO_MIC1_LED),
	SND_PCI_QUIRK(0x103c, 0x2273, "HP", ALC269_FIXUP_HP_GPIO_MIC1_LED),
	SND_PCI_QUIRK(0x103c, 0x2278, "HP", ALC269_FIXUP_HP_GPIO_MIC1_LED),
	SND_PCI_QUIRK(0x103c, 0x227f, "HP", ALC269_FIXUP_HP_MUTE_LED_MIC1),
	SND_PCI_QUIRK(0x103c, 0x2282, "HP", ALC269_FIXUP_HP_MUTE_LED_MIC1),
	SND_PCI_QUIRK(0x103c, 0x228b, "HP", ALC269_FIXUP_HP_MUTE_LED_MIC1),
	SND_PCI_QUIRK(0x103c, 0x228e, "HP", ALC269_FIXUP_HP_MUTE_LED_MIC1),
	SND_PCI_QUIRK(0x103c, 0x22c5, "HP", ALC269_FIXUP_HP_MUTE_LED_MIC1),
	SND_PCI_QUIRK(0x103c, 0x22c7, "HP", ALC269_FIXUP_HP_MUTE_LED_MIC1),
	SND_PCI_QUIRK(0x103c, 0x22c8, "HP", ALC269_FIXUP_HP_MUTE_LED_MIC1),
	SND_PCI_QUIRK(0x103c, 0x22c4, "HP", ALC269_FIXUP_HP_MUTE_LED_MIC1),
	SND_PCI_QUIRK(0x103c, 0x2334, "HP", ALC269_FIXUP_HP_MUTE_LED_MIC1),
	SND_PCI_QUIRK(0x103c, 0x2335, "HP", ALC269_FIXUP_HP_MUTE_LED_MIC1),
	SND_PCI_QUIRK(0x103c, 0x2336, "HP", ALC269_FIXUP_HP_MUTE_LED_MIC1),
	SND_PCI_QUIRK(0x103c, 0x2337, "HP", ALC269_FIXUP_HP_MUTE_LED_MIC1),
	SND_PCI_QUIRK(0x103c, 0x221c, "HP EliteBook 755 G2", ALC280_FIXUP_HP_HEADSET_MIC),
	SND_PCI_QUIRK(0x103c, 0x8256, "HP", ALC221_FIXUP_HP_FRONT_MIC),
	SND_PCI_QUIRK(0x103c, 0x82bf, "HP", ALC221_FIXUP_HP_MIC_NO_PRESENCE),
	SND_PCI_QUIRK(0x103c, 0x82c0, "HP", ALC221_FIXUP_HP_MIC_NO_PRESENCE),
	SND_PCI_QUIRK(0x1043, 0x103e, "ASUS X540SA", ALC256_FIXUP_ASUS_MIC),
	SND_PCI_QUIRK(0x1043, 0x103f, "ASUS TX300", ALC282_FIXUP_ASUS_TX300),
	SND_PCI_QUIRK(0x1043, 0x106d, "Asus K53BE", ALC269_FIXUP_LIMIT_INT_MIC_BOOST),
	SND_PCI_QUIRK(0x1043, 0x10c0, "ASUS X540SA", ALC256_FIXUP_ASUS_MIC),
	SND_PCI_QUIRK(0x1043, 0x10d0, "ASUS X540LA/X540LJ", ALC255_FIXUP_ASUS_MIC_NO_PRESENCE),
	SND_PCI_QUIRK(0x1043, 0x115d, "Asus 1015E", ALC269_FIXUP_LIMIT_INT_MIC_BOOST),
	SND_PCI_QUIRK(0x1043, 0x11c0, "ASUS X556UR", ALC255_FIXUP_ASUS_MIC_NO_PRESENCE),
	SND_PCI_QUIRK(0x1043, 0x1290, "ASUS X441SA", ALC233_FIXUP_EAPD_COEF_AND_MIC_NO_PRESENCE),
	SND_PCI_QUIRK(0x1043, 0x12a0, "ASUS X441UV", ALC233_FIXUP_EAPD_COEF_AND_MIC_NO_PRESENCE),
	SND_PCI_QUIRK(0x1043, 0x12f0, "ASUS X541UV", ALC256_FIXUP_ASUS_MIC),
	SND_PCI_QUIRK(0x1043, 0x12e0, "ASUS X541SA", ALC256_FIXUP_ASUS_MIC),
	SND_PCI_QUIRK(0x1043, 0x13b0, "ASUS Z550SA", ALC256_FIXUP_ASUS_MIC),
	SND_PCI_QUIRK(0x1043, 0x1427, "Asus Zenbook UX31E", ALC269VB_FIXUP_ASUS_ZENBOOK),
	SND_PCI_QUIRK(0x1043, 0x1517, "Asus Zenbook UX31A", ALC269VB_FIXUP_ASUS_ZENBOOK_UX31A),
	SND_PCI_QUIRK(0x1043, 0x16e3, "ASUS UX50", ALC269_FIXUP_STEREO_DMIC),
	SND_PCI_QUIRK(0x1043, 0x1a13, "Asus G73Jw", ALC269_FIXUP_ASUS_G73JW),
	SND_PCI_QUIRK(0x1043, 0x1a30, "ASUS X705UD", ALC256_FIXUP_ASUS_MIC),
	SND_PCI_QUIRK(0x1043, 0x1b13, "Asus U41SV", ALC269_FIXUP_INV_DMIC),
	SND_PCI_QUIRK(0x1043, 0x1bbd, "ASUS Z550MA", ALC255_FIXUP_ASUS_MIC_NO_PRESENCE),
	SND_PCI_QUIRK(0x1043, 0x1c23, "Asus X55U", ALC269_FIXUP_LIMIT_INT_MIC_BOOST),
	SND_PCI_QUIRK(0x1043, 0x125e, "ASUS Q524UQK", ALC255_FIXUP_ASUS_MIC_NO_PRESENCE),
	SND_PCI_QUIRK(0x1043, 0x1ccd, "ASUS X555UB", ALC256_FIXUP_ASUS_MIC),
	SND_PCI_QUIRK(0x1043, 0x3030, "ASUS ZN270IE", ALC256_FIXUP_ASUS_AIO_GPIO2),
	SND_PCI_QUIRK(0x1043, 0x831a, "ASUS P901", ALC269_FIXUP_STEREO_DMIC),
	SND_PCI_QUIRK(0x1043, 0x834a, "ASUS S101", ALC269_FIXUP_STEREO_DMIC),
	SND_PCI_QUIRK(0x1043, 0x8398, "ASUS P1005", ALC269_FIXUP_STEREO_DMIC),
	SND_PCI_QUIRK(0x1043, 0x83ce, "ASUS P1005", ALC269_FIXUP_STEREO_DMIC),
	SND_PCI_QUIRK(0x1043, 0x8516, "ASUS X101CH", ALC269_FIXUP_ASUS_X101),
	SND_PCI_QUIRK(0x104d, 0x90b5, "Sony VAIO Pro 11", ALC286_FIXUP_SONY_MIC_NO_PRESENCE),
	SND_PCI_QUIRK(0x104d, 0x90b6, "Sony VAIO Pro 13", ALC286_FIXUP_SONY_MIC_NO_PRESENCE),
	SND_PCI_QUIRK(0x104d, 0x9073, "Sony VAIO", ALC275_FIXUP_SONY_VAIO_GPIO2),
	SND_PCI_QUIRK(0x104d, 0x907b, "Sony VAIO", ALC275_FIXUP_SONY_HWEQ),
	SND_PCI_QUIRK(0x104d, 0x9084, "Sony VAIO", ALC275_FIXUP_SONY_HWEQ),
	SND_PCI_QUIRK(0x104d, 0x9099, "Sony VAIO S13", ALC275_FIXUP_SONY_DISABLE_AAMIX),
	SND_PCI_QUIRK(0x10cf, 0x1475, "Lifebook", ALC269_FIXUP_LIFEBOOK),
	SND_PCI_QUIRK(0x10cf, 0x159f, "Lifebook E780", ALC269_FIXUP_LIFEBOOK_NO_HP_TO_LINEOUT),
	SND_PCI_QUIRK(0x10cf, 0x15dc, "Lifebook T731", ALC269_FIXUP_LIFEBOOK_HP_PIN),
	SND_PCI_QUIRK(0x10cf, 0x1757, "Lifebook E752", ALC269_FIXUP_LIFEBOOK_HP_PIN),
	SND_PCI_QUIRK(0x10cf, 0x1845, "Lifebook U904", ALC269_FIXUP_LIFEBOOK_EXTMIC),
	SND_PCI_QUIRK(0x144d, 0xc109, "Samsung Ativ book 9 (NP900X3G)", ALC269_FIXUP_INV_DMIC),
	SND_PCI_QUIRK(0x144d, 0xc740, "Samsung Ativ book 8 (NP870Z5G)", ALC269_FIXUP_ATIV_BOOK_8),
	SND_PCI_QUIRK(0x1458, 0xfa53, "Gigabyte BXBT-2807", ALC283_FIXUP_HEADSET_MIC),
	SND_PCI_QUIRK(0x1462, 0xb120, "MSI Cubi MS-B120", ALC283_FIXUP_HEADSET_MIC),
	SND_PCI_QUIRK(0x152d, 0x1082, "Quanta NL3", ALC269VC_FIXUP_NL3_SECOND_JACK),
	SND_PCI_QUIRK(0x17aa, 0x1036, "Lenovo P520", ALC233_FIXUP_LENOVO_MULTI_CODECS),
	SND_PCI_QUIRK(0x17aa, 0x20f2, "Thinkpad SL410/510", ALC269_FIXUP_SKU_IGNORE),
	SND_PCI_QUIRK(0x17aa, 0x215e, "Thinkpad L512", ALC269_FIXUP_SKU_IGNORE),
	SND_PCI_QUIRK(0x17aa, 0x21b8, "Thinkpad Edge 14", ALC269_FIXUP_SKU_IGNORE),
	SND_PCI_QUIRK(0x17aa, 0x21ca, "Thinkpad L412", ALC269_FIXUP_SKU_IGNORE),
	SND_PCI_QUIRK(0x17aa, 0x21e9, "Thinkpad Edge 15", ALC269_FIXUP_SKU_IGNORE),
	SND_PCI_QUIRK(0x17aa, 0x21f6, "Thinkpad T530", ALC269_FIXUP_LENOVO_DOCK),
	SND_PCI_QUIRK(0x17aa, 0x21fa, "Thinkpad X230", ALC269_FIXUP_LENOVO_DOCK),
	SND_PCI_QUIRK(0x17aa, 0x21f3, "Thinkpad T430", ALC269_FIXUP_LENOVO_DOCK),
	SND_PCI_QUIRK(0x17aa, 0x21fb, "Thinkpad T430s", ALC269_FIXUP_LENOVO_DOCK),
	SND_PCI_QUIRK(0x17aa, 0x2203, "Thinkpad X230 Tablet", ALC269_FIXUP_LENOVO_DOCK),
	SND_PCI_QUIRK(0x17aa, 0x2208, "Thinkpad T431s", ALC269_FIXUP_LENOVO_DOCK),
	SND_PCI_QUIRK(0x17aa, 0x220c, "Thinkpad T440s", ALC292_FIXUP_TPT440),
	SND_PCI_QUIRK(0x17aa, 0x220e, "Thinkpad T440p", ALC292_FIXUP_TPT440_DOCK),
	SND_PCI_QUIRK(0x17aa, 0x2210, "Thinkpad T540p", ALC292_FIXUP_TPT440_DOCK),
	SND_PCI_QUIRK(0x17aa, 0x2211, "Thinkpad W541", ALC292_FIXUP_TPT440_DOCK),
	SND_PCI_QUIRK(0x17aa, 0x2212, "Thinkpad T440", ALC292_FIXUP_TPT440_DOCK),
	SND_PCI_QUIRK(0x17aa, 0x2214, "Thinkpad X240", ALC292_FIXUP_TPT440_DOCK),
	SND_PCI_QUIRK(0x17aa, 0x2215, "Thinkpad", ALC269_FIXUP_LIMIT_INT_MIC_BOOST),
	SND_PCI_QUIRK(0x17aa, 0x2218, "Thinkpad X1 Carbon 2nd", ALC292_FIXUP_TPT440_DOCK),
	SND_PCI_QUIRK(0x17aa, 0x2223, "ThinkPad T550", ALC292_FIXUP_TPT440_DOCK),
	SND_PCI_QUIRK(0x17aa, 0x2226, "ThinkPad X250", ALC292_FIXUP_TPT440_DOCK),
	SND_PCI_QUIRK(0x17aa, 0x2231, "Thinkpad T560", ALC292_FIXUP_TPT460),
	SND_PCI_QUIRK(0x17aa, 0x2233, "Thinkpad", ALC292_FIXUP_TPT460),
	SND_PCI_QUIRK(0x17aa, 0x30bb, "ThinkCentre AIO", ALC233_FIXUP_LENOVO_LINE2_MIC_HOTKEY),
	SND_PCI_QUIRK(0x17aa, 0x30e2, "ThinkCentre AIO", ALC233_FIXUP_LENOVO_LINE2_MIC_HOTKEY),
	SND_PCI_QUIRK(0x17aa, 0x310c, "ThinkCentre Station", ALC294_FIXUP_LENOVO_MIC_LOCATION),
	SND_PCI_QUIRK(0x17aa, 0x3112, "ThinkCentre AIO", ALC233_FIXUP_LENOVO_LINE2_MIC_HOTKEY),
	SND_PCI_QUIRK(0x17aa, 0x3902, "Lenovo E50-80", ALC269_FIXUP_DMIC_THINKPAD_ACPI),
	SND_PCI_QUIRK(0x17aa, 0x3977, "IdeaPad S210", ALC283_FIXUP_INT_MIC),
	SND_PCI_QUIRK(0x17aa, 0x3978, "IdeaPad Y410P", ALC269_FIXUP_NO_SHUTUP),
	SND_PCI_QUIRK(0x17aa, 0x5013, "Thinkpad", ALC269_FIXUP_LIMIT_INT_MIC_BOOST),
	SND_PCI_QUIRK(0x17aa, 0x501a, "Thinkpad", ALC283_FIXUP_INT_MIC),
	SND_PCI_QUIRK(0x17aa, 0x501e, "Thinkpad L440", ALC292_FIXUP_TPT440_DOCK),
	SND_PCI_QUIRK(0x17aa, 0x5026, "Thinkpad", ALC269_FIXUP_LIMIT_INT_MIC_BOOST),
	SND_PCI_QUIRK(0x17aa, 0x5034, "Thinkpad T450", ALC292_FIXUP_TPT440_DOCK),
	SND_PCI_QUIRK(0x17aa, 0x5036, "Thinkpad T450s", ALC292_FIXUP_TPT440_DOCK),
	SND_PCI_QUIRK(0x17aa, 0x503c, "Thinkpad L450", ALC292_FIXUP_TPT440_DOCK),
	SND_PCI_QUIRK(0x17aa, 0x504a, "ThinkPad X260", ALC292_FIXUP_TPT440_DOCK),
	SND_PCI_QUIRK(0x17aa, 0x504b, "Thinkpad", ALC293_FIXUP_LENOVO_SPK_NOISE),
	SND_PCI_QUIRK(0x17aa, 0x5050, "Thinkpad T560p", ALC292_FIXUP_TPT460),
	SND_PCI_QUIRK(0x17aa, 0x5051, "Thinkpad L460", ALC292_FIXUP_TPT460),
	SND_PCI_QUIRK(0x17aa, 0x5053, "Thinkpad T460", ALC292_FIXUP_TPT460),
	SND_PCI_QUIRK(0x17aa, 0x5109, "Thinkpad", ALC269_FIXUP_LIMIT_INT_MIC_BOOST),
	SND_PCI_QUIRK(0x17aa, 0x3bf8, "Quanta FL1", ALC269_FIXUP_PCM_44K),
	SND_PCI_QUIRK(0x17aa, 0x9e54, "LENOVO NB", ALC269_FIXUP_LENOVO_EAPD),
	SND_PCI_QUIRK(0x1b7d, 0xa831, "Ordissimo EVE2 ", ALC269VB_FIXUP_ORDISSIMO_EVE2), /* Also known as Malata PC-B1303 */

#if 0
	/* Below is a quirk table taken from the old code.
	 * Basically the device should work as is without the fixup table.
	 * If BIOS doesn't give a proper info, enable the corresponding
	 * fixup entry.
	 */
	SND_PCI_QUIRK(0x1043, 0x8330, "ASUS Eeepc P703 P900A",
		      ALC269_FIXUP_AMIC),
	SND_PCI_QUIRK(0x1043, 0x1013, "ASUS N61Da", ALC269_FIXUP_AMIC),
	SND_PCI_QUIRK(0x1043, 0x1143, "ASUS B53f", ALC269_FIXUP_AMIC),
	SND_PCI_QUIRK(0x1043, 0x1133, "ASUS UJ20ft", ALC269_FIXUP_AMIC),
	SND_PCI_QUIRK(0x1043, 0x1183, "ASUS K72DR", ALC269_FIXUP_AMIC),
	SND_PCI_QUIRK(0x1043, 0x11b3, "ASUS K52DR", ALC269_FIXUP_AMIC),
	SND_PCI_QUIRK(0x1043, 0x11e3, "ASUS U33Jc", ALC269_FIXUP_AMIC),
	SND_PCI_QUIRK(0x1043, 0x1273, "ASUS UL80Jt", ALC269_FIXUP_AMIC),
	SND_PCI_QUIRK(0x1043, 0x1283, "ASUS U53Jc", ALC269_FIXUP_AMIC),
	SND_PCI_QUIRK(0x1043, 0x12b3, "ASUS N82JV", ALC269_FIXUP_AMIC),
	SND_PCI_QUIRK(0x1043, 0x12d3, "ASUS N61Jv", ALC269_FIXUP_AMIC),
	SND_PCI_QUIRK(0x1043, 0x13a3, "ASUS UL30Vt", ALC269_FIXUP_AMIC),
	SND_PCI_QUIRK(0x1043, 0x1373, "ASUS G73JX", ALC269_FIXUP_AMIC),
	SND_PCI_QUIRK(0x1043, 0x1383, "ASUS UJ30Jc", ALC269_FIXUP_AMIC),
	SND_PCI_QUIRK(0x1043, 0x13d3, "ASUS N61JA", ALC269_FIXUP_AMIC),
	SND_PCI_QUIRK(0x1043, 0x1413, "ASUS UL50", ALC269_FIXUP_AMIC),
	SND_PCI_QUIRK(0x1043, 0x1443, "ASUS UL30", ALC269_FIXUP_AMIC),
	SND_PCI_QUIRK(0x1043, 0x1453, "ASUS M60Jv", ALC269_FIXUP_AMIC),
	SND_PCI_QUIRK(0x1043, 0x1483, "ASUS UL80", ALC269_FIXUP_AMIC),
	SND_PCI_QUIRK(0x1043, 0x14f3, "ASUS F83Vf", ALC269_FIXUP_AMIC),
	SND_PCI_QUIRK(0x1043, 0x14e3, "ASUS UL20", ALC269_FIXUP_AMIC),
	SND_PCI_QUIRK(0x1043, 0x1513, "ASUS UX30", ALC269_FIXUP_AMIC),
	SND_PCI_QUIRK(0x1043, 0x1593, "ASUS N51Vn", ALC269_FIXUP_AMIC),
	SND_PCI_QUIRK(0x1043, 0x15a3, "ASUS N60Jv", ALC269_FIXUP_AMIC),
	SND_PCI_QUIRK(0x1043, 0x15b3, "ASUS N60Dp", ALC269_FIXUP_AMIC),
	SND_PCI_QUIRK(0x1043, 0x15c3, "ASUS N70De", ALC269_FIXUP_AMIC),
	SND_PCI_QUIRK(0x1043, 0x15e3, "ASUS F83T", ALC269_FIXUP_AMIC),
	SND_PCI_QUIRK(0x1043, 0x1643, "ASUS M60J", ALC269_FIXUP_AMIC),
	SND_PCI_QUIRK(0x1043, 0x1653, "ASUS U50", ALC269_FIXUP_AMIC),
	SND_PCI_QUIRK(0x1043, 0x1693, "ASUS F50N", ALC269_FIXUP_AMIC),
	SND_PCI_QUIRK(0x1043, 0x16a3, "ASUS F5Q", ALC269_FIXUP_AMIC),
	SND_PCI_QUIRK(0x1043, 0x1723, "ASUS P80", ALC269_FIXUP_AMIC),
	SND_PCI_QUIRK(0x1043, 0x1743, "ASUS U80", ALC269_FIXUP_AMIC),
	SND_PCI_QUIRK(0x1043, 0x1773, "ASUS U20A", ALC269_FIXUP_AMIC),
	SND_PCI_QUIRK(0x1043, 0x1883, "ASUS F81Se", ALC269_FIXUP_AMIC),
	SND_PCI_QUIRK(0x152d, 0x1778, "Quanta ON1", ALC269_FIXUP_DMIC),
	SND_PCI_QUIRK(0x17aa, 0x3be9, "Quanta Wistron", ALC269_FIXUP_AMIC),
	SND_PCI_QUIRK(0x17aa, 0x3bf8, "Quanta FL1", ALC269_FIXUP_AMIC),
	SND_PCI_QUIRK(0x17ff, 0x059a, "Quanta EL3", ALC269_FIXUP_DMIC),
	SND_PCI_QUIRK(0x17ff, 0x059b, "Quanta JR1", ALC269_FIXUP_DMIC),
#endif
	{}
};

static const struct snd_pci_quirk alc269_fixup_vendor_tbl[] = {
	SND_PCI_QUIRK_VENDOR(0x1025, "Acer Aspire", ALC271_FIXUP_DMIC),
	SND_PCI_QUIRK_VENDOR(0x103c, "HP", ALC269_FIXUP_HP_MUTE_LED),
	SND_PCI_QUIRK_VENDOR(0x104d, "Sony VAIO", ALC269_FIXUP_SONY_VAIO),
	SND_PCI_QUIRK_VENDOR(0x17aa, "Thinkpad", ALC269_FIXUP_THINKPAD_ACPI),
	{}
};

static const struct hda_model_fixup alc269_fixup_models[] = {
	{.id = ALC269_FIXUP_AMIC, .name = "laptop-amic"},
	{.id = ALC269_FIXUP_DMIC, .name = "laptop-dmic"},
	{.id = ALC269_FIXUP_STEREO_DMIC, .name = "alc269-dmic"},
	{.id = ALC271_FIXUP_DMIC, .name = "alc271-dmic"},
	{.id = ALC269_FIXUP_INV_DMIC, .name = "inv-dmic"},
	{.id = ALC269_FIXUP_HEADSET_MIC, .name = "headset-mic"},
	{.id = ALC269_FIXUP_HEADSET_MODE, .name = "headset-mode"},
	{.id = ALC269_FIXUP_HEADSET_MODE_NO_HP_MIC, .name = "headset-mode-no-hp-mic"},
	{.id = ALC269_FIXUP_LENOVO_DOCK, .name = "lenovo-dock"},
	{.id = ALC269_FIXUP_HP_GPIO_LED, .name = "hp-gpio-led"},
	{.id = ALC269_FIXUP_HP_DOCK_GPIO_MIC1_LED, .name = "hp-dock-gpio-mic1-led"},
	{.id = ALC269_FIXUP_DELL1_MIC_NO_PRESENCE, .name = "dell-headset-multi"},
	{.id = ALC269_FIXUP_DELL2_MIC_NO_PRESENCE, .name = "dell-headset-dock"},
	{.id = ALC283_FIXUP_CHROME_BOOK, .name = "alc283-dac-wcaps"},
	{.id = ALC283_FIXUP_SENSE_COMBO_JACK, .name = "alc283-sense-combo"},
	{.id = ALC292_FIXUP_TPT440_DOCK, .name = "tpt440-dock"},
	{.id = ALC292_FIXUP_TPT440, .name = "tpt440"},
	{.id = ALC292_FIXUP_TPT460, .name = "tpt460"},
	{.id = ALC233_FIXUP_LENOVO_MULTI_CODECS, .name = "dual-codecs"},
	{}
};
#define ALC225_STANDARD_PINS \
	{0x21, 0x04211020}

#define ALC256_STANDARD_PINS \
	{0x12, 0x90a60140}, \
	{0x14, 0x90170110}, \
	{0x21, 0x02211020}

#define ALC282_STANDARD_PINS \
	{0x14, 0x90170110}

#define ALC290_STANDARD_PINS \
	{0x12, 0x99a30130}

#define ALC292_STANDARD_PINS \
	{0x14, 0x90170110}, \
	{0x15, 0x0221401f}

#define ALC295_STANDARD_PINS \
	{0x12, 0xb7a60130}, \
	{0x14, 0x90170110}, \
	{0x21, 0x04211020}

#define ALC298_STANDARD_PINS \
	{0x12, 0x90a60130}, \
	{0x21, 0x03211020}

static const struct snd_hda_pin_quirk alc269_pin_fixup_tbl[] = {
	SND_HDA_PIN_QUIRK(0x10ec0255, 0x1025, "Acer", ALC255_FIXUP_ACER_MIC_NO_PRESENCE,
		{0x12, 0x90a601c0},
		{0x14, 0x90171120},
		{0x21, 0x02211030}),
	SND_HDA_PIN_QUIRK(0x10ec0255, 0x1043, "ASUS", ALC255_FIXUP_ASUS_MIC_NO_PRESENCE,
		{0x14, 0x90170110},
		{0x1b, 0x90a70130},
		{0x21, 0x03211020}),
	SND_HDA_PIN_QUIRK(0x10ec0255, 0x1043, "ASUS", ALC255_FIXUP_ASUS_MIC_NO_PRESENCE,
		{0x1a, 0x90a70130},
		{0x1b, 0x90170110},
		{0x21, 0x03211020}),
	SND_HDA_PIN_QUIRK(0x10ec0225, 0x1028, "Dell", ALC225_FIXUP_DELL1_MIC_NO_PRESENCE,
		ALC225_STANDARD_PINS,
		{0x12, 0xb7a60130},
		{0x14, 0x901701a0}),
	SND_HDA_PIN_QUIRK(0x10ec0225, 0x1028, "Dell", ALC225_FIXUP_DELL1_MIC_NO_PRESENCE,
		ALC225_STANDARD_PINS,
		{0x12, 0xb7a60130},
		{0x14, 0x901701b0}),
	SND_HDA_PIN_QUIRK(0x10ec0225, 0x1028, "Dell", ALC225_FIXUP_DELL1_MIC_NO_PRESENCE,
		ALC225_STANDARD_PINS,
		{0x12, 0xb7a60150},
		{0x14, 0x901701a0}),
	SND_HDA_PIN_QUIRK(0x10ec0225, 0x1028, "Dell", ALC225_FIXUP_DELL1_MIC_NO_PRESENCE,
		ALC225_STANDARD_PINS,
		{0x12, 0xb7a60150},
		{0x14, 0x901701b0}),
	SND_HDA_PIN_QUIRK(0x10ec0225, 0x1028, "Dell", ALC225_FIXUP_DELL1_MIC_NO_PRESENCE,
		ALC225_STANDARD_PINS,
		{0x12, 0xb7a60130},
		{0x1b, 0x90170110}),
	SND_HDA_PIN_QUIRK(0x10ec0255, 0x1028, "Dell", ALC255_FIXUP_DELL2_MIC_NO_PRESENCE,
		{0x14, 0x90170110},
		{0x21, 0x02211020}),
	SND_HDA_PIN_QUIRK(0x10ec0255, 0x1028, "Dell", ALC255_FIXUP_DELL1_MIC_NO_PRESENCE,
		{0x14, 0x90170130},
		{0x21, 0x02211040}),
	SND_HDA_PIN_QUIRK(0x10ec0255, 0x1028, "Dell", ALC255_FIXUP_DELL1_MIC_NO_PRESENCE,
		{0x12, 0x90a60140},
		{0x14, 0x90170110},
		{0x21, 0x02211020}),
	SND_HDA_PIN_QUIRK(0x10ec0255, 0x1028, "Dell", ALC255_FIXUP_DELL1_MIC_NO_PRESENCE,
		{0x12, 0x90a60160},
		{0x14, 0x90170120},
		{0x21, 0x02211030}),
	SND_HDA_PIN_QUIRK(0x10ec0255, 0x1028, "Dell", ALC255_FIXUP_DELL1_MIC_NO_PRESENCE,
		{0x14, 0x90170110},
		{0x1b, 0x02011020},
		{0x21, 0x0221101f}),
	SND_HDA_PIN_QUIRK(0x10ec0255, 0x1028, "Dell", ALC255_FIXUP_DELL1_MIC_NO_PRESENCE,
		{0x14, 0x90170110},
		{0x1b, 0x01011020},
		{0x21, 0x0221101f}),
	SND_HDA_PIN_QUIRK(0x10ec0255, 0x1028, "Dell", ALC255_FIXUP_DELL1_MIC_NO_PRESENCE,
		{0x14, 0x90170130},
		{0x1b, 0x01014020},
		{0x21, 0x0221103f}),
	SND_HDA_PIN_QUIRK(0x10ec0255, 0x1028, "Dell", ALC255_FIXUP_DELL1_MIC_NO_PRESENCE,
		{0x14, 0x90170130},
		{0x1b, 0x01011020},
		{0x21, 0x0221103f}),
	SND_HDA_PIN_QUIRK(0x10ec0255, 0x1028, "Dell", ALC255_FIXUP_DELL1_MIC_NO_PRESENCE,
		{0x14, 0x90170130},
		{0x1b, 0x02011020},
		{0x21, 0x0221103f}),
	SND_HDA_PIN_QUIRK(0x10ec0255, 0x1028, "Dell", ALC255_FIXUP_DELL1_MIC_NO_PRESENCE,
		{0x14, 0x90170150},
		{0x1b, 0x02011020},
		{0x21, 0x0221105f}),
	SND_HDA_PIN_QUIRK(0x10ec0255, 0x1028, "Dell", ALC255_FIXUP_DELL1_MIC_NO_PRESENCE,
		{0x14, 0x90170110},
		{0x1b, 0x01014020},
		{0x21, 0x0221101f}),
	SND_HDA_PIN_QUIRK(0x10ec0255, 0x1028, "Dell", ALC255_FIXUP_DELL1_MIC_NO_PRESENCE,
		{0x12, 0x90a60160},
		{0x14, 0x90170120},
		{0x17, 0x90170140},
		{0x21, 0x0321102f}),
	SND_HDA_PIN_QUIRK(0x10ec0255, 0x1028, "Dell", ALC255_FIXUP_DELL1_MIC_NO_PRESENCE,
		{0x12, 0x90a60160},
		{0x14, 0x90170130},
		{0x21, 0x02211040}),
	SND_HDA_PIN_QUIRK(0x10ec0255, 0x1028, "Dell", ALC255_FIXUP_DELL1_MIC_NO_PRESENCE,
		{0x12, 0x90a60160},
		{0x14, 0x90170140},
		{0x21, 0x02211050}),
	SND_HDA_PIN_QUIRK(0x10ec0255, 0x1028, "Dell", ALC255_FIXUP_DELL1_MIC_NO_PRESENCE,
		{0x12, 0x90a60170},
		{0x14, 0x90170120},
		{0x21, 0x02211030}),
	SND_HDA_PIN_QUIRK(0x10ec0255, 0x1028, "Dell", ALC255_FIXUP_DELL1_MIC_NO_PRESENCE,
		{0x12, 0x90a60170},
		{0x14, 0x90170130},
		{0x21, 0x02211040}),
	SND_HDA_PIN_QUIRK(0x10ec0255, 0x1028, "Dell", ALC255_FIXUP_DELL1_MIC_NO_PRESENCE,
		{0x12, 0x90a60170},
		{0x14, 0x90171130},
		{0x21, 0x02211040}),
	SND_HDA_PIN_QUIRK(0x10ec0255, 0x1028, "Dell", ALC255_FIXUP_DELL1_MIC_NO_PRESENCE,
		{0x12, 0x90a60170},
		{0x14, 0x90170140},
		{0x21, 0x02211050}),
	SND_HDA_PIN_QUIRK(0x10ec0255, 0x1028, "Dell Inspiron 5548", ALC255_FIXUP_DELL1_MIC_NO_PRESENCE,
		{0x12, 0x90a60180},
		{0x14, 0x90170130},
		{0x21, 0x02211040}),
	SND_HDA_PIN_QUIRK(0x10ec0255, 0x1028, "Dell Inspiron 5565", ALC255_FIXUP_DELL1_MIC_NO_PRESENCE,
		{0x12, 0x90a60180},
		{0x14, 0x90170120},
		{0x21, 0x02211030}),
	SND_HDA_PIN_QUIRK(0x10ec0255, 0x1028, "Dell", ALC255_FIXUP_DELL1_MIC_NO_PRESENCE,
		{0x1b, 0x01011020},
		{0x21, 0x02211010}),
	SND_HDA_PIN_QUIRK(0x10ec0256, 0x1028, "Dell", ALC255_FIXUP_DELL1_MIC_NO_PRESENCE,
		{0x12, 0x90a60160},
		{0x14, 0x90170120},
		{0x21, 0x02211030}),
	SND_HDA_PIN_QUIRK(0x10ec0256, 0x1028, "Dell", ALC255_FIXUP_DELL1_MIC_NO_PRESENCE,
		{0x12, 0x90a60170},
		{0x14, 0x90170120},
		{0x21, 0x02211030}),
	SND_HDA_PIN_QUIRK(0x10ec0256, 0x1028, "Dell Inspiron 5468", ALC255_FIXUP_DELL1_MIC_NO_PRESENCE,
		{0x12, 0x90a60180},
		{0x14, 0x90170120},
		{0x21, 0x02211030}),
	SND_HDA_PIN_QUIRK(0x10ec0256, 0x1028, "Dell", ALC255_FIXUP_DELL1_MIC_NO_PRESENCE,
		{0x12, 0xb7a60130},
		{0x14, 0x90170110},
		{0x21, 0x02211020}),
	SND_HDA_PIN_QUIRK(0x10ec0256, 0x1028, "Dell", ALC255_FIXUP_DELL1_MIC_NO_PRESENCE,
		ALC256_STANDARD_PINS),
	SND_HDA_PIN_QUIRK(0x10ec0256, 0x1043, "ASUS", ALC256_FIXUP_ASUS_MIC,
		{0x14, 0x90170110},
		{0x1b, 0x90a70130},
		{0x21, 0x04211020}),
	SND_HDA_PIN_QUIRK(0x10ec0256, 0x1043, "ASUS", ALC256_FIXUP_ASUS_MIC,
		{0x14, 0x90170110},
		{0x1b, 0x90a70130},
		{0x21, 0x03211020}),
	SND_HDA_PIN_QUIRK(0x10ec0280, 0x103c, "HP", ALC280_FIXUP_HP_GPIO4,
		{0x12, 0x90a60130},
		{0x14, 0x90170110},
		{0x15, 0x0421101f},
		{0x1a, 0x04a11020}),
	SND_HDA_PIN_QUIRK(0x10ec0280, 0x103c, "HP", ALC269_FIXUP_HP_GPIO_MIC1_LED,
		{0x12, 0x90a60140},
		{0x14, 0x90170110},
		{0x15, 0x0421101f},
		{0x18, 0x02811030},
		{0x1a, 0x04a1103f},
		{0x1b, 0x02011020}),
	SND_HDA_PIN_QUIRK(0x10ec0282, 0x103c, "HP 15 Touchsmart", ALC269_FIXUP_HP_MUTE_LED_MIC1,
		ALC282_STANDARD_PINS,
		{0x12, 0x99a30130},
		{0x19, 0x03a11020},
		{0x21, 0x0321101f}),
	SND_HDA_PIN_QUIRK(0x10ec0282, 0x103c, "HP", ALC269_FIXUP_HP_MUTE_LED_MIC1,
		ALC282_STANDARD_PINS,
		{0x12, 0x99a30130},
		{0x19, 0x03a11020},
		{0x21, 0x03211040}),
	SND_HDA_PIN_QUIRK(0x10ec0282, 0x103c, "HP", ALC269_FIXUP_HP_MUTE_LED_MIC1,
		ALC282_STANDARD_PINS,
		{0x12, 0x99a30130},
		{0x19, 0x03a11030},
		{0x21, 0x03211020}),
	SND_HDA_PIN_QUIRK(0x10ec0282, 0x103c, "HP", ALC269_FIXUP_HP_MUTE_LED_MIC1,
		ALC282_STANDARD_PINS,
		{0x12, 0x99a30130},
		{0x19, 0x04a11020},
		{0x21, 0x0421101f}),
	SND_HDA_PIN_QUIRK(0x10ec0282, 0x103c, "HP", ALC269_FIXUP_HP_LINE1_MIC1_LED,
		ALC282_STANDARD_PINS,
		{0x12, 0x90a60140},
		{0x19, 0x04a11030},
		{0x21, 0x04211020}),
	SND_HDA_PIN_QUIRK(0x10ec0283, 0x1028, "Dell", ALC269_FIXUP_DELL1_MIC_NO_PRESENCE,
		ALC282_STANDARD_PINS,
		{0x12, 0x90a60130},
		{0x21, 0x0321101f}),
	SND_HDA_PIN_QUIRK(0x10ec0283, 0x1028, "Dell", ALC269_FIXUP_DELL1_MIC_NO_PRESENCE,
		{0x12, 0x90a60160},
		{0x14, 0x90170120},
		{0x21, 0x02211030}),
	SND_HDA_PIN_QUIRK(0x10ec0283, 0x1028, "Dell", ALC269_FIXUP_DELL1_MIC_NO_PRESENCE,
		ALC282_STANDARD_PINS,
		{0x12, 0x90a60130},
		{0x19, 0x03a11020},
		{0x21, 0x0321101f}),
	SND_HDA_PIN_QUIRK(0x10ec0288, 0x1028, "Dell", ALC288_FIXUP_DELL_XPS_13_GPIO6,
		{0x12, 0x90a60120},
		{0x14, 0x90170110},
		{0x21, 0x0321101f}),
	SND_HDA_PIN_QUIRK(0x10ec0290, 0x103c, "HP", ALC269_FIXUP_HP_MUTE_LED_MIC1,
		ALC290_STANDARD_PINS,
		{0x15, 0x04211040},
		{0x18, 0x90170112},
		{0x1a, 0x04a11020}),
	SND_HDA_PIN_QUIRK(0x10ec0290, 0x103c, "HP", ALC269_FIXUP_HP_MUTE_LED_MIC1,
		ALC290_STANDARD_PINS,
		{0x15, 0x04211040},
		{0x18, 0x90170110},
		{0x1a, 0x04a11020}),
	SND_HDA_PIN_QUIRK(0x10ec0290, 0x103c, "HP", ALC269_FIXUP_HP_MUTE_LED_MIC1,
		ALC290_STANDARD_PINS,
		{0x15, 0x0421101f},
		{0x1a, 0x04a11020}),
	SND_HDA_PIN_QUIRK(0x10ec0290, 0x103c, "HP", ALC269_FIXUP_HP_MUTE_LED_MIC1,
		ALC290_STANDARD_PINS,
		{0x15, 0x04211020},
		{0x1a, 0x04a11040}),
	SND_HDA_PIN_QUIRK(0x10ec0290, 0x103c, "HP", ALC269_FIXUP_HP_MUTE_LED_MIC1,
		ALC290_STANDARD_PINS,
		{0x14, 0x90170110},
		{0x15, 0x04211020},
		{0x1a, 0x04a11040}),
	SND_HDA_PIN_QUIRK(0x10ec0290, 0x103c, "HP", ALC269_FIXUP_HP_MUTE_LED_MIC1,
		ALC290_STANDARD_PINS,
		{0x14, 0x90170110},
		{0x15, 0x04211020},
		{0x1a, 0x04a11020}),
	SND_HDA_PIN_QUIRK(0x10ec0290, 0x103c, "HP", ALC269_FIXUP_HP_MUTE_LED_MIC1,
		ALC290_STANDARD_PINS,
		{0x14, 0x90170110},
		{0x15, 0x0421101f},
		{0x1a, 0x04a11020}),
	SND_HDA_PIN_QUIRK(0x10ec0292, 0x1028, "Dell", ALC269_FIXUP_DELL2_MIC_NO_PRESENCE,
		ALC292_STANDARD_PINS,
		{0x12, 0x90a60140},
		{0x16, 0x01014020},
		{0x19, 0x01a19030}),
	SND_HDA_PIN_QUIRK(0x10ec0292, 0x1028, "Dell", ALC269_FIXUP_DELL2_MIC_NO_PRESENCE,
		ALC292_STANDARD_PINS,
		{0x12, 0x90a60140},
		{0x16, 0x01014020},
		{0x18, 0x02a19031},
		{0x19, 0x01a1903e}),
	SND_HDA_PIN_QUIRK(0x10ec0292, 0x1028, "Dell", ALC269_FIXUP_DELL3_MIC_NO_PRESENCE,
		ALC292_STANDARD_PINS,
		{0x12, 0x90a60140}),
	SND_HDA_PIN_QUIRK(0x10ec0293, 0x1028, "Dell", ALC293_FIXUP_DELL1_MIC_NO_PRESENCE,
		ALC292_STANDARD_PINS,
		{0x13, 0x90a60140},
		{0x16, 0x21014020},
		{0x19, 0x21a19030}),
	SND_HDA_PIN_QUIRK(0x10ec0293, 0x1028, "Dell", ALC293_FIXUP_DELL1_MIC_NO_PRESENCE,
		ALC292_STANDARD_PINS,
		{0x13, 0x90a60140}),
	SND_HDA_PIN_QUIRK(0x10ec0295, 0x1028, "Dell", ALC269_FIXUP_DELL1_MIC_NO_PRESENCE,
		ALC295_STANDARD_PINS,
		{0x17, 0x21014020},
		{0x18, 0x21a19030}),
	SND_HDA_PIN_QUIRK(0x10ec0295, 0x1028, "Dell", ALC269_FIXUP_DELL1_MIC_NO_PRESENCE,
		ALC295_STANDARD_PINS,
		{0x17, 0x21014040},
		{0x18, 0x21a19050}),
	SND_HDA_PIN_QUIRK(0x10ec0295, 0x1028, "Dell", ALC269_FIXUP_DELL1_MIC_NO_PRESENCE,
		ALC295_STANDARD_PINS),
	SND_HDA_PIN_QUIRK(0x10ec0298, 0x1028, "Dell", ALC298_FIXUP_DELL1_MIC_NO_PRESENCE,
		ALC298_STANDARD_PINS,
		{0x17, 0x90170110}),
	SND_HDA_PIN_QUIRK(0x10ec0298, 0x1028, "Dell", ALC298_FIXUP_DELL1_MIC_NO_PRESENCE,
		ALC298_STANDARD_PINS,
		{0x17, 0x90170140}),
	SND_HDA_PIN_QUIRK(0x10ec0298, 0x1028, "Dell", ALC298_FIXUP_DELL1_MIC_NO_PRESENCE,
		ALC298_STANDARD_PINS,
		{0x17, 0x90170150}),
	SND_HDA_PIN_QUIRK(0x10ec0298, 0x1028, "Dell", ALC298_FIXUP_SPK_VOLUME,
		{0x12, 0xb7a60140},
		{0x13, 0xb7a60150},
		{0x17, 0x90170110},
		{0x1a, 0x03011020},
		{0x21, 0x03211030}),
	SND_HDA_PIN_QUIRK(0x10ec0299, 0x1028, "Dell", ALC269_FIXUP_DELL4_MIC_NO_PRESENCE,
		ALC225_STANDARD_PINS,
		{0x12, 0xb7a60130},
		{0x17, 0x90170110}),
	SND_HDA_PIN_QUIRK(0x10ec0294, 0x1043, "ASUS", ALC294_FIXUP_ASUS_MIC,
		{0x14, 0x90170110},
		{0x1b, 0x90a70130},
		{0x21, 0x04211020}),
	SND_HDA_PIN_QUIRK(0x10ec0286, 0x1025, "Acer", ALC286_FIXUP_ACER_AIO_MIC_NO_PRESENCE,
		{0x12, 0x90a60130},
		{0x17, 0x90170110},
		{0x21, 0x02211020}),
	SND_HDA_PIN_QUIRK(0x10ec0295, 0x1043, "ASUS", ALC295_FIXUP_ASUS_MIC_NO_PRESENCE,
		{0x12, 0x90a60130},
		{0x17, 0x90170110},
		{0x21, 0x03211020}),
	SND_HDA_PIN_QUIRK(0x10ec0282, 0x1025, "Acer", ALC282_FIXUP_ACER_TRAVELMATE_PINS,
		{0x12, 0x90a609c0},
		{0x14, 0x90171110},
		{0x18, 0x03a11830},
		{0x19, 0x04a19831},
		{0x1a, 0x0481303f},
		{0x1b, 0x04211020},
		{0x1d, 0x598301f0},
		{0x21, 0x0321101f}),
	{}
};

static void alc269_fill_coef(struct hda_codec *codec)
{
	struct alc_spec *spec = codec->spec;
	int val;

	if (spec->codec_variant != ALC269_TYPE_ALC269VB)
		return;

	if ((alc_get_coef0(codec) & 0x00ff) < 0x015) {
		alc_write_coef_idx(codec, 0xf, 0x960b);
		alc_write_coef_idx(codec, 0xe, 0x8817);
	}

	if ((alc_get_coef0(codec) & 0x00ff) == 0x016) {
		alc_write_coef_idx(codec, 0xf, 0x960b);
		alc_write_coef_idx(codec, 0xe, 0x8814);
	}

	if ((alc_get_coef0(codec) & 0x00ff) == 0x017) {
		/* Power up output pin */
		alc_update_coef_idx(codec, 0x04, 0, 1<<11);
	}

	if ((alc_get_coef0(codec) & 0x00ff) == 0x018) {
		val = alc_read_coef_idx(codec, 0xd);
		if (val != -1 && (val & 0x0c00) >> 10 != 0x1) {
			/* Capless ramp up clock control */
			alc_write_coef_idx(codec, 0xd, val | (1<<10));
		}
		val = alc_read_coef_idx(codec, 0x17);
		if (val != -1 && (val & 0x01c0) >> 6 != 0x4) {
			/* Class D power on reset */
			alc_write_coef_idx(codec, 0x17, val | (1<<7));
		}
	}

	/* HP */
	alc_update_coef_idx(codec, 0x4, 0, 1<<11);
}

/*
 */
static int patch_alc269(struct hda_codec *codec)
{
	struct alc_spec *spec;
	int err;

	err = alc_alloc_spec(codec, 0x0b);
	if (err < 0)
		return err;

	spec = codec->spec;
	spec->gen.shared_mic_vref_pin = 0x18;
	codec->power_save_node = 1;

#ifdef CONFIG_PM
	codec->patch_ops.suspend = alc269_suspend;
	codec->patch_ops.resume = alc269_resume;
#endif
	spec->shutup = alc_default_shutup;
	spec->init_hook = alc_default_init;

	snd_hda_pick_fixup(codec, alc269_fixup_models,
		       alc269_fixup_tbl, alc269_fixups);
	snd_hda_pick_pin_fixup(codec, alc269_pin_fixup_tbl, alc269_fixups);
	snd_hda_pick_fixup(codec, NULL,	alc269_fixup_vendor_tbl,
			   alc269_fixups);
	snd_hda_apply_fixup(codec, HDA_FIXUP_ACT_PRE_PROBE);

	alc_auto_parse_customize_define(codec);

	if (has_cdefine_beep(codec))
		spec->gen.beep_nid = 0x01;

	switch (codec->core.vendor_id) {
	case 0x10ec0269:
		spec->codec_variant = ALC269_TYPE_ALC269VA;
		switch (alc_get_coef0(codec) & 0x00f0) {
		case 0x0010:
			if (codec->bus->pci &&
			    codec->bus->pci->subsystem_vendor == 0x1025 &&
			    spec->cdefine.platform_type == 1)
				err = alc_codec_rename(codec, "ALC271X");
			spec->codec_variant = ALC269_TYPE_ALC269VB;
			break;
		case 0x0020:
			if (codec->bus->pci &&
			    codec->bus->pci->subsystem_vendor == 0x17aa &&
			    codec->bus->pci->subsystem_device == 0x21f3)
				err = alc_codec_rename(codec, "ALC3202");
			spec->codec_variant = ALC269_TYPE_ALC269VC;
			break;
		case 0x0030:
			spec->codec_variant = ALC269_TYPE_ALC269VD;
			break;
		default:
			alc_fix_pll_init(codec, 0x20, 0x04, 15);
		}
		if (err < 0)
			goto error;
		spec->shutup = alc269_shutup;
		spec->init_hook = alc269_fill_coef;
		alc269_fill_coef(codec);
		break;

	case 0x10ec0280:
	case 0x10ec0290:
		spec->codec_variant = ALC269_TYPE_ALC280;
		break;
	case 0x10ec0282:
		spec->codec_variant = ALC269_TYPE_ALC282;
		spec->shutup = alc282_shutup;
		spec->init_hook = alc282_init;
		break;
	case 0x10ec0233:
	case 0x10ec0283:
		spec->codec_variant = ALC269_TYPE_ALC283;
		spec->shutup = alc283_shutup;
		spec->init_hook = alc283_init;
		break;
	case 0x10ec0284:
	case 0x10ec0292:
		spec->codec_variant = ALC269_TYPE_ALC284;
		break;
	case 0x10ec0293:
		spec->codec_variant = ALC269_TYPE_ALC293;
		break;
	case 0x10ec0286:
	case 0x10ec0288:
		spec->codec_variant = ALC269_TYPE_ALC286;
		spec->shutup = alc286_shutup;
		break;
	case 0x10ec0298:
		spec->codec_variant = ALC269_TYPE_ALC298;
		break;
	case 0x10ec0255:
		spec->codec_variant = ALC269_TYPE_ALC255;
		break;
	case 0x10ec0256:
		spec->codec_variant = ALC269_TYPE_ALC256;
		spec->shutup = alc256_shutup;
		spec->init_hook = alc256_init;
		spec->gen.mixer_nid = 0; /* ALC256 does not have any loopback mixer path */
		alc_update_coef_idx(codec, 0x36, 1 << 13, 1 << 5); /* Switch pcbeep path to Line in path*/
		break;
	case 0x10ec0215:
	case 0x10ec0285:
	case 0x10ec0289:
		spec->codec_variant = ALC269_TYPE_ALC215;
		spec->gen.mixer_nid = 0;
		break;
	case 0x10ec0225:
	case 0x10ec0295:
		spec->codec_variant = ALC269_TYPE_ALC225;
		spec->gen.mixer_nid = 0; /* no loopback on ALC225 ALC295 */
		break;
	case 0x10ec0299:
		spec->codec_variant = ALC269_TYPE_ALC225;
		spec->gen.mixer_nid = 0; /* no loopback on ALC299 */
		break;
	case 0x10ec0234:
	case 0x10ec0274:
	case 0x10ec0294:
		spec->codec_variant = ALC269_TYPE_ALC294;
		spec->gen.mixer_nid = 0; /* ALC2x4 does not have any loopback mixer path */
		alc_update_coef_idx(codec, 0x6b, 0x0018, (1<<4) | (1<<3)); /* UAJ MIC Vref control by verb */
		break;
	case 0x10ec0700:
	case 0x10ec0701:
	case 0x10ec0703:
		spec->codec_variant = ALC269_TYPE_ALC700;
		spec->gen.mixer_nid = 0; /* ALC700 does not have any loopback mixer path */
		alc_update_coef_idx(codec, 0x4a, 0, 1 << 15); /* Combo jack auto trigger control */
		break;

	}

	if (snd_hda_codec_read(codec, 0x51, 0, AC_VERB_PARAMETERS, 0) == 0x10ec5505) {
		spec->has_alc5505_dsp = 1;
		spec->init_hook = alc5505_dsp_init;
	}

	/* automatic parse from the BIOS config */
	err = alc269_parse_auto_config(codec);
	if (err < 0)
		goto error;

	if (!spec->gen.no_analog && spec->gen.beep_nid && spec->gen.mixer_nid)
		set_beep_amp(spec, spec->gen.mixer_nid, 0x04, HDA_INPUT);

	snd_hda_apply_fixup(codec, HDA_FIXUP_ACT_PROBE);

	return 0;

 error:
	alc_free(codec);
	return err;
}

/*
 * ALC861
 */

static int alc861_parse_auto_config(struct hda_codec *codec)
{
	static const hda_nid_t alc861_ignore[] = { 0x1d, 0 };
	static const hda_nid_t alc861_ssids[] = { 0x0e, 0x0f, 0x0b, 0 };
	return alc_parse_auto_config(codec, alc861_ignore, alc861_ssids);
}

/* Pin config fixes */
enum {
	ALC861_FIXUP_FSC_AMILO_PI1505,
	ALC861_FIXUP_AMP_VREF_0F,
	ALC861_FIXUP_NO_JACK_DETECT,
	ALC861_FIXUP_ASUS_A6RP,
	ALC660_FIXUP_ASUS_W7J,
};

/* On some laptops, VREF of pin 0x0f is abused for controlling the main amp */
static void alc861_fixup_asus_amp_vref_0f(struct hda_codec *codec,
			const struct hda_fixup *fix, int action)
{
	struct alc_spec *spec = codec->spec;
	unsigned int val;

	if (action != HDA_FIXUP_ACT_INIT)
		return;
	val = snd_hda_codec_get_pin_target(codec, 0x0f);
	if (!(val & (AC_PINCTL_IN_EN | AC_PINCTL_OUT_EN)))
		val |= AC_PINCTL_IN_EN;
	val |= AC_PINCTL_VREF_50;
	snd_hda_set_pin_ctl(codec, 0x0f, val);
	spec->gen.keep_vref_in_automute = 1;
}

/* suppress the jack-detection */
static void alc_fixup_no_jack_detect(struct hda_codec *codec,
				     const struct hda_fixup *fix, int action)
{
	if (action == HDA_FIXUP_ACT_PRE_PROBE)
		codec->no_jack_detect = 1;
}

static const struct hda_fixup alc861_fixups[] = {
	[ALC861_FIXUP_FSC_AMILO_PI1505] = {
		.type = HDA_FIXUP_PINS,
		.v.pins = (const struct hda_pintbl[]) {
			{ 0x0b, 0x0221101f }, /* HP */
			{ 0x0f, 0x90170310 }, /* speaker */
			{ }
		}
	},
	[ALC861_FIXUP_AMP_VREF_0F] = {
		.type = HDA_FIXUP_FUNC,
		.v.func = alc861_fixup_asus_amp_vref_0f,
	},
	[ALC861_FIXUP_NO_JACK_DETECT] = {
		.type = HDA_FIXUP_FUNC,
		.v.func = alc_fixup_no_jack_detect,
	},
	[ALC861_FIXUP_ASUS_A6RP] = {
		.type = HDA_FIXUP_FUNC,
		.v.func = alc861_fixup_asus_amp_vref_0f,
		.chained = true,
		.chain_id = ALC861_FIXUP_NO_JACK_DETECT,
	},
	[ALC660_FIXUP_ASUS_W7J] = {
		.type = HDA_FIXUP_VERBS,
		.v.verbs = (const struct hda_verb[]) {
			/* ASUS W7J needs a magic pin setup on unused NID 0x10
			 * for enabling outputs
			 */
			{0x10, AC_VERB_SET_PIN_WIDGET_CONTROL, 0x24},
			{ }
		},
	}
};

static const struct snd_pci_quirk alc861_fixup_tbl[] = {
	SND_PCI_QUIRK(0x1043, 0x1253, "ASUS W7J", ALC660_FIXUP_ASUS_W7J),
	SND_PCI_QUIRK(0x1043, 0x1263, "ASUS Z35HL", ALC660_FIXUP_ASUS_W7J),
	SND_PCI_QUIRK(0x1043, 0x1393, "ASUS A6Rp", ALC861_FIXUP_ASUS_A6RP),
	SND_PCI_QUIRK_VENDOR(0x1043, "ASUS laptop", ALC861_FIXUP_AMP_VREF_0F),
	SND_PCI_QUIRK(0x1462, 0x7254, "HP DX2200", ALC861_FIXUP_NO_JACK_DETECT),
	SND_PCI_QUIRK(0x1584, 0x2b01, "Haier W18", ALC861_FIXUP_AMP_VREF_0F),
	SND_PCI_QUIRK(0x1584, 0x0000, "Uniwill ECS M31EI", ALC861_FIXUP_AMP_VREF_0F),
	SND_PCI_QUIRK(0x1734, 0x10c7, "FSC Amilo Pi1505", ALC861_FIXUP_FSC_AMILO_PI1505),
	{}
};

/*
 */
static int patch_alc861(struct hda_codec *codec)
{
	struct alc_spec *spec;
	int err;

	err = alc_alloc_spec(codec, 0x15);
	if (err < 0)
		return err;

	spec = codec->spec;
	spec->gen.beep_nid = 0x23;

#ifdef CONFIG_PM
	spec->power_hook = alc_power_eapd;
#endif

	snd_hda_pick_fixup(codec, NULL, alc861_fixup_tbl, alc861_fixups);
	snd_hda_apply_fixup(codec, HDA_FIXUP_ACT_PRE_PROBE);

	/* automatic parse from the BIOS config */
	err = alc861_parse_auto_config(codec);
	if (err < 0)
		goto error;

	if (!spec->gen.no_analog)
		set_beep_amp(spec, 0x23, 0, HDA_OUTPUT);

	snd_hda_apply_fixup(codec, HDA_FIXUP_ACT_PROBE);

	return 0;

 error:
	alc_free(codec);
	return err;
}

/*
 * ALC861-VD support
 *
 * Based on ALC882
 *
 * In addition, an independent DAC
 */
static int alc861vd_parse_auto_config(struct hda_codec *codec)
{
	static const hda_nid_t alc861vd_ignore[] = { 0x1d, 0 };
	static const hda_nid_t alc861vd_ssids[] = { 0x15, 0x1b, 0x14, 0 };
	return alc_parse_auto_config(codec, alc861vd_ignore, alc861vd_ssids);
}

enum {
	ALC660VD_FIX_ASUS_GPIO1,
	ALC861VD_FIX_DALLAS,
};

/* exclude VREF80 */
static void alc861vd_fixup_dallas(struct hda_codec *codec,
				  const struct hda_fixup *fix, int action)
{
	if (action == HDA_FIXUP_ACT_PRE_PROBE) {
		snd_hda_override_pin_caps(codec, 0x18, 0x00000734);
		snd_hda_override_pin_caps(codec, 0x19, 0x0000073c);
	}
}

static const struct hda_fixup alc861vd_fixups[] = {
	[ALC660VD_FIX_ASUS_GPIO1] = {
		.type = HDA_FIXUP_VERBS,
		.v.verbs = (const struct hda_verb[]) {
			/* reset GPIO1 */
			{0x01, AC_VERB_SET_GPIO_MASK, 0x03},
			{0x01, AC_VERB_SET_GPIO_DIRECTION, 0x01},
			{0x01, AC_VERB_SET_GPIO_DATA, 0x01},
			{ }
		}
	},
	[ALC861VD_FIX_DALLAS] = {
		.type = HDA_FIXUP_FUNC,
		.v.func = alc861vd_fixup_dallas,
	},
};

static const struct snd_pci_quirk alc861vd_fixup_tbl[] = {
	SND_PCI_QUIRK(0x103c, 0x30bf, "HP TX1000", ALC861VD_FIX_DALLAS),
	SND_PCI_QUIRK(0x1043, 0x1339, "ASUS A7-K", ALC660VD_FIX_ASUS_GPIO1),
	SND_PCI_QUIRK(0x1179, 0xff31, "Toshiba L30-149", ALC861VD_FIX_DALLAS),
	{}
};

/*
 */
static int patch_alc861vd(struct hda_codec *codec)
{
	struct alc_spec *spec;
	int err;

	err = alc_alloc_spec(codec, 0x0b);
	if (err < 0)
		return err;

	spec = codec->spec;
	spec->gen.beep_nid = 0x23;

	spec->shutup = alc_eapd_shutup;

	snd_hda_pick_fixup(codec, NULL, alc861vd_fixup_tbl, alc861vd_fixups);
	snd_hda_apply_fixup(codec, HDA_FIXUP_ACT_PRE_PROBE);

	/* automatic parse from the BIOS config */
	err = alc861vd_parse_auto_config(codec);
	if (err < 0)
		goto error;

	if (!spec->gen.no_analog)
		set_beep_amp(spec, 0x0b, 0x05, HDA_INPUT);

	snd_hda_apply_fixup(codec, HDA_FIXUP_ACT_PROBE);

	return 0;

 error:
	alc_free(codec);
	return err;
}

/*
 * ALC662 support
 *
 * ALC662 is almost identical with ALC880 but has cleaner and more flexible
 * configuration.  Each pin widget can choose any input DACs and a mixer.
 * Each ADC is connected from a mixer of all inputs.  This makes possible
 * 6-channel independent captures.
 *
 * In addition, an independent DAC for the multi-playback (not used in this
 * driver yet).
 */

/*
 * BIOS auto configuration
 */

static int alc662_parse_auto_config(struct hda_codec *codec)
{
	static const hda_nid_t alc662_ignore[] = { 0x1d, 0 };
	static const hda_nid_t alc663_ssids[] = { 0x15, 0x1b, 0x14, 0x21 };
	static const hda_nid_t alc662_ssids[] = { 0x15, 0x1b, 0x14, 0 };
	const hda_nid_t *ssids;

	if (codec->core.vendor_id == 0x10ec0272 || codec->core.vendor_id == 0x10ec0663 ||
	    codec->core.vendor_id == 0x10ec0665 || codec->core.vendor_id == 0x10ec0670 ||
	    codec->core.vendor_id == 0x10ec0671)
		ssids = alc663_ssids;
	else
		ssids = alc662_ssids;
	return alc_parse_auto_config(codec, alc662_ignore, ssids);
}

static void alc272_fixup_mario(struct hda_codec *codec,
			       const struct hda_fixup *fix, int action)
{
	if (action != HDA_FIXUP_ACT_PRE_PROBE)
		return;
	if (snd_hda_override_amp_caps(codec, 0x2, HDA_OUTPUT,
				      (0x3b << AC_AMPCAP_OFFSET_SHIFT) |
				      (0x3b << AC_AMPCAP_NUM_STEPS_SHIFT) |
				      (0x03 << AC_AMPCAP_STEP_SIZE_SHIFT) |
				      (0 << AC_AMPCAP_MUTE_SHIFT)))
		codec_warn(codec, "failed to override amp caps for NID 0x2\n");
}

static const struct snd_pcm_chmap_elem asus_pcm_2_1_chmaps[] = {
	{ .channels = 2,
	  .map = { SNDRV_CHMAP_FL, SNDRV_CHMAP_FR } },
	{ .channels = 4,
	  .map = { SNDRV_CHMAP_FL, SNDRV_CHMAP_FR,
		   SNDRV_CHMAP_NA, SNDRV_CHMAP_LFE } }, /* LFE only on right */
	{ }
};

/* override the 2.1 chmap */
static void alc_fixup_bass_chmap(struct hda_codec *codec,
				    const struct hda_fixup *fix, int action)
{
	if (action == HDA_FIXUP_ACT_BUILD) {
		struct alc_spec *spec = codec->spec;
		spec->gen.pcm_rec[0]->stream[0].chmap = asus_pcm_2_1_chmaps;
	}
}

/* avoid D3 for keeping GPIO up */
static unsigned int gpio_led_power_filter(struct hda_codec *codec,
					  hda_nid_t nid,
					  unsigned int power_state)
{
	struct alc_spec *spec = codec->spec;
	if (nid == codec->core.afg && power_state == AC_PWRST_D3 && spec->gpio_led)
		return AC_PWRST_D0;
	return power_state;
}

static void alc662_fixup_led_gpio1(struct hda_codec *codec,
				   const struct hda_fixup *fix, int action)
{
	struct alc_spec *spec = codec->spec;
	static const struct hda_verb gpio_init[] = {
		{ 0x01, AC_VERB_SET_GPIO_MASK, 0x01 },
		{ 0x01, AC_VERB_SET_GPIO_DIRECTION, 0x01 },
		{}
	};

	if (action == HDA_FIXUP_ACT_PRE_PROBE) {
		spec->gen.vmaster_mute.hook = alc_fixup_gpio_mute_hook;
		spec->gpio_led = 0;
		spec->mute_led_polarity = 1;
		spec->gpio_mute_led_mask = 0x01;
		snd_hda_add_verbs(codec, gpio_init);
		codec->power_filter = gpio_led_power_filter;
	}
}

static void alc662_usi_automute_hook(struct hda_codec *codec,
					 struct hda_jack_callback *jack)
{
	struct alc_spec *spec = codec->spec;
	int vref;
	msleep(200);
	snd_hda_gen_hp_automute(codec, jack);

	vref = spec->gen.hp_jack_present ? PIN_VREF80 : 0;
	msleep(100);
	snd_hda_codec_write(codec, 0x19, 0, AC_VERB_SET_PIN_WIDGET_CONTROL,
			    vref);
}

static void alc662_fixup_usi_headset_mic(struct hda_codec *codec,
				     const struct hda_fixup *fix, int action)
{
	struct alc_spec *spec = codec->spec;
	if (action == HDA_FIXUP_ACT_PRE_PROBE) {
		spec->parse_flags |= HDA_PINCFG_HEADSET_MIC;
		spec->gen.hp_automute_hook = alc662_usi_automute_hook;
	}
}

static struct coef_fw alc668_coefs[] = {
	WRITE_COEF(0x01, 0xbebe), WRITE_COEF(0x02, 0xaaaa), WRITE_COEF(0x03,    0x0),
	WRITE_COEF(0x04, 0x0180), WRITE_COEF(0x06,    0x0), WRITE_COEF(0x07, 0x0f80),
	WRITE_COEF(0x08, 0x0031), WRITE_COEF(0x0a, 0x0060), WRITE_COEF(0x0b,    0x0),
	WRITE_COEF(0x0c, 0x7cf7), WRITE_COEF(0x0d, 0x1080), WRITE_COEF(0x0e, 0x7f7f),
	WRITE_COEF(0x0f, 0xcccc), WRITE_COEF(0x10, 0xddcc), WRITE_COEF(0x11, 0x0001),
	WRITE_COEF(0x13,    0x0), WRITE_COEF(0x14, 0x2aa0), WRITE_COEF(0x17, 0xa940),
	WRITE_COEF(0x19,    0x0), WRITE_COEF(0x1a,    0x0), WRITE_COEF(0x1b,    0x0),
	WRITE_COEF(0x1c,    0x0), WRITE_COEF(0x1d,    0x0), WRITE_COEF(0x1e, 0x7418),
	WRITE_COEF(0x1f, 0x0804), WRITE_COEF(0x20, 0x4200), WRITE_COEF(0x21, 0x0468),
	WRITE_COEF(0x22, 0x8ccc), WRITE_COEF(0x23, 0x0250), WRITE_COEF(0x24, 0x7418),
	WRITE_COEF(0x27,    0x0), WRITE_COEF(0x28, 0x8ccc), WRITE_COEF(0x2a, 0xff00),
	WRITE_COEF(0x2b, 0x8000), WRITE_COEF(0xa7, 0xff00), WRITE_COEF(0xa8, 0x8000),
	WRITE_COEF(0xaa, 0x2e17), WRITE_COEF(0xab, 0xa0c0), WRITE_COEF(0xac,    0x0),
	WRITE_COEF(0xad,    0x0), WRITE_COEF(0xae, 0x2ac6), WRITE_COEF(0xaf, 0xa480),
	WRITE_COEF(0xb0,    0x0), WRITE_COEF(0xb1,    0x0), WRITE_COEF(0xb2,    0x0),
	WRITE_COEF(0xb3,    0x0), WRITE_COEF(0xb4,    0x0), WRITE_COEF(0xb5, 0x1040),
	WRITE_COEF(0xb6, 0xd697), WRITE_COEF(0xb7, 0x902b), WRITE_COEF(0xb8, 0xd697),
	WRITE_COEF(0xb9, 0x902b), WRITE_COEF(0xba, 0xb8ba), WRITE_COEF(0xbb, 0xaaab),
	WRITE_COEF(0xbc, 0xaaaf), WRITE_COEF(0xbd, 0x6aaa), WRITE_COEF(0xbe, 0x1c02),
	WRITE_COEF(0xc0, 0x00ff), WRITE_COEF(0xc1, 0x0fa6),
	{}
};

static void alc668_restore_default_value(struct hda_codec *codec)
{
	alc_process_coef_fw(codec, alc668_coefs);
}

enum {
	ALC662_FIXUP_ASPIRE,
	ALC662_FIXUP_LED_GPIO1,
	ALC662_FIXUP_IDEAPAD,
	ALC272_FIXUP_MARIO,
	ALC662_FIXUP_CZC_P10T,
	ALC662_FIXUP_SKU_IGNORE,
	ALC662_FIXUP_HP_RP5800,
	ALC662_FIXUP_ASUS_MODE1,
	ALC662_FIXUP_ASUS_MODE2,
	ALC662_FIXUP_ASUS_MODE3,
	ALC662_FIXUP_ASUS_MODE4,
	ALC662_FIXUP_ASUS_MODE5,
	ALC662_FIXUP_ASUS_MODE6,
	ALC662_FIXUP_ASUS_MODE7,
	ALC662_FIXUP_ASUS_MODE8,
	ALC662_FIXUP_NO_JACK_DETECT,
	ALC662_FIXUP_ZOTAC_Z68,
	ALC662_FIXUP_INV_DMIC,
	ALC662_FIXUP_DELL_MIC_NO_PRESENCE,
	ALC668_FIXUP_DELL_MIC_NO_PRESENCE,
	ALC662_FIXUP_HEADSET_MODE,
	ALC668_FIXUP_HEADSET_MODE,
	ALC662_FIXUP_BASS_MODE4_CHMAP,
	ALC662_FIXUP_BASS_16,
	ALC662_FIXUP_BASS_1A,
	ALC662_FIXUP_BASS_CHMAP,
	ALC668_FIXUP_AUTO_MUTE,
	ALC668_FIXUP_DELL_DISABLE_AAMIX,
	ALC668_FIXUP_DELL_XPS13,
	ALC662_FIXUP_ASUS_Nx50,
	ALC668_FIXUP_ASUS_Nx51_HEADSET_MODE,
	ALC668_FIXUP_ASUS_Nx51,
	ALC891_FIXUP_HEADSET_MODE,
	ALC891_FIXUP_DELL_MIC_NO_PRESENCE,
	ALC662_FIXUP_ACER_VERITON,
	ALC892_FIXUP_ASROCK_MOBO,
	ALC662_FIXUP_USI_FUNC,
	ALC662_FIXUP_USI_HEADSET_MODE,
	ALC662_FIXUP_LENOVO_MULTI_CODECS,
};

static const struct hda_fixup alc662_fixups[] = {
	[ALC662_FIXUP_ASPIRE] = {
		.type = HDA_FIXUP_PINS,
		.v.pins = (const struct hda_pintbl[]) {
			{ 0x15, 0x99130112 }, /* subwoofer */
			{ }
		}
	},
	[ALC662_FIXUP_LED_GPIO1] = {
		.type = HDA_FIXUP_FUNC,
		.v.func = alc662_fixup_led_gpio1,
	},
	[ALC662_FIXUP_IDEAPAD] = {
		.type = HDA_FIXUP_PINS,
		.v.pins = (const struct hda_pintbl[]) {
			{ 0x17, 0x99130112 }, /* subwoofer */
			{ }
		},
		.chained = true,
		.chain_id = ALC662_FIXUP_LED_GPIO1,
	},
	[ALC272_FIXUP_MARIO] = {
		.type = HDA_FIXUP_FUNC,
		.v.func = alc272_fixup_mario,
	},
	[ALC662_FIXUP_CZC_P10T] = {
		.type = HDA_FIXUP_VERBS,
		.v.verbs = (const struct hda_verb[]) {
			{0x14, AC_VERB_SET_EAPD_BTLENABLE, 0},
			{}
		}
	},
	[ALC662_FIXUP_SKU_IGNORE] = {
		.type = HDA_FIXUP_FUNC,
		.v.func = alc_fixup_sku_ignore,
	},
	[ALC662_FIXUP_HP_RP5800] = {
		.type = HDA_FIXUP_PINS,
		.v.pins = (const struct hda_pintbl[]) {
			{ 0x14, 0x0221201f }, /* HP out */
			{ }
		},
		.chained = true,
		.chain_id = ALC662_FIXUP_SKU_IGNORE
	},
	[ALC662_FIXUP_ASUS_MODE1] = {
		.type = HDA_FIXUP_PINS,
		.v.pins = (const struct hda_pintbl[]) {
			{ 0x14, 0x99130110 }, /* speaker */
			{ 0x18, 0x01a19c20 }, /* mic */
			{ 0x19, 0x99a3092f }, /* int-mic */
			{ 0x21, 0x0121401f }, /* HP out */
			{ }
		},
		.chained = true,
		.chain_id = ALC662_FIXUP_SKU_IGNORE
	},
	[ALC662_FIXUP_ASUS_MODE2] = {
		.type = HDA_FIXUP_PINS,
		.v.pins = (const struct hda_pintbl[]) {
			{ 0x14, 0x99130110 }, /* speaker */
			{ 0x18, 0x01a19820 }, /* mic */
			{ 0x19, 0x99a3092f }, /* int-mic */
			{ 0x1b, 0x0121401f }, /* HP out */
			{ }
		},
		.chained = true,
		.chain_id = ALC662_FIXUP_SKU_IGNORE
	},
	[ALC662_FIXUP_ASUS_MODE3] = {
		.type = HDA_FIXUP_PINS,
		.v.pins = (const struct hda_pintbl[]) {
			{ 0x14, 0x99130110 }, /* speaker */
			{ 0x15, 0x0121441f }, /* HP */
			{ 0x18, 0x01a19840 }, /* mic */
			{ 0x19, 0x99a3094f }, /* int-mic */
			{ 0x21, 0x01211420 }, /* HP2 */
			{ }
		},
		.chained = true,
		.chain_id = ALC662_FIXUP_SKU_IGNORE
	},
	[ALC662_FIXUP_ASUS_MODE4] = {
		.type = HDA_FIXUP_PINS,
		.v.pins = (const struct hda_pintbl[]) {
			{ 0x14, 0x99130110 }, /* speaker */
			{ 0x16, 0x99130111 }, /* speaker */
			{ 0x18, 0x01a19840 }, /* mic */
			{ 0x19, 0x99a3094f }, /* int-mic */
			{ 0x21, 0x0121441f }, /* HP */
			{ }
		},
		.chained = true,
		.chain_id = ALC662_FIXUP_SKU_IGNORE
	},
	[ALC662_FIXUP_ASUS_MODE5] = {
		.type = HDA_FIXUP_PINS,
		.v.pins = (const struct hda_pintbl[]) {
			{ 0x14, 0x99130110 }, /* speaker */
			{ 0x15, 0x0121441f }, /* HP */
			{ 0x16, 0x99130111 }, /* speaker */
			{ 0x18, 0x01a19840 }, /* mic */
			{ 0x19, 0x99a3094f }, /* int-mic */
			{ }
		},
		.chained = true,
		.chain_id = ALC662_FIXUP_SKU_IGNORE
	},
	[ALC662_FIXUP_ASUS_MODE6] = {
		.type = HDA_FIXUP_PINS,
		.v.pins = (const struct hda_pintbl[]) {
			{ 0x14, 0x99130110 }, /* speaker */
			{ 0x15, 0x01211420 }, /* HP2 */
			{ 0x18, 0x01a19840 }, /* mic */
			{ 0x19, 0x99a3094f }, /* int-mic */
			{ 0x1b, 0x0121441f }, /* HP */
			{ }
		},
		.chained = true,
		.chain_id = ALC662_FIXUP_SKU_IGNORE
	},
	[ALC662_FIXUP_ASUS_MODE7] = {
		.type = HDA_FIXUP_PINS,
		.v.pins = (const struct hda_pintbl[]) {
			{ 0x14, 0x99130110 }, /* speaker */
			{ 0x17, 0x99130111 }, /* speaker */
			{ 0x18, 0x01a19840 }, /* mic */
			{ 0x19, 0x99a3094f }, /* int-mic */
			{ 0x1b, 0x01214020 }, /* HP */
			{ 0x21, 0x0121401f }, /* HP */
			{ }
		},
		.chained = true,
		.chain_id = ALC662_FIXUP_SKU_IGNORE
	},
	[ALC662_FIXUP_ASUS_MODE8] = {
		.type = HDA_FIXUP_PINS,
		.v.pins = (const struct hda_pintbl[]) {
			{ 0x14, 0x99130110 }, /* speaker */
			{ 0x12, 0x99a30970 }, /* int-mic */
			{ 0x15, 0x01214020 }, /* HP */
			{ 0x17, 0x99130111 }, /* speaker */
			{ 0x18, 0x01a19840 }, /* mic */
			{ 0x21, 0x0121401f }, /* HP */
			{ }
		},
		.chained = true,
		.chain_id = ALC662_FIXUP_SKU_IGNORE
	},
	[ALC662_FIXUP_NO_JACK_DETECT] = {
		.type = HDA_FIXUP_FUNC,
		.v.func = alc_fixup_no_jack_detect,
	},
	[ALC662_FIXUP_ZOTAC_Z68] = {
		.type = HDA_FIXUP_PINS,
		.v.pins = (const struct hda_pintbl[]) {
			{ 0x1b, 0x02214020 }, /* Front HP */
			{ }
		}
	},
	[ALC662_FIXUP_INV_DMIC] = {
		.type = HDA_FIXUP_FUNC,
		.v.func = alc_fixup_inv_dmic,
	},
	[ALC668_FIXUP_DELL_XPS13] = {
		.type = HDA_FIXUP_FUNC,
		.v.func = alc_fixup_dell_xps13,
		.chained = true,
		.chain_id = ALC668_FIXUP_DELL_DISABLE_AAMIX
	},
	[ALC668_FIXUP_DELL_DISABLE_AAMIX] = {
		.type = HDA_FIXUP_FUNC,
		.v.func = alc_fixup_disable_aamix,
		.chained = true,
		.chain_id = ALC668_FIXUP_DELL_MIC_NO_PRESENCE
	},
	[ALC668_FIXUP_AUTO_MUTE] = {
		.type = HDA_FIXUP_FUNC,
		.v.func = alc_fixup_auto_mute_via_amp,
		.chained = true,
		.chain_id = ALC668_FIXUP_DELL_MIC_NO_PRESENCE
	},
	[ALC662_FIXUP_DELL_MIC_NO_PRESENCE] = {
		.type = HDA_FIXUP_PINS,
		.v.pins = (const struct hda_pintbl[]) {
			{ 0x19, 0x03a1113c }, /* use as headset mic, without its own jack detect */
			/* headphone mic by setting pin control of 0x1b (headphone out) to in + vref_50 */
			{ }
		},
		.chained = true,
		.chain_id = ALC662_FIXUP_HEADSET_MODE
	},
	[ALC662_FIXUP_HEADSET_MODE] = {
		.type = HDA_FIXUP_FUNC,
		.v.func = alc_fixup_headset_mode_alc662,
	},
	[ALC668_FIXUP_DELL_MIC_NO_PRESENCE] = {
		.type = HDA_FIXUP_PINS,
		.v.pins = (const struct hda_pintbl[]) {
			{ 0x19, 0x03a1913d }, /* use as headphone mic, without its own jack detect */
			{ 0x1b, 0x03a1113c }, /* use as headset mic, without its own jack detect */
			{ }
		},
		.chained = true,
		.chain_id = ALC668_FIXUP_HEADSET_MODE
	},
	[ALC668_FIXUP_HEADSET_MODE] = {
		.type = HDA_FIXUP_FUNC,
		.v.func = alc_fixup_headset_mode_alc668,
	},
	[ALC662_FIXUP_BASS_MODE4_CHMAP] = {
		.type = HDA_FIXUP_FUNC,
		.v.func = alc_fixup_bass_chmap,
		.chained = true,
		.chain_id = ALC662_FIXUP_ASUS_MODE4
	},
	[ALC662_FIXUP_BASS_16] = {
		.type = HDA_FIXUP_PINS,
		.v.pins = (const struct hda_pintbl[]) {
			{0x16, 0x80106111}, /* bass speaker */
			{}
		},
		.chained = true,
		.chain_id = ALC662_FIXUP_BASS_CHMAP,
	},
	[ALC662_FIXUP_BASS_1A] = {
		.type = HDA_FIXUP_PINS,
		.v.pins = (const struct hda_pintbl[]) {
			{0x1a, 0x80106111}, /* bass speaker */
			{}
		},
		.chained = true,
		.chain_id = ALC662_FIXUP_BASS_CHMAP,
	},
	[ALC662_FIXUP_BASS_CHMAP] = {
		.type = HDA_FIXUP_FUNC,
		.v.func = alc_fixup_bass_chmap,
	},
	[ALC662_FIXUP_ASUS_Nx50] = {
		.type = HDA_FIXUP_FUNC,
		.v.func = alc_fixup_auto_mute_via_amp,
		.chained = true,
		.chain_id = ALC662_FIXUP_BASS_1A
	},
	[ALC668_FIXUP_ASUS_Nx51_HEADSET_MODE] = {
		.type = HDA_FIXUP_FUNC,
		.v.func = alc_fixup_headset_mode_alc668,
		.chain_id = ALC662_FIXUP_BASS_CHMAP
	},
	[ALC668_FIXUP_ASUS_Nx51] = {
		.type = HDA_FIXUP_PINS,
		.v.pins = (const struct hda_pintbl[]) {
			{ 0x19, 0x03a1913d }, /* use as headphone mic, without its own jack detect */
			{ 0x1a, 0x90170151 }, /* bass speaker */
			{ 0x1b, 0x03a1113c }, /* use as headset mic, without its own jack detect */
			{}
		},
		.chained = true,
		.chain_id = ALC668_FIXUP_ASUS_Nx51_HEADSET_MODE,
	},
	[ALC891_FIXUP_HEADSET_MODE] = {
		.type = HDA_FIXUP_FUNC,
		.v.func = alc_fixup_headset_mode,
	},
	[ALC891_FIXUP_DELL_MIC_NO_PRESENCE] = {
		.type = HDA_FIXUP_PINS,
		.v.pins = (const struct hda_pintbl[]) {
			{ 0x19, 0x03a1913d }, /* use as headphone mic, without its own jack detect */
			{ 0x1b, 0x03a1113c }, /* use as headset mic, without its own jack detect */
			{ }
		},
		.chained = true,
		.chain_id = ALC891_FIXUP_HEADSET_MODE
	},
	[ALC662_FIXUP_ACER_VERITON] = {
		.type = HDA_FIXUP_PINS,
		.v.pins = (const struct hda_pintbl[]) {
			{ 0x15, 0x50170120 }, /* no internal speaker */
			{ }
		}
	},
	[ALC892_FIXUP_ASROCK_MOBO] = {
		.type = HDA_FIXUP_PINS,
		.v.pins = (const struct hda_pintbl[]) {
			{ 0x15, 0x40f000f0 }, /* disabled */
			{ 0x16, 0x40f000f0 }, /* disabled */
			{ }
		}
	},
	[ALC662_FIXUP_USI_FUNC] = {
		.type = HDA_FIXUP_FUNC,
		.v.func = alc662_fixup_usi_headset_mic,
	},
	[ALC662_FIXUP_USI_HEADSET_MODE] = {
		.type = HDA_FIXUP_PINS,
		.v.pins = (const struct hda_pintbl[]) {
			{ 0x19, 0x02a1913c }, /* use as headset mic, without its own jack detect */
			{ 0x18, 0x01a1903d },
			{ }
		},
		.chained = true,
		.chain_id = ALC662_FIXUP_USI_FUNC
	},
	[ALC662_FIXUP_LENOVO_MULTI_CODECS] = {
		.type = HDA_FIXUP_FUNC,
		.v.func = alc233_alc662_fixup_lenovo_dual_codecs,
	},
};

static const struct snd_pci_quirk alc662_fixup_tbl[] = {
	SND_PCI_QUIRK(0x1019, 0x9087, "ECS", ALC662_FIXUP_ASUS_MODE2),
	SND_PCI_QUIRK(0x1025, 0x022f, "Acer Aspire One", ALC662_FIXUP_INV_DMIC),
	SND_PCI_QUIRK(0x1025, 0x0241, "Packard Bell DOTS", ALC662_FIXUP_INV_DMIC),
	SND_PCI_QUIRK(0x1025, 0x0308, "Acer Aspire 8942G", ALC662_FIXUP_ASPIRE),
	SND_PCI_QUIRK(0x1025, 0x031c, "Gateway NV79", ALC662_FIXUP_SKU_IGNORE),
	SND_PCI_QUIRK(0x1025, 0x0349, "eMachines eM250", ALC662_FIXUP_INV_DMIC),
	SND_PCI_QUIRK(0x1025, 0x034a, "Gateway LT27", ALC662_FIXUP_INV_DMIC),
	SND_PCI_QUIRK(0x1025, 0x038b, "Acer Aspire 8943G", ALC662_FIXUP_ASPIRE),
	SND_PCI_QUIRK(0x1028, 0x05d8, "Dell", ALC668_FIXUP_DELL_MIC_NO_PRESENCE),
	SND_PCI_QUIRK(0x1028, 0x05db, "Dell", ALC668_FIXUP_DELL_MIC_NO_PRESENCE),
	SND_PCI_QUIRK(0x1028, 0x05fe, "Dell XPS 15", ALC668_FIXUP_DELL_XPS13),
	SND_PCI_QUIRK(0x1028, 0x060a, "Dell XPS 13", ALC668_FIXUP_DELL_XPS13),
	SND_PCI_QUIRK(0x1028, 0x060d, "Dell M3800", ALC668_FIXUP_DELL_XPS13),
	SND_PCI_QUIRK(0x1028, 0x0625, "Dell", ALC668_FIXUP_DELL_MIC_NO_PRESENCE),
	SND_PCI_QUIRK(0x1028, 0x0626, "Dell", ALC668_FIXUP_DELL_MIC_NO_PRESENCE),
	SND_PCI_QUIRK(0x1028, 0x0696, "Dell", ALC668_FIXUP_DELL_MIC_NO_PRESENCE),
	SND_PCI_QUIRK(0x1028, 0x0698, "Dell", ALC668_FIXUP_DELL_MIC_NO_PRESENCE),
	SND_PCI_QUIRK(0x1028, 0x069f, "Dell", ALC668_FIXUP_DELL_MIC_NO_PRESENCE),
	SND_PCI_QUIRK(0x103c, 0x1632, "HP RP5800", ALC662_FIXUP_HP_RP5800),
	SND_PCI_QUIRK(0x1043, 0x1080, "Asus UX501VW", ALC668_FIXUP_HEADSET_MODE),
	SND_PCI_QUIRK(0x1043, 0x11cd, "Asus N550", ALC662_FIXUP_ASUS_Nx50),
	SND_PCI_QUIRK(0x1043, 0x13df, "Asus N550JX", ALC662_FIXUP_BASS_1A),
	SND_PCI_QUIRK(0x1043, 0x129d, "Asus N750", ALC662_FIXUP_ASUS_Nx50),
	SND_PCI_QUIRK(0x1043, 0x1477, "ASUS N56VZ", ALC662_FIXUP_BASS_MODE4_CHMAP),
	SND_PCI_QUIRK(0x1043, 0x15a7, "ASUS UX51VZH", ALC662_FIXUP_BASS_16),
	SND_PCI_QUIRK(0x1043, 0x177d, "ASUS N551", ALC668_FIXUP_ASUS_Nx51),
	SND_PCI_QUIRK(0x1043, 0x17bd, "ASUS N751", ALC668_FIXUP_ASUS_Nx51),
	SND_PCI_QUIRK(0x1043, 0x1963, "ASUS X71SL", ALC662_FIXUP_ASUS_MODE8),
	SND_PCI_QUIRK(0x1043, 0x1b73, "ASUS N55SF", ALC662_FIXUP_BASS_16),
	SND_PCI_QUIRK(0x1043, 0x1bf3, "ASUS N76VZ", ALC662_FIXUP_BASS_MODE4_CHMAP),
	SND_PCI_QUIRK(0x1043, 0x8469, "ASUS mobo", ALC662_FIXUP_NO_JACK_DETECT),
	SND_PCI_QUIRK(0x105b, 0x0cd6, "Foxconn", ALC662_FIXUP_ASUS_MODE2),
	SND_PCI_QUIRK(0x144d, 0xc051, "Samsung R720", ALC662_FIXUP_IDEAPAD),
	SND_PCI_QUIRK(0x14cd, 0x5003, "USI", ALC662_FIXUP_USI_HEADSET_MODE),
	SND_PCI_QUIRK(0x17aa, 0x1036, "Lenovo P520", ALC662_FIXUP_LENOVO_MULTI_CODECS),
	SND_PCI_QUIRK(0x17aa, 0x38af, "Lenovo Ideapad Y550P", ALC662_FIXUP_IDEAPAD),
	SND_PCI_QUIRK(0x17aa, 0x3a0d, "Lenovo Ideapad Y550", ALC662_FIXUP_IDEAPAD),
	SND_PCI_QUIRK(0x1849, 0x5892, "ASRock B150M", ALC892_FIXUP_ASROCK_MOBO),
	SND_PCI_QUIRK(0x19da, 0xa130, "Zotac Z68", ALC662_FIXUP_ZOTAC_Z68),
	SND_PCI_QUIRK(0x1b0a, 0x01b8, "ACER Veriton", ALC662_FIXUP_ACER_VERITON),
	SND_PCI_QUIRK(0x1b35, 0x2206, "CZC P10T", ALC662_FIXUP_CZC_P10T),

#if 0
	/* Below is a quirk table taken from the old code.
	 * Basically the device should work as is without the fixup table.
	 * If BIOS doesn't give a proper info, enable the corresponding
	 * fixup entry.
	 */
	SND_PCI_QUIRK(0x1043, 0x1000, "ASUS N50Vm", ALC662_FIXUP_ASUS_MODE1),
	SND_PCI_QUIRK(0x1043, 0x1092, "ASUS NB", ALC662_FIXUP_ASUS_MODE3),
	SND_PCI_QUIRK(0x1043, 0x1173, "ASUS K73Jn", ALC662_FIXUP_ASUS_MODE1),
	SND_PCI_QUIRK(0x1043, 0x11c3, "ASUS M70V", ALC662_FIXUP_ASUS_MODE3),
	SND_PCI_QUIRK(0x1043, 0x11d3, "ASUS NB", ALC662_FIXUP_ASUS_MODE1),
	SND_PCI_QUIRK(0x1043, 0x11f3, "ASUS NB", ALC662_FIXUP_ASUS_MODE2),
	SND_PCI_QUIRK(0x1043, 0x1203, "ASUS NB", ALC662_FIXUP_ASUS_MODE1),
	SND_PCI_QUIRK(0x1043, 0x1303, "ASUS G60J", ALC662_FIXUP_ASUS_MODE1),
	SND_PCI_QUIRK(0x1043, 0x1333, "ASUS G60Jx", ALC662_FIXUP_ASUS_MODE1),
	SND_PCI_QUIRK(0x1043, 0x1339, "ASUS NB", ALC662_FIXUP_ASUS_MODE2),
	SND_PCI_QUIRK(0x1043, 0x13e3, "ASUS N71JA", ALC662_FIXUP_ASUS_MODE7),
	SND_PCI_QUIRK(0x1043, 0x1463, "ASUS N71", ALC662_FIXUP_ASUS_MODE7),
	SND_PCI_QUIRK(0x1043, 0x14d3, "ASUS G72", ALC662_FIXUP_ASUS_MODE8),
	SND_PCI_QUIRK(0x1043, 0x1563, "ASUS N90", ALC662_FIXUP_ASUS_MODE3),
	SND_PCI_QUIRK(0x1043, 0x15d3, "ASUS N50SF F50SF", ALC662_FIXUP_ASUS_MODE1),
	SND_PCI_QUIRK(0x1043, 0x16c3, "ASUS NB", ALC662_FIXUP_ASUS_MODE2),
	SND_PCI_QUIRK(0x1043, 0x16f3, "ASUS K40C K50C", ALC662_FIXUP_ASUS_MODE2),
	SND_PCI_QUIRK(0x1043, 0x1733, "ASUS N81De", ALC662_FIXUP_ASUS_MODE1),
	SND_PCI_QUIRK(0x1043, 0x1753, "ASUS NB", ALC662_FIXUP_ASUS_MODE2),
	SND_PCI_QUIRK(0x1043, 0x1763, "ASUS NB", ALC662_FIXUP_ASUS_MODE6),
	SND_PCI_QUIRK(0x1043, 0x1765, "ASUS NB", ALC662_FIXUP_ASUS_MODE6),
	SND_PCI_QUIRK(0x1043, 0x1783, "ASUS NB", ALC662_FIXUP_ASUS_MODE2),
	SND_PCI_QUIRK(0x1043, 0x1793, "ASUS F50GX", ALC662_FIXUP_ASUS_MODE1),
	SND_PCI_QUIRK(0x1043, 0x17b3, "ASUS F70SL", ALC662_FIXUP_ASUS_MODE3),
	SND_PCI_QUIRK(0x1043, 0x17f3, "ASUS X58LE", ALC662_FIXUP_ASUS_MODE2),
	SND_PCI_QUIRK(0x1043, 0x1813, "ASUS NB", ALC662_FIXUP_ASUS_MODE2),
	SND_PCI_QUIRK(0x1043, 0x1823, "ASUS NB", ALC662_FIXUP_ASUS_MODE5),
	SND_PCI_QUIRK(0x1043, 0x1833, "ASUS NB", ALC662_FIXUP_ASUS_MODE6),
	SND_PCI_QUIRK(0x1043, 0x1843, "ASUS NB", ALC662_FIXUP_ASUS_MODE2),
	SND_PCI_QUIRK(0x1043, 0x1853, "ASUS F50Z", ALC662_FIXUP_ASUS_MODE1),
	SND_PCI_QUIRK(0x1043, 0x1864, "ASUS NB", ALC662_FIXUP_ASUS_MODE2),
	SND_PCI_QUIRK(0x1043, 0x1876, "ASUS NB", ALC662_FIXUP_ASUS_MODE2),
	SND_PCI_QUIRK(0x1043, 0x1893, "ASUS M50Vm", ALC662_FIXUP_ASUS_MODE3),
	SND_PCI_QUIRK(0x1043, 0x1894, "ASUS X55", ALC662_FIXUP_ASUS_MODE3),
	SND_PCI_QUIRK(0x1043, 0x18b3, "ASUS N80Vc", ALC662_FIXUP_ASUS_MODE1),
	SND_PCI_QUIRK(0x1043, 0x18c3, "ASUS VX5", ALC662_FIXUP_ASUS_MODE1),
	SND_PCI_QUIRK(0x1043, 0x18d3, "ASUS N81Te", ALC662_FIXUP_ASUS_MODE1),
	SND_PCI_QUIRK(0x1043, 0x18f3, "ASUS N505Tp", ALC662_FIXUP_ASUS_MODE1),
	SND_PCI_QUIRK(0x1043, 0x1903, "ASUS F5GL", ALC662_FIXUP_ASUS_MODE1),
	SND_PCI_QUIRK(0x1043, 0x1913, "ASUS NB", ALC662_FIXUP_ASUS_MODE2),
	SND_PCI_QUIRK(0x1043, 0x1933, "ASUS F80Q", ALC662_FIXUP_ASUS_MODE2),
	SND_PCI_QUIRK(0x1043, 0x1943, "ASUS Vx3V", ALC662_FIXUP_ASUS_MODE1),
	SND_PCI_QUIRK(0x1043, 0x1953, "ASUS NB", ALC662_FIXUP_ASUS_MODE1),
	SND_PCI_QUIRK(0x1043, 0x1963, "ASUS X71C", ALC662_FIXUP_ASUS_MODE3),
	SND_PCI_QUIRK(0x1043, 0x1983, "ASUS N5051A", ALC662_FIXUP_ASUS_MODE1),
	SND_PCI_QUIRK(0x1043, 0x1993, "ASUS N20", ALC662_FIXUP_ASUS_MODE1),
	SND_PCI_QUIRK(0x1043, 0x19b3, "ASUS F7Z", ALC662_FIXUP_ASUS_MODE1),
	SND_PCI_QUIRK(0x1043, 0x19c3, "ASUS F5Z/F6x", ALC662_FIXUP_ASUS_MODE2),
	SND_PCI_QUIRK(0x1043, 0x19e3, "ASUS NB", ALC662_FIXUP_ASUS_MODE1),
	SND_PCI_QUIRK(0x1043, 0x19f3, "ASUS NB", ALC662_FIXUP_ASUS_MODE4),
#endif
	{}
};

static const struct hda_model_fixup alc662_fixup_models[] = {
	{.id = ALC272_FIXUP_MARIO, .name = "mario"},
	{.id = ALC662_FIXUP_ASUS_MODE1, .name = "asus-mode1"},
	{.id = ALC662_FIXUP_ASUS_MODE2, .name = "asus-mode2"},
	{.id = ALC662_FIXUP_ASUS_MODE3, .name = "asus-mode3"},
	{.id = ALC662_FIXUP_ASUS_MODE4, .name = "asus-mode4"},
	{.id = ALC662_FIXUP_ASUS_MODE5, .name = "asus-mode5"},
	{.id = ALC662_FIXUP_ASUS_MODE6, .name = "asus-mode6"},
	{.id = ALC662_FIXUP_ASUS_MODE7, .name = "asus-mode7"},
	{.id = ALC662_FIXUP_ASUS_MODE8, .name = "asus-mode8"},
	{.id = ALC662_FIXUP_INV_DMIC, .name = "inv-dmic"},
	{.id = ALC668_FIXUP_DELL_MIC_NO_PRESENCE, .name = "dell-headset-multi"},
	{.id = ALC662_FIXUP_LENOVO_MULTI_CODECS, .name = "dual-codecs"},
	{}
};

static const struct snd_hda_pin_quirk alc662_pin_fixup_tbl[] = {
	SND_HDA_PIN_QUIRK(0x10ec0867, 0x1028, "Dell", ALC891_FIXUP_DELL_MIC_NO_PRESENCE,
		{0x17, 0x02211010},
		{0x18, 0x01a19030},
		{0x1a, 0x01813040},
		{0x21, 0x01014020}),
	SND_HDA_PIN_QUIRK(0x10ec0662, 0x1028, "Dell", ALC662_FIXUP_DELL_MIC_NO_PRESENCE,
		{0x14, 0x01014010},
		{0x18, 0x01a19020},
		{0x1a, 0x0181302f},
		{0x1b, 0x0221401f}),
	SND_HDA_PIN_QUIRK(0x10ec0668, 0x1028, "Dell", ALC668_FIXUP_AUTO_MUTE,
		{0x12, 0x99a30130},
		{0x14, 0x90170110},
		{0x15, 0x0321101f},
		{0x16, 0x03011020}),
	SND_HDA_PIN_QUIRK(0x10ec0668, 0x1028, "Dell", ALC668_FIXUP_AUTO_MUTE,
		{0x12, 0x99a30140},
		{0x14, 0x90170110},
		{0x15, 0x0321101f},
		{0x16, 0x03011020}),
	SND_HDA_PIN_QUIRK(0x10ec0668, 0x1028, "Dell", ALC668_FIXUP_AUTO_MUTE,
		{0x12, 0x99a30150},
		{0x14, 0x90170110},
		{0x15, 0x0321101f},
		{0x16, 0x03011020}),
	SND_HDA_PIN_QUIRK(0x10ec0668, 0x1028, "Dell", ALC668_FIXUP_AUTO_MUTE,
		{0x14, 0x90170110},
		{0x15, 0x0321101f},
		{0x16, 0x03011020}),
	SND_HDA_PIN_QUIRK(0x10ec0668, 0x1028, "Dell XPS 15", ALC668_FIXUP_AUTO_MUTE,
		{0x12, 0x90a60130},
		{0x14, 0x90170110},
		{0x15, 0x0321101f}),
	{}
};

/*
 */
static int patch_alc662(struct hda_codec *codec)
{
	struct alc_spec *spec;
	int err;

	err = alc_alloc_spec(codec, 0x0b);
	if (err < 0)
		return err;

	spec = codec->spec;

	spec->shutup = alc_eapd_shutup;

	/* handle multiple HPs as is */
	spec->parse_flags = HDA_PINCFG_NO_HP_FIXUP;

	alc_fix_pll_init(codec, 0x20, 0x04, 15);

	switch (codec->core.vendor_id) {
	case 0x10ec0668:
		spec->init_hook = alc668_restore_default_value;
		break;
	}

	snd_hda_pick_fixup(codec, alc662_fixup_models,
		       alc662_fixup_tbl, alc662_fixups);
	snd_hda_pick_pin_fixup(codec, alc662_pin_fixup_tbl, alc662_fixups);
	snd_hda_apply_fixup(codec, HDA_FIXUP_ACT_PRE_PROBE);

	alc_auto_parse_customize_define(codec);

	if (has_cdefine_beep(codec))
		spec->gen.beep_nid = 0x01;

	if ((alc_get_coef0(codec) & (1 << 14)) &&
	    codec->bus->pci && codec->bus->pci->subsystem_vendor == 0x1025 &&
	    spec->cdefine.platform_type == 1) {
		err = alc_codec_rename(codec, "ALC272X");
		if (err < 0)
			goto error;
	}

	/* automatic parse from the BIOS config */
	err = alc662_parse_auto_config(codec);
	if (err < 0)
		goto error;

	if (!spec->gen.no_analog && spec->gen.beep_nid) {
		switch (codec->core.vendor_id) {
		case 0x10ec0662:
			set_beep_amp(spec, 0x0b, 0x05, HDA_INPUT);
			break;
		case 0x10ec0272:
		case 0x10ec0663:
		case 0x10ec0665:
		case 0x10ec0668:
			set_beep_amp(spec, 0x0b, 0x04, HDA_INPUT);
			break;
		case 0x10ec0273:
			set_beep_amp(spec, 0x0b, 0x03, HDA_INPUT);
			break;
		}
	}

	snd_hda_apply_fixup(codec, HDA_FIXUP_ACT_PROBE);

	return 0;

 error:
	alc_free(codec);
	return err;
}

/*
 * ALC680 support
 */

static int alc680_parse_auto_config(struct hda_codec *codec)
{
	return alc_parse_auto_config(codec, NULL, NULL);
}

/*
 */
static int patch_alc680(struct hda_codec *codec)
{
	int err;

	/* ALC680 has no aa-loopback mixer */
	err = alc_alloc_spec(codec, 0);
	if (err < 0)
		return err;

	/* automatic parse from the BIOS config */
	err = alc680_parse_auto_config(codec);
	if (err < 0) {
		alc_free(codec);
		return err;
	}

	return 0;
}

/*
 * patch entries
 */
static const struct hda_device_id snd_hda_id_realtek[] = {
	HDA_CODEC_ENTRY(0x10ec0215, "ALC215", patch_alc269),
	HDA_CODEC_ENTRY(0x10ec0221, "ALC221", patch_alc269),
	HDA_CODEC_ENTRY(0x10ec0225, "ALC225", patch_alc269),
	HDA_CODEC_ENTRY(0x10ec0231, "ALC231", patch_alc269),
	HDA_CODEC_ENTRY(0x10ec0233, "ALC233", patch_alc269),
	HDA_CODEC_ENTRY(0x10ec0234, "ALC234", patch_alc269),
	HDA_CODEC_ENTRY(0x10ec0235, "ALC233", patch_alc269),
	HDA_CODEC_ENTRY(0x10ec0255, "ALC255", patch_alc269),
	HDA_CODEC_ENTRY(0x10ec0256, "ALC256", patch_alc269),
	HDA_CODEC_ENTRY(0x10ec0260, "ALC260", patch_alc260),
	HDA_CODEC_ENTRY(0x10ec0262, "ALC262", patch_alc262),
	HDA_CODEC_ENTRY(0x10ec0267, "ALC267", patch_alc268),
	HDA_CODEC_ENTRY(0x10ec0268, "ALC268", patch_alc268),
	HDA_CODEC_ENTRY(0x10ec0269, "ALC269", patch_alc269),
	HDA_CODEC_ENTRY(0x10ec0270, "ALC270", patch_alc269),
	HDA_CODEC_ENTRY(0x10ec0272, "ALC272", patch_alc662),
	HDA_CODEC_ENTRY(0x10ec0274, "ALC274", patch_alc269),
	HDA_CODEC_ENTRY(0x10ec0275, "ALC275", patch_alc269),
	HDA_CODEC_ENTRY(0x10ec0276, "ALC276", patch_alc269),
	HDA_CODEC_ENTRY(0x10ec0280, "ALC280", patch_alc269),
	HDA_CODEC_ENTRY(0x10ec0282, "ALC282", patch_alc269),
	HDA_CODEC_ENTRY(0x10ec0283, "ALC283", patch_alc269),
	HDA_CODEC_ENTRY(0x10ec0284, "ALC284", patch_alc269),
	HDA_CODEC_ENTRY(0x10ec0285, "ALC285", patch_alc269),
	HDA_CODEC_ENTRY(0x10ec0286, "ALC286", patch_alc269),
	HDA_CODEC_ENTRY(0x10ec0288, "ALC288", patch_alc269),
	HDA_CODEC_ENTRY(0x10ec0289, "ALC289", patch_alc269),
	HDA_CODEC_ENTRY(0x10ec0290, "ALC290", patch_alc269),
	HDA_CODEC_ENTRY(0x10ec0292, "ALC292", patch_alc269),
	HDA_CODEC_ENTRY(0x10ec0293, "ALC293", patch_alc269),
	HDA_CODEC_ENTRY(0x10ec0294, "ALC294", patch_alc269),
	HDA_CODEC_ENTRY(0x10ec0295, "ALC295", patch_alc269),
	HDA_CODEC_ENTRY(0x10ec0298, "ALC298", patch_alc269),
	HDA_CODEC_ENTRY(0x10ec0299, "ALC299", patch_alc269),
	HDA_CODEC_REV_ENTRY(0x10ec0861, 0x100340, "ALC660", patch_alc861),
	HDA_CODEC_ENTRY(0x10ec0660, "ALC660-VD", patch_alc861vd),
	HDA_CODEC_ENTRY(0x10ec0861, "ALC861", patch_alc861),
	HDA_CODEC_ENTRY(0x10ec0862, "ALC861-VD", patch_alc861vd),
	HDA_CODEC_REV_ENTRY(0x10ec0662, 0x100002, "ALC662 rev2", patch_alc882),
	HDA_CODEC_REV_ENTRY(0x10ec0662, 0x100101, "ALC662 rev1", patch_alc662),
	HDA_CODEC_REV_ENTRY(0x10ec0662, 0x100300, "ALC662 rev3", patch_alc662),
	HDA_CODEC_ENTRY(0x10ec0663, "ALC663", patch_alc662),
	HDA_CODEC_ENTRY(0x10ec0665, "ALC665", patch_alc662),
	HDA_CODEC_ENTRY(0x10ec0667, "ALC667", patch_alc662),
	HDA_CODEC_ENTRY(0x10ec0668, "ALC668", patch_alc662),
	HDA_CODEC_ENTRY(0x10ec0670, "ALC670", patch_alc662),
	HDA_CODEC_ENTRY(0x10ec0671, "ALC671", patch_alc662),
	HDA_CODEC_ENTRY(0x10ec0680, "ALC680", patch_alc680),
	HDA_CODEC_ENTRY(0x10ec0700, "ALC700", patch_alc269),
	HDA_CODEC_ENTRY(0x10ec0701, "ALC701", patch_alc269),
	HDA_CODEC_ENTRY(0x10ec0703, "ALC703", patch_alc269),
	HDA_CODEC_ENTRY(0x10ec0867, "ALC891", patch_alc662),
	HDA_CODEC_ENTRY(0x10ec0880, "ALC880", patch_alc880),
	HDA_CODEC_ENTRY(0x10ec0882, "ALC882", patch_alc882),
	HDA_CODEC_ENTRY(0x10ec0883, "ALC883", patch_alc882),
	HDA_CODEC_REV_ENTRY(0x10ec0885, 0x100101, "ALC889A", patch_alc882),
	HDA_CODEC_REV_ENTRY(0x10ec0885, 0x100103, "ALC889A", patch_alc882),
	HDA_CODEC_ENTRY(0x10ec0885, "ALC885", patch_alc882),
	HDA_CODEC_ENTRY(0x10ec0887, "ALC887", patch_alc882),
	HDA_CODEC_REV_ENTRY(0x10ec0888, 0x100101, "ALC1200", patch_alc882),
	HDA_CODEC_ENTRY(0x10ec0888, "ALC888", patch_alc882),
	HDA_CODEC_ENTRY(0x10ec0889, "ALC889", patch_alc882),
	HDA_CODEC_ENTRY(0x10ec0892, "ALC892", patch_alc662),
	HDA_CODEC_ENTRY(0x10ec0899, "ALC898", patch_alc882),
	HDA_CODEC_ENTRY(0x10ec0900, "ALC1150", patch_alc882),
	HDA_CODEC_ENTRY(0x10ec1168, "ALC1220", patch_alc882),
	HDA_CODEC_ENTRY(0x10ec1220, "ALC1220", patch_alc882),
	{} /* terminator */
};
MODULE_DEVICE_TABLE(hdaudio, snd_hda_id_realtek);

MODULE_LICENSE("GPL");
MODULE_DESCRIPTION("Realtek HD-audio codec");

static struct hda_codec_driver realtek_driver = {
	.id = snd_hda_id_realtek,
};

module_hda_codec_driver(realtek_driver);<|MERGE_RESOLUTION|>--- conflicted
+++ resolved
@@ -5280,7 +5280,7 @@
 	ALC233_FIXUP_EAPD_COEF_AND_MIC_NO_PRESENCE,
 	ALC233_FIXUP_LENOVO_MULTI_CODECS,
 	ALC294_FIXUP_LENOVO_MIC_LOCATION,
-<<<<<<< HEAD
+	ALC225_FIXUP_DELL_WYSE_MIC_NO_PRESENCE,
 	ALC269VC_FIXUP_NL3_SECOND_JACK,
 	ALC269VC_FIXUP_NL3_AUTOMUTE,
 	ALC286_FIXUP_ACER_AIO_MIC_NO_PRESENCE,
@@ -5288,9 +5288,6 @@
 	ALC295_FIXUP_ASUS_MIC_NO_PRESENCE,
 	ALC282_FIXUP_ACER_TRAVELMATE_PINS,
 	ALC255_FIXUP_ACER_LIMIT_INT_MIC_BOOST,
-=======
-	ALC225_FIXUP_DELL_WYSE_MIC_NO_PRESENCE,
->>>>>>> f8995fa6
 };
 
 static const struct hda_fixup alc269_fixups[] = {
@@ -6086,7 +6083,17 @@
 			{ }
 		},
 	},
-<<<<<<< HEAD
+	[ALC225_FIXUP_DELL_WYSE_MIC_NO_PRESENCE] = {
+		.type = HDA_FIXUP_PINS,
+		.v.pins = (const struct hda_pintbl[]) {
+			{ 0x16, 0x0101102f }, /* Rear Headset HP */
+			{ 0x19, 0x02a1913c }, /* use as Front headset mic, without its own jack detect */
+			{ 0x1a, 0x01a19030 }, /* Rear Headset MIC */
+			{ }
+		},
+		.chained = true,
+		.chain_id = ALC269_FIXUP_HEADSET_MODE_NO_HP_MIC
+	},
 	[ALC269VC_FIXUP_NL3_SECOND_JACK] = {
 		.type = HDA_FIXUP_PINS,
 		.v.pins = (const struct hda_pintbl[]) {
@@ -6145,18 +6152,6 @@
 		.v.func = alc269_fixup_limit_int_mic_boost,
 		.chained = true,
 		.chain_id = ALC255_FIXUP_ACER_MIC_NO_PRESENCE,
-=======
-	[ALC225_FIXUP_DELL_WYSE_MIC_NO_PRESENCE] = {
-		.type = HDA_FIXUP_PINS,
-		.v.pins = (const struct hda_pintbl[]) {
-			{ 0x16, 0x0101102f }, /* Rear Headset HP */
-			{ 0x19, 0x02a1913c }, /* use as Front headset mic, without its own jack detect */
-			{ 0x1a, 0x01a19030 }, /* Rear Headset MIC */
-			{ }
-		},
-		.chained = true,
-		.chain_id = ALC269_FIXUP_HEADSET_MODE_NO_HP_MIC
->>>>>>> f8995fa6
 	},
 };
 
