--- conflicted
+++ resolved
@@ -5459,7 +5459,7 @@
 	ALC700_FIXUP_INTEL_REFERENCE,
 	ALC274_FIXUP_DELL_BIND_DACS,
 	ALC274_FIXUP_DELL_AIO_LINEOUT_VERB,
-<<<<<<< HEAD
+	ALC225_FIXUP_DELL_WYSE_MIC_NO_PRESENCE,
 	ALC269VC_FIXUP_NL3_SECOND_JACK,
 	ALC269VC_FIXUP_NL3_AUTOMUTE,
 	ALC286_FIXUP_ACER_AIO_MIC_NO_PRESENCE,
@@ -5467,9 +5467,6 @@
 	ALC295_FIXUP_ASUS_MIC_NO_PRESENCE,
 	ALC282_FIXUP_ACER_TRAVELMATE_PINS,
 	ALC255_FIXUP_ACER_LIMIT_INT_MIC_BOOST,
-=======
-	ALC225_FIXUP_DELL_WYSE_MIC_NO_PRESENCE,
->>>>>>> 1221ffab
 };
 
 static const struct hda_fixup alc269_fixups[] = {
@@ -6304,7 +6301,18 @@
 		.chained = true,
 		.chain_id = ALC274_FIXUP_DELL_BIND_DACS
 	},
-<<<<<<< HEAD
+	[ALC225_FIXUP_DELL_WYSE_MIC_NO_PRESENCE] = {
+		.type = HDA_FIXUP_PINS,
+		.v.pins = (const struct hda_pintbl[]) {
+			{ 0x16, 0x0101102f }, /* Rear Headset HP */
+			{ 0x19, 0x02a1913c }, /* use as Front headset mic, without its own jack detect */
+			{ 0x1a, 0x01a19030 }, /* Rear Headset MIC */
+			{ 0x1b, 0x02011020 },
+			{ }
+		},
+		.chained = true,
+		.chain_id = ALC269_FIXUP_HEADSET_MODE_NO_HP_MIC
+	},
 	[ALC269VC_FIXUP_NL3_SECOND_JACK] = {
 		.type = HDA_FIXUP_PINS,
 		.v.pins = (const struct hda_pintbl[]) {
@@ -6363,19 +6371,6 @@
 		.v.func = alc269_fixup_limit_int_mic_boost,
 		.chained = true,
 		.chain_id = ALC255_FIXUP_ACER_MIC_NO_PRESENCE,
-=======
-	[ALC225_FIXUP_DELL_WYSE_MIC_NO_PRESENCE] = {
-		.type = HDA_FIXUP_PINS,
-		.v.pins = (const struct hda_pintbl[]) {
-			{ 0x16, 0x0101102f }, /* Rear Headset HP */
-			{ 0x19, 0x02a1913c }, /* use as Front headset mic, without its own jack detect */
-			{ 0x1a, 0x01a19030 }, /* Rear Headset MIC */
-			{ 0x1b, 0x02011020 },
-			{ }
-		},
-		.chained = true,
-		.chain_id = ALC269_FIXUP_HEADSET_MODE_NO_HP_MIC
->>>>>>> 1221ffab
 	},
 };
 
