--- conflicted
+++ resolved
@@ -200,11 +200,7 @@
 
 config SND_SOC_MT8195_MT6359_RT1019_RT5682
 	tristate "ASoC Audio driver for MT8195 with MT6359 RT1019 RT5682 codec"
-<<<<<<< HEAD
-	depends on I2C
-=======
 	depends on I2C && GPIOLIB
->>>>>>> df0cc57e
 	depends on SND_SOC_MT8195 && MTK_PMIC_WRAP
 	select SND_SOC_MT6359
 	select SND_SOC_RT1015P
@@ -215,8 +211,6 @@
 	  This adds ASoC driver for Mediatek MT8195 boards
 	  with the MT6359 RT1019 RT5682 audio codec.
 	  Select Y if you have such device.
-<<<<<<< HEAD
-=======
 	  If unsure select "N".
 
 config SND_SOC_MT8195_MT6359_RT1011_RT5682
@@ -232,5 +226,4 @@
 	  This adds ASoC driver for Mediatek MT8195 boards
 	  with the MT6359 RT1011 RT5682 audio codec.
 	  Select Y if you have such device.
->>>>>>> df0cc57e
 	  If unsure select "N".